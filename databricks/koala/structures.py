--- conflicted
+++ resolved
@@ -480,7 +480,6 @@
         cols = list(self.columns)
         return list((col_name, self[col_name]) for col_name in cols)
 
-<<<<<<< HEAD
     def corr(self, col1=None, col2=None, method=None):
         if col1 is None and col2 is None:
             return corr(self, method)
@@ -497,8 +496,6 @@
             base_names.insert(0, "Index")
         return pd.DataFrame(base_data, index=pd.Index(base_names)).iloc[::, 0]
 
-=======
->>>>>>> a04515aa
     @derived_from(pd.DataFrame)
     def to_html(self, index=True, classes=None):
         return self.toPandas().to_html(index=index, classes=classes)
