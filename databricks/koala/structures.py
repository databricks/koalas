--- conflicted
+++ resolved
@@ -407,7 +407,6 @@
         cols = list(self.columns)
         return list((col_name, self[col_name]) for col_name in cols)
 
-<<<<<<< HEAD
     def corr(self, col1=None, col2=None, method=None):
         if col1 is None and col2 is None:
             return corr(self, method)
@@ -428,8 +427,6 @@
     def to_html(self, index=True, classes=None):
         return self.toPandas().to_html(index=index, classes=classes)
 
-=======
->>>>>>> 6ae2cd2e
     def set_index(self, keys, drop=True, append=False, inplace=False):
         """Set the DataFrame index (row labels) using one or more existing columns. By default
         yields a new object.
