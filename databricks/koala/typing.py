#
# Copyright (C) 2019 Databricks, Inc.
#
# Licensed under the Apache License, Version 2.0 (the "License");
# you may not use this file except in compliance with the License.
# You may obtain a copy of the License at
#
#     http://www.apache.org/licenses/LICENSE-2.0
#
# Unless required by applicable law or agreed to in writing, software
# distributed under the License is distributed on an "AS IS" BASIS,
# WITHOUT WARRANTIES OR CONDITIONS OF ANY KIND, either express or implied.
# See the License for the specific language governing permissions and
# limitations under the License.
#

"""
Utilities to deal with types. This is mostly focused on python3.
"""
import typing
from decorator import decorate
from decorator import getfullargspec
import numpy as np
from pyspark.sql.functions import pandas_udf
import pyspark.sql.types as types

from .structures import Column

T = typing.TypeVar("T")


class Col(typing.Generic[T]):
    def is_col(self):
        return self


class _Column(object):
    def __init__(self, inner):
        self.inner = inner

    def __repr__(self):
        return "_ColumnType[{}]".format(self.inner)


class _DataFrame(object):
    def __repr__(self):
        return "_DataFrameType"


class _Regular(object):
    def __init__(self, tpe):
        self.type = tpe

    def __repr__(self):
        return "_RegularType[{}]".format(self.type)


class _Unknown(object):
    def __init__(self, tpe):
        self.type = tpe

    def __repr__(self):
        return "_UnknownType"


X = typing.Union[_Column, _DataFrame, _Regular, _Unknown]


def _is_col(tpe):
    return hasattr(tpe, "is_col")


def _get_col_inner(tpe):
    return tpe.__args__[0]


def _to_stype(tpe) -> X:
    if _is_col(tpe):
        inner = as_spark_type(_get_col_inner(tpe))
        return _Column(inner)
    inner = as_spark_type(tpe)
    if inner is None:
        return _Unknown(tpe)
    else:
        return _Regular(inner)


# First element of the list is the python base type
_base = {
    types.StringType(): [str, 'str', 'string'],
<<<<<<< HEAD
    types.IntegerType(): [int, 'int'],
    types.FloatType(): [float, 'float'],
    types.DoubleType(): [np.float64, 'double'],
    types.TimestampType(): [np.datetime64],
    types.BooleanType(): [bool, 'boolean', 'bool', np.bool]
=======
    types.ByteType(): [np.int8, 'int8', 'byte'],
    types.ShortType(): [np.int16, 'int16', 'short'],
    types.IntegerType(): [int, 'int', np.int],
    types.LongType(): [np.int64, 'int64', 'long'],
    types.FloatType(): [float, 'float', np.float],
    types.DoubleType(): [np.float64, 'float64', 'double'],
    types.TimestampType(): [np.datetime64],
    types.BooleanType(): [bool, 'boolean', 'bool', np.bool],
>>>>>>> a04515aa
}


def _build_type_dict():
<<<<<<< HEAD
    pairs = [(other_type, spark_type) for (spark_type, l) in _base.items() for other_type in l]
    return dict(pairs)
=======
    return dict([(other_type, spark_type) for (spark_type, l) in _base.items() for other_type in l])


def _build_py_type_dict():
    return dict([(spark_type, l[0]) for (spark_type, l) in _base.items()])
>>>>>>> a04515aa


def _build_py_type_dict():
    return dict([(spark_type, l[0]) for (spark_type, l) in _base.items()])


_known_types = _build_type_dict()


_py_conversions = _build_py_type_dict()


<<<<<<< HEAD
def as_python_type(spark_tpe):
    return _py_conversions.get(spark_tpe, None)


=======
>>>>>>> a04515aa
def as_spark_type(tpe):
    """
    Given a python type, returns the equivalent spark type.
    Accepts:
    - the built-in types in python
    - the built-in types in numpy
    - list of pairs of (field_name, type)
    - dictionaries of field_name -> type
    - python3's typing system
    :param tpe:
    :return:
    """
    return _known_types.get(tpe, None)


def as_python_type(spark_tpe):
    return _py_conversions.get(spark_tpe, None)


def _check_compatible(arg, sig_arg: X):
    if isinstance(sig_arg, _Unknown):
        return arg
    if isinstance(sig_arg, _Regular):
        t = as_spark_type(type(arg))
        if t != sig_arg.type:
            raise ValueError("Passing an argument {} of type {}, but the function only accepts "
                             "type {} for this argument".format(arg, t, sig_arg))
    if isinstance(sig_arg, _Column):
        if not isinstance(arg, Column):
            raise ValueError(
                "Expected a column argument, but got argument of type {} instead".format(type(arg)))
        s = arg.schema
        if s != sig_arg.inner:
            raise ValueError("Passing an argument {} of type {}, but the function only accepts "
                             "columns of type {} for this argument".format(arg, s, sig_arg))
    assert False, (arg, sig_arg)


def make_fun(f, *args, **kwargs):
    """
    This function calls the function f while taking into account some of the
    limitations of the pandas UDF support:
    - support for keyword arguments
    - support for scalar values (as long as they are picklable)
    - support for type hints and input checks.
    :param f:
    :param args:
    :param kwargs:
    :return:
    """
    sig_args = f.sig_args  # type: typing.List[X]
    final_args = []
    col_indexes = []
    frozen_args = []  # None for columns or the value for non-columns
    for (idx, (arg, sig_arg)) in enumerate(zip(args, sig_args)):
        arg2 = _check_compatible(arg, sig_arg)
        if isinstance(arg2, (Column,)):
            col_indexes.append(idx)
            frozen_args.append(None)
        else:
            frozen_args.append(arg2)
        final_args.append(arg2)
    sig_kwargs = f.sig_kwargs  # type: typing.Dict[str, X]
    final_kwargs = {}
    col_keys = []
    frozen_kwargs = {}  # Value is none for kwargs that are columns, and the value otherwise
    for (key, arg) in kwargs:
        sig_arg = sig_kwargs[key]
        arg2 = _check_compatible(arg, sig_arg)
        final_kwargs[key] = arg2
        if isinstance(arg2, (Column,)):
            col_keys.append(key)
            frozen_kwargs[key] = None
        else:
            frozen_kwargs[key] = arg2
    if not col_keys and not col_indexes:
        # No argument is related to spark
        # The function is just called through without other considerations.
        return f(*args, **kwargs)
    # We detected some columns. They need to be wrapped in a UDF to spark.

    # Only handling the case of columns for now.
    ret_type = f.sig_return
    assert isinstance(ret_type, _Column), ret_type
    spark_ret_type = ret_type.inner
    # Spark UDFs do not handle extra data that is not a column.
    # We build a new UDF that only takes arguments from columns, the rest is
    # sent inside the closure into the function.
    all_indexes = col_indexes + col_keys  # type: typing.Union[str, int]

    def clean_fun(*args2):
        assert len(args2) == len(all_indexes),\
            "Missing some inputs:{}!={}".format(all_indexes, [str(c) for c in args2])
        full_args = list(frozen_args)
        full_kwargs = dict(frozen_kwargs)
        for (arg, idx) in zip(args2, all_indexes):
            if isinstance(idx, int):
                full_args[idx] = arg
            else:
                assert isinstance(idx, str), str(idx)
                full_kwargs[idx] = arg
        return f(*full_args, **full_kwargs)
    udf = pandas_udf(clean_fun, returnType=spark_ret_type)
    wrapped_udf = udf  # udf #_wrap_callable(udf)
    col_args = []
    for idx in col_indexes:
        col_args.append(final_args[idx])
    for key in col_keys:
        col_args.append(final_kwargs[key])
    col = wrapped_udf(*col_args)
    # TODO: make more robust
    col._spark_ref_dataframe = col_args[0]._spark_ref_dataframe
    return col


def _wrap_callable(obj):
    f0 = obj.__call__

    def f(*args, **kwargs):
        return f0(*args, **kwargs)
    obj.__call__ = f
    return obj


def pandas_wrap(f, return_col=None):
    # Extract the signature arguments from this function.
    spec = getfullargspec(f)
    rtype = None
    return_sig = spec.annotations.get("return", None)
    if not (return_col or return_sig):
        raise ValueError(
            "Missing type information. It should either be provided as an argument to pandas_wrap,"
            "or as a python typing hint")
    if return_col is not None:
        rtype = _to_stype(return_col)
    if return_sig is not None:
        rtype = _to_stype(return_sig)

    # Extract the input signatures, if any:
    sig_args = []
    sig_kwargs = {}
    for key in spec.args:
        t = spec.annotations.get(key, None)
        if t is not None:
            dt = _to_stype(t)
        else:
            dt = _Unknown(None)
        sig_kwargs[key] = dt
        sig_args.append(dt)
    f.sig_return = rtype
    f.sig_args = sig_args
    f.sig_kwargs = sig_kwargs
    return decorate(f, make_fun)<|MERGE_RESOLUTION|>--- conflicted
+++ resolved
@@ -88,13 +88,6 @@
 # First element of the list is the python base type
 _base = {
     types.StringType(): [str, 'str', 'string'],
-<<<<<<< HEAD
-    types.IntegerType(): [int, 'int'],
-    types.FloatType(): [float, 'float'],
-    types.DoubleType(): [np.float64, 'double'],
-    types.TimestampType(): [np.datetime64],
-    types.BooleanType(): [bool, 'boolean', 'bool', np.bool]
-=======
     types.ByteType(): [np.int8, 'int8', 'byte'],
     types.ShortType(): [np.int16, 'int16', 'short'],
     types.IntegerType(): [int, 'int', np.int],
@@ -103,25 +96,15 @@
     types.DoubleType(): [np.float64, 'float64', 'double'],
     types.TimestampType(): [np.datetime64],
     types.BooleanType(): [bool, 'boolean', 'bool', np.bool],
->>>>>>> a04515aa
 }
 
 
 def _build_type_dict():
-<<<<<<< HEAD
-    pairs = [(other_type, spark_type) for (spark_type, l) in _base.items() for other_type in l]
-    return dict(pairs)
-=======
     return dict([(other_type, spark_type) for (spark_type, l) in _base.items() for other_type in l])
 
 
 def _build_py_type_dict():
     return dict([(spark_type, l[0]) for (spark_type, l) in _base.items()])
->>>>>>> a04515aa
-
-
-def _build_py_type_dict():
-    return dict([(spark_type, l[0]) for (spark_type, l) in _base.items()])
 
 
 _known_types = _build_type_dict()
@@ -130,13 +113,6 @@
 _py_conversions = _build_py_type_dict()
 
 
-<<<<<<< HEAD
-def as_python_type(spark_tpe):
-    return _py_conversions.get(spark_tpe, None)
-
-
-=======
->>>>>>> a04515aa
 def as_spark_type(tpe):
     """
     Given a python type, returns the equivalent spark type.
