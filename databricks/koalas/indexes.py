#
# Copyright (C) 2019 Databricks, Inc.
#
# Licensed under the Apache License, Version 2.0 (the "License");
# you may not use this file except in compliance with the License.
# You may obtain a copy of the License at
#
#     http://www.apache.org/licenses/LICENSE-2.0
#
# Unless required by applicable law or agreed to in writing, software
# distributed under the License is distributed on an "AS IS" BASIS,
# WITHOUT WARRANTIES OR CONDITIONS OF ANY KIND, either express or implied.
# See the License for the specific language governing permissions and
# limitations under the License.
#

"""
Wrappers for Indexes to behave similar to pandas Index, MultiIndex.
"""
from collections import OrderedDict
from distutils.version import LooseVersion
from functools import partial
from typing import Any, List, Optional, Tuple, Union
import warnings

import pandas as pd
import numpy as np
from pandas.api.types import (
    is_list_like,
    is_interval_dtype,
    is_bool_dtype,
    is_categorical_dtype,
    is_integer_dtype,
    is_float_dtype,
    is_numeric_dtype,
    is_object_dtype,
)
from pandas.io.formats.printing import pprint_thing
<<<<<<< HEAD
from pyspark.sql.functions import pandas_udf
=======
from pandas.api.types import is_hashable
>>>>>>> 4345791f

import pyspark
from pyspark import sql as spark
from pyspark.sql import functions as F, Window
from pyspark.sql.types import (
    BooleanType,
    NumericType,
    StringType,
    TimestampType,
    IntegralType,
)

from databricks import koalas as ks  # For running doctests and reference resolution in PyCharm.
from databricks.koalas.config import get_option, option_context
from databricks.koalas.exceptions import PandasNotImplementedError
from databricks.koalas.base import IndexOpsMixin
from databricks.koalas.frame import DataFrame
from databricks.koalas.missing.indexes import MissingPandasLikeIndex, MissingPandasLikeMultiIndex
from databricks.koalas.series import Series, first_series
from databricks.koalas.typedef import infer_pd_series_spark_type
from databricks.koalas.utils import (
    compare_allow_null,
    compare_disallow_null,
    compare_null_first,
    compare_null_last,
    default_session,
    name_like_string,
    scol_for,
    verify_temp_column_name,
    validate_bool_kwarg,
)
from databricks.koalas.internal import (
    InternalFrame,
    NATURAL_ORDER_COLUMN_NAME,
    SPARK_DEFAULT_INDEX_NAME,
    SPARK_INDEX_NAME_FORMAT,
    SPARK_DEFAULT_SERIES_NAME,
)


class Index(IndexOpsMixin):
    """
    Koalas Index that corresponds to pandas Index logically. This might hold Spark Column
    internally.

    :ivar _kdf: The parent dataframe
    :type _kdf: DataFrame
    :ivar _scol: Spark Column instance
    :type _scol: pyspark.Column

    Parameters
    ----------
    data : DataFrame or list
        Index can be created by DataFrame or list
    dtype : dtype, default None
        Data type to force. Only a single dtype is allowed. If None, infer
    name : name of index, hashable

    See Also
    --------
    MultiIndex : A multi-level, or hierarchical, Index.

    Examples
    --------
    >>> ks.DataFrame({'a': ['a', 'b', 'c']}, index=[1, 2, 3]).index
    Int64Index([1, 2, 3], dtype='int64')

    >>> ks.DataFrame({'a': [1, 2, 3]}, index=list('abc')).index
    Index(['a', 'b', 'c'], dtype='object')

    >>> Index([1, 2, 3])
    Int64Index([1, 2, 3], dtype='int64')

    >>> Index(list('abc'))
    Index(['a', 'b', 'c'], dtype='object')
    """

    def __init__(self, data: Union[DataFrame, list], dtype=None, name=None) -> None:
        if isinstance(data, DataFrame):
            assert dtype is None
            assert name is None
        else:
            data = DataFrame(index=pd.Index(data=data, dtype=dtype, name=name))

        super(Index, self).__init__(data)

    @property
    def _internal(self) -> InternalFrame:
        internal = self._kdf._internal
        return internal.copy(
            column_labels=internal.index_names,
            data_spark_columns=internal.index_spark_columns,
            column_label_names=None,
        )

    @property
    def _column_label(self):
        return self._kdf._internal.index_names[0]

    def _with_new_scol(self, scol: spark.Column) -> "Index":
        """
        Copy Koalas Index with the new Spark Column.

        :param scol: the new Spark Column
        :return: the copied Index
        """
        sdf = self._internal.spark_frame.select(scol.alias(SPARK_DEFAULT_INDEX_NAME))
        internal = InternalFrame(
            spark_frame=sdf,
            index_map=OrderedDict(zip(sdf.columns, self._internal.index_names)),  # type: ignore
        )
        return DataFrame(internal).index

    # This method is used via `DataFrame.info` API internally.
    def _summary(self, name=None):
        """
        Return a summarized representation.

        Parameters
        ----------
        name : str
            name to use in the summary representation

        Returns
        -------
        String with a summarized representation of the index
        """
        head, tail, total_count = self._internal.spark_frame.select(
            F.first(self.spark.column), F.last(self.spark.column), F.count(F.expr("*"))
        ).first()

        if total_count > 0:
            index_summary = ", %s to %s" % (pprint_thing(head), pprint_thing(tail))
        else:
            index_summary = ""

        if name is None:
            name = type(self).__name__
        return "%s: %s entries%s" % (name, total_count, index_summary)

    @property
    def size(self) -> int:
        """
        Return an int representing the number of elements in this object.

        Examples
        --------
        >>> df = ks.DataFrame([(.2, .3), (.0, .6), (.6, .0), (.2, .1)],
        ...                   columns=['dogs', 'cats'],
        ...                   index=list('abcd'))
        >>> df.index.size
        4

        >>> df.set_index('dogs', append=True).index.size
        4
        """
        return len(self._kdf)  # type: ignore

    @property
    def shape(self) -> tuple:
        """
        Return a tuple of the shape of the underlying data.

        Examples
        --------
        >>> idx = ks.Index(['a', 'b', 'c'])
        >>> idx
        Index(['a', 'b', 'c'], dtype='object')
        >>> idx.shape
        (3,)

        >>> midx = ks.MultiIndex.from_tuples([('a', 'x'), ('b', 'y'), ('c', 'z')])
        >>> midx  # doctest: +SKIP
        MultiIndex([('a', 'x'),
                    ('b', 'y'),
                    ('c', 'z')],
                   )
        >>> midx.shape
        (3,)
        """
        return (len(self._kdf),)

    def identical(self, other):
        """
        Similar to equals, but check that other comparable attributes are
        also equal.

        Returns
        -------
        bool
            If two Index objects have equal elements and same type True,
            otherwise False.

        Examples
        --------

        >>> from databricks.koalas.config import option_context
        >>> idx = ks.Index(['a', 'b', 'c'])
        >>> midx = ks.MultiIndex.from_tuples([('a', 'x'), ('b', 'y'), ('c', 'z')])

        For Index

        >>> idx.identical(idx)
        True
        >>> with option_context('compute.ops_on_diff_frames', True):
        ...     idx.identical(ks.Index(['a', 'b', 'c']))
        True
        >>> with option_context('compute.ops_on_diff_frames', True):
        ...     idx.identical(ks.Index(['b', 'b', 'a']))
        False
        >>> idx.identical(midx)
        False

        For MultiIndex

        >>> midx.identical(midx)
        True
        >>> with option_context('compute.ops_on_diff_frames', True):
        ...     midx.identical(ks.MultiIndex.from_tuples([('a', 'x'), ('b', 'y'), ('c', 'z')]))
        True
        >>> with option_context('compute.ops_on_diff_frames', True):
        ...     midx.identical(ks.MultiIndex.from_tuples([('c', 'z'), ('b', 'y'), ('a', 'x')]))
        False
        >>> midx.identical(idx)
        False
        """
        self_name = self.names if isinstance(self, MultiIndex) else self.name
        other_name = other.names if isinstance(other, MultiIndex) else other.name

        return (self is other) or (
            type(self) == type(other)
            and self_name == other_name  # to support non-index comparison by short-circuiting.
            and self.equals(other)
        )

    def equals(self, other):
        """
        Determine if two Index objects contain the same elements.

        Returns
        -------
        bool
            True if "other" is an Index and it has the same elements as calling
            index; False otherwise.

        Examples
        --------

        >>> from databricks.koalas.config import option_context
        >>> idx = ks.Index(['a', 'b', 'c'])
        >>> idx.name = "name"
        >>> midx = ks.MultiIndex.from_tuples([('a', 'x'), ('b', 'y'), ('c', 'z')])
        >>> midx.names = ("nameA", "nameB")

        For Index

        >>> idx.equals(idx)
        True
        >>> with option_context('compute.ops_on_diff_frames', True):
        ...     idx.equals(ks.Index(['a', 'b', 'c']))
        True
        >>> with option_context('compute.ops_on_diff_frames', True):
        ...     idx.equals(ks.Index(['b', 'b', 'a']))
        False
        >>> idx.equals(midx)
        False

        For MultiIndex

        >>> midx.equals(midx)
        True
        >>> with option_context('compute.ops_on_diff_frames', True):
        ...     midx.equals(ks.MultiIndex.from_tuples([('a', 'x'), ('b', 'y'), ('c', 'z')]))
        True
        >>> with option_context('compute.ops_on_diff_frames', True):
        ...     midx.equals(ks.MultiIndex.from_tuples([('c', 'z'), ('b', 'y'), ('a', 'x')]))
        False
        >>> midx.equals(idx)
        False
        """
        # TODO: avoid using default index?
        with option_context("compute.default_index_type", "distributed-sequence"):
            # Directly using Series from both self and other seems causing
            # some exceptions when 'compute.ops_on_diff_frames' is enabled.
            # Working around for now via using frame.
            return (self is other) or (
                type(self) == type(other)
                and (
                    self.to_series().rename("self").to_frame().reset_index()["self"]
                    == other.to_series().rename("other").to_frame().reset_index()["other"]
                ).all()
            )

    def transpose(self):
        """
        Return the transpose, For index, It will be index itself.

        Examples
        --------
        >>> idx = ks.Index(['a', 'b', 'c'])
        >>> idx
        Index(['a', 'b', 'c'], dtype='object')

        >>> idx.transpose()
        Index(['a', 'b', 'c'], dtype='object')

        For MultiIndex

        >>> midx = ks.MultiIndex.from_tuples([('a', 'x'), ('b', 'y'), ('c', 'z')])
        >>> midx  # doctest: +SKIP
        MultiIndex([('a', 'x'),
                    ('b', 'y'),
                    ('c', 'z')],
                   )

        >>> midx.transpose()  # doctest: +SKIP
        MultiIndex([('a', 'x'),
                    ('b', 'y'),
                    ('c', 'z')],
                   )
        """
        return self

    T = property(transpose)

    def to_pandas(self) -> pd.Index:
        """
        Return a pandas Index.

        .. note:: This method should only be used if the resulting pandas object is expected
                  to be small, as all the data is loaded into the driver's memory.

        Examples
        --------
        >>> df = ks.DataFrame([(.2, .3), (.0, .6), (.6, .0), (.2, .1)],
        ...                   columns=['dogs', 'cats'],
        ...                   index=list('abcd'))
        >>> df['dogs'].index.to_pandas()
        Index(['a', 'b', 'c', 'd'], dtype='object')
        """
        return self._internal.to_pandas_frame.index  # type: ignore

    def toPandas(self):
        warnings.warn(
            "Index.toPandas is deprecated as of Index.to_pandas. Please use the API instead.",
            FutureWarning,
        )
        return self.to_pandas()

    toPandas.__doc__ = to_pandas.__doc__

    def to_numpy(self, dtype=None, copy=False):
        """
        A NumPy ndarray representing the values in this Index or MultiIndex.

        .. note:: This method should only be used if the resulting NumPy ndarray is expected
            to be small, as all the data is loaded into the driver's memory.

        Parameters
        ----------
        dtype : str or numpy.dtype, optional
            The dtype to pass to :meth:`numpy.asarray`
        copy : bool, default False
            Whether to ensure that the returned value is a not a view on
            another array. Note that ``copy=False`` does not *ensure* that
            ``to_numpy()`` is no-copy. Rather, ``copy=True`` ensure that
            a copy is made, even if not strictly necessary.

        Returns
        -------
        numpy.ndarray

        Examples
        --------
        >>> ks.Series([1, 2, 3, 4]).index.to_numpy()
        array([0, 1, 2, 3])
        >>> ks.DataFrame({'a': ['a', 'b', 'c']}, index=[[1, 2, 3], [4, 5, 6]]).index.to_numpy()
        array([(1, 4), (2, 5), (3, 6)], dtype=object)
        """
        result = np.asarray(self.to_pandas()._values, dtype=dtype)
        if copy:
            result = result.copy()
        return result

    @property
    def values(self):
        """
        Return an array representing the data in the Index.

        .. warning:: We recommend using `Index.to_numpy()` instead.

        .. note:: This method should only be used if the resulting NumPy ndarray is expected
            to be small, as all the data is loaded into the driver's memory.

        Returns
        -------
        numpy.ndarray

        Examples
        --------
        >>> ks.Series([1, 2, 3, 4]).index.values
        array([0, 1, 2, 3])
        >>> ks.DataFrame({'a': ['a', 'b', 'c']}, index=[[1, 2, 3], [4, 5, 6]]).index.values
        array([(1, 4), (2, 5), (3, 6)], dtype=object)
        """
        warnings.warn("We recommend using `{}.to_numpy()` instead.".format(type(self).__name__))
        return self.to_numpy()

    @property
    def spark_type(self):
        """ Returns the data type as defined by Spark, as a Spark DataType object."""
        warnings.warn(
            "Index.spark_type is deprecated as of Index.spark.data_type. "
            "Please use the API instead.",
            FutureWarning,
        )
        return self.spark.data_type

    @property
    def has_duplicates(self) -> bool:
        """
        If index has duplicates, return True, otherwise False.

        Examples
        --------
        >>> kdf = ks.DataFrame({'a': [1, 2, 3]}, index=list('aac'))
        >>> kdf.index.has_duplicates
        True

        >>> kdf = ks.DataFrame({'a': [1, 2, 3]}, index=[list('abc'), list('def')])
        >>> kdf.index.has_duplicates
        False

        >>> kdf = ks.DataFrame({'a': [1, 2, 3]}, index=[list('aac'), list('eef')])
        >>> kdf.index.has_duplicates
        True
        """
        sdf = self._internal.spark_frame.select(self.spark.column)
        scol = scol_for(sdf, sdf.columns[0])

        return sdf.select(F.count(scol) != F.countDistinct(scol)).first()[0]

    @property
    def name(self) -> Union[str, Tuple[str, ...]]:
        """Return name of the Index."""
        return self.names[0]

    @name.setter
    def name(self, name: Union[str, Tuple[str, ...]]) -> None:
        self.names = [name]

    @property
    def names(self) -> List[Union[str, Tuple[str, ...]]]:
        """Return names of the Index."""
        return [
            name if name is None or len(name) > 1 else name[0]
            for name in self._internal.index_names  # type: ignore
        ]

    @names.setter
    def names(self, names: List[Union[str, Tuple[str, ...]]]) -> None:
        if not is_list_like(names):
            raise ValueError("Names must be a list-like")
        self.rename(names, inplace=True)

    @property
    def nlevels(self) -> int:
        """
        Number of levels in Index & MultiIndex.

        Examples
        --------
        >>> kdf = ks.DataFrame({"a": [1, 2, 3]}, index=pd.Index(['a', 'b', 'c'], name="idx"))
        >>> kdf.index.nlevels
        1

        >>> kdf = ks.DataFrame({'a': [1, 2, 3]}, index=[list('abc'), list('def')])
        >>> kdf.index.nlevels
        2
        """
        return len(self._internal.index_spark_column_names)

    def rename(
        self,
        name: Union[str, Tuple[str, ...], List[Union[str, Tuple[str, ...]]]],
        inplace: bool = False,
    ):
        """
        Alter Index or MultiIndex name.
        Able to set new names without level. Defaults to returning new index.

        Parameters
        ----------
        name : label or list of labels
            Name(s) to set.
        inplace : boolean, default False
            Modifies the object directly, instead of creating a new Index or MultiIndex.

        Returns
        -------
        Index or MultiIndex
            The same type as the caller or None if inplace is True.

        Examples
        --------
        >>> df = ks.DataFrame({'a': ['A', 'C'], 'b': ['A', 'B']}, columns=['a', 'b'])
        >>> df.index.rename("c")
        Int64Index([0, 1], dtype='int64', name='c')

        >>> df.set_index("a", inplace=True)
        >>> df.index.rename("d")
        Index(['A', 'C'], dtype='object', name='d')

        You can also change the index name in place.

        >>> df.index.rename("e", inplace=True)
        >>> df.index
        Index(['A', 'C'], dtype='object', name='e')

        >>> df  # doctest: +NORMALIZE_WHITESPACE
           b
        e
        A  A
        C  B

        Support for MultiIndex

        >>> kidx = ks.MultiIndex.from_tuples([('a', 'x'), ('b', 'y')])
        >>> kidx.names = ['hello', 'koalas']
        >>> kidx  # doctest: +SKIP
        MultiIndex([('a', 'x'),
                    ('b', 'y')],
                   names=['hello', 'koalas'])

        >>> kidx.rename(['aloha', 'databricks'])  # doctest: +SKIP
        MultiIndex([('a', 'x'),
                    ('b', 'y')],
                   names=['aloha', 'databricks'])
        """
        names = self._verify_for_rename(name)

        internal = self._kdf._internal.copy(
            index_map=OrderedDict(zip(self._kdf._internal.index_spark_column_names, names))
        )

        if inplace:
            self._kdf._update_internal_frame(internal)
        else:
            return DataFrame(internal).index

    def _verify_for_rename(self, name):
        if name is None or isinstance(name, tuple):
            return [name]
        elif isinstance(name, str):
            return [(name,)]
        elif is_list_like(name):
            if len(self._internal.index_map) != len(name):
                raise ValueError(
                    "Length of new names must be {}, got {}".format(
                        len(self._internal.index_map), len(name)
                    )
                )
            return [n if n is None or isinstance(n, tuple) else (n,) for n in name]
        else:
            raise TypeError("name must be a hashable type")

    # TODO: add downcast parameter for fillna function
    def fillna(self, value):
        """
        Fill NA/NaN values with the specified value.

        Parameters
        ----------
        value : scalar
            Scalar value to use to fill holes (e.g. 0). This value cannot be a list-likes.

        Returns
        -------
        Index :
            filled with value

        Examples
        --------
        >>> ki = ks.DataFrame({'a': ['a', 'b', 'c']}, index=[1, 2, None]).index
        >>> ki
        Float64Index([1.0, 2.0, nan], dtype='float64')

        >>> ki.fillna(0)
        Float64Index([1.0, 2.0, 0.0], dtype='float64')
        """
        if not isinstance(value, (float, int, str, bool)):
            raise TypeError("Unsupported type %s" % type(value))
        sdf = self._internal.spark_frame.fillna(value)
        result = DataFrame(self._kdf._internal.with_new_sdf(sdf)).index
        return result

    # TODO: ADD keep parameter
    def drop_duplicates(self):
        """
        Return Index with duplicate values removed.

        Returns
        -------
        deduplicated : Index

        See Also
        --------
        Series.drop_duplicates : Equivalent method on Series.
        DataFrame.drop_duplicates : Equivalent method on DataFrame.

        Examples
        --------
        Generate an pandas.Index with duplicate values.

        >>> idx = ks.Index(['lama', 'cow', 'lama', 'beetle', 'lama', 'hippo'])

        >>> idx.drop_duplicates().sort_values()
        Index(['beetle', 'cow', 'hippo', 'lama'], dtype='object')
        """
        sdf = self._internal.spark_frame.select(
            self._internal.index_spark_columns
        ).drop_duplicates()
        internal = InternalFrame(spark_frame=sdf, index_map=self._internal.index_map)
        return DataFrame(internal).index

    def to_series(self, name: Union[str, Tuple[str, ...]] = None) -> Series:
        """
        Create a Series with both index and values equal to the index keys
        useful with map for returning an indexer based on an index.

        Parameters
        ----------
        name : string, optional
            name of resulting Series. If None, defaults to name of original
            index

        Returns
        -------
        Series : dtype will be based on the type of the Index values.

        Examples
        --------
        >>> df = ks.DataFrame([(.2, .3), (.0, .6), (.6, .0), (.2, .1)],
        ...                   columns=['dogs', 'cats'],
        ...                   index=list('abcd'))
        >>> df['dogs'].index.to_series()
        a    a
        b    b
        c    c
        d    d
        dtype: object
        """
        if not is_hashable(name):
            raise TypeError("Series.name must be a hashable type")
        kdf = self._kdf
        scol = self.spark.column
        if name is not None:
            scol = scol.alias(name_like_string(name))
        elif len(kdf._internal.index_map) == 1:
            name = self.name
        column_labels = (
            [None] if name is None else [name if isinstance(name, tuple) else (name,)]
        )  # type: List[Optional[Tuple[str, ...]]]
        internal = kdf._internal.copy(
            column_labels=column_labels, data_spark_columns=[scol], column_label_names=None
        )
        return first_series(DataFrame(internal))

    def to_frame(self, index=True, name=None) -> DataFrame:
        """
        Create a DataFrame with a column containing the Index.

        Parameters
        ----------
        index : boolean, default True
            Set the index of the returned DataFrame as the original Index.
        name : object, default None
            The passed name should substitute for the index name (if it has
            one).

        Returns
        -------
        DataFrame
            DataFrame containing the original Index data.

        See Also
        --------
        Index.to_series : Convert an Index to a Series.
        Series.to_frame : Convert Series to DataFrame.

        Examples
        --------
        >>> idx = ks.Index(['Ant', 'Bear', 'Cow'], name='animal')
        >>> idx.to_frame()  # doctest: +NORMALIZE_WHITESPACE
               animal
        animal
        Ant       Ant
        Bear     Bear
        Cow       Cow

        By default, the original Index is reused. To enforce a new Index:

        >>> idx.to_frame(index=False).sort_index()
          animal
        0    Ant
        1   Bear
        2    Cow

        To override the name of the resulting column, specify `name`:

        >>> idx.to_frame(name='zoo')  # doctest: +NORMALIZE_WHITESPACE
                 zoo
        animal
        Ant      Ant
        Bear    Bear
        Cow      Cow
        """
        if name is None:
            if self._internal.index_names[0] is None:
                name = (SPARK_DEFAULT_SERIES_NAME,)
            else:
                name = self._internal.index_names[0]
        elif isinstance(name, str):
            name = (name,)

        return self._to_frame(index=index, names=[name])

    def _to_frame(self, index, names):
        if index:
            index_map = self._internal.index_map
            data_columns = self._internal.index_spark_column_names
            sdf = self._internal.spark_frame.select(
                self._internal.index_spark_columns + [NATURAL_ORDER_COLUMN_NAME]
            )
        else:
            index_map = None
            data_columns = [name_like_string(label) for label in names]
            sdf = self._internal.spark_frame.select(
                [
                    scol.alias(col)
                    for scol, col in zip(self._internal.index_spark_columns, data_columns)
                ]
                + [NATURAL_ORDER_COLUMN_NAME]
            )

        internal = InternalFrame(
            spark_frame=sdf,
            index_map=index_map,
            column_labels=names,
            data_spark_columns=[scol_for(sdf, col) for col in data_columns],
        )
        return DataFrame(internal)

    def is_boolean(self):
        """
        Return if the current index type is a boolean type.

        Examples
        --------
        >>> ks.DataFrame({'a': [1]}, index=[True]).index.is_boolean()
        True
        """
        return is_bool_dtype(self.dtype)

    def is_categorical(self):
        """
        Return if the current index type is a categorical type.

        Examples
        --------
        >>> ks.DataFrame({'a': [1]}, index=[1]).index.is_categorical()
        False
        """
        return is_categorical_dtype(self.dtype)

    def is_floating(self):
        """
        Return if the current index type is a floating type.

        Examples
        --------
        >>> ks.DataFrame({'a': [1]}, index=[1]).index.is_floating()
        False
        """
        return is_float_dtype(self.dtype)

    def is_integer(self):
        """
        Return if the current index type is a integer type.

        Examples
        --------
        >>> ks.DataFrame({'a': [1]}, index=[1]).index.is_integer()
        True
        """
        return is_integer_dtype(self.dtype)

    def is_interval(self):
        """
        Return if the current index type is an interval type.

        Examples
        --------
        >>> ks.DataFrame({'a': [1]}, index=[1]).index.is_interval()
        False
        """
        return is_interval_dtype(self.dtype)

    def is_numeric(self):
        """
        Return if the current index type is a numeric type.

        Examples
        --------
        >>> ks.DataFrame({'a': [1]}, index=[1]).index.is_numeric()
        True
        """
        return is_numeric_dtype(self.dtype)

    def is_object(self):
        """
        Return if the current index type is a object type.

        Examples
        --------
        >>> ks.DataFrame({'a': [1]}, index=["a"]).index.is_object()
        True
        """
        return is_object_dtype(self.dtype)

    def dropna(self):
        """
        Return Index or MultiIndex without NA/NaN values

        Examples
        --------

        >>> df = ks.DataFrame([[1, 2], [4, 5], [7, 8]],
        ...                   index=['cobra', 'viper', None],
        ...                   columns=['max_speed', 'shield'])
        >>> df
               max_speed  shield
        cobra          1       2
        viper          4       5
        NaN            7       8

        >>> df.index.dropna()
        Index(['cobra', 'viper'], dtype='object')

        Also support for MultiIndex

        >>> midx = pd.MultiIndex([['lama', 'cow', 'falcon'],
        ...                       [None, 'weight', 'length']],
        ...                      [[0, 1, 1, 1, 1, 1, 2, 2, 2],
        ...                       [0, 1, 1, 0, 1, 2, 1, 1, 2]])
        >>> s = ks.Series([45, 200, 1.2, 30, 250, 1.5, 320, 1, None],
        ...               index=midx)
        >>> s
        lama    NaN        45.0
        cow     weight    200.0
                weight      1.2
                NaN        30.0
                weight    250.0
                length      1.5
        falcon  weight    320.0
                weight      1.0
                length      NaN
        dtype: float64

        >>> s.index.dropna()  # doctest: +SKIP
        MultiIndex([(   'cow', 'weight'),
                    (   'cow', 'weight'),
                    (   'cow', 'weight'),
                    (   'cow', 'length'),
                    ('falcon', 'weight'),
                    ('falcon', 'weight'),
                    ('falcon', 'length')],
                   )
        """
        kdf = self._kdf.copy()
        sdf = kdf._internal.spark_frame.select(self._internal.index_spark_columns).dropna()
        internal = InternalFrame(spark_frame=sdf, index_map=self._internal.index_map)
        return DataFrame(internal).index

    def unique(self, level=None):
        """
        Return unique values in the index.

        Be aware the order of unique values might be different than pandas.Index.unique

        Parameters
        ----------
        level : int or str, optional, default is None

        Returns
        -------
        Index without duplicates

        See Also
        --------
        Series.unique
        groupby.SeriesGroupBy.unique

        Examples
        --------
        >>> ks.DataFrame({'a': ['a', 'b', 'c']}, index=[1, 1, 3]).index.unique().sort_values()
        Int64Index([1, 3], dtype='int64')

        >>> ks.DataFrame({'a': ['a', 'b', 'c']}, index=['d', 'e', 'e']).index.unique().sort_values()
        Index(['d', 'e'], dtype='object')

        MultiIndex

        >>> ks.MultiIndex.from_tuples([("A", "X"), ("A", "Y"), ("A", "X")]).unique()
        ... # doctest: +SKIP
        MultiIndex([('A', 'X'),
                    ('A', 'Y')],
                   )
        """
        if level is not None:
            self._validate_index_level(level)
        scols = self._internal.index_spark_columns
        scol_names = self._internal.index_spark_column_names
        scols = [scol.alias(scol_name) for scol, scol_name in zip(scols, scol_names)]
        sdf = self._kdf._internal.spark_frame.select(scols).distinct()
        return DataFrame(
            InternalFrame(spark_frame=sdf, index_map=self._kdf._internal.index_map)
        ).index

    # TODO: add error parameter
    def drop(self, labels):
        """
        Make new Index with passed list of labels deleted.

        Parameters
        ----------
        labels : array-like

        Returns
        -------
        dropped : Index

        Examples
        --------
        >>> index = ks.Index([1, 2, 3])
        >>> index
        Int64Index([1, 2, 3], dtype='int64')

        >>> index.drop([1])
        Int64Index([2, 3], dtype='int64')
        """
        if not isinstance(labels, (tuple, list)):
            labels = [labels]
        sdf = self._internal.spark_frame[~self._internal.index_spark_columns[0].isin(labels)]
        return Index(
            DataFrame(InternalFrame(spark_frame=sdf, index_map=self._kdf._internal.index_map))
        )

    def _validate_index_level(self, level):
        """
        Validate index level.
        For single-level Index getting level number is a no-op, but some
        verification must be done like in MultiIndex.
        """
        if isinstance(level, int):
            if level < 0 and level != -1:
                raise IndexError(
                    "Too many levels: Index has only 1 level,"
                    " %d is not a valid level number" % (level,)
                )
            elif level > 0:
                raise IndexError("Too many levels:" " Index has only 1 level, not %d" % (level + 1))
        elif level != self.name:
            raise KeyError(
                "Requested level ({}) does not match index name ({})".format(level, self.name)
            )

    def get_level_values(self, level):
        """
        Return Index if a valid level is given.

        Examples:
        --------
        >>> kidx = ks.Index(['a', 'b', 'c'], name='ks')
        >>> kidx.get_level_values(0)
        Index(['a', 'b', 'c'], dtype='object', name='ks')

        >>> kidx.get_level_values('ks')
        Index(['a', 'b', 'c'], dtype='object', name='ks')
        """
        self._validate_index_level(level)
        return self

    def copy(self, name=None, deep=None):
        """
        Make a copy of this object. name sets those attributes on the new object.

        Parameters
        ----------
        name : string, optional
            to set name of index
        deep : None
            this parameter is not supported but just dummy parameter to match pandas.

        Examples
        --------
        >>> df = ks.DataFrame([[1, 2], [4, 5], [7, 8]],
        ...                   index=['cobra', 'viper', 'sidewinder'],
        ...                   columns=['max_speed', 'shield'])
        >>> df
                    max_speed  shield
        cobra               1       2
        viper               4       5
        sidewinder          7       8
        >>> df.index
        Index(['cobra', 'viper', 'sidewinder'], dtype='object')

        Copy index

        >>> df.index.copy()
        Index(['cobra', 'viper', 'sidewinder'], dtype='object')

        Copy index with name

        >>> df.index.copy(name='snake')
        Index(['cobra', 'viper', 'sidewinder'], dtype='object', name='snake')
        """
        result = self._kdf.copy().index
        if name:
            result.name = name
        return result

    def droplevel(self, level):
        """
        Return index with requested level(s) removed.
        If resulting index has only 1 level left, the result will be
        of Index type, not MultiIndex.

        Parameters
        ----------
        level : int, str, tuple, or list-like, default 0
            If a string is given, must be the name of a level
            If list-like, elements must be names or indexes of levels.

        Returns
        -------
        Index or MultiIndex

        Examples
        --------
        >>> midx = ks.DataFrame({'a': ['a', 'b']}, index=[['a', 'x'], ['b', 'y'], [1, 2]]).index
        >>> midx  # doctest: +SKIP
        MultiIndex([('a', 'b', 1),
                    ('x', 'y', 2)],
                   )
        >>> midx.droplevel([0, 1])  # doctest: +SKIP
        Int64Index([1, 2], dtype='int64')
        >>> midx.droplevel(0)  # doctest: +SKIP
        MultiIndex([('b', 1),
                    ('y', 2)],
                   )
        >>> midx.names = [("a", "b"), "b", "c"]
        >>> midx.droplevel([('a', 'b')])  # doctest: +SKIP
        MultiIndex([('b', 1),
                    ('y', 2)],
                   names=['b', 'c'])
        """
        names = self.names
        nlevels = self.nlevels
        if not isinstance(level, (tuple, list)):
            level = [level]

        for n in level:
            if isinstance(n, int) and (n > nlevels - 1):
                raise IndexError(
                    "Too many levels: Index has only {} levels, not {}".format(nlevels, n + 1)
                )
            if isinstance(n, (str, tuple)) and (n not in names):
                raise KeyError("Level {} not found".format(n))

        if len(level) >= nlevels:
            raise ValueError(
                "Cannot remove {} levels from an index with {} "
                "levels: at least one level must be "
                "left.".format(len(level), nlevels)
            )

        int_level = [n if isinstance(n, int) else names.index(n) for n in level]
        index_map = list(self._internal.index_map.items())
        index_map = OrderedDict(index_map[c] for c in range(0, nlevels) if c not in int_level)
        sdf = self._internal.spark_frame
        sdf = sdf.select(*index_map.keys())
        result = InternalFrame(spark_frame=sdf, index_map=index_map)
        return DataFrame(result).index

    def symmetric_difference(self, other, result_name=None, sort=None):
        """
        Compute the symmetric difference of two Index objects.

        Parameters
        ----------
        other : Index or array-like
        result_name : str
        sort : True or None, default None
            Whether to sort the resulting index.
            * True : Attempt to sort the result.
            * None : Do not sort the result.

        Returns
        -------
        symmetric_difference : Index

        Notes
        -----
        ``symmetric_difference`` contains elements that appear in either
        ``idx1`` or ``idx2`` but not both. Equivalent to the Index created by
        ``idx1.difference(idx2) | idx2.difference(idx1)`` with duplicates
        dropped.

        Examples
        --------
        >>> s1 = ks.Series([1, 2, 3, 4], index=[1, 2, 3, 4])
        >>> s2 = ks.Series([1, 2, 3, 4], index=[2, 3, 4, 5])

        >>> s1.index.symmetric_difference(s2.index)
        Int64Index([5, 1], dtype='int64')

        You can set name of result Index.

        >>> s1.index.symmetric_difference(s2.index, result_name='koalas')
        Int64Index([5, 1], dtype='int64', name='koalas')

        You can set sort to `True`, if you want to sort the resulting index.

        >>> s1.index.symmetric_difference(s2.index, sort=True)
        Int64Index([1, 5], dtype='int64')

        You can also use the ``^`` operator:

        >>> s1.index ^ s2.index
        Int64Index([5, 1], dtype='int64')
        """
        if type(self) != type(other):
            raise NotImplementedError(
                "Doesn't support symmetric_difference between Index & MultiIndex for now"
            )

        sdf_self = self._kdf._internal.spark_frame.select(self._internal.index_spark_columns)
        sdf_other = other._kdf._internal.spark_frame.select(other._internal.index_spark_columns)

        sdf_symdiff = sdf_self.union(sdf_other).subtract(sdf_self.intersect(sdf_other))

        if sort:
            sdf_symdiff = sdf_symdiff.sort(self._internal.index_spark_column_names)

        internal = InternalFrame(spark_frame=sdf_symdiff, index_map=self._internal.index_map)
        result = Index(DataFrame(internal))

        if result_name:
            result.name = result_name

        return result

    # TODO: return_indexer
    def sort_values(self, ascending=True):
        """
        Return a sorted copy of the index.

        .. note:: This method is not supported for pandas when index has NaN value.
                  pandas raises unexpected TypeError, but we support treating NaN
                  as the smallest value.

        Parameters
        ----------
        ascending : bool, default True
            Should the index values be sorted in an ascending order.

        Returns
        -------
        sorted_index : ks.Index or ks.MultiIndex
            Sorted copy of the index.

        See Also
        --------
        Series.sort_values : Sort values of a Series.
        DataFrame.sort_values : Sort values in a DataFrame.

        Examples
        --------
        >>> idx = ks.Index([10, 100, 1, 1000])
        >>> idx
        Int64Index([10, 100, 1, 1000], dtype='int64')

        Sort values in ascending order (default behavior).

        >>> idx.sort_values()
        Int64Index([1, 10, 100, 1000], dtype='int64')

        Sort values in descending order.

        >>> idx.sort_values(ascending=False)
        Int64Index([1000, 100, 10, 1], dtype='int64')

        Support for MultiIndex.

        >>> kidx = ks.MultiIndex.from_tuples([('a', 'x', 1), ('c', 'y', 2), ('b', 'z', 3)])
        >>> kidx  # doctest: +SKIP
        MultiIndex([('a', 'x', 1),
                    ('c', 'y', 2),
                    ('b', 'z', 3)],
                   )

        >>> kidx.sort_values()  # doctest: +SKIP
        MultiIndex([('a', 'x', 1),
                    ('b', 'z', 3),
                    ('c', 'y', 2)],
                   )

        >>> kidx.sort_values(ascending=False)  # doctest: +SKIP
        MultiIndex([('c', 'y', 2),
                    ('b', 'z', 3),
                    ('a', 'x', 1)],
                   )
        """
        sdf = self._internal.spark_frame
        sdf = sdf.orderBy(self._internal.index_spark_columns, ascending=ascending)

        internal = InternalFrame(
            spark_frame=sdf.select(self._internal.index_spark_columns),
            index_map=self._internal.index_map,
        )
        return DataFrame(internal).index

    def sort(self, *args, **kwargs):
        """
        Use sort_values instead.
        """
        raise TypeError("cannot sort an Index object in-place, use sort_values instead")

    def min(self):
        """
        Return the minimum value of the Index.

        Returns
        -------
        scalar
            Minimum value.

        See Also
        --------
        Index.max : Return the maximum value of the object.
        Series.min : Return the minimum value in a Series.
        DataFrame.min : Return the minimum values in a DataFrame.

        Examples
        --------
        >>> idx = ks.Index([3, 2, 1])
        >>> idx.min()
        1

        >>> idx = ks.Index(['c', 'b', 'a'])
        >>> idx.min()
        'a'

        For a MultiIndex, the maximum is determined lexicographically.

        >>> idx = ks.MultiIndex.from_tuples([('a', 'x', 1), ('b', 'y', 2)])
        >>> idx.min()
        ('a', 'x', 1)
        """
        sdf = self._internal.spark_frame
        min_row = sdf.select(F.min(F.struct(self._internal.index_spark_columns))).head()
        result = tuple(min_row[0])

        return result if len(result) > 1 else result[0]

    def max(self):
        """
        Return the maximum value of the Index.

        Returns
        -------
        scalar
            Maximum value.

        See Also
        --------
        Index.min : Return the minimum value in an Index.
        Series.max : Return the maximum value in a Series.
        DataFrame.max : Return the maximum values in a DataFrame.

        Examples
        --------
        >>> idx = ks.Index([3, 2, 1])
        >>> idx.max()
        3

        >>> idx = ks.Index(['c', 'b', 'a'])
        >>> idx.max()
        'c'

        For a MultiIndex, the maximum is determined lexicographically.

        >>> idx = ks.MultiIndex.from_tuples([('a', 'x', 1), ('b', 'y', 2)])
        >>> idx.max()
        ('b', 'y', 2)
        """
        sdf = self._internal.spark_frame
        max_row = sdf.select(F.max(F.struct(self._internal.index_spark_columns))).head()
        result = tuple(max_row[0])

        return result if len(result) > 1 else result[0]

    def delete(self, loc):
        """
        Make new Index with passed location(-s) deleted.

        .. note:: this API can be pretty expensive since it is based on
             a global sequence internally.

        Returns
        -------
        new_index : Index

        Examples
        --------
        >>> kidx = ks.Index([10, 10, 9, 8, 4, 2, 4, 4, 2, 2, 10, 10])
        >>> kidx
        Int64Index([10, 10, 9, 8, 4, 2, 4, 4, 2, 2, 10, 10], dtype='int64')

        >>> kidx.delete(0).sort_values()
        Int64Index([2, 2, 2, 4, 4, 4, 8, 9, 10, 10, 10], dtype='int64')

        >>> kidx.delete([0, 1, 2, 3, 10, 11]).sort_values()
        Int64Index([2, 2, 2, 4, 4, 4], dtype='int64')

        MultiIndex

        >>> kidx = ks.MultiIndex.from_tuples([('a', 'x', 1), ('b', 'y', 2), ('c', 'z', 3)])
        >>> kidx  # doctest: +SKIP
        MultiIndex([('a', 'x', 1),
                    ('b', 'y', 2),
                    ('c', 'z', 3)],
                   )

        >>> kidx.delete([0, 2]).sort_values()  # doctest: +SKIP
        MultiIndex([('b', 'y', 2)],
                   )
        """
        length = len(self)
        if not is_list_like(loc):
            if not isinstance(self, str) and abs(loc) >= length:
                raise IndexError(
                    "index {} is out of bounds for axis 0 with size {}".format(loc, length)
                )
            loc = [loc]
        loc = [int(item) for item in loc]
        loc = [item if item >= 0 else length + item for item in loc]

        # we need a temporary column such as '__index_value_0__'
        # since 'InternalFrame.attach_default_index' will be failed
        # when self._scol has name of '__index_level_0__'
        index_value_column_format = "__index_value_{}__"

        sdf = self._internal._sdf
        index_value_column_names = [
            verify_temp_column_name(sdf, index_value_column_format.format(i))
            for i in range(len(self._internal.index_spark_columns))
        ]
        index_value_columns = [
            index_scol.alias(index_vcol_name)
            for index_scol, index_vcol_name in zip(
                self._internal.index_spark_columns, index_value_column_names
            )
        ]
        sdf = sdf.select(index_value_columns)

        sdf = InternalFrame.attach_default_index(sdf, default_index_type="distributed-sequence")
        # sdf here looks as below
        # +-----------------+-----------------+-----------------+-----------------+
        # |__index_level_0__|__index_value_0__|__index_value_1__|__index_value_2__|
        # +-----------------+-----------------+-----------------+-----------------+
        # |                0|                a|                x|                1|
        # |                1|                b|                y|                2|
        # |                2|                c|                z|                3|
        # +-----------------+-----------------+-----------------+-----------------+

        # delete rows which are matched with given `loc`
        sdf = sdf.where(~F.col(SPARK_INDEX_NAME_FORMAT(0)).isin(loc))
        sdf = sdf.select(index_value_column_names)
        # sdf here looks as below, we should alias them back to origin spark column names
        # +-----------------+-----------------+-----------------+
        # |__index_value_0__|__index_value_1__|__index_value_2__|
        # +-----------------+-----------------+-----------------+
        # |                c|                z|                3|
        # +-----------------+-----------------+-----------------+
        index_origin_columns = [
            F.col(index_vcol_name).alias(index_scol_name)
            for index_vcol_name, index_scol_name in zip(
                index_value_column_names, self._internal.index_spark_column_names
            )
        ]

        internal = InternalFrame(
            spark_frame=sdf.select(index_origin_columns), index_map=self._internal.index_map,
        )

        return DataFrame(internal).index

    def append(self, other):
        """
        Append a collection of Index options together.

        Parameters
        ----------
        other : Index

        Returns
        -------
        appended : Index

        Examples
        --------
        >>> kidx = ks.Index([10, 5, 0, 5, 10, 5, 0, 10])
        >>> kidx
        Int64Index([10, 5, 0, 5, 10, 5, 0, 10], dtype='int64')

        >>> kidx.append(kidx)
        Int64Index([10, 5, 0, 5, 10, 5, 0, 10, 10, 5, 0, 5, 10, 5, 0, 10], dtype='int64')

        Support for MiltiIndex

        >>> kidx = ks.MultiIndex.from_tuples([('a', 'x'), ('b', 'y')])
        >>> kidx  # doctest: +SKIP
        MultiIndex([('a', 'x'),
                    ('b', 'y')],
                   )

        >>> kidx.append(kidx)  # doctest: +SKIP
        MultiIndex([('a', 'x'),
                    ('b', 'y'),
                    ('a', 'x'),
                    ('b', 'y')],
                   )
        """
        if type(self) is not type(other):
            raise NotImplementedError(
                "append() between Index & MultiIndex currently is not supported"
            )

        sdf_self = self._internal.spark_frame.select(self._internal.index_spark_columns)
        sdf_other = other._internal.spark_frame.select(other._internal.index_spark_columns)
        sdf_appended = sdf_self.union(sdf_other)

        # names should be kept when MultiIndex, but Index wouldn't keep its name.
        if isinstance(self, MultiIndex):
            index_map = self._internal.index_map
        else:
            index_map = OrderedDict(
                (idx_col, None) for idx_col in self._internal.index_spark_column_names
            )

        internal = InternalFrame(spark_frame=sdf_appended, index_map=index_map)

        return DataFrame(internal).index

    def argmax(self):
        """
        Return a maximum argument indexer.

        Parameters
        ----------
        skipna : bool, default True

        Returns
        -------
        maximum argument indexer

        Examples
        --------
        >>> kidx = ks.Index([10, 9, 8, 7, 100, 5, 4, 3, 100, 3])
        >>> kidx
        Int64Index([10, 9, 8, 7, 100, 5, 4, 3, 100, 3], dtype='int64')

        >>> kidx.argmax()
        4
        """
        sdf = self._internal.spark_frame.select(self.spark.column)
        sequence_col = verify_temp_column_name(sdf, "__distributed_sequence_column__")
        sdf = InternalFrame.attach_distributed_sequence_column(sdf, column_name=sequence_col)
        # spark_frame here looks like below
        # +-----------------+---------------+
        # |__index_level_0__|__index_value__|
        # +-----------------+---------------+
        # |                0|             10|
        # |                4|            100|
        # |                2|              8|
        # |                3|              7|
        # |                6|              4|
        # |                5|              5|
        # |                7|              3|
        # |                8|            100|
        # |                1|              9|
        # +-----------------+---------------+

        return (
            sdf.orderBy(
                scol_for(sdf, self._internal.data_spark_column_names[0]).desc(),
                F.col(sequence_col).asc(),
            )
            .select(sequence_col)
            .first()[0]
        )

    def argmin(self):
        """
        Return a minimum argument indexer.

        Parameters
        ----------
        skipna : bool, default True

        Returns
        -------
        minimum argument indexer

        Examples
        --------
        >>> kidx = ks.Index([10, 9, 8, 7, 100, 5, 4, 3, 100, 3])
        >>> kidx
        Int64Index([10, 9, 8, 7, 100, 5, 4, 3, 100, 3], dtype='int64')

        >>> kidx.argmin()
        7
        """
        sdf = self._internal.spark_frame.select(self.spark.column)
        sequence_col = verify_temp_column_name(sdf, "__distributed_sequence_column__")
        sdf = InternalFrame.attach_distributed_sequence_column(sdf, column_name=sequence_col)

        return (
            sdf.orderBy(
                scol_for(sdf, self._internal.data_spark_column_names[0]).asc(),
                F.col(sequence_col).asc(),
            )
            .select(sequence_col)
            .first()[0]
        )

    def putmask(self, mask, value):
        """
        Return a new Index of the values set with the mask.

        .. note:: this API can be pretty expensive since it is based on
             a global sequence internally.

        Returns
        -------
        Index

        Example
        -------
        >>> kidx = ks.Index([1, 2, 3, 4, 5])
        >>> kidx
        Int64Index([1, 2, 3, 4, 5], dtype='int64')

        >>> kidx.putmask(kidx > 3, 100).sort_values()
        Int64Index([1, 2, 3, 100, 100], dtype='int64')

        >>> kidx.putmask(kidx > 3, ks.Index([100, 200, 300, 400, 500])).sort_values()
        Int64Index([1, 2, 3, 400, 500], dtype='int64')
        """
        scol_name = self._internal.index_spark_column_names[0]
        sdf = self._internal.spark_frame.select(self.spark.column)

        dist_sequence_col_name = verify_temp_column_name(sdf, "__distributed_sequence_column__")
        sdf = InternalFrame.attach_distributed_sequence_column(
            sdf, column_name=dist_sequence_col_name
        )

        replace_col = verify_temp_column_name(sdf, "__replace_column__")
        masking_col = verify_temp_column_name(sdf, "__masking_column__")

        if isinstance(value, (list, tuple, Index, Series)):
            if isinstance(value, (list, tuple)):
                pandas_value = pd.Series(value)
            elif isinstance(value, (Index, Series)):
                pandas_value = value.to_pandas()

            if self.size != pandas_value.size:
                # TODO: We can't support different size of value for now.
                raise ValueError("value and data must be the same size")

            replace_return_type = infer_pd_series_spark_type(pandas_value)

            @pandas_udf(returnType=replace_return_type if replace_return_type else StringType())
            def replace_pandas_udf(sequence):
                return pandas_value[sequence]

            sdf = sdf.withColumn(replace_col, replace_pandas_udf(dist_sequence_col_name))
        else:
            sdf = sdf.withColumn(replace_col, F.lit(value))

        if isinstance(mask, (list, tuple, Index, Series)):
            if isinstance(mask, (list, tuple)):
                pandas_mask = pd.Series(mask)
            elif isinstance(mask, (Index, Series)):
                pandas_mask = mask.to_pandas()

            if self.size != pandas_mask.size:
                raise ValueError("mask and data must be the same size")

            @pandas_udf(returnType=BooleanType())
            def masking_pandas_udf(sequence):
                return pandas_mask[sequence]

            sdf = sdf.withColumn(masking_col, masking_pandas_udf(dist_sequence_col_name))
        elif not isinstance(mask, list) and not isinstance(mask, tuple):
            raise TypeError("Mask data doesn't support type " "{0}".format(type(mask).__name__))

        # spark_frame here looks like below
        # +-------------------------------+-----------------+------------------+------------------+
        # |__distributed_sequence_column__|__index_level_0__|__replace_column__|__masking_column__|
        # +-------------------------------+-----------------+------------------+------------------+
        # |                              0|                a|               100|              true|
        # |                              3|                d|               400|             false|
        # |                              1|                b|               200|              true|
        # |                              2|                c|               300|             false|
        # |                              4|                e|               500|             false|
        # +-------------------------------+-----------------+------------------+------------------+

        cond = F.when(scol_for(sdf, masking_col), scol_for(sdf, replace_col)).otherwise(
            scol_for(sdf, scol_name)
        )
        sdf = sdf.select(cond.alias(scol_name))

        internal = InternalFrame(spark_frame=sdf, index_map=self._internal.index_map)

        return ks.DataFrame(internal).index

    def set_names(self, names, level=None, inplace=False):
        """
        Set Index or MultiIndex name.
        Able to set new names partially and by level.

        Parameters
        ----------
        names : label or list of label
            Name(s) to set.
        level : int, label or list of int or label, optional
            If the index is a MultiIndex, level(s) to set (None for all
            levels). Otherwise level must be None.
        inplace : bool, default False
            Modifies the object directly, instead of creating a new Index or
            MultiIndex.

        Returns
        -------
        Index
            The same type as the caller or None if inplace is True.

        See Also
        --------
        Index.rename : Able to set new names without level.

        Examples
        --------
        >>> idx = ks.Index([1, 2, 3, 4])
        >>> idx
        Int64Index([1, 2, 3, 4], dtype='int64')

        >>> idx.set_names('quarter')
        Int64Index([1, 2, 3, 4], dtype='int64', name='quarter')

        For MultiIndex

        >>> idx = ks.MultiIndex.from_tuples([('a', 'x'), ('b', 'y')])
        >>> idx  # doctest: +SKIP
        MultiIndex([('a', 'x'),
                    ('b', 'y')],
                   )

        >>> idx.set_names(['kind', 'year'], inplace=True)
        >>> idx  # doctest: +SKIP
        MultiIndex([('a', 'x'),
                    ('b', 'y')],
                   names=['kind', 'year'])

        >>> idx.set_names('species', level=0)  # doctest: +SKIP
        MultiIndex([('a', 'x'),
                    ('b', 'y')],
                   names=['species', 'year'])
        """
        if isinstance(self, MultiIndex):
            if level is not None:
                self_names = self.names
                self_names[level] = names
                names = self_names
        return self.rename(name=names, inplace=inplace)

    def difference(self, other, sort=None):
        """
        Return a new Index with elements from the index that are not in
        `other`.

        This is the set difference of two Index objects.

        Parameters
        ----------
        other : Index or array-like
        sort : True or None, default None
            Whether to sort the resulting index.
            * True : Attempt to sort the result.
            * None : Do not sort the result.

        Returns
        -------
        difference : Index

        Examples
        --------

        >>> idx1 = ks.Index([2, 1, 3, 4])
        >>> idx2 = ks.Index([3, 4, 5, 6])
        >>> idx1.difference(idx2, sort=True)
        Int64Index([1, 2], dtype='int64')

        MultiIndex

        >>> midx1 = ks.MultiIndex.from_tuples([('a', 'x', 1), ('b', 'y', 2), ('c', 'z', 3)])
        >>> midx2 = ks.MultiIndex.from_tuples([('a', 'x', 1), ('b', 'z', 2), ('k', 'z', 3)])
        >>> midx1.difference(midx2)  # doctest: +SKIP
        MultiIndex([('b', 'y', 2),
                    ('c', 'z', 3)],
                   )
        """
        if not is_list_like(other):
            raise TypeError("Input must be Index or array-like")
        if not isinstance(sort, (type(None), type(True))):
            raise ValueError(
                "The 'sort' keyword only takes the values of None or True; {} was passed.".format(
                    sort
                )
            )
        # Handling MultiIndex
        if isinstance(self, ks.MultiIndex) and not isinstance(other, ks.MultiIndex):
            if not all([isinstance(item, tuple) for item in other]):
                raise TypeError("other must be a MultiIndex or a list of tuples")
            other = ks.MultiIndex.from_tuples(other)

        if not isinstance(other, ks.Index):
            other = ks.Index(other)

        sdf_self = self._internal.spark_frame
        sdf_other = other._internal.spark_frame
        idx_self = self._internal.index_spark_columns
        idx_other = other._internal.index_spark_columns
        sdf_diff = sdf_self.select(idx_self).subtract(sdf_other.select(idx_other))
        internal = InternalFrame(spark_frame=sdf_diff, index_map=self._internal.index_map)
        result = DataFrame(internal).index
        # Name(s) will be kept when only name(s) of (Multi)Index are the same.
        if isinstance(self, type(other)) and isinstance(self, ks.MultiIndex):
            if self.names == other.names:
                result.names = self.names
        elif isinstance(self, type(other)) and not isinstance(self, ks.MultiIndex):
            if self.name == other.name:
                result.name = self.name
        return result if sort is None else result.sort_values()

    @property
    def is_all_dates(self):
        """
        Return if all data types of the index are datetime.
        remember that since Koalas does not support multiple data types in an index,
        so it returns True if any type of data is datetime.

        Examples
        --------
        >>> from datetime import datetime

        >>> idx = ks.Index([datetime(2019, 1, 1, 0, 0, 0), datetime(2019, 2, 3, 0, 0, 0)])
        >>> idx
        DatetimeIndex(['2019-01-01', '2019-02-03'], dtype='datetime64[ns]', freq=None)

        >>> idx.is_all_dates
        True

        >>> idx = ks.Index([datetime(2019, 1, 1, 0, 0, 0), None])
        >>> idx
        DatetimeIndex(['2019-01-01', 'NaT'], dtype='datetime64[ns]', freq=None)

        >>> idx.is_all_dates
        True

        >>> idx = ks.Index([0, 1, 2])
        >>> idx
        Int64Index([0, 1, 2], dtype='int64')

        >>> idx.is_all_dates
        False
        """
        return isinstance(self.spark.data_type, TimestampType)

    def repeat(self, repeats: int) -> "Index":
        """
        Repeat elements of a Index/MultiIndex.

        Returns a new Index/MultiIndex where each element of the current Index/MultiIndex
        is repeated consecutively a given number of times.

        Parameters
        ----------
        repeats : int
            The number of repetitions for each element. This should be a
            non-negative integer. Repeating 0 times will return an empty
            Index.

        Returns
        -------
        repeated_index : Index/MultiIndex
            Newly created Index/MultiIndex with repeated elements.

        See Also
        --------
        Series.repeat : Equivalent function for Series.

        Examples
        --------
        >>> idx = ks.Index(['a', 'b', 'c'])
        >>> idx
        Index(['a', 'b', 'c'], dtype='object')
        >>> idx.repeat(2)
        Index(['a', 'b', 'c', 'a', 'b', 'c'], dtype='object')

        For MultiIndex,

        >>> midx = ks.MultiIndex.from_tuples([('x', 'a'), ('x', 'b'), ('y', 'c')])
        >>> midx  # doctest: +SKIP
        MultiIndex([('x', 'a'),
                    ('x', 'b'),
                    ('y', 'c')],
                   )
        >>> midx.repeat(2)  # doctest: +SKIP
        MultiIndex([('x', 'a'),
                    ('x', 'b'),
                    ('y', 'c'),
                    ('x', 'a'),
                    ('x', 'b'),
                    ('y', 'c')],
                   )
        >>> midx.repeat(0)  # doctest: +SKIP
        MultiIndex([], )
        """
        if not isinstance(repeats, int):
            raise ValueError("`repeats` argument must be integer, but got {}".format(type(repeats)))
        elif repeats < 0:
            raise ValueError("negative dimensions are not allowed")

        sdf = self._internal.spark_frame.select(self._internal.index_spark_columns)
        internal = InternalFrame(
            spark_frame=sdf, index_map=OrderedDict(zip(sdf.columns, self._internal.index_names))
        )
        kdf = DataFrame(internal)  # type: DataFrame
        if repeats == 0:
            return DataFrame(kdf._internal.with_filter(F.lit(False))).index
        else:
            return ks.concat([kdf] * repeats).index

    def asof(self, label):
        """
        Return the label from the index, or, if not present, the previous one.

        Assuming that the index is sorted, return the passed index label if it
        is in the index, or return the previous index label if the passed one
        is not in the index.

        .. note:: This API is dependent on :meth:`Index.is_monotonic_increasing`
            which can be expensive.

        Parameters
        ----------
        label : object
            The label up to which the method returns the latest index label.

        Returns
        -------
        object
            The passed label if it is in the index. The previous label if the
            passed label is not in the sorted index or `NaN` if there is no
            such label.

        Examples
        --------
        `Index.asof` returns the latest index label up to the passed label.

        >>> idx = ks.Index(['2013-12-31', '2014-01-02', '2014-01-03'])
        >>> idx.asof('2014-01-01')
        '2013-12-31'

        If the label is in the index, the method returns the passed label.

        >>> idx.asof('2014-01-02')
        '2014-01-02'

        If all of the labels in the index are later than the passed label,
        NaN is returned.

        >>> idx.asof('1999-01-02')
        nan
        """
        sdf = self._internal.spark_frame
        if self.is_monotonic_increasing:
            sdf = sdf.where(self.spark.column <= label).select(F.max(self.spark.column))
        elif self.is_monotonic_decreasing:
            sdf = sdf.where(self.spark.column >= label).select(F.min(self.spark.column))
        else:
            raise ValueError("index must be monotonic increasing or decreasing")
        result = sdf.head()[0]
        return result if result is not None else np.nan

    def union(self, other, sort=None):
        """
        Form the union of two Index objects.

        Parameters
        ----------
        other : Index or array-like
        sort : bool or None, default None
            Whether to sort the resulting Index.

        Returns
        -------
        union : Index

        Examples
        --------

        Index

        >>> idx1 = ks.Index([1, 2, 3, 4])
        >>> idx2 = ks.Index([3, 4, 5, 6])
        >>> idx1.union(idx2).sort_values()
        Int64Index([1, 2, 3, 4, 5, 6], dtype='int64')

        MultiIndex

        >>> midx1 = ks.MultiIndex.from_tuples([("x", "a"), ("x", "b"), ("x", "c"), ("x", "d")])
        >>> midx2 = ks.MultiIndex.from_tuples([("x", "c"), ("x", "d"), ("x", "e"), ("x", "f")])
        >>> midx1.union(midx2).sort_values()  # doctest: +SKIP
        MultiIndex([('x', 'a'),
                    ('x', 'b'),
                    ('x', 'c'),
                    ('x', 'd'),
                    ('x', 'e'),
                    ('x', 'f')],
                   )
        """
        sort = True if sort is None else sort
        sort = validate_bool_kwarg(sort, "sort")
        if type(self) is not type(other):
            if isinstance(self, MultiIndex):
                if not isinstance(other, list) or not all(
                    [isinstance(item, tuple) for item in other]
                ):
                    raise TypeError("other must be a MultiIndex or a list of tuples")
                other = MultiIndex.from_tuples(other)
            else:
                if isinstance(other, MultiIndex):
                    # TODO: We can't support different type of values in a single column for now.
                    raise NotImplementedError(
                        "Union between Index and MultiIndex is not yet supported"
                    )
                elif isinstance(other, Series):
                    other = other.to_frame()
                    other = other.set_index(other.columns[0]).index
                elif isinstance(other, DataFrame):
                    raise ValueError("Index data must be 1-dimensional")
                else:
                    other = Index(other)
        sdf_self = self._internal.spark_frame.select(self._internal.index_spark_columns)
        sdf_other = other._internal.spark_frame.select(other._internal.index_spark_columns)
        sdf = sdf_self.union(sdf_other.subtract(sdf_self))
        if isinstance(self, MultiIndex):
            sdf = sdf.drop_duplicates()
        if sort:
            sdf = sdf.sort(self._internal.index_spark_column_names)
        internal = InternalFrame(spark_frame=sdf, index_map=self._internal.index_map)

        return DataFrame(internal).index

    def holds_integer(self):
        """
        Whether the type is an integer type.
        Always return False for MultiIndex.

        Notes
        -----
        When Index contains null values the result can be different with pandas
        since Koalas cast integer to float when Index contains null values.

        >>> ks.Index([1, 2, 3, None])
        Float64Index([1.0, 2.0, 3.0, nan], dtype='float64')

        Examples
        --------
        >>> kidx = ks.Index([1, 2, 3, 4])
        >>> kidx.holds_integer()
        True

        Returns False for string type.

        >>> kidx = ks.Index(["A", "B", "C", "D"])
        >>> kidx.holds_integer()
        False

        Returns False for float type.

        >>> kidx = ks.Index([1.1, 2.2, 3.3, 4.4])
        >>> kidx.holds_integer()
        False
        """
        return isinstance(self.spark.data_type, IntegralType)

    def __getattr__(self, item: str) -> Any:
        if hasattr(MissingPandasLikeIndex, item):
            property_or_func = getattr(MissingPandasLikeIndex, item)
            if isinstance(property_or_func, property):
                return property_or_func.fget(self)  # type: ignore
            else:
                return partial(property_or_func, self)
        raise AttributeError("'Index' object has no attribute '{}'".format(item))

    def __repr__(self):
        max_display_count = get_option("display.max_rows")
        if max_display_count is None:
            return repr(self.to_pandas())

        pindex = self._kdf._get_or_create_repr_pandas_cache(max_display_count).index

        pindex_length = len(pindex)
        repr_string = repr(pindex[:max_display_count])

        if pindex_length > max_display_count:
            footer = "\nShowing only the first {}".format(max_display_count)
            return repr_string + footer
        return repr_string

    def __iter__(self):
        return MissingPandasLikeIndex.__iter__(self)

    def __xor__(self, other):
        return self.symmetric_difference(other)

    def __len__(self):
        return self.size

    def __bool__(self):
        raise ValueError(
            "The truth value of a {0} is ambiguous. "
            "Use a.empty, a.bool(), a.item(), a.any() or a.all().".format(self.__class__.__name__)
        )


class MultiIndex(Index):
    """
    Koalas MultiIndex that corresponds to pandas MultiIndex logically. This might hold Spark Column
    internally.

    :ivar _kdf: The parent dataframe
    :type _kdf: DataFrame
    :ivar _scol: Spark Column instance
    :type _scol: pyspark.Column

    See Also
    --------
    Index : A single-level Index.

    Examples
    --------
    >>> ks.DataFrame({'a': ['a', 'b', 'c']}, index=[[1, 2, 3], [4, 5, 6]]).index  # doctest: +SKIP
    MultiIndex([(1, 4),
                (2, 5),
                (3, 6)],
               )

    >>> ks.DataFrame({'a': [1, 2, 3]}, index=[list('abc'), list('def')]).index  # doctest: +SKIP
    MultiIndex([('a', 'd'),
                ('b', 'e'),
                ('c', 'f')],
               )
    """

    def __init__(self, kdf: DataFrame):
        assert len(kdf._internal._index_map) > 1

        super(MultiIndex, self).__init__(kdf)

    @property
    def _internal(self):
        internal = self._kdf._internal
        scol = F.struct(internal.index_spark_columns)
        return internal.copy(
            column_labels=[None], data_spark_columns=[scol], column_label_names=None
        )

    @property
    def _column_label(self):
        return None

    def __abs__(self):
        raise TypeError("TypeError: cannot perform __abs__ with this index type: MultiIndex")

    def _with_new_scol(self, scol: spark.Column):
        raise NotImplementedError("Not supported for type MultiIndex")

    def any(self, *args, **kwargs):
        raise TypeError("cannot perform any with this index type: MultiIndex")

    def all(self, *args, **kwargs):
        raise TypeError("cannot perform all with this index type: MultiIndex")

    @staticmethod
    def from_tuples(tuples, sortorder=None, names=None):
        """
        Convert list of tuples to MultiIndex.

        Parameters
        ----------
        tuples : list / sequence of tuple-likes
            Each tuple is the index of one row/column.
        sortorder : int or None
            Level of sortedness (must be lexicographically sorted by that level).
        names : list / sequence of str, optional
            Names for the levels in the index.

        Returns
        -------
        index : MultiIndex

        Examples
        --------

        >>> tuples = [(1, 'red'), (1, 'blue'),
        ...           (2, 'red'), (2, 'blue')]
        >>> ks.MultiIndex.from_tuples(tuples, names=('number', 'color'))  # doctest: +SKIP
        MultiIndex([(1,  'red'),
                    (1, 'blue'),
                    (2,  'red'),
                    (2, 'blue')],
                   names=['number', 'color'])
        """
        return DataFrame(
            index=pd.MultiIndex.from_tuples(tuples=tuples, sortorder=sortorder, names=names)
        ).index

    @staticmethod
    def from_arrays(arrays, sortorder=None, names=None):
        """
        Convert arrays to MultiIndex.

        Parameters
        ----------
        arrays: list / sequence of array-likes
            Each array-like gives one level’s value for each data point. len(arrays)
            is the number of levels.
        sortorder: int or None
            Level of sortedness (must be lexicographically sorted by that level).
        names: list / sequence of str, optional
            Names for the levels in the index.

        Returns
        -------
        index: MultiIndex

        Examples
        --------

        >>> arrays = [[1, 1, 2, 2], ['red', 'blue', 'red', 'blue']]
        >>> ks.MultiIndex.from_arrays(arrays, names=('number', 'color'))  # doctest: +SKIP
        MultiIndex([(1,  'red'),
                    (1, 'blue'),
                    (2,  'red'),
                    (2, 'blue')],
                   names=['number', 'color'])
        """
        return DataFrame(
            index=pd.MultiIndex.from_arrays(arrays=arrays, sortorder=sortorder, names=names)
        ).index

    @staticmethod
    def from_product(iterables, sortorder=None, names=None):
        """
        Make a MultiIndex from the cartesian product of multiple iterables.

        Parameters
        ----------
        iterables : list / sequence of iterables
            Each iterable has unique labels for each level of the index.
        sortorder : int or None
            Level of sortedness (must be lexicographically sorted by that
            level).
        names : list / sequence of str, optional
            Names for the levels in the index.

        Returns
        -------
        index : MultiIndex

        See Also
        --------
        MultiIndex.from_arrays : Convert list of arrays to MultiIndex.
        MultiIndex.from_tuples : Convert list of tuples to MultiIndex.

        Examples
        --------
        >>> numbers = [0, 1, 2]
        >>> colors = ['green', 'purple']
        >>> ks.MultiIndex.from_product([numbers, colors],
        ...                            names=['number', 'color'])  # doctest: +SKIP
        MultiIndex([(0,  'green'),
                    (0, 'purple'),
                    (1,  'green'),
                    (1, 'purple'),
                    (2,  'green'),
                    (2, 'purple')],
                   names=['number', 'color'])
        """
        return DataFrame(
            index=pd.MultiIndex.from_product(iterables=iterables, sortorder=sortorder, names=names)
        ).index

    @property
    def name(self) -> str:
        raise PandasNotImplementedError(class_name="pd.MultiIndex", property_name="name")

    @name.setter
    def name(self, name: str) -> None:
        raise PandasNotImplementedError(class_name="pd.MultiIndex", property_name="name")

    def _verify_for_rename(self, name):
        if is_list_like(name):
            if len(self._internal.index_map) != len(name):
                raise ValueError(
                    "Length of new names must be {}, got {}".format(
                        len(self._internal.index_map), len(name)
                    )
                )
            return [n if n is None or isinstance(n, tuple) else (n,) for n in name]
        else:
            raise TypeError("Must pass list-like as `names`.")

    def swaplevel(self, i=-2, j=-1):
        """
        Swap level i with level j.
        Calling this method does not change the ordering of the values.

        Parameters
        ----------
        i : int, str, default -2
            First level of index to be swapped. Can pass level name as string.
            Type of parameters can be mixed.
        j : int, str, default -1
            Second level of index to be swapped. Can pass level name as string.
            Type of parameters can be mixed.

        Returns
        -------
        MultiIndex
            A new MultiIndex.

        Examples
        --------
        >>> midx = ks.MultiIndex.from_arrays([['a', 'b'], [1, 2]], names = ['word', 'number'])
        >>> midx  # doctest: +SKIP
        MultiIndex([('a', 1),
                    ('b', 2)],
                   names=['word', 'number'])

        >>> midx.swaplevel(0, 1)  # doctest: +SKIP
        MultiIndex([(1, 'a'),
                    (2, 'b')],
                   names=['number', 'word'])

        >>> midx.swaplevel('number', 'word')  # doctest: +SKIP
        MultiIndex([(1, 'a'),
                    (2, 'b')],
                   names=['number', 'word'])
        """
        for index in (i, j):
            if not isinstance(index, int) and index not in self.names:
                raise KeyError("Level %s not found" % index)

        i = i if isinstance(i, int) else self.names.index(i)
        j = j if isinstance(j, int) else self.names.index(j)

        for index in (i, j):
            if index >= len(self.names) or index < -len(self.names):
                raise IndexError(
                    "Too many levels: Index has only %s levels, "
                    "%s is not a valid level number" % (len(self.names), index)
                )

        index_map = list(self._internal.index_map.items())
        index_map[i], index_map[j], = index_map[j], index_map[i]
        result = DataFrame(self._kdf._internal.copy(index_map=OrderedDict(index_map))).index
        return result

    @property
    def levshape(self):
        """
        A tuple with the length of each level.

        Examples
        --------
        >>> midx = ks.MultiIndex.from_tuples([('a', 'x'), ('b', 'y'), ('c', 'z')])
        >>> midx  # doctest: +SKIP
        MultiIndex([('a', 'x'),
                    ('b', 'y'),
                    ('c', 'z')],
                   )

        >>> midx.levshape
        (3, 3)
        """
        result = self._internal.spark_frame.agg(
            *(F.countDistinct(c) for c in self._internal.index_spark_columns)
        ).collect()[0]
        return tuple(result)

    @staticmethod
    def _comparator_for_monotonic_increasing(data_type):
        if isinstance(data_type, BooleanType):
            return compare_allow_null
        else:
            return compare_null_last

    def _is_monotonic(self, order):
        if order == "increasing":
            return self._is_monotonic_increasing().all()
        else:
            return self._is_monotonic_decreasing().all()

    def _is_monotonic_increasing(self):
        scol = self.spark.column
        window = Window.orderBy(NATURAL_ORDER_COLUMN_NAME).rowsBetween(-1, -1)
        prev = F.lag(scol, 1).over(window)

        cond = F.lit(True)
        for field in self.spark.data_type[::-1]:
            left = scol.getField(field.name)
            right = prev.getField(field.name)
            compare = MultiIndex._comparator_for_monotonic_increasing(field.dataType)
            cond = F.when(left.eqNullSafe(right), cond).otherwise(
                compare(left, right, spark.Column.__gt__)
            )

        cond = prev.isNull() | cond

        internal = InternalFrame(
            spark_frame=self._internal.spark_frame.select(
                self._internal.index_spark_columns + [cond]
            ),
            index_map=self._internal.index_map,
        )

        return first_series(DataFrame(internal))

    @staticmethod
    def _comparator_for_monotonic_decreasing(data_type):
        if isinstance(data_type, StringType):
            return compare_disallow_null
        elif isinstance(data_type, BooleanType):
            return compare_allow_null
        elif isinstance(data_type, NumericType):
            return compare_null_last
        else:
            return compare_null_first

    def _is_monotonic_decreasing(self):
        scol = self.spark.column
        window = Window.orderBy(NATURAL_ORDER_COLUMN_NAME).rowsBetween(-1, -1)
        prev = F.lag(scol, 1).over(window)

        cond = F.lit(True)
        for field in self.spark.data_type[::-1]:
            left = scol.getField(field.name)
            right = prev.getField(field.name)
            compare = MultiIndex._comparator_for_monotonic_decreasing(field.dataType)
            cond = F.when(left.eqNullSafe(right), cond).otherwise(
                compare(left, right, spark.Column.__lt__)
            )

        cond = prev.isNull() | cond

        internal = InternalFrame(
            spark_frame=self._internal.spark_frame.select(
                self._internal.index_spark_columns + [cond]
            ),
            index_map=self._internal.index_map,
        )

        return first_series(DataFrame(internal))

    def to_frame(self, index=True, name=None) -> DataFrame:
        """
        Create a DataFrame with the levels of the MultiIndex as columns.
        Column ordering is determined by the DataFrame constructor with data as
        a dict.

        Parameters
        ----------
        index : boolean, default True
            Set the index of the returned DataFrame as the original MultiIndex.
        name : list / sequence of strings, optional
            The passed names should substitute index level names.

        Returns
        -------
        DataFrame : a DataFrame containing the original MultiIndex data.

        See Also
        --------
        DataFrame

        Examples
        --------
        >>> tuples = [(1, 'red'), (1, 'blue'),
        ...           (2, 'red'), (2, 'blue')]
        >>> idx = ks.MultiIndex.from_tuples(tuples, names=('number', 'color'))
        >>> idx  # doctest: +SKIP
        MultiIndex([(1,  'red'),
                    (1, 'blue'),
                    (2,  'red'),
                    (2, 'blue')],
                   names=['number', 'color'])
        >>> idx.to_frame()  # doctest: +NORMALIZE_WHITESPACE
                      number color
        number color
        1      red         1   red
               blue        1  blue
        2      red         2   red
               blue        2  blue

        By default, the original Index is reused. To enforce a new Index:

        >>> idx.to_frame(index=False)
           number color
        0       1   red
        1       1  blue
        2       2   red
        3       2  blue

        To override the name of the resulting column, specify `name`:

        >>> idx.to_frame(name=['n', 'c'])  # doctest: +NORMALIZE_WHITESPACE
                      n     c
        number color
        1      red    1   red
               blue   1  blue
        2      red    2   red
               blue   2  blue
        """
        if name is None:
            name = [
                name if name is not None else (str(i),)
                for i, name in enumerate(self._internal.index_names)
            ]
        elif is_list_like(name):
            if len(name) != len(self._internal.index_map):
                raise ValueError("'name' should have same length as number of levels on index.")
            name = [n if isinstance(n, tuple) else (n,) for n in name]
        else:
            raise TypeError("'name' must be a list / sequence of column names.")

        return self._to_frame(index=index, names=name)

    def to_pandas(self) -> pd.MultiIndex:
        """
        Return a pandas MultiIndex.

        .. note:: This method should only be used if the resulting pandas object is expected
                  to be small, as all the data is loaded into the driver's memory.

        Examples
        --------
        >>> df = ks.DataFrame([(.2, .3), (.0, .6), (.6, .0), (.2, .1)],
        ...                   columns=['dogs', 'cats'],
        ...                   index=[list('abcd'), list('efgh')])
        >>> df['dogs'].index.to_pandas()  # doctest: +SKIP
        MultiIndex([('a', 'e'),
                    ('b', 'f'),
                    ('c', 'g'),
                    ('d', 'h')],
                   )
        """
        # TODO: We might need to handle internal state change.
        # So far, we don't have any functions to change the internal state of MultiIndex except for
        # series-like operations. In that case, it creates new Index object instead of MultiIndex.
        return self._kdf[[]]._to_internal_pandas().index

    def toPandas(self):
        warnings.warn(
            "MultiIndex.toPandas is deprecated as of MultiIndex.to_pandas. "
            "Please use the API instead.",
            FutureWarning,
        )
        return self.to_pandas()

    toPandas.__doc__ = to_pandas.__doc__

    def nunique(self, dropna=True):
        raise NotImplementedError("isna is not defined for MultiIndex")

    # TODO: add 'name' parameter after pd.MultiIndex.name is implemented
    def copy(self, deep=None):
        """
        Make a copy of this object.

        Parameters
        ----------
        deep : None
            this parameter is not supported but just dummy parameter to match pandas.

        Examples
        --------
        >>> df = ks.DataFrame([(.2, .3), (.0, .6), (.6, .0), (.2, .1)],
        ...                   columns=['dogs', 'cats'],
        ...                   index=[list('abcd'), list('efgh')])
        >>> df['dogs'].index  # doctest: +SKIP
        MultiIndex([('a', 'e'),
                    ('b', 'f'),
                    ('c', 'g'),
                    ('d', 'h')],
                   )

        Copy index

        >>> df.index.copy()  # doctest: +SKIP
        MultiIndex([('a', 'e'),
                    ('b', 'f'),
                    ('c', 'g'),
                    ('d', 'h')],
                   )
        """
        return super(MultiIndex, self).copy(deep=deep)

    def symmetric_difference(self, other, result_name=None, sort=None):
        """
        Compute the symmetric difference of two MultiIndex objects.

        Parameters
        ----------
        other : Index or array-like
        result_name : list
        sort : True or None, default None
            Whether to sort the resulting index.
            * True : Attempt to sort the result.
            * None : Do not sort the result.

        Returns
        -------
        symmetric_difference : MiltiIndex

        Notes
        -----
        ``symmetric_difference`` contains elements that appear in either
        ``idx1`` or ``idx2`` but not both. Equivalent to the Index created by
        ``idx1.difference(idx2) | idx2.difference(idx1)`` with duplicates
        dropped.

        Examples
        --------
        >>> midx1 = pd.MultiIndex([['lama', 'cow', 'falcon'],
        ...                        ['speed', 'weight', 'length']],
        ...                       [[0, 0, 0, 1, 1, 1, 2, 2, 2],
        ...                        [0, 0, 0, 0, 1, 2, 0, 1, 2]])
        >>> midx2 = pd.MultiIndex([['koalas', 'cow', 'falcon'],
        ...                        ['speed', 'weight', 'length']],
        ...                       [[0, 0, 0, 1, 1, 1, 2, 2, 2],
        ...                        [0, 0, 0, 0, 1, 2, 0, 1, 2]])
        >>> s1 = ks.Series([45, 200, 1.2, 30, 250, 1.5, 320, 1, 0.3],
        ...                index=midx1)
        >>> s2 = ks.Series([45, 200, 1.2, 30, 250, 1.5, 320, 1, 0.3],
        ...              index=midx2)

        >>> s1.index.symmetric_difference(s2.index)  # doctest: +SKIP
        MultiIndex([('koalas', 'speed'),
                    (  'lama', 'speed')],
                   )

        You can set names of result Index.

        >>> s1.index.symmetric_difference(s2.index, result_name=['a', 'b'])  # doctest: +SKIP
        MultiIndex([('koalas', 'speed'),
                    (  'lama', 'speed')],
                   names=['a', 'b'])

        You can set sort to `True`, if you want to sort the resulting index.

        >>> s1.index.symmetric_difference(s2.index, sort=True)  # doctest: +SKIP
        MultiIndex([('koalas', 'speed'),
                    (  'lama', 'speed')],
                   )

        You can also use the ``^`` operator:

        >>> s1.index ^ s2.index  # doctest: +SKIP
        MultiIndex([('koalas', 'speed'),
                    (  'lama', 'speed')],
                   )
        """
        if type(self) != type(other):
            raise NotImplementedError(
                "Doesn't support symmetric_difference between Index & MultiIndex for now"
            )

        sdf_self = self._kdf._internal.spark_frame.select(self._internal.index_spark_columns)
        sdf_other = other._kdf._internal.spark_frame.select(other._internal.index_spark_columns)

        sdf_symdiff = sdf_self.union(sdf_other).subtract(sdf_self.intersect(sdf_other))

        if sort:
            sdf_symdiff = sdf_symdiff.sort(self._internal.index_spark_columns)

        internal = InternalFrame(spark_frame=sdf_symdiff, index_map=self._internal.index_map)
        result = MultiIndex(DataFrame(internal))

        if result_name:
            result.names = result_name

        return result

    # TODO: ADD error parameter
    def drop(self, codes, level=None):
        """
        Make new MultiIndex with passed list of labels deleted

        Parameters
        ----------
        codes : array-like
            Must be a list of tuples
        level : int or level name, default None

        Returns
        -------
        dropped : MultiIndex

        Examples
        --------
        >>> index = ks.MultiIndex.from_tuples([('a', 'x'), ('b', 'y'), ('c', 'z')])
        >>> index # doctest: +SKIP
        MultiIndex([('a', 'x'),
                    ('b', 'y'),
                    ('c', 'z')],
                   )

        >>> index.drop(['a']) # doctest: +SKIP
        MultiIndex([('b', 'y'),
                    ('c', 'z')],
                   )

        >>> index.drop(['x', 'y'], level=1) # doctest: +SKIP
        MultiIndex([('c', 'z')],
                   )
        """
        sdf = self._internal.spark_frame
        index_scols = self._internal.index_spark_columns
        if level is None:
            scol = index_scols[0]
        elif isinstance(level, int):
            scol = index_scols[level]
        else:
            spark_column_name = None
            for index_spark_column_name, index_name in self._internal.index_map.items():
                if not isinstance(level, tuple):
                    level = (level,)
                if level == index_name:
                    if spark_column_name is not None:
                        raise ValueError(
                            "The name {} occurs multiple times, use a level number".format(
                                name_like_string(level)
                            )
                        )
                    spark_column_name = index_spark_column_name
            if spark_column_name is None:
                raise KeyError("Level {} not found".format(name_like_string(level)))
            scol = scol_for(sdf, spark_column_name)
        sdf = sdf[~scol.isin(codes)]
        return MultiIndex(
            DataFrame(InternalFrame(spark_frame=sdf, index_map=self._internal.index_map))
        )

    def value_counts(self, normalize=False, sort=True, ascending=False, bins=None, dropna=True):
        if (
            LooseVersion(pyspark.__version__) < LooseVersion("2.4")
            and default_session().conf.get("spark.sql.execution.arrow.enabled") == "true"
            and isinstance(self, MultiIndex)
        ):
            raise RuntimeError(
                "if you're using pyspark < 2.4, set conf "
                "'spark.sql.execution.arrow.enabled' to 'false' "
                "for using this function with MultiIndex"
            )
        return super(MultiIndex, self).value_counts(
            normalize=normalize, sort=sort, ascending=ascending, bins=bins, dropna=dropna
        )

    value_counts.__doc__ = IndexOpsMixin.value_counts.__doc__

    def argmax(self):
        raise TypeError("reduction operation 'argmax' not allowed for this dtype")

    def argmin(self):
        raise TypeError("reduction operation 'argmin' not allowed for this dtype")

    def asof(self, label):
        raise NotImplementedError(
            "only the default get_loc method is currently supported for MultiIndex"
        )

    @property
    def is_all_dates(self):
        """
        is_all_dates always returns False for MultiIndex

        Examples
        --------
        >>> from datetime import datetime

        >>> idx = ks.MultiIndex.from_tuples(
        ...     [(datetime(2019, 1, 1, 0, 0, 0), datetime(2019, 1, 1, 0, 0, 0)),
        ...      (datetime(2019, 1, 1, 0, 0, 0), datetime(2019, 1, 1, 0, 0, 0))])
        >>> idx  # doctest: +SKIP
        MultiIndex([('2019-01-01', '2019-01-01'),
                    ('2019-01-01', '2019-01-01')],
                   )

        >>> idx.is_all_dates
        False
        """
        return False

    def __getattr__(self, item: str) -> Any:
        if hasattr(MissingPandasLikeMultiIndex, item):
            property_or_func = getattr(MissingPandasLikeMultiIndex, item)
            if isinstance(property_or_func, property):
                return property_or_func.fget(self)  # type: ignore
            else:
                return partial(property_or_func, self)
        raise AttributeError("'MultiIndex' object has no attribute '{}'".format(item))

    def _get_level_number(self, level):
        """
        Return the level number if a valid level is given.
        """
        count = self.names.count(level)
        if (count > 1) and not isinstance(level, int):
            raise ValueError("The name %s occurs multiple times, use a level number" % level)
        if level in self.names:
            level = self.names.index(level)
        elif isinstance(level, int):
            nlevels = self.nlevels
            if level >= nlevels:
                raise IndexError(
                    "Too many levels: Index has only %d "
                    "levels, %d is not a valid level number" % (nlevels, level)
                )
            if level < 0:
                if (level + nlevels) < 0:
                    raise IndexError(
                        "Too many levels: Index has only %d levels, "
                        "not %d" % (nlevels, level + 1)
                    )
                level = level + nlevels
        else:
            raise KeyError("Level %s not found" % str(level))

        return level

    def get_level_values(self, level):
        """
        Return vector of label values for requested level,
        equal to the length of the index.

        Parameters
        ----------
        level : int or str
            ``level`` is either the integer position of the level in the
            MultiIndex, or the name of the level.

        Returns
        -------
        values : Index
            Values is a level of this MultiIndex converted to
            a single :class:`Index` (or subclass thereof).

        Examples
        --------

        Create a MultiIndex:

        >>> mi = ks.MultiIndex.from_tuples([('x', 'a'), ('x', 'b'), ('y', 'a')])
        >>> mi.names = ['level_1', 'level_2']

        Get level values by supplying level as either integer or name:

        >>> mi.get_level_values(0)
        Index(['x', 'x', 'y'], dtype='object', name='level_1')

        >>> mi.get_level_values('level_2')
        Index(['a', 'b', 'a'], dtype='object', name='level_2')
        """
        level = self._get_level_number(level)
        index_scol_name = self._internal.index_spark_column_names[level]
        index_name = self._internal.index_names[level]
        scol = self._internal.index_spark_columns[level]
        sdf = self._internal.spark_frame
        internal = InternalFrame(
            spark_frame=sdf.select(scol), index_map=OrderedDict({index_scol_name: index_name})
        )
        return ks.DataFrame(internal).index

    def __iter__(self):
        return MissingPandasLikeMultiIndex.__iter__(self)<|MERGE_RESOLUTION|>--- conflicted
+++ resolved
@@ -36,11 +36,7 @@
     is_object_dtype,
 )
 from pandas.io.formats.printing import pprint_thing
-<<<<<<< HEAD
-from pyspark.sql.functions import pandas_udf
-=======
 from pandas.api.types import is_hashable
->>>>>>> 4345791f
 
 import pyspark
 from pyspark import sql as spark
