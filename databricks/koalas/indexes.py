#
# Copyright (C) 2019 Databricks, Inc.
#
# Licensed under the Apache License, Version 2.0 (the "License");
# you may not use this file except in compliance with the License.
# You may obtain a copy of the License at
#
#     http://www.apache.org/licenses/LICENSE-2.0
#
# Unless required by applicable law or agreed to in writing, software
# distributed under the License is distributed on an "AS IS" BASIS,
# WITHOUT WARRANTIES OR CONDITIONS OF ANY KIND, either express or implied.
# See the License for the specific language governing permissions and
# limitations under the License.
#

"""
Wrappers for Indexes to behave similar to pandas Index, MultiIndex.
"""

from functools import partial
from typing import Any, List, Optional, Tuple, Union

import pandas as pd
from pandas.api.types import is_list_like, is_interval_dtype, is_bool_dtype, \
    is_categorical_dtype, is_integer_dtype, is_float_dtype, is_numeric_dtype, is_object_dtype

from pyspark import sql as spark
from pyspark.sql import functions as F

from databricks import koalas as ks  # For running doctests and reference resolution in PyCharm.
from databricks.koalas.config import get_option
from databricks.koalas.exceptions import PandasNotImplementedError
from databricks.koalas.base import IndexOpsMixin
from databricks.koalas.frame import DataFrame
from databricks.koalas.missing.indexes import _MissingPandasLikeIndex, _MissingPandasLikeMultiIndex
from databricks.koalas.series import Series


class Index(IndexOpsMixin):
    """
    Koalas Index that corresponds to Pandas Index logically. This might hold Spark Column
    internally.

    :ivar _kdf: The parent dataframe
    :type _kdf: DataFrame
    :ivar _scol: Spark Column instance
    :type _scol: pyspark.Column

    See Also
    --------
    MultiIndex : A multi-level, or hierarchical, Index.

    Examples
    --------
    >>> ks.DataFrame({'a': ['a', 'b', 'c']}, index=[1, 2, 3]).index
    Int64Index([1, 2, 3], dtype='int64')

    >>> ks.DataFrame({'a': [1, 2, 3]}, index=list('abc')).index
    Index(['a', 'b', 'c'], dtype='object')
    """

    def __init__(self, kdf: DataFrame, scol: Optional[spark.Column] = None) -> None:
        if scol is None:
            scol = kdf._internal.index_scols[0]
        internal = kdf._internal.copy(scol=scol,
                                      data_columns=kdf._internal.index_columns,
                                      column_index=kdf._internal.index_names,
                                      column_index_names=None)
        IndexOpsMixin.__init__(self, internal, kdf)

    def _with_new_scol(self, scol: spark.Column) -> 'Index':
        """
        Copy Koalas Index with the new Spark Column.

        :param scol: the new Spark Column
        :return: the copied Index
        """
        return Index(self._kdf, scol)

    @property
    def size(self) -> int:
        """
        Return an int representing the number of elements in this object.

        Examples
        --------
        >>> df = ks.DataFrame([(.2, .3), (.0, .6), (.6, .0), (.2, .1)],
        ...                   columns=['dogs', 'cats'],
        ...                   index=list('abcd'))
        >>> df.index.size
        4

        >>> df.set_index('dogs', append=True).index.size
        4
        """
        return len(self._kdf)  # type: ignore

    def to_pandas(self) -> pd.Index:
        """
        Return a pandas Index.

        .. note:: This method should only be used if the resulting Pandas object is expected
                  to be small, as all the data is loaded into the driver's memory.

        Examples
        --------
        >>> df = ks.DataFrame([(.2, .3), (.0, .6), (.6, .0), (.2, .1)],
        ...                   columns=['dogs', 'cats'],
        ...                   index=list('abcd'))
        >>> df['dogs'].index.to_pandas()
        Index(['a', 'b', 'c', 'd'], dtype='object')
        """
        sdf = self._kdf._sdf.select(self._scol)
        internal = self._kdf._internal.copy(
            sdf=sdf,
            index_map=[(sdf.schema[0].name, self._kdf._internal.index_names[0])],
            data_columns=[], column_index=[], column_index_names=None)
        return DataFrame(internal)._to_internal_pandas().index

    toPandas = to_pandas

    @property
    def spark_type(self):
        """ Returns the data type as defined by Spark, as a Spark DataType object."""
        return self.to_series().spark_type

    @property
    def name(self) -> Union[str, Tuple[str, ...]]:
        """Return name of the Index."""
        return self.names[0]

    @name.setter
    def name(self, name: Union[str, Tuple[str, ...]]) -> None:
        self.names = [name]

    @property
    def names(self) -> List[Union[str, Tuple[str, ...]]]:
        """Return names of the Index."""
        return [name if name is None or len(name) > 1 else name[0]
                for name in self._kdf._internal.index_names]

    @names.setter
    def names(self, names: List[Union[str, Tuple[str, ...]]]) -> None:
        if not is_list_like(names):
            raise ValueError('Names must be a list-like')
        internal = self._kdf._internal
        if len(internal.index_map) != len(names):
            raise ValueError('Length of new names must be {}, got {}'
                             .format(len(internal.index_map), len(names)))
        names = [name if isinstance(name, tuple) else (name,) for name in names]
        self._kdf._internal = internal.copy(index_map=list(zip(internal.index_columns, names)))

    def rename(self, name: Union[str, Tuple[str, ...]], inplace: bool = False):
        """
        Alter Index name.
        Able to set new names without level. Defaults to returning new index.

        Parameters
        ----------
        name : label or list of labels
            Name(s) to set.
        inplace : boolean, default False
            Modifies the object directly, instead of creating a new Index.

        Returns
        -------
        Index
            The same type as the caller or None if inplace is True.

        Examples
        --------
        >>> df = ks.DataFrame({'a': ['A', 'C'], 'b': ['A', 'B']}, columns=['a', 'b'])
        >>> df.index.rename("c")
        Int64Index([0, 1], dtype='int64', name='c')

        >>> df.set_index("a", inplace=True)
        >>> df.index.rename("d")
        Index(['A', 'C'], dtype='object', name='d')

        You can also change the index name in place.

        >>> df.index.rename("e", inplace=True)
        Index(['A', 'C'], dtype='object', name='e')

        >>> df  # doctest: +NORMALIZE_WHITESPACE
           b
        e
        A  A
        C  B
        """
        index_columns = self._kdf._internal.index_columns
        assert len(index_columns) == 1

        if isinstance(name, str):
            name = (name,)
        internal = self._kdf._internal.copy(index_map=[(index_columns[0], name)])

        if inplace:
            self._kdf._internal = internal
            return self
        else:
            return Index(DataFrame(internal), self._scol)

    def to_series(self, name: Union[str, Tuple[str, ...]] = None) -> Series:
        """
        Create a Series with both index and values equal to the index keys
        useful with map for returning an indexer based on an index.

        Parameters
        ----------
        name : string, optional
            name of resulting Series. If None, defaults to name of original
            index

        Returns
        -------
        Series : dtype will be based on the type of the Index values.

        Examples
        --------
        >>> df = ks.DataFrame([(.2, .3), (.0, .6), (.6, .0), (.2, .1)],
        ...                   columns=['dogs', 'cats'],
        ...                   index=list('abcd'))
        >>> df['dogs'].index.to_series()
        a    a
        b    b
        c    c
        d    d
        Name: 0, dtype: object
        """
        kdf = self._kdf
        scol = self._scol
        if name is not None:
            scol = scol.alias(str(name))
        column_index = [None] if len(kdf._internal.index_map) > 1 else kdf._internal.index_names
        return Series(kdf._internal.copy(scol=scol,
                                         column_index=column_index,
                                         column_index_names=None),
                      anchor=kdf)

    def is_boolean(self):
        """
        Return if the current index type is a boolean type.

        Examples
        --------
        >>> ks.DataFrame({'a': [1]}, index=[True]).index.is_boolean()
        True
        """
        return is_bool_dtype(self.dtype)

    def is_categorical(self):
        """
        Return if the current index type is a categorical type.

        Examples
        --------
        >>> ks.DataFrame({'a': [1]}, index=[1]).index.is_categorical()
        False
        """
        return is_categorical_dtype(self.dtype)

    def is_floating(self):
        """
        Return if the current index type is a floating type.

        Examples
        --------
        >>> ks.DataFrame({'a': [1]}, index=[1]).index.is_floating()
        False
        """
        return is_float_dtype(self.dtype)

    def is_integer(self):
        """
        Return if the current index type is a integer type.

        Examples
        --------
        >>> ks.DataFrame({'a': [1]}, index=[1]).index.is_integer()
        True
        """
        return is_integer_dtype(self.dtype)

    def is_interval(self):
        """
        Return if the current index type is an interval type.

        Examples
        --------
        >>> ks.DataFrame({'a': [1]}, index=[1]).index.is_interval()
        False
        """
        return is_interval_dtype(self.dtype)

    def is_numeric(self):
        """
        Return if the current index type is a numeric type.

        Examples
        --------
        >>> ks.DataFrame({'a': [1]}, index=[1]).index.is_numeric()
        True
        """
        return is_numeric_dtype(self.dtype)

    def is_object(self):
        """
        Return if the current index type is a object type.

        Examples
        --------
        >>> ks.DataFrame({'a': [1]}, index=["a"]).index.is_object()
        True
        """
        return is_object_dtype(self.dtype)

<<<<<<< HEAD
    def unique(self, level=None):
        """
        Return unique values in the index.
        Be aware the order of unique values might be different than pandas.Index.unique

        :param level: int or str, optional, default is None
        :return: Index without deuplicates

        Examples
        --------
        >>> ks.DataFrame({'a': ['a', 'b', 'c']}, index=[1, 1, 3]).index.unique()
        Int64Index([1, 3], dtype='int64')

        >>> ks.DataFrame({'a': ['a', 'b', 'c']}, index=['d', 'e', 'e']).index.unique()
        Index(['e', 'd'], dtype='object')
        """
        if level is not None:
            self._validate_index_level(level)
        sdf = self._kdf._sdf.select(self._scol).distinct()
        return Index(DataFrame(self._kdf._internal.copy(sdf=sdf)), scol=self._scol)

    def _validate_index_level(self, level):
        """
        Validate index level.
        For single-level Index getting level number is a no-op, but some
        verification must be done like in MultiIndex.
        """
        if isinstance(level, int):
            if level < 0 and level != -1:
                raise IndexError(
                    "Too many levels: Index has only 1 level,"
                    " %d is not a valid level number" % (level,)
                )
            elif level > 0:
                raise IndexError(
                    "Too many levels:" " Index has only 1 level, not %d" % (level + 1)
                )
        elif level != self.name:
            raise KeyError(
                "Requested level ({}) does not match index name ({})".format(
                    level, self.name
                )
            )
=======
    def copy(self, name=None):
        """
        Make a copy of this object. name sets those attributes on the new object.

        Parameters
        ----------
        name : string, optional
            to set name of index

        Examples
        --------
        >>> df = ks.DataFrame([[1, 2], [4, 5], [7, 8]],
        ...                   index=['cobra', 'viper', 'sidewinder'],
        ...                   columns=['max_speed', 'shield'])
        >>> df
                    max_speed  shield
        cobra               1       2
        viper               4       5
        sidewinder          7       8
        >>> df.index
        Index(['cobra', 'viper', 'sidewinder'], dtype='object')

        Copy index

        >>> df.index.copy()
        Index(['cobra', 'viper', 'sidewinder'], dtype='object')

        Copy index with name

        >>> df.index.copy(name='snake')
        Index(['cobra', 'viper', 'sidewinder'], dtype='object', name='snake')
        """
        internal = self._kdf._internal.copy()
        result = Index(ks.DataFrame(internal), self._scol)
        if name:
            result.name = name
        return result
>>>>>>> 580f48c8

    def __getattr__(self, item: str) -> Any:
        if hasattr(_MissingPandasLikeIndex, item):
            property_or_func = getattr(_MissingPandasLikeIndex, item)
            if isinstance(property_or_func, property):
                return property_or_func.fget(self)  # type: ignore
            else:
                return partial(property_or_func, self)
        raise AttributeError("'Index' object has no attribute '{}'".format(item))

    def __repr__(self):
        max_display_count = get_option("display.max_rows")
        if max_display_count is None:
            return repr(self.to_pandas())

        pindex = self._kdf.head(max_display_count + 1).index._with_new_scol(self._scol).to_pandas()

        pindex_length = len(pindex)
        repr_string = repr(pindex[:max_display_count])

        if pindex_length > max_display_count:
            footer = '\nShowing only the first {}'.format(max_display_count)
            return repr_string + footer
        return repr_string

    def __iter__(self):
        return _MissingPandasLikeIndex.__iter__(self)


class MultiIndex(Index):
    """
    Koalas MultiIndex that corresponds to Pandas MultiIndex logically. This might hold Spark Column
    internally.

    :ivar _kdf: The parent dataframe
    :type _kdf: DataFrame
    :ivar _scol: Spark Column instance
    :type _scol: pyspark.Column

    See Also
    --------
    Index : A single-level Index.

    Examples
    --------
    >>> ks.DataFrame({'a': ['a', 'b', 'c']}, index=[[1, 2, 3], [4, 5, 6]]).index  # doctest: +SKIP
    MultiIndex([(1, 4),
                (2, 5),
                (3, 6)],
               )

    >>> ks.DataFrame({'a': [1, 2, 3]}, index=[list('abc'), list('def')]).index  # doctest: +SKIP
    MultiIndex([('a', 'd'),
                ('b', 'e'),
                ('c', 'f')],
               )
    """

    def __init__(self, kdf: DataFrame):
        assert len(kdf._internal._index_map) > 1
        scol = F.struct(kdf._internal.index_scols)
        data_columns = kdf._sdf.select(scol).columns
        internal = kdf._internal.copy(scol=scol,
                                      column_index=[(col, None) for col in data_columns],
                                      column_index_names=None)
        IndexOpsMixin.__init__(self, internal, kdf)

    def any(self, *args, **kwargs):
        raise TypeError("cannot perform any with this index type: MultiIndex")

    def all(self, *args, **kwargs):
        raise TypeError("cannot perform all with this index type: MultiIndex")

    @property
    def name(self) -> str:
        raise PandasNotImplementedError(class_name='pd.MultiIndex', property_name='name')

    @name.setter
    def name(self, name: str) -> None:
        raise PandasNotImplementedError(class_name='pd.MultiIndex', property_name='name')

    def to_pandas(self) -> pd.MultiIndex:
        """
        Return a pandas MultiIndex.

        .. note:: This method should only be used if the resulting Pandas object is expected
                  to be small, as all the data is loaded into the driver's memory.

        Examples
        --------
        >>> df = ks.DataFrame([(.2, .3), (.0, .6), (.6, .0), (.2, .1)],
        ...                   columns=['dogs', 'cats'],
        ...                   index=[list('abcd'), list('efgh')])
        >>> df['dogs'].index.to_pandas()  # doctest: +SKIP
        MultiIndex([('a', 'e'),
                    ('b', 'f'),
                    ('c', 'g'),
                    ('d', 'h')],
                   )
        """
        # TODO: We might need to handle internal state change.
        # So far, we don't have any functions to change the internal state of MultiIndex except for
        # series-like operations. In that case, it creates new Index object instead of MultiIndex.
        return self._kdf[[]]._to_internal_pandas().index

    toPandas = to_pandas

<<<<<<< HEAD
    def unique(self, level=None):
        raise PandasNotImplementedError(class_name='MultiIndex', method_name='unique')
=======
    # TODO: add 'name' parameter after pd.MultiIndex.name is implemented
    def copy(self):
        """
        Make a copy of this object.
        """
        internal = self._kdf._internal.copy()
        result = MultiIndex(ks.DataFrame(internal))
        return result
>>>>>>> 580f48c8

    def __getattr__(self, item: str) -> Any:
        if hasattr(_MissingPandasLikeMultiIndex, item):
            property_or_func = getattr(_MissingPandasLikeMultiIndex, item)
            if isinstance(property_or_func, property):
                return property_or_func.fget(self)  # type: ignore
            else:
                return partial(property_or_func, self)
        raise AttributeError("'MultiIndex' object has no attribute '{}'".format(item))

    def rename(self, name, inplace=False):
        raise NotImplementedError()

    def __repr__(self):
        max_display_count = get_option("display.max_rows")
        if max_display_count is None:
            return repr(self.to_pandas())

        pindex = self._kdf.head(max_display_count + 1).index.to_pandas()

        pindex_length = len(pindex)
        repr_string = repr(pindex[:max_display_count])

        if pindex_length > max_display_count:
            footer = '\nShowing only the first {}'.format(max_display_count)
            return repr_string + footer
        return repr_string

    def __iter__(self):
        return _MissingPandasLikeMultiIndex.__iter__(self)<|MERGE_RESOLUTION|>--- conflicted
+++ resolved
@@ -316,7 +316,6 @@
         """
         return is_object_dtype(self.dtype)
 
-<<<<<<< HEAD
     def unique(self, level=None):
         """
         Return unique values in the index.
@@ -360,7 +359,7 @@
                     level, self.name
                 )
             )
-=======
+
     def copy(self, name=None):
         """
         Make a copy of this object. name sets those attributes on the new object.
@@ -398,7 +397,6 @@
         if name:
             result.name = name
         return result
->>>>>>> 580f48c8
 
     def __getattr__(self, item: str) -> Any:
         if hasattr(_MissingPandasLikeIndex, item):
@@ -506,10 +504,9 @@
 
     toPandas = to_pandas
 
-<<<<<<< HEAD
     def unique(self, level=None):
         raise PandasNotImplementedError(class_name='MultiIndex', method_name='unique')
-=======
+
     # TODO: add 'name' parameter after pd.MultiIndex.name is implemented
     def copy(self):
         """
@@ -518,7 +515,6 @@
         internal = self._kdf._internal.copy()
         result = MultiIndex(ks.DataFrame(internal))
         return result
->>>>>>> 580f48c8
 
     def __getattr__(self, item: str) -> Any:
         if hasattr(_MissingPandasLikeMultiIndex, item):
