--- conflicted
+++ resolved
@@ -964,7 +964,6 @@
 
         return result if len(result) > 1 else result[0]
 
-<<<<<<< HEAD
     def delete(self, loc):
         """
         Make new Index with passed location(-s) deleted.
@@ -1031,7 +1030,7 @@
             index_map=[('__index_value__', None)])
 
         return DataFrame(internal).index
-=======
+
     def set_names(self, names, level=None, inplace=False):
         """
         Set Index or MultiIndex name.
@@ -1091,7 +1090,6 @@
                 self_names[level] = names
                 names = self_names
         return self.rename(name=names, inplace=inplace)
->>>>>>> 119ae314
 
     def __getattr__(self, item: str) -> Any:
         if hasattr(_MissingPandasLikeIndex, item):
