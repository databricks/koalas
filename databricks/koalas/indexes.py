--- conflicted
+++ resolved
@@ -740,7 +740,6 @@
 
         return result
 
-<<<<<<< HEAD
     def sort(self, *args, **kwargs):
         """
         Use sort_values instead.
@@ -748,7 +747,7 @@
         raise TypeError(
             "cannot sort an Index object in-place, use sort_values instead"
         )
-=======
+
     def min(self):
         """
         Return the minimum value of the Index.
@@ -822,7 +821,6 @@
         result = tuple(max_row[0])
 
         return result if len(result) > 1 else result[0]
->>>>>>> eb763ea4
 
     def __getattr__(self, item: str) -> Any:
         if hasattr(_MissingPandasLikeIndex, item):
