--- conflicted
+++ resolved
@@ -1186,7 +1186,6 @@
 
         return result
 
-<<<<<<< HEAD
     # TODO: ADD error parameter
     def drop(self, labels, level=None):
         """
@@ -1229,7 +1228,7 @@
         sdf = sdf[~scol.isin(labels)]
         return MultiIndex(DataFrame(_InternalFrame(sdf=sdf,
                                                    index_map=self._kdf._internal.index_map)))
-=======
+
     def value_counts(self, normalize=False, sort=True, ascending=False, bins=None, dropna=True):
         if LooseVersion(pyspark.__version__) < LooseVersion("2.4") and \
                 default_session().conf.get("spark.sql.execution.arrow.enabled") == "true" and \
@@ -1241,7 +1240,6 @@
             normalize=normalize, sort=sort, ascending=ascending, bins=bins, dropna=dropna)
 
     value_counts.__doc__ = IndexOpsMixin.value_counts.__doc__
->>>>>>> 468bf3af
 
     def __getattr__(self, item: str) -> Any:
         if hasattr(_MissingPandasLikeMultiIndex, item):
