--- conflicted
+++ resolved
@@ -47,11 +47,6 @@
 from databricks.koalas.frame import DataFrame
 from databricks.koalas.missing.indexes import _MissingPandasLikeIndex, _MissingPandasLikeMultiIndex
 from databricks.koalas.series import Series, _col
-<<<<<<< HEAD
-from databricks.koalas.utils import (compare_allow_null, compare_disallow_null, compare_null_first,
-                                     compare_null_last, default_session, name_like_string, scol_for,
-                                     temp_column_name)
-=======
 from databricks.koalas.utils import (
     compare_allow_null,
     compare_disallow_null,
@@ -60,8 +55,8 @@
     default_session,
     name_like_string,
     scol_for,
+    temp_column_name,
 )
->>>>>>> 9491d1b1
 from databricks.koalas.internal import _InternalFrame, NATURAL_ORDER_COLUMN_NAME
 
 
