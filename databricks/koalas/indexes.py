#
# Copyright (C) 2019 Databricks, Inc.
#
# Licensed under the Apache License, Version 2.0 (the "License");
# you may not use this file except in compliance with the License.
# You may obtain a copy of the License at
#
#     http://www.apache.org/licenses/LICENSE-2.0
#
# Unless required by applicable law or agreed to in writing, software
# distributed under the License is distributed on an "AS IS" BASIS,
# WITHOUT WARRANTIES OR CONDITIONS OF ANY KIND, either express or implied.
# See the License for the specific language governing permissions and
# limitations under the License.
#

"""
Wrappers for Indexes to behave similar to pandas Index, MultiIndex.
"""
from collections import OrderedDict
from distutils.version import LooseVersion
from functools import partial
from typing import Any, List, Optional, Tuple, Union
import warnings

import pandas as pd
import numpy as np
from pandas.api.types import (
    is_list_like,
    is_interval_dtype,
    is_bool_dtype,
    is_categorical_dtype,
    is_integer_dtype,
    is_float_dtype,
    is_numeric_dtype,
    is_object_dtype,
)
from pandas.io.formats.printing import pprint_thing
from pandas.api.types import is_hashable
from pandas._libs import lib

import pyspark
from pyspark import sql as spark
from pyspark.sql import functions as F, Window
from pyspark.sql.types import BooleanType, NumericType, StringType, TimestampType, IntegralType

from databricks import koalas as ks  # For running doctests and reference resolution in PyCharm.
from databricks.koalas.config import get_option, option_context
from databricks.koalas.exceptions import PandasNotImplementedError
from databricks.koalas.base import IndexOpsMixin
from databricks.koalas.frame import DataFrame
from databricks.koalas.missing.indexes import MissingPandasLikeIndex, MissingPandasLikeMultiIndex
from databricks.koalas.series import Series, first_series
from databricks.koalas.utils import (
    compare_allow_null,
    compare_disallow_null,
    compare_null_first,
    compare_null_last,
    default_session,
    name_like_string,
    scol_for,
    verify_temp_column_name,
    validate_bool_kwarg,
)
from databricks.koalas.internal import (
    InternalFrame,
    NATURAL_ORDER_COLUMN_NAME,
    SPARK_DEFAULT_INDEX_NAME,
    SPARK_INDEX_NAME_FORMAT,
    SPARK_DEFAULT_SERIES_NAME,
)


class Index(IndexOpsMixin):
    """
    Koalas Index that corresponds to pandas Index logically. This might hold Spark Column
    internally.

    :ivar _kdf: The parent dataframe
    :type _kdf: DataFrame
    :ivar _scol: Spark Column instance
    :type _scol: pyspark.Column

    Parameters
    ----------
    data : DataFrame or list
        Index can be created by DataFrame or list
    dtype : dtype, default None
        Data type to force. Only a single dtype is allowed. If None, infer
    name : name of index, hashable

    See Also
    --------
    MultiIndex : A multi-level, or hierarchical, Index.

    Examples
    --------
    >>> ks.DataFrame({'a': ['a', 'b', 'c']}, index=[1, 2, 3]).index
    Int64Index([1, 2, 3], dtype='int64')

    >>> ks.DataFrame({'a': [1, 2, 3]}, index=list('abc')).index
    Index(['a', 'b', 'c'], dtype='object')

    >>> Index([1, 2, 3])
    Int64Index([1, 2, 3], dtype='int64')

    >>> Index(list('abc'))
    Index(['a', 'b', 'c'], dtype='object')
    """

    def __init__(self, data: Union[DataFrame, list], dtype=None, name=None) -> None:
        if isinstance(data, DataFrame):
            assert dtype is None
            assert name is None
        else:
            data = DataFrame(index=pd.Index(data=data, dtype=dtype, name=name))

        super(Index, self).__init__(data)

    @property
    def _internal(self) -> InternalFrame:
        internal = self._kdf._internal
        return internal.copy(
            column_labels=internal.index_names,
            data_spark_columns=internal.index_spark_columns,
            column_label_names=None,
        )

    @property
    def _column_label(self):
        return self._kdf._internal.index_names[0]

    def _with_new_scol(self, scol: spark.Column) -> "Index":
        """
        Copy Koalas Index with the new Spark Column.

        :param scol: the new Spark Column
        :return: the copied Index
        """
        sdf = self._internal.spark_frame.select(scol.alias(SPARK_DEFAULT_INDEX_NAME))
        internal = InternalFrame(
            spark_frame=sdf,
            index_map=OrderedDict(zip(sdf.columns, self._internal.index_names)),  # type: ignore
        )
        return DataFrame(internal).index

    # This method is used via `DataFrame.info` API internally.
    def _summary(self, name=None):
        """
        Return a summarized representation.

        Parameters
        ----------
        name : str
            name to use in the summary representation

        Returns
        -------
        String with a summarized representation of the index
        """
        head, tail, total_count = self._internal.spark_frame.select(
            F.first(self.spark.column), F.last(self.spark.column), F.count(F.expr("*"))
        ).first()

        if total_count > 0:
            index_summary = ", %s to %s" % (pprint_thing(head), pprint_thing(tail))
        else:
            index_summary = ""

        if name is None:
            name = type(self).__name__
        return "%s: %s entries%s" % (name, total_count, index_summary)

    @property
    def size(self) -> int:
        """
        Return an int representing the number of elements in this object.

        Examples
        --------
        >>> df = ks.DataFrame([(.2, .3), (.0, .6), (.6, .0), (.2, .1)],
        ...                   columns=['dogs', 'cats'],
        ...                   index=list('abcd'))
        >>> df.index.size
        4

        >>> df.set_index('dogs', append=True).index.size
        4
        """
        return len(self._kdf)  # type: ignore

    @property
    def shape(self) -> tuple:
        """
        Return a tuple of the shape of the underlying data.

        Examples
        --------
        >>> idx = ks.Index(['a', 'b', 'c'])
        >>> idx
        Index(['a', 'b', 'c'], dtype='object')
        >>> idx.shape
        (3,)

        >>> midx = ks.MultiIndex.from_tuples([('a', 'x'), ('b', 'y'), ('c', 'z')])
        >>> midx  # doctest: +SKIP
        MultiIndex([('a', 'x'),
                    ('b', 'y'),
                    ('c', 'z')],
                   )
        >>> midx.shape
        (3,)
        """
        return (len(self._kdf),)

    def identical(self, other):
        """
        Similar to equals, but check that other comparable attributes are
        also equal.

        Returns
        -------
        bool
            If two Index objects have equal elements and same type True,
            otherwise False.

        Examples
        --------

        >>> from databricks.koalas.config import option_context
        >>> idx = ks.Index(['a', 'b', 'c'])
        >>> midx = ks.MultiIndex.from_tuples([('a', 'x'), ('b', 'y'), ('c', 'z')])

        For Index

        >>> idx.identical(idx)
        True
        >>> with option_context('compute.ops_on_diff_frames', True):
        ...     idx.identical(ks.Index(['a', 'b', 'c']))
        True
        >>> with option_context('compute.ops_on_diff_frames', True):
        ...     idx.identical(ks.Index(['b', 'b', 'a']))
        False
        >>> idx.identical(midx)
        False

        For MultiIndex

        >>> midx.identical(midx)
        True
        >>> with option_context('compute.ops_on_diff_frames', True):
        ...     midx.identical(ks.MultiIndex.from_tuples([('a', 'x'), ('b', 'y'), ('c', 'z')]))
        True
        >>> with option_context('compute.ops_on_diff_frames', True):
        ...     midx.identical(ks.MultiIndex.from_tuples([('c', 'z'), ('b', 'y'), ('a', 'x')]))
        False
        >>> midx.identical(idx)
        False
        """
        self_name = self.names if isinstance(self, MultiIndex) else self.name
        other_name = other.names if isinstance(other, MultiIndex) else other.name

        return (self is other) or (
            type(self) == type(other)
            and self_name == other_name  # to support non-index comparison by short-circuiting.
            and self.equals(other)
        )

    def equals(self, other):
        """
        Determine if two Index objects contain the same elements.

        Returns
        -------
        bool
            True if "other" is an Index and it has the same elements as calling
            index; False otherwise.

        Examples
        --------

        >>> from databricks.koalas.config import option_context
        >>> idx = ks.Index(['a', 'b', 'c'])
        >>> idx.name = "name"
        >>> midx = ks.MultiIndex.from_tuples([('a', 'x'), ('b', 'y'), ('c', 'z')])
        >>> midx.names = ("nameA", "nameB")

        For Index

        >>> idx.equals(idx)
        True
        >>> with option_context('compute.ops_on_diff_frames', True):
        ...     idx.equals(ks.Index(['a', 'b', 'c']))
        True
        >>> with option_context('compute.ops_on_diff_frames', True):
        ...     idx.equals(ks.Index(['b', 'b', 'a']))
        False
        >>> idx.equals(midx)
        False

        For MultiIndex

        >>> midx.equals(midx)
        True
        >>> with option_context('compute.ops_on_diff_frames', True):
        ...     midx.equals(ks.MultiIndex.from_tuples([('a', 'x'), ('b', 'y'), ('c', 'z')]))
        True
        >>> with option_context('compute.ops_on_diff_frames', True):
        ...     midx.equals(ks.MultiIndex.from_tuples([('c', 'z'), ('b', 'y'), ('a', 'x')]))
        False
        >>> midx.equals(idx)
        False
        """
        # TODO: avoid using default index?
        with option_context("compute.default_index_type", "distributed-sequence"):
            # Directly using Series from both self and other seems causing
            # some exceptions when 'compute.ops_on_diff_frames' is enabled.
            # Working around for now via using frame.
            return (self is other) or (
                type(self) == type(other)
                and (
                    self.to_series().rename("self").to_frame().reset_index()["self"]
                    == other.to_series().rename("other").to_frame().reset_index()["other"]
                ).all()
            )

    def transpose(self):
        """
        Return the transpose, For index, It will be index itself.

        Examples
        --------
        >>> idx = ks.Index(['a', 'b', 'c'])
        >>> idx
        Index(['a', 'b', 'c'], dtype='object')

        >>> idx.transpose()
        Index(['a', 'b', 'c'], dtype='object')

        For MultiIndex

        >>> midx = ks.MultiIndex.from_tuples([('a', 'x'), ('b', 'y'), ('c', 'z')])
        >>> midx  # doctest: +SKIP
        MultiIndex([('a', 'x'),
                    ('b', 'y'),
                    ('c', 'z')],
                   )

        >>> midx.transpose()  # doctest: +SKIP
        MultiIndex([('a', 'x'),
                    ('b', 'y'),
                    ('c', 'z')],
                   )
        """
        return self

    T = property(transpose)

    def to_pandas(self) -> pd.Index:
        """
        Return a pandas Index.

        .. note:: This method should only be used if the resulting pandas object is expected
                  to be small, as all the data is loaded into the driver's memory.

        Examples
        --------
        >>> df = ks.DataFrame([(.2, .3), (.0, .6), (.6, .0), (.2, .1)],
        ...                   columns=['dogs', 'cats'],
        ...                   index=list('abcd'))
        >>> df['dogs'].index.to_pandas()
        Index(['a', 'b', 'c', 'd'], dtype='object')
        """
        return self._internal.to_pandas_frame.index  # type: ignore

    def toPandas(self):
        warnings.warn(
            "Index.toPandas is deprecated as of Index.to_pandas. Please use the API instead.",
            FutureWarning,
        )
        return self.to_pandas()

    toPandas.__doc__ = to_pandas.__doc__

    def to_numpy(self, dtype=None, copy=False):
        """
        A NumPy ndarray representing the values in this Index or MultiIndex.

        .. note:: This method should only be used if the resulting NumPy ndarray is expected
            to be small, as all the data is loaded into the driver's memory.

        Parameters
        ----------
        dtype : str or numpy.dtype, optional
            The dtype to pass to :meth:`numpy.asarray`
        copy : bool, default False
            Whether to ensure that the returned value is a not a view on
            another array. Note that ``copy=False`` does not *ensure* that
            ``to_numpy()`` is no-copy. Rather, ``copy=True`` ensure that
            a copy is made, even if not strictly necessary.

        Returns
        -------
        numpy.ndarray

        Examples
        --------
        >>> ks.Series([1, 2, 3, 4]).index.to_numpy()
        array([0, 1, 2, 3])
        >>> ks.DataFrame({'a': ['a', 'b', 'c']}, index=[[1, 2, 3], [4, 5, 6]]).index.to_numpy()
        array([(1, 4), (2, 5), (3, 6)], dtype=object)
        """
        result = np.asarray(self.to_pandas()._values, dtype=dtype)
        if copy:
            result = result.copy()
        return result

    @property
    def values(self):
        """
        Return an array representing the data in the Index.

        .. warning:: We recommend using `Index.to_numpy()` instead.

        .. note:: This method should only be used if the resulting NumPy ndarray is expected
            to be small, as all the data is loaded into the driver's memory.

        Returns
        -------
        numpy.ndarray

        Examples
        --------
        >>> ks.Series([1, 2, 3, 4]).index.values
        array([0, 1, 2, 3])
        >>> ks.DataFrame({'a': ['a', 'b', 'c']}, index=[[1, 2, 3], [4, 5, 6]]).index.values
        array([(1, 4), (2, 5), (3, 6)], dtype=object)
        """
        warnings.warn("We recommend using `{}.to_numpy()` instead.".format(type(self).__name__))
        return self.to_numpy()

    @property
    def spark_type(self):
        """ Returns the data type as defined by Spark, as a Spark DataType object."""
        warnings.warn(
            "Index.spark_type is deprecated as of Index.spark.data_type. "
            "Please use the API instead.",
            FutureWarning,
        )
        return self.spark.data_type

    @property
    def has_duplicates(self) -> bool:
        """
        If index has duplicates, return True, otherwise False.

        Examples
        --------
        >>> kdf = ks.DataFrame({'a': [1, 2, 3]}, index=list('aac'))
        >>> kdf.index.has_duplicates
        True

        >>> kdf = ks.DataFrame({'a': [1, 2, 3]}, index=[list('abc'), list('def')])
        >>> kdf.index.has_duplicates
        False

        >>> kdf = ks.DataFrame({'a': [1, 2, 3]}, index=[list('aac'), list('eef')])
        >>> kdf.index.has_duplicates
        True
        """
        sdf = self._internal.spark_frame.select(self.spark.column)
        scol = scol_for(sdf, sdf.columns[0])

        return sdf.select(F.count(scol) != F.countDistinct(scol)).first()[0]

    @property
    def name(self) -> Union[str, Tuple[str, ...]]:
        """Return name of the Index."""
        return self.names[0]

    @name.setter
    def name(self, name: Union[str, Tuple[str, ...]]) -> None:
        self.names = [name]

    @property
    def names(self) -> List[Union[str, Tuple[str, ...]]]:
        """Return names of the Index."""
        return [
            name if name is None or len(name) > 1 else name[0]
            for name in self._internal.index_names  # type: ignore
        ]

    @names.setter
    def names(self, names: List[Union[str, Tuple[str, ...]]]) -> None:
        if not is_list_like(names):
            raise ValueError("Names must be a list-like")
        self.rename(names, inplace=True)

    @property
    def nlevels(self) -> int:
        """
        Number of levels in Index & MultiIndex.

        Examples
        --------
        >>> kdf = ks.DataFrame({"a": [1, 2, 3]}, index=pd.Index(['a', 'b', 'c'], name="idx"))
        >>> kdf.index.nlevels
        1

        >>> kdf = ks.DataFrame({'a': [1, 2, 3]}, index=[list('abc'), list('def')])
        >>> kdf.index.nlevels
        2
        """
        return len(self._internal.index_spark_column_names)

    def rename(
        self,
        name: Union[str, Tuple[str, ...], List[Union[str, Tuple[str, ...]]]],
        inplace: bool = False,
    ):
        """
        Alter Index or MultiIndex name.
        Able to set new names without level. Defaults to returning new index.

        Parameters
        ----------
        name : label or list of labels
            Name(s) to set.
        inplace : boolean, default False
            Modifies the object directly, instead of creating a new Index or MultiIndex.

        Returns
        -------
        Index or MultiIndex
            The same type as the caller or None if inplace is True.

        Examples
        --------
        >>> df = ks.DataFrame({'a': ['A', 'C'], 'b': ['A', 'B']}, columns=['a', 'b'])
        >>> df.index.rename("c")
        Int64Index([0, 1], dtype='int64', name='c')

        >>> df.set_index("a", inplace=True)
        >>> df.index.rename("d")
        Index(['A', 'C'], dtype='object', name='d')

        You can also change the index name in place.

        >>> df.index.rename("e", inplace=True)
        >>> df.index
        Index(['A', 'C'], dtype='object', name='e')

        >>> df  # doctest: +NORMALIZE_WHITESPACE
           b
        e
        A  A
        C  B

        Support for MultiIndex

        >>> kidx = ks.MultiIndex.from_tuples([('a', 'x'), ('b', 'y')])
        >>> kidx.names = ['hello', 'koalas']
        >>> kidx  # doctest: +SKIP
        MultiIndex([('a', 'x'),
                    ('b', 'y')],
                   names=['hello', 'koalas'])

        >>> kidx.rename(['aloha', 'databricks'])  # doctest: +SKIP
        MultiIndex([('a', 'x'),
                    ('b', 'y')],
                   names=['aloha', 'databricks'])
        """
        names = self._verify_for_rename(name)

        internal = self._kdf._internal.copy(
            index_map=OrderedDict(zip(self._kdf._internal.index_spark_column_names, names))
        )

        if inplace:
            self._kdf._update_internal_frame(internal)
        else:
            return DataFrame(internal).index

    def _verify_for_rename(self, name):
        if name is None or isinstance(name, tuple):
            return [name]
        elif isinstance(name, str):
            return [(name,)]
        elif is_list_like(name):
            if len(self._internal.index_map) != len(name):
                raise ValueError(
                    "Length of new names must be {}, got {}".format(
                        len(self._internal.index_map), len(name)
                    )
                )
            return [n if n is None or isinstance(n, tuple) else (n,) for n in name]
        else:
            raise TypeError("name must be a hashable type")

    # TODO: add downcast parameter for fillna function
    def fillna(self, value):
        """
        Fill NA/NaN values with the specified value.

        Parameters
        ----------
        value : scalar
            Scalar value to use to fill holes (e.g. 0). This value cannot be a list-likes.

        Returns
        -------
        Index :
            filled with value

        Examples
        --------
        >>> ki = ks.DataFrame({'a': ['a', 'b', 'c']}, index=[1, 2, None]).index
        >>> ki
        Float64Index([1.0, 2.0, nan], dtype='float64')

        >>> ki.fillna(0)
        Float64Index([1.0, 2.0, 0.0], dtype='float64')
        """
        if not isinstance(value, (float, int, str, bool)):
            raise TypeError("Unsupported type %s" % type(value))
        sdf = self._internal.spark_frame.fillna(value)
        result = DataFrame(self._kdf._internal.with_new_sdf(sdf)).index
        return result

    # TODO: ADD keep parameter
    def drop_duplicates(self):
        """
        Return Index with duplicate values removed.

        Returns
        -------
        deduplicated : Index

        See Also
        --------
        Series.drop_duplicates : Equivalent method on Series.
        DataFrame.drop_duplicates : Equivalent method on DataFrame.

        Examples
        --------
        Generate an pandas.Index with duplicate values.

        >>> idx = ks.Index(['lama', 'cow', 'lama', 'beetle', 'lama', 'hippo'])

        >>> idx.drop_duplicates().sort_values()
        Index(['beetle', 'cow', 'hippo', 'lama'], dtype='object')
        """
        sdf = self._internal.spark_frame.select(
            self._internal.index_spark_columns
        ).drop_duplicates()
        internal = InternalFrame(spark_frame=sdf, index_map=self._internal.index_map)
        return DataFrame(internal).index

    def to_series(self, name: Union[str, Tuple[str, ...]] = None) -> Series:
        """
        Create a Series with both index and values equal to the index keys
        useful with map for returning an indexer based on an index.

        Parameters
        ----------
        name : string, optional
            name of resulting Series. If None, defaults to name of original
            index

        Returns
        -------
        Series : dtype will be based on the type of the Index values.

        Examples
        --------
        >>> df = ks.DataFrame([(.2, .3), (.0, .6), (.6, .0), (.2, .1)],
        ...                   columns=['dogs', 'cats'],
        ...                   index=list('abcd'))
        >>> df['dogs'].index.to_series()
        a    a
        b    b
        c    c
        d    d
        dtype: object
        """
        if not is_hashable(name):
            raise TypeError("Series.name must be a hashable type")
        kdf = self._kdf
        scol = self.spark.column
        if name is not None:
            scol = scol.alias(name_like_string(name))
        elif len(kdf._internal.index_map) == 1:
            name = self.name
        column_labels = (
            [None] if name is None else [name if isinstance(name, tuple) else (name,)]
        )  # type: List[Optional[Tuple[str, ...]]]
        internal = kdf._internal.copy(
            column_labels=column_labels, data_spark_columns=[scol], column_label_names=None
        )
        return first_series(DataFrame(internal))

    def to_frame(self, index=True, name=None) -> DataFrame:
        """
        Create a DataFrame with a column containing the Index.

        Parameters
        ----------
        index : boolean, default True
            Set the index of the returned DataFrame as the original Index.
        name : object, default None
            The passed name should substitute for the index name (if it has
            one).

        Returns
        -------
        DataFrame
            DataFrame containing the original Index data.

        See Also
        --------
        Index.to_series : Convert an Index to a Series.
        Series.to_frame : Convert Series to DataFrame.

        Examples
        --------
        >>> idx = ks.Index(['Ant', 'Bear', 'Cow'], name='animal')
        >>> idx.to_frame()  # doctest: +NORMALIZE_WHITESPACE
               animal
        animal
        Ant       Ant
        Bear     Bear
        Cow       Cow

        By default, the original Index is reused. To enforce a new Index:

        >>> idx.to_frame(index=False)
          animal
        0    Ant
        1   Bear
        2    Cow

        To override the name of the resulting column, specify `name`:

        >>> idx.to_frame(name='zoo')  # doctest: +NORMALIZE_WHITESPACE
                 zoo
        animal
        Ant      Ant
        Bear    Bear
        Cow      Cow
        """
        if name is None:
            if self._internal.index_names[0] is None:
                name = (SPARK_DEFAULT_SERIES_NAME,)
            else:
                name = self._internal.index_names[0]
        elif isinstance(name, str):
            name = (name,)

        return self._to_frame(index=index, names=[name])

    def _to_frame(self, index, names):
        if index:
            index_map = self._internal.index_map
            data_columns = self._internal.index_spark_column_names
            sdf = self._internal.spark_frame.select(
                self._internal.index_spark_columns + [NATURAL_ORDER_COLUMN_NAME]
            )
        else:
            index_map = None
            data_columns = [name_like_string(label) for label in names]
            sdf = self._internal.spark_frame.select(
                [
                    scol.alias(col)
                    for scol, col in zip(self._internal.index_spark_columns, data_columns)
                ]
                + [NATURAL_ORDER_COLUMN_NAME]
            )

        internal = InternalFrame(
            spark_frame=sdf,
            index_map=index_map,
            column_labels=names,
            data_spark_columns=[scol_for(sdf, col) for col in data_columns],
        )
        return DataFrame(internal)

    def is_boolean(self):
        """
        Return if the current index type is a boolean type.

        Examples
        --------
        >>> ks.DataFrame({'a': [1]}, index=[True]).index.is_boolean()
        True
        """
        return is_bool_dtype(self.dtype)

    def is_categorical(self):
        """
        Return if the current index type is a categorical type.

        Examples
        --------
        >>> ks.DataFrame({'a': [1]}, index=[1]).index.is_categorical()
        False
        """
        return is_categorical_dtype(self.dtype)

    def is_floating(self):
        """
        Return if the current index type is a floating type.

        Examples
        --------
        >>> ks.DataFrame({'a': [1]}, index=[1]).index.is_floating()
        False
        """
        return is_float_dtype(self.dtype)

    def is_integer(self):
        """
        Return if the current index type is a integer type.

        Examples
        --------
        >>> ks.DataFrame({'a': [1]}, index=[1]).index.is_integer()
        True
        """
        return is_integer_dtype(self.dtype)

    def is_interval(self):
        """
        Return if the current index type is an interval type.

        Examples
        --------
        >>> ks.DataFrame({'a': [1]}, index=[1]).index.is_interval()
        False
        """
        return is_interval_dtype(self.dtype)

    def is_numeric(self):
        """
        Return if the current index type is a numeric type.

        Examples
        --------
        >>> ks.DataFrame({'a': [1]}, index=[1]).index.is_numeric()
        True
        """
        return is_numeric_dtype(self.dtype)

    def is_object(self):
        """
        Return if the current index type is a object type.

        Examples
        --------
        >>> ks.DataFrame({'a': [1]}, index=["a"]).index.is_object()
        True
        """
        return is_object_dtype(self.dtype)

    def dropna(self):
        """
        Return Index or MultiIndex without NA/NaN values

        Examples
        --------

        >>> df = ks.DataFrame([[1, 2], [4, 5], [7, 8]],
        ...                   index=['cobra', 'viper', None],
        ...                   columns=['max_speed', 'shield'])
        >>> df
               max_speed  shield
        cobra          1       2
        viper          4       5
        NaN            7       8

        >>> df.index.dropna()
        Index(['cobra', 'viper'], dtype='object')

        Also support for MultiIndex

        >>> midx = pd.MultiIndex([['lama', 'cow', 'falcon'],
        ...                       [None, 'weight', 'length']],
        ...                      [[0, 1, 1, 1, 1, 1, 2, 2, 2],
        ...                       [0, 1, 1, 0, 1, 2, 1, 1, 2]])
        >>> s = ks.Series([45, 200, 1.2, 30, 250, 1.5, 320, 1, None],
        ...               index=midx)
        >>> s
        lama    NaN        45.0
        cow     weight    200.0
                weight      1.2
                NaN        30.0
                weight    250.0
                length      1.5
        falcon  weight    320.0
                weight      1.0
                length      NaN
        dtype: float64

        >>> s.index.dropna()  # doctest: +SKIP
        MultiIndex([(   'cow', 'weight'),
                    (   'cow', 'weight'),
                    (   'cow', 'weight'),
                    (   'cow', 'length'),
                    ('falcon', 'weight'),
                    ('falcon', 'weight'),
                    ('falcon', 'length')],
                   )
        """
        kdf = self._kdf.copy()
        sdf = kdf._internal.spark_frame.select(self._internal.index_spark_columns).dropna()
        internal = InternalFrame(spark_frame=sdf, index_map=self._internal.index_map)
        return DataFrame(internal).index

    def unique(self, level=None):
        """
        Return unique values in the index.

        Be aware the order of unique values might be different than pandas.Index.unique

        Parameters
        ----------
        level : int or str, optional, default is None

        Returns
        -------
        Index without duplicates

        See Also
        --------
        Series.unique
        groupby.SeriesGroupBy.unique

        Examples
        --------
        >>> ks.DataFrame({'a': ['a', 'b', 'c']}, index=[1, 1, 3]).index.unique().sort_values()
        Int64Index([1, 3], dtype='int64')

        >>> ks.DataFrame({'a': ['a', 'b', 'c']}, index=['d', 'e', 'e']).index.unique().sort_values()
        Index(['d', 'e'], dtype='object')

        MultiIndex

        >>> ks.MultiIndex.from_tuples([("A", "X"), ("A", "Y"), ("A", "X")]).unique()
        ... # doctest: +SKIP
        MultiIndex([('A', 'X'),
                    ('A', 'Y')],
                   )
        """
        if level is not None:
            self._validate_index_level(level)
        scols = self._internal.index_spark_columns
        scol_names = self._internal.index_spark_column_names
        scols = [scol.alias(scol_name) for scol, scol_name in zip(scols, scol_names)]
        sdf = self._kdf._internal.spark_frame.select(scols).distinct()
        return DataFrame(
            InternalFrame(spark_frame=sdf, index_map=self._kdf._internal.index_map)
        ).index

    # TODO: add error parameter
    def drop(self, labels):
        """
        Make new Index with passed list of labels deleted.

        Parameters
        ----------
        labels : array-like

        Returns
        -------
        dropped : Index

        Examples
        --------
        >>> index = ks.Index([1, 2, 3])
        >>> index
        Int64Index([1, 2, 3], dtype='int64')

        >>> index.drop([1])
        Int64Index([2, 3], dtype='int64')
        """
        if not isinstance(labels, (tuple, list)):
            labels = [labels]
        sdf = self._internal.spark_frame[~self._internal.index_spark_columns[0].isin(labels)]
        return Index(
            DataFrame(InternalFrame(spark_frame=sdf, index_map=self._kdf._internal.index_map))
        )

    def _validate_index_level(self, level):
        """
        Validate index level.
        For single-level Index getting level number is a no-op, but some
        verification must be done like in MultiIndex.
        """
        if isinstance(level, int):
            if level < 0 and level != -1:
                raise IndexError(
                    "Too many levels: Index has only 1 level,"
                    " %d is not a valid level number" % (level,)
                )
            elif level > 0:
                raise IndexError("Too many levels:" " Index has only 1 level, not %d" % (level + 1))
        elif level != self.name:
            raise KeyError(
                "Requested level ({}) does not match index name ({})".format(level, self.name)
            )

    def get_level_values(self, level):
        """
        Return Index if a valid level is given.

        Examples:
        --------
        >>> kidx = ks.Index(['a', 'b', 'c'], name='ks')
        >>> kidx.get_level_values(0)
        Index(['a', 'b', 'c'], dtype='object', name='ks')

        >>> kidx.get_level_values('ks')
        Index(['a', 'b', 'c'], dtype='object', name='ks')
        """
        self._validate_index_level(level)
        return self

    def copy(self, name=None, deep=None):
        """
        Make a copy of this object. name sets those attributes on the new object.

        Parameters
        ----------
        name : string, optional
            to set name of index
        deep : None
            this parameter is not supported but just dummy parameter to match pandas.

        Examples
        --------
        >>> df = ks.DataFrame([[1, 2], [4, 5], [7, 8]],
        ...                   index=['cobra', 'viper', 'sidewinder'],
        ...                   columns=['max_speed', 'shield'])
        >>> df
                    max_speed  shield
        cobra               1       2
        viper               4       5
        sidewinder          7       8
        >>> df.index
        Index(['cobra', 'viper', 'sidewinder'], dtype='object')

        Copy index

        >>> df.index.copy()
        Index(['cobra', 'viper', 'sidewinder'], dtype='object')

        Copy index with name

        >>> df.index.copy(name='snake')
        Index(['cobra', 'viper', 'sidewinder'], dtype='object', name='snake')
        """
        result = self._kdf.copy().index
        if name:
            result.name = name
        return result

    def droplevel(self, level):
        """
        Return index with requested level(s) removed.
        If resulting index has only 1 level left, the result will be
        of Index type, not MultiIndex.

        Parameters
        ----------
        level : int, str, tuple, or list-like, default 0
            If a string is given, must be the name of a level
            If list-like, elements must be names or indexes of levels.

        Returns
        -------
        Index or MultiIndex

        Examples
        --------
        >>> midx = ks.DataFrame({'a': ['a', 'b']}, index=[['a', 'x'], ['b', 'y'], [1, 2]]).index
        >>> midx  # doctest: +SKIP
        MultiIndex([('a', 'b', 1),
                    ('x', 'y', 2)],
                   )
        >>> midx.droplevel([0, 1])  # doctest: +SKIP
        Int64Index([1, 2], dtype='int64')
        >>> midx.droplevel(0)  # doctest: +SKIP
        MultiIndex([('b', 1),
                    ('y', 2)],
                   )
        >>> midx.names = [("a", "b"), "b", "c"]
        >>> midx.droplevel([('a', 'b')])  # doctest: +SKIP
        MultiIndex([('b', 1),
                    ('y', 2)],
                   names=['b', 'c'])
        """
        names = self.names
        nlevels = self.nlevels
        if not isinstance(level, (tuple, list)):
            level = [level]

        for n in level:
            if isinstance(n, int) and (n > nlevels - 1):
                raise IndexError(
                    "Too many levels: Index has only {} levels, not {}".format(nlevels, n + 1)
                )
            if isinstance(n, (str, tuple)) and (n not in names):
                raise KeyError("Level {} not found".format(n))

        if len(level) >= nlevels:
            raise ValueError(
                "Cannot remove {} levels from an index with {} "
                "levels: at least one level must be "
                "left.".format(len(level), nlevels)
            )

        int_level = [n if isinstance(n, int) else names.index(n) for n in level]
        index_map = list(self._internal.index_map.items())
        index_map = OrderedDict(index_map[c] for c in range(0, nlevels) if c not in int_level)
        sdf = self._internal.spark_frame
        sdf = sdf.select(*index_map.keys())
        result = InternalFrame(spark_frame=sdf, index_map=index_map)
        return DataFrame(result).index

    def symmetric_difference(self, other, result_name=None, sort=None):
        """
        Compute the symmetric difference of two Index objects.

        Parameters
        ----------
        other : Index or array-like
        result_name : str
        sort : True or None, default None
            Whether to sort the resulting index.
            * True : Attempt to sort the result.
            * None : Do not sort the result.

        Returns
        -------
        symmetric_difference : Index

        Notes
        -----
        ``symmetric_difference`` contains elements that appear in either
        ``idx1`` or ``idx2`` but not both. Equivalent to the Index created by
        ``idx1.difference(idx2) | idx2.difference(idx1)`` with duplicates
        dropped.

        Examples
        --------
        >>> s1 = ks.Series([1, 2, 3, 4], index=[1, 2, 3, 4])
        >>> s2 = ks.Series([1, 2, 3, 4], index=[2, 3, 4, 5])

        >>> s1.index.symmetric_difference(s2.index)
        Int64Index([5, 1], dtype='int64')

        You can set name of result Index.

        >>> s1.index.symmetric_difference(s2.index, result_name='koalas')
        Int64Index([5, 1], dtype='int64', name='koalas')

        You can set sort to `True`, if you want to sort the resulting index.

        >>> s1.index.symmetric_difference(s2.index, sort=True)
        Int64Index([1, 5], dtype='int64')

        You can also use the ``^`` operator:

        >>> s1.index ^ s2.index
        Int64Index([5, 1], dtype='int64')
        """
        if type(self) != type(other):
            raise NotImplementedError(
                "Doesn't support symmetric_difference between Index & MultiIndex for now"
            )

        sdf_self = self._kdf._internal.spark_frame.select(self._internal.index_spark_columns)
        sdf_other = other._kdf._internal.spark_frame.select(other._internal.index_spark_columns)

        sdf_symdiff = sdf_self.union(sdf_other).subtract(sdf_self.intersect(sdf_other))

        if sort:
            sdf_symdiff = sdf_symdiff.sort(self._internal.index_spark_column_names)

        internal = InternalFrame(spark_frame=sdf_symdiff, index_map=self._internal.index_map)
        result = Index(DataFrame(internal))

        if result_name:
            result.name = result_name

        return result

    # TODO: return_indexer
    def sort_values(self, ascending=True):
        """
        Return a sorted copy of the index.

        .. note:: This method is not supported for pandas when index has NaN value.
                  pandas raises unexpected TypeError, but we support treating NaN
                  as the smallest value.

        Parameters
        ----------
        ascending : bool, default True
            Should the index values be sorted in an ascending order.

        Returns
        -------
        sorted_index : ks.Index or ks.MultiIndex
            Sorted copy of the index.

        See Also
        --------
        Series.sort_values : Sort values of a Series.
        DataFrame.sort_values : Sort values in a DataFrame.

        Examples
        --------
        >>> idx = ks.Index([10, 100, 1, 1000])
        >>> idx
        Int64Index([10, 100, 1, 1000], dtype='int64')

        Sort values in ascending order (default behavior).

        >>> idx.sort_values()
        Int64Index([1, 10, 100, 1000], dtype='int64')

        Sort values in descending order.

        >>> idx.sort_values(ascending=False)
        Int64Index([1000, 100, 10, 1], dtype='int64')

        Support for MultiIndex.

        >>> kidx = ks.MultiIndex.from_tuples([('a', 'x', 1), ('c', 'y', 2), ('b', 'z', 3)])
        >>> kidx  # doctest: +SKIP
        MultiIndex([('a', 'x', 1),
                    ('c', 'y', 2),
                    ('b', 'z', 3)],
                   )

        >>> kidx.sort_values()  # doctest: +SKIP
        MultiIndex([('a', 'x', 1),
                    ('b', 'z', 3),
                    ('c', 'y', 2)],
                   )

        >>> kidx.sort_values(ascending=False)  # doctest: +SKIP
        MultiIndex([('c', 'y', 2),
                    ('b', 'z', 3),
                    ('a', 'x', 1)],
                   )
        """
        sdf = self._internal.spark_frame
        sdf = sdf.orderBy(self._internal.index_spark_columns, ascending=ascending)

        internal = InternalFrame(
            spark_frame=sdf.select(self._internal.index_spark_columns),
            index_map=self._internal.index_map,
        )
        return DataFrame(internal).index

    def sort(self, *args, **kwargs):
        """
        Use sort_values instead.
        """
        raise TypeError("cannot sort an Index object in-place, use sort_values instead")

    def min(self):
        """
        Return the minimum value of the Index.

        Returns
        -------
        scalar
            Minimum value.

        See Also
        --------
        Index.max : Return the maximum value of the object.
        Series.min : Return the minimum value in a Series.
        DataFrame.min : Return the minimum values in a DataFrame.

        Examples
        --------
        >>> idx = ks.Index([3, 2, 1])
        >>> idx.min()
        1

        >>> idx = ks.Index(['c', 'b', 'a'])
        >>> idx.min()
        'a'

        For a MultiIndex, the maximum is determined lexicographically.

        >>> idx = ks.MultiIndex.from_tuples([('a', 'x', 1), ('b', 'y', 2)])
        >>> idx.min()
        ('a', 'x', 1)
        """
        sdf = self._internal.spark_frame
        min_row = sdf.select(F.min(F.struct(self._internal.index_spark_columns))).head()
        result = tuple(min_row[0])

        return result if len(result) > 1 else result[0]

    def max(self):
        """
        Return the maximum value of the Index.

        Returns
        -------
        scalar
            Maximum value.

        See Also
        --------
        Index.min : Return the minimum value in an Index.
        Series.max : Return the maximum value in a Series.
        DataFrame.max : Return the maximum values in a DataFrame.

        Examples
        --------
        >>> idx = ks.Index([3, 2, 1])
        >>> idx.max()
        3

        >>> idx = ks.Index(['c', 'b', 'a'])
        >>> idx.max()
        'c'

        For a MultiIndex, the maximum is determined lexicographically.

        >>> idx = ks.MultiIndex.from_tuples([('a', 'x', 1), ('b', 'y', 2)])
        >>> idx.max()
        ('b', 'y', 2)
        """
        sdf = self._internal.spark_frame
        max_row = sdf.select(F.max(F.struct(self._internal.index_spark_columns))).head()
        result = tuple(max_row[0])

        return result if len(result) > 1 else result[0]

    def delete(self, loc):
        """
        Make new Index with passed location(-s) deleted.

        .. note:: this API can be pretty expensive since it is based on
             a global sequence internally.

        Returns
        -------
        new_index : Index

        Examples
        --------
        >>> kidx = ks.Index([10, 10, 9, 8, 4, 2, 4, 4, 2, 2, 10, 10])
        >>> kidx
        Int64Index([10, 10, 9, 8, 4, 2, 4, 4, 2, 2, 10, 10], dtype='int64')

        >>> kidx.delete(0).sort_values()
        Int64Index([2, 2, 2, 4, 4, 4, 8, 9, 10, 10, 10], dtype='int64')

        >>> kidx.delete([0, 1, 2, 3, 10, 11]).sort_values()
        Int64Index([2, 2, 2, 4, 4, 4], dtype='int64')

        MultiIndex

        >>> kidx = ks.MultiIndex.from_tuples([('a', 'x', 1), ('b', 'y', 2), ('c', 'z', 3)])
        >>> kidx  # doctest: +SKIP
        MultiIndex([('a', 'x', 1),
                    ('b', 'y', 2),
                    ('c', 'z', 3)],
                   )

        >>> kidx.delete([0, 2]).sort_values()  # doctest: +SKIP
        MultiIndex([('b', 'y', 2)],
                   )
        """
        length = len(self)
        if not is_list_like(loc):
            if not isinstance(self, str) and abs(loc) >= length:
                raise IndexError(
                    "index {} is out of bounds for axis 0 with size {}".format(loc, length)
                )
            loc = [loc]
        loc = [int(item) for item in loc]
        loc = [item if item >= 0 else length + item for item in loc]

        # we need a temporary column such as '__index_value_0__'
        # since 'InternalFrame.attach_default_index' will be failed
        # when self._scol has name of '__index_level_0__'
        index_value_column_format = "__index_value_{}__"

        sdf = self._internal._sdf
        index_value_column_names = [
            verify_temp_column_name(sdf, index_value_column_format.format(i))
            for i in range(len(self._internal.index_spark_columns))
        ]
        index_value_columns = [
            index_scol.alias(index_vcol_name)
            for index_scol, index_vcol_name in zip(
                self._internal.index_spark_columns, index_value_column_names
            )
        ]
        sdf = sdf.select(index_value_columns)

        sdf = InternalFrame.attach_default_index(sdf, default_index_type="distributed-sequence")
        # sdf here looks as below
        # +-----------------+-----------------+-----------------+-----------------+
        # |__index_level_0__|__index_value_0__|__index_value_1__|__index_value_2__|
        # +-----------------+-----------------+-----------------+-----------------+
        # |                0|                a|                x|                1|
        # |                1|                b|                y|                2|
        # |                2|                c|                z|                3|
        # +-----------------+-----------------+-----------------+-----------------+

        # delete rows which are matched with given `loc`
        sdf = sdf.where(~F.col(SPARK_INDEX_NAME_FORMAT(0)).isin(loc))
        sdf = sdf.select(index_value_column_names)
        # sdf here looks as below, we should alias them back to origin spark column names
        # +-----------------+-----------------+-----------------+
        # |__index_value_0__|__index_value_1__|__index_value_2__|
        # +-----------------+-----------------+-----------------+
        # |                c|                z|                3|
        # +-----------------+-----------------+-----------------+
        index_origin_columns = [
            F.col(index_vcol_name).alias(index_scol_name)
            for index_vcol_name, index_scol_name in zip(
                index_value_column_names, self._internal.index_spark_column_names
            )
        ]

        internal = InternalFrame(
            spark_frame=sdf.select(index_origin_columns), index_map=self._internal.index_map,
        )

        return DataFrame(internal).index

    def append(self, other):
        """
        Append a collection of Index options together.

        Parameters
        ----------
        other : Index

        Returns
        -------
        appended : Index

        Examples
        --------
        >>> kidx = ks.Index([10, 5, 0, 5, 10, 5, 0, 10])
        >>> kidx
        Int64Index([10, 5, 0, 5, 10, 5, 0, 10], dtype='int64')

        >>> kidx.append(kidx)
        Int64Index([10, 5, 0, 5, 10, 5, 0, 10, 10, 5, 0, 5, 10, 5, 0, 10], dtype='int64')

        Support for MiltiIndex

        >>> kidx = ks.MultiIndex.from_tuples([('a', 'x'), ('b', 'y')])
        >>> kidx  # doctest: +SKIP
        MultiIndex([('a', 'x'),
                    ('b', 'y')],
                   )

        >>> kidx.append(kidx)  # doctest: +SKIP
        MultiIndex([('a', 'x'),
                    ('b', 'y'),
                    ('a', 'x'),
                    ('b', 'y')],
                   )
        """
        if type(self) is not type(other):
            raise NotImplementedError(
                "append() between Index & MultiIndex currently is not supported"
            )

        sdf_self = self._internal.spark_frame.select(self._internal.index_spark_columns)
        sdf_other = other._internal.spark_frame.select(other._internal.index_spark_columns)
        sdf_appended = sdf_self.union(sdf_other)

        # names should be kept when MultiIndex, but Index wouldn't keep its name.
        if isinstance(self, MultiIndex):
            index_map = self._internal.index_map
        else:
            index_map = OrderedDict(
                (idx_col, None) for idx_col in self._internal.index_spark_column_names
            )

        internal = InternalFrame(spark_frame=sdf_appended, index_map=index_map)

        return DataFrame(internal).index

    def argmax(self):
        """
        Return a maximum argument indexer.

        Parameters
        ----------
        skipna : bool, default True

        Returns
        -------
        maximum argument indexer

        Examples
        --------
        >>> kidx = ks.Index([10, 9, 8, 7, 100, 5, 4, 3, 100, 3])
        >>> kidx
        Int64Index([10, 9, 8, 7, 100, 5, 4, 3, 100, 3], dtype='int64')

        >>> kidx.argmax()
        4
        """
        sdf = self._internal.spark_frame.select(self.spark.column)
        sequence_col = verify_temp_column_name(sdf, "__distributed_sequence_column__")
        sdf = InternalFrame.attach_distributed_sequence_column(sdf, column_name=sequence_col)
        # spark_frame here looks like below
        # +-----------------+---------------+
        # |__index_level_0__|__index_value__|
        # +-----------------+---------------+
        # |                0|             10|
        # |                4|            100|
        # |                2|              8|
        # |                3|              7|
        # |                6|              4|
        # |                5|              5|
        # |                7|              3|
        # |                8|            100|
        # |                1|              9|
        # +-----------------+---------------+

        return (
            sdf.orderBy(
                scol_for(sdf, self._internal.data_spark_column_names[0]).desc(),
                F.col(sequence_col).asc(),
            )
            .select(sequence_col)
            .first()[0]
        )

    def argmin(self):
        """
        Return a minimum argument indexer.

        Parameters
        ----------
        skipna : bool, default True

        Returns
        -------
        minimum argument indexer

        Examples
        --------
        >>> kidx = ks.Index([10, 9, 8, 7, 100, 5, 4, 3, 100, 3])
        >>> kidx
        Int64Index([10, 9, 8, 7, 100, 5, 4, 3, 100, 3], dtype='int64')

        >>> kidx.argmin()
        7
        """
        sdf = self._internal.spark_frame.select(self.spark.column)
        sequence_col = verify_temp_column_name(sdf, "__distributed_sequence_column__")
        sdf = InternalFrame.attach_distributed_sequence_column(sdf, column_name=sequence_col)

        return (
            sdf.orderBy(
                scol_for(sdf, self._internal.data_spark_column_names[0]).asc(),
                F.col(sequence_col).asc(),
            )
            .select(sequence_col)
            .first()[0]
        )

    def set_names(self, names, level=None, inplace=False):
        """
        Set Index or MultiIndex name.
        Able to set new names partially and by level.

        Parameters
        ----------
        names : label or list of label
            Name(s) to set.
        level : int, label or list of int or label, optional
            If the index is a MultiIndex, level(s) to set (None for all
            levels). Otherwise level must be None.
        inplace : bool, default False
            Modifies the object directly, instead of creating a new Index or
            MultiIndex.

        Returns
        -------
        Index
            The same type as the caller or None if inplace is True.

        See Also
        --------
        Index.rename : Able to set new names without level.

        Examples
        --------
        >>> idx = ks.Index([1, 2, 3, 4])
        >>> idx
        Int64Index([1, 2, 3, 4], dtype='int64')

        >>> idx.set_names('quarter')
        Int64Index([1, 2, 3, 4], dtype='int64', name='quarter')

        For MultiIndex

        >>> idx = ks.MultiIndex.from_tuples([('a', 'x'), ('b', 'y')])
        >>> idx  # doctest: +SKIP
        MultiIndex([('a', 'x'),
                    ('b', 'y')],
                   )

        >>> idx.set_names(['kind', 'year'], inplace=True)
        >>> idx  # doctest: +SKIP
        MultiIndex([('a', 'x'),
                    ('b', 'y')],
                   names=['kind', 'year'])

        >>> idx.set_names('species', level=0)  # doctest: +SKIP
        MultiIndex([('a', 'x'),
                    ('b', 'y')],
                   names=['species', 'year'])
        """
        if isinstance(self, MultiIndex):
            if level is not None:
                self_names = self.names
                self_names[level] = names
                names = self_names
        return self.rename(name=names, inplace=inplace)

    def difference(self, other, sort=None):
        """
        Return a new Index with elements from the index that are not in
        `other`.

        This is the set difference of two Index objects.

        Parameters
        ----------
        other : Index or array-like
        sort : True or None, default None
            Whether to sort the resulting index.
            * True : Attempt to sort the result.
            * None : Do not sort the result.

        Returns
        -------
        difference : Index

        Examples
        --------

        >>> idx1 = ks.Index([2, 1, 3, 4])
        >>> idx2 = ks.Index([3, 4, 5, 6])
        >>> idx1.difference(idx2, sort=True)
        Int64Index([1, 2], dtype='int64')

        MultiIndex

        >>> midx1 = ks.MultiIndex.from_tuples([('a', 'x', 1), ('b', 'y', 2), ('c', 'z', 3)])
        >>> midx2 = ks.MultiIndex.from_tuples([('a', 'x', 1), ('b', 'z', 2), ('k', 'z', 3)])
        >>> midx1.difference(midx2)  # doctest: +SKIP
        MultiIndex([('b', 'y', 2),
                    ('c', 'z', 3)],
                   )
        """
        if not is_list_like(other):
            raise TypeError("Input must be Index or array-like")
        if not isinstance(sort, (type(None), type(True))):
            raise ValueError(
                "The 'sort' keyword only takes the values of None or True; {} was passed.".format(
                    sort
                )
            )
        # Handling MultiIndex
        if isinstance(self, ks.MultiIndex) and not isinstance(other, ks.MultiIndex):
            if not all([isinstance(item, tuple) for item in other]):
                raise TypeError("other must be a MultiIndex or a list of tuples")
            other = ks.MultiIndex.from_tuples(other)

        if not isinstance(other, ks.Index):
            other = ks.Index(other)

        sdf_self = self._internal.spark_frame
        sdf_other = other._internal.spark_frame
        idx_self = self._internal.index_spark_columns
        idx_other = other._internal.index_spark_columns
        sdf_diff = sdf_self.select(idx_self).subtract(sdf_other.select(idx_other))
        internal = InternalFrame(spark_frame=sdf_diff, index_map=self._internal.index_map)
        result = DataFrame(internal).index
        # Name(s) will be kept when only name(s) of (Multi)Index are the same.
        if isinstance(self, type(other)) and isinstance(self, ks.MultiIndex):
            if self.names == other.names:
                result.names = self.names
        elif isinstance(self, type(other)) and not isinstance(self, ks.MultiIndex):
            if self.name == other.name:
                result.name = self.name
        return result if sort is None else result.sort_values()

    @property
    def is_all_dates(self):
        """
        Return if all data types of the index are datetime.
        remember that since Koalas does not support multiple data types in an index,
        so it returns True if any type of data is datetime.

        Examples
        --------
        >>> from datetime import datetime

        >>> idx = ks.Index([datetime(2019, 1, 1, 0, 0, 0), datetime(2019, 2, 3, 0, 0, 0)])
        >>> idx
        DatetimeIndex(['2019-01-01', '2019-02-03'], dtype='datetime64[ns]', freq=None)

        >>> idx.is_all_dates
        True

        >>> idx = ks.Index([datetime(2019, 1, 1, 0, 0, 0), None])
        >>> idx
        DatetimeIndex(['2019-01-01', 'NaT'], dtype='datetime64[ns]', freq=None)

        >>> idx.is_all_dates
        True

        >>> idx = ks.Index([0, 1, 2])
        >>> idx
        Int64Index([0, 1, 2], dtype='int64')

        >>> idx.is_all_dates
        False
        """
        return isinstance(self.spark.data_type, TimestampType)

    def repeat(self, repeats: int) -> "Index":
        """
        Repeat elements of a Index/MultiIndex.

        Returns a new Index/MultiIndex where each element of the current Index/MultiIndex
        is repeated consecutively a given number of times.

        Parameters
        ----------
        repeats : int
            The number of repetitions for each element. This should be a
            non-negative integer. Repeating 0 times will return an empty
            Index.

        Returns
        -------
        repeated_index : Index/MultiIndex
            Newly created Index/MultiIndex with repeated elements.

        See Also
        --------
        Series.repeat : Equivalent function for Series.

        Examples
        --------
        >>> idx = ks.Index(['a', 'b', 'c'])
        >>> idx
        Index(['a', 'b', 'c'], dtype='object')
        >>> idx.repeat(2)
        Index(['a', 'b', 'c', 'a', 'b', 'c'], dtype='object')

        For MultiIndex,

        >>> midx = ks.MultiIndex.from_tuples([('x', 'a'), ('x', 'b'), ('y', 'c')])
        >>> midx  # doctest: +SKIP
        MultiIndex([('x', 'a'),
                    ('x', 'b'),
                    ('y', 'c')],
                   )
        >>> midx.repeat(2)  # doctest: +SKIP
        MultiIndex([('x', 'a'),
                    ('x', 'b'),
                    ('y', 'c'),
                    ('x', 'a'),
                    ('x', 'b'),
                    ('y', 'c')],
                   )
        >>> midx.repeat(0)  # doctest: +SKIP
        MultiIndex([], )
        """
        if not isinstance(repeats, int):
            raise ValueError("`repeats` argument must be integer, but got {}".format(type(repeats)))
        elif repeats < 0:
            raise ValueError("negative dimensions are not allowed")

        sdf = self._internal.spark_frame.select(self._internal.index_spark_columns)
        internal = InternalFrame(
            spark_frame=sdf, index_map=OrderedDict(zip(sdf.columns, self._internal.index_names))
        )
        kdf = DataFrame(internal)  # type: DataFrame
        if repeats == 0:
            return DataFrame(kdf._internal.with_filter(F.lit(False))).index
        else:
            return ks.concat([kdf] * repeats).index

    def asof(self, label):
        """
        Return the label from the index, or, if not present, the previous one.

        Assuming that the index is sorted, return the passed index label if it
        is in the index, or return the previous index label if the passed one
        is not in the index.

        .. note:: This API is dependent on :meth:`Index.is_monotonic_increasing`
            which can be expensive.

        Parameters
        ----------
        label : object
            The label up to which the method returns the latest index label.

        Returns
        -------
        object
            The passed label if it is in the index. The previous label if the
            passed label is not in the sorted index or `NaN` if there is no
            such label.

        Examples
        --------
        `Index.asof` returns the latest index label up to the passed label.

        >>> idx = ks.Index(['2013-12-31', '2014-01-02', '2014-01-03'])
        >>> idx.asof('2014-01-01')
        '2013-12-31'

        If the label is in the index, the method returns the passed label.

        >>> idx.asof('2014-01-02')
        '2014-01-02'

        If all of the labels in the index are later than the passed label,
        NaN is returned.

        >>> idx.asof('1999-01-02')
        nan
        """
        sdf = self._internal.spark_frame
        if self.is_monotonic_increasing:
            sdf = sdf.where(self.spark.column <= label).select(F.max(self.spark.column))
        elif self.is_monotonic_decreasing:
            sdf = sdf.where(self.spark.column >= label).select(F.min(self.spark.column))
        else:
            raise ValueError("index must be monotonic increasing or decreasing")
        result = sdf.head()[0]
        return result if result is not None else np.nan

    def union(self, other, sort=None):
        """
        Form the union of two Index objects.

        Parameters
        ----------
        other : Index or array-like
        sort : bool or None, default None
            Whether to sort the resulting Index.

        Returns
        -------
        union : Index

        Examples
        --------

        Index

        >>> idx1 = ks.Index([1, 2, 3, 4])
        >>> idx2 = ks.Index([3, 4, 5, 6])
        >>> idx1.union(idx2).sort_values()
        Int64Index([1, 2, 3, 4, 5, 6], dtype='int64')

        MultiIndex

        >>> midx1 = ks.MultiIndex.from_tuples([("x", "a"), ("x", "b"), ("x", "c"), ("x", "d")])
        >>> midx2 = ks.MultiIndex.from_tuples([("x", "c"), ("x", "d"), ("x", "e"), ("x", "f")])
        >>> midx1.union(midx2).sort_values()  # doctest: +SKIP
        MultiIndex([('x', 'a'),
                    ('x', 'b'),
                    ('x', 'c'),
                    ('x', 'd'),
                    ('x', 'e'),
                    ('x', 'f')],
                   )
        """
        sort = True if sort is None else sort
        sort = validate_bool_kwarg(sort, "sort")
        if type(self) is not type(other):
            if isinstance(self, MultiIndex):
                if not isinstance(other, list) or not all(
                    [isinstance(item, tuple) for item in other]
                ):
                    raise TypeError("other must be a MultiIndex or a list of tuples")
                other = MultiIndex.from_tuples(other)
            else:
                if isinstance(other, MultiIndex):
                    # TODO: We can't support different type of values in a single column for now.
                    raise NotImplementedError(
                        "Union between Index and MultiIndex is not yet supported"
                    )
                elif isinstance(other, Series):
                    other = other.to_frame()
                    other = other.set_index(other.columns[0]).index
                elif isinstance(other, DataFrame):
                    raise ValueError("Index data must be 1-dimensional")
                else:
                    other = Index(other)
        sdf_self = self._internal.spark_frame.select(self._internal.index_spark_columns)
        sdf_other = other._internal.spark_frame.select(other._internal.index_spark_columns)
        sdf = sdf_self.union(sdf_other.subtract(sdf_self))
        if isinstance(self, MultiIndex):
            sdf = sdf.drop_duplicates()
        if sort:
            sdf = sdf.sort(self._internal.index_spark_column_names)
        internal = InternalFrame(spark_frame=sdf, index_map=self._internal.index_map)

        return DataFrame(internal).index

    def holds_integer(self):
        """
        Whether the type is an integer type.
        Always return False for MultiIndex.

        Notes
        -----
        When Index contains null values the result can be different with pandas
        since Koalas cast integer to float when Index contains null values.

        >>> ks.Index([1, 2, 3, None])
        Float64Index([1.0, 2.0, 3.0, nan], dtype='float64')

        Examples
        --------
        >>> kidx = ks.Index([1, 2, 3, 4])
        >>> kidx.holds_integer()
        True

        Returns False for string type.

        >>> kidx = ks.Index(["A", "B", "C", "D"])
        >>> kidx.holds_integer()
        False

        Returns False for float type.

        >>> kidx = ks.Index([1.1, 2.2, 3.3, 4.4])
        >>> kidx.holds_integer()
        False
        """
        return isinstance(self.spark.data_type, IntegralType)

<<<<<<< HEAD
    def intersection(self, other):
        """
        Form the intersection of two Index objects.

        This returns a new Index with elements common to the index and `other`.

        Parameters
        ----------
        other : Index or array-like

        Returns
        -------
        intersection : Index

        Examples
        --------
        >>> idx1 = ks.Index([1, 2, 3, 4])
        >>> idx2 = ks.Index([3, 4, 5, 6])
        >>> idx1.intersection(idx2)
        Int64Index([3, 4], dtype='int64')
        """
        if isinstance(other, Index):
            if type(self) != type(other):
                # If self Index and MultiIndex coexist on both sides,
                # it always returns an empty MultiIndex.
                return MultiIndex.from_tuples([(0, 0)]).take([])
            spark_frame_other = other._internal.spark_frame.drop(NATURAL_ORDER_COLUMN_NAME)
        elif isinstance(other, Series):
            spark_frame_other = other._kdf.to_spark()
        elif isinstance(other, DataFrame):
            return Series([])
        elif is_list_like(other):
            if isinstance(self, MultiIndex):
                other = list(other)
                spark_frame_other = MultiIndex.from_tuples(other)._internal.spark_frame.drop(
                    NATURAL_ORDER_COLUMN_NAME
                )
            else:
                spark_frame_other = Index(other)._internal.spark_frame.drop(
                    NATURAL_ORDER_COLUMN_NAME
                )
        else:
            raise TypeError("Input must be Index or array-like")
        spark_frame_self = self._internal.spark_frame.drop(NATURAL_ORDER_COLUMN_NAME)
        spark_frame_intersected = spark_frame_self.intersect(spark_frame_other)
        internal = InternalFrame(
            spark_frame=spark_frame_intersected, index_map=self._internal.index_map
        )
        return DataFrame(internal).index
=======
    @property
    def inferred_type(self):
        """
        Return a string of the type inferred from the values.

        Examples
        --------
        >>> from datetime import datetime
        >>> ks.Index([1, 2, 3]).inferred_type
        'integer'

        >>> ks.Index([1.0, 2.0, 3.0]).inferred_type
        'floating'

        >>> ks.Index(['a', 'b', 'c']).inferred_type
        'string'

        >>> ks.Index([True, False, True, False]).inferred_type
        'boolean'
        """
        return lib.infer_dtype([self.to_series().head(1).item()])
>>>>>>> d6e417da

    def __getattr__(self, item: str) -> Any:
        if hasattr(MissingPandasLikeIndex, item):
            property_or_func = getattr(MissingPandasLikeIndex, item)
            if isinstance(property_or_func, property):
                return property_or_func.fget(self)  # type: ignore
            else:
                return partial(property_or_func, self)
        raise AttributeError("'Index' object has no attribute '{}'".format(item))

    def __repr__(self):
        max_display_count = get_option("display.max_rows")
        if max_display_count is None:
            return repr(self.to_pandas())

        pindex = self._kdf._get_or_create_repr_pandas_cache(max_display_count).index

        pindex_length = len(pindex)
        repr_string = repr(pindex[:max_display_count])

        if pindex_length > max_display_count:
            footer = "\nShowing only the first {}".format(max_display_count)
            return repr_string + footer
        return repr_string

    def __iter__(self):
        return MissingPandasLikeIndex.__iter__(self)

    def __xor__(self, other):
        return self.symmetric_difference(other)

    def __len__(self):
        return self.size

    def __bool__(self):
        raise ValueError(
            "The truth value of a {0} is ambiguous. "
            "Use a.empty, a.bool(), a.item(), a.any() or a.all().".format(self.__class__.__name__)
        )


class MultiIndex(Index):
    """
    Koalas MultiIndex that corresponds to pandas MultiIndex logically. This might hold Spark Column
    internally.

    :ivar _kdf: The parent dataframe
    :type _kdf: DataFrame
    :ivar _scol: Spark Column instance
    :type _scol: pyspark.Column

    See Also
    --------
    Index : A single-level Index.

    Examples
    --------
    >>> ks.DataFrame({'a': ['a', 'b', 'c']}, index=[[1, 2, 3], [4, 5, 6]]).index  # doctest: +SKIP
    MultiIndex([(1, 4),
                (2, 5),
                (3, 6)],
               )

    >>> ks.DataFrame({'a': [1, 2, 3]}, index=[list('abc'), list('def')]).index  # doctest: +SKIP
    MultiIndex([('a', 'd'),
                ('b', 'e'),
                ('c', 'f')],
               )
    """

    def __init__(self, kdf: DataFrame):
        assert len(kdf._internal._index_map) > 1

        super(MultiIndex, self).__init__(kdf)

    @property
    def _internal(self):
        internal = self._kdf._internal
        scol = F.struct(internal.index_spark_columns)
        return internal.copy(
            column_labels=[None], data_spark_columns=[scol], column_label_names=None
        )

    @property
    def _column_label(self):
        return None

    def __abs__(self):
        raise TypeError("TypeError: cannot perform __abs__ with this index type: MultiIndex")

    def _with_new_scol(self, scol: spark.Column):
        raise NotImplementedError("Not supported for type MultiIndex")

    def any(self, *args, **kwargs):
        raise TypeError("cannot perform any with this index type: MultiIndex")

    def all(self, *args, **kwargs):
        raise TypeError("cannot perform all with this index type: MultiIndex")

    @staticmethod
    def from_tuples(tuples, sortorder=None, names=None):
        """
        Convert list of tuples to MultiIndex.

        Parameters
        ----------
        tuples : list / sequence of tuple-likes
            Each tuple is the index of one row/column.
        sortorder : int or None
            Level of sortedness (must be lexicographically sorted by that level).
        names : list / sequence of str, optional
            Names for the levels in the index.

        Returns
        -------
        index : MultiIndex

        Examples
        --------

        >>> tuples = [(1, 'red'), (1, 'blue'),
        ...           (2, 'red'), (2, 'blue')]
        >>> ks.MultiIndex.from_tuples(tuples, names=('number', 'color'))  # doctest: +SKIP
        MultiIndex([(1,  'red'),
                    (1, 'blue'),
                    (2,  'red'),
                    (2, 'blue')],
                   names=['number', 'color'])
        """
        return DataFrame(
            index=pd.MultiIndex.from_tuples(tuples=tuples, sortorder=sortorder, names=names)
        ).index

    @staticmethod
    def from_arrays(arrays, sortorder=None, names=None):
        """
        Convert arrays to MultiIndex.

        Parameters
        ----------
        arrays: list / sequence of array-likes
            Each array-like gives one level’s value for each data point. len(arrays)
            is the number of levels.
        sortorder: int or None
            Level of sortedness (must be lexicographically sorted by that level).
        names: list / sequence of str, optional
            Names for the levels in the index.

        Returns
        -------
        index: MultiIndex

        Examples
        --------

        >>> arrays = [[1, 1, 2, 2], ['red', 'blue', 'red', 'blue']]
        >>> ks.MultiIndex.from_arrays(arrays, names=('number', 'color'))  # doctest: +SKIP
        MultiIndex([(1,  'red'),
                    (1, 'blue'),
                    (2,  'red'),
                    (2, 'blue')],
                   names=['number', 'color'])
        """
        return DataFrame(
            index=pd.MultiIndex.from_arrays(arrays=arrays, sortorder=sortorder, names=names)
        ).index

    @staticmethod
    def from_product(iterables, sortorder=None, names=None):
        """
        Make a MultiIndex from the cartesian product of multiple iterables.

        Parameters
        ----------
        iterables : list / sequence of iterables
            Each iterable has unique labels for each level of the index.
        sortorder : int or None
            Level of sortedness (must be lexicographically sorted by that
            level).
        names : list / sequence of str, optional
            Names for the levels in the index.

        Returns
        -------
        index : MultiIndex

        See Also
        --------
        MultiIndex.from_arrays : Convert list of arrays to MultiIndex.
        MultiIndex.from_tuples : Convert list of tuples to MultiIndex.

        Examples
        --------
        >>> numbers = [0, 1, 2]
        >>> colors = ['green', 'purple']
        >>> ks.MultiIndex.from_product([numbers, colors],
        ...                            names=['number', 'color'])  # doctest: +SKIP
        MultiIndex([(0,  'green'),
                    (0, 'purple'),
                    (1,  'green'),
                    (1, 'purple'),
                    (2,  'green'),
                    (2, 'purple')],
                   names=['number', 'color'])
        """
        return DataFrame(
            index=pd.MultiIndex.from_product(iterables=iterables, sortorder=sortorder, names=names)
        ).index

    @property
    def name(self) -> str:
        raise PandasNotImplementedError(class_name="pd.MultiIndex", property_name="name")

    @name.setter
    def name(self, name: str) -> None:
        raise PandasNotImplementedError(class_name="pd.MultiIndex", property_name="name")

    def _verify_for_rename(self, name):
        if is_list_like(name):
            if len(self._internal.index_map) != len(name):
                raise ValueError(
                    "Length of new names must be {}, got {}".format(
                        len(self._internal.index_map), len(name)
                    )
                )
            return [n if n is None or isinstance(n, tuple) else (n,) for n in name]
        else:
            raise TypeError("Must pass list-like as `names`.")

    def swaplevel(self, i=-2, j=-1):
        """
        Swap level i with level j.
        Calling this method does not change the ordering of the values.

        Parameters
        ----------
        i : int, str, default -2
            First level of index to be swapped. Can pass level name as string.
            Type of parameters can be mixed.
        j : int, str, default -1
            Second level of index to be swapped. Can pass level name as string.
            Type of parameters can be mixed.

        Returns
        -------
        MultiIndex
            A new MultiIndex.

        Examples
        --------
        >>> midx = ks.MultiIndex.from_arrays([['a', 'b'], [1, 2]], names = ['word', 'number'])
        >>> midx  # doctest: +SKIP
        MultiIndex([('a', 1),
                    ('b', 2)],
                   names=['word', 'number'])

        >>> midx.swaplevel(0, 1)  # doctest: +SKIP
        MultiIndex([(1, 'a'),
                    (2, 'b')],
                   names=['number', 'word'])

        >>> midx.swaplevel('number', 'word')  # doctest: +SKIP
        MultiIndex([(1, 'a'),
                    (2, 'b')],
                   names=['number', 'word'])
        """
        for index in (i, j):
            if not isinstance(index, int) and index not in self.names:
                raise KeyError("Level %s not found" % index)

        i = i if isinstance(i, int) else self.names.index(i)
        j = j if isinstance(j, int) else self.names.index(j)

        for index in (i, j):
            if index >= len(self.names) or index < -len(self.names):
                raise IndexError(
                    "Too many levels: Index has only %s levels, "
                    "%s is not a valid level number" % (len(self.names), index)
                )

        index_map = list(self._internal.index_map.items())
        index_map[i], index_map[j], = index_map[j], index_map[i]
        result = DataFrame(self._kdf._internal.copy(index_map=OrderedDict(index_map))).index
        return result

    @property
    def levshape(self):
        """
        A tuple with the length of each level.

        Examples
        --------
        >>> midx = ks.MultiIndex.from_tuples([('a', 'x'), ('b', 'y'), ('c', 'z')])
        >>> midx  # doctest: +SKIP
        MultiIndex([('a', 'x'),
                    ('b', 'y'),
                    ('c', 'z')],
                   )

        >>> midx.levshape
        (3, 3)
        """
        result = self._internal.spark_frame.agg(
            *(F.countDistinct(c) for c in self._internal.index_spark_columns)
        ).collect()[0]
        return tuple(result)

    @staticmethod
    def _comparator_for_monotonic_increasing(data_type):
        if isinstance(data_type, BooleanType):
            return compare_allow_null
        else:
            return compare_null_last

    def _is_monotonic(self, order):
        if order == "increasing":
            return self._is_monotonic_increasing().all()
        else:
            return self._is_monotonic_decreasing().all()

    def _is_monotonic_increasing(self):
        scol = self.spark.column
        window = Window.orderBy(NATURAL_ORDER_COLUMN_NAME).rowsBetween(-1, -1)
        prev = F.lag(scol, 1).over(window)

        cond = F.lit(True)
        for field in self.spark.data_type[::-1]:
            left = scol.getField(field.name)
            right = prev.getField(field.name)
            compare = MultiIndex._comparator_for_monotonic_increasing(field.dataType)
            cond = F.when(left.eqNullSafe(right), cond).otherwise(
                compare(left, right, spark.Column.__gt__)
            )

        cond = prev.isNull() | cond

        internal = InternalFrame(
            spark_frame=self._internal.spark_frame.select(
                self._internal.index_spark_columns + [cond]
            ),
            index_map=self._internal.index_map,
        )

        return first_series(DataFrame(internal))

    @staticmethod
    def _comparator_for_monotonic_decreasing(data_type):
        if isinstance(data_type, StringType):
            return compare_disallow_null
        elif isinstance(data_type, BooleanType):
            return compare_allow_null
        elif isinstance(data_type, NumericType):
            return compare_null_last
        else:
            return compare_null_first

    def _is_monotonic_decreasing(self):
        scol = self.spark.column
        window = Window.orderBy(NATURAL_ORDER_COLUMN_NAME).rowsBetween(-1, -1)
        prev = F.lag(scol, 1).over(window)

        cond = F.lit(True)
        for field in self.spark.data_type[::-1]:
            left = scol.getField(field.name)
            right = prev.getField(field.name)
            compare = MultiIndex._comparator_for_monotonic_decreasing(field.dataType)
            cond = F.when(left.eqNullSafe(right), cond).otherwise(
                compare(left, right, spark.Column.__lt__)
            )

        cond = prev.isNull() | cond

        internal = InternalFrame(
            spark_frame=self._internal.spark_frame.select(
                self._internal.index_spark_columns + [cond]
            ),
            index_map=self._internal.index_map,
        )

        return first_series(DataFrame(internal))

    def to_frame(self, index=True, name=None) -> DataFrame:
        """
        Create a DataFrame with the levels of the MultiIndex as columns.
        Column ordering is determined by the DataFrame constructor with data as
        a dict.

        Parameters
        ----------
        index : boolean, default True
            Set the index of the returned DataFrame as the original MultiIndex.
        name : list / sequence of strings, optional
            The passed names should substitute index level names.

        Returns
        -------
        DataFrame : a DataFrame containing the original MultiIndex data.

        See Also
        --------
        DataFrame

        Examples
        --------
        >>> tuples = [(1, 'red'), (1, 'blue'),
        ...           (2, 'red'), (2, 'blue')]
        >>> idx = ks.MultiIndex.from_tuples(tuples, names=('number', 'color'))
        >>> idx  # doctest: +SKIP
        MultiIndex([(1,  'red'),
                    (1, 'blue'),
                    (2,  'red'),
                    (2, 'blue')],
                   names=['number', 'color'])
        >>> idx.to_frame()  # doctest: +NORMALIZE_WHITESPACE
                      number color
        number color
        1      red         1   red
               blue        1  blue
        2      red         2   red
               blue        2  blue

        By default, the original Index is reused. To enforce a new Index:

        >>> idx.to_frame(index=False)
           number color
        0       1   red
        1       1  blue
        2       2   red
        3       2  blue

        To override the name of the resulting column, specify `name`:

        >>> idx.to_frame(name=['n', 'c'])  # doctest: +NORMALIZE_WHITESPACE
                      n     c
        number color
        1      red    1   red
               blue   1  blue
        2      red    2   red
               blue   2  blue
        """
        if name is None:
            name = [
                name if name is not None else (str(i),)
                for i, name in enumerate(self._internal.index_names)
            ]
        elif is_list_like(name):
            if len(name) != len(self._internal.index_map):
                raise ValueError("'name' should have same length as number of levels on index.")
            name = [n if isinstance(n, tuple) else (n,) for n in name]
        else:
            raise TypeError("'name' must be a list / sequence of column names.")

        return self._to_frame(index=index, names=name)

    def to_pandas(self) -> pd.MultiIndex:
        """
        Return a pandas MultiIndex.

        .. note:: This method should only be used if the resulting pandas object is expected
                  to be small, as all the data is loaded into the driver's memory.

        Examples
        --------
        >>> df = ks.DataFrame([(.2, .3), (.0, .6), (.6, .0), (.2, .1)],
        ...                   columns=['dogs', 'cats'],
        ...                   index=[list('abcd'), list('efgh')])
        >>> df['dogs'].index.to_pandas()  # doctest: +SKIP
        MultiIndex([('a', 'e'),
                    ('b', 'f'),
                    ('c', 'g'),
                    ('d', 'h')],
                   )
        """
        # TODO: We might need to handle internal state change.
        # So far, we don't have any functions to change the internal state of MultiIndex except for
        # series-like operations. In that case, it creates new Index object instead of MultiIndex.
        return self._kdf[[]]._to_internal_pandas().index

    def toPandas(self):
        warnings.warn(
            "MultiIndex.toPandas is deprecated as of MultiIndex.to_pandas. "
            "Please use the API instead.",
            FutureWarning,
        )
        return self.to_pandas()

    toPandas.__doc__ = to_pandas.__doc__

    def nunique(self, dropna=True):
        raise NotImplementedError("isna is not defined for MultiIndex")

    # TODO: add 'name' parameter after pd.MultiIndex.name is implemented
    def copy(self, deep=None):
        """
        Make a copy of this object.

        Parameters
        ----------
        deep : None
            this parameter is not supported but just dummy parameter to match pandas.

        Examples
        --------
        >>> df = ks.DataFrame([(.2, .3), (.0, .6), (.6, .0), (.2, .1)],
        ...                   columns=['dogs', 'cats'],
        ...                   index=[list('abcd'), list('efgh')])
        >>> df['dogs'].index  # doctest: +SKIP
        MultiIndex([('a', 'e'),
                    ('b', 'f'),
                    ('c', 'g'),
                    ('d', 'h')],
                   )

        Copy index

        >>> df.index.copy()  # doctest: +SKIP
        MultiIndex([('a', 'e'),
                    ('b', 'f'),
                    ('c', 'g'),
                    ('d', 'h')],
                   )
        """
        return super(MultiIndex, self).copy(deep=deep)

    def symmetric_difference(self, other, result_name=None, sort=None):
        """
        Compute the symmetric difference of two MultiIndex objects.

        Parameters
        ----------
        other : Index or array-like
        result_name : list
        sort : True or None, default None
            Whether to sort the resulting index.
            * True : Attempt to sort the result.
            * None : Do not sort the result.

        Returns
        -------
        symmetric_difference : MiltiIndex

        Notes
        -----
        ``symmetric_difference`` contains elements that appear in either
        ``idx1`` or ``idx2`` but not both. Equivalent to the Index created by
        ``idx1.difference(idx2) | idx2.difference(idx1)`` with duplicates
        dropped.

        Examples
        --------
        >>> midx1 = pd.MultiIndex([['lama', 'cow', 'falcon'],
        ...                        ['speed', 'weight', 'length']],
        ...                       [[0, 0, 0, 1, 1, 1, 2, 2, 2],
        ...                        [0, 0, 0, 0, 1, 2, 0, 1, 2]])
        >>> midx2 = pd.MultiIndex([['koalas', 'cow', 'falcon'],
        ...                        ['speed', 'weight', 'length']],
        ...                       [[0, 0, 0, 1, 1, 1, 2, 2, 2],
        ...                        [0, 0, 0, 0, 1, 2, 0, 1, 2]])
        >>> s1 = ks.Series([45, 200, 1.2, 30, 250, 1.5, 320, 1, 0.3],
        ...                index=midx1)
        >>> s2 = ks.Series([45, 200, 1.2, 30, 250, 1.5, 320, 1, 0.3],
        ...              index=midx2)

        >>> s1.index.symmetric_difference(s2.index)  # doctest: +SKIP
        MultiIndex([('koalas', 'speed'),
                    (  'lama', 'speed')],
                   )

        You can set names of result Index.

        >>> s1.index.symmetric_difference(s2.index, result_name=['a', 'b'])  # doctest: +SKIP
        MultiIndex([('koalas', 'speed'),
                    (  'lama', 'speed')],
                   names=['a', 'b'])

        You can set sort to `True`, if you want to sort the resulting index.

        >>> s1.index.symmetric_difference(s2.index, sort=True)  # doctest: +SKIP
        MultiIndex([('koalas', 'speed'),
                    (  'lama', 'speed')],
                   )

        You can also use the ``^`` operator:

        >>> s1.index ^ s2.index  # doctest: +SKIP
        MultiIndex([('koalas', 'speed'),
                    (  'lama', 'speed')],
                   )
        """
        if type(self) != type(other):
            raise NotImplementedError(
                "Doesn't support symmetric_difference between Index & MultiIndex for now"
            )

        sdf_self = self._kdf._internal.spark_frame.select(self._internal.index_spark_columns)
        sdf_other = other._kdf._internal.spark_frame.select(other._internal.index_spark_columns)

        sdf_symdiff = sdf_self.union(sdf_other).subtract(sdf_self.intersect(sdf_other))

        if sort:
            sdf_symdiff = sdf_symdiff.sort(self._internal.index_spark_columns)

        internal = InternalFrame(spark_frame=sdf_symdiff, index_map=self._internal.index_map)
        result = MultiIndex(DataFrame(internal))

        if result_name:
            result.names = result_name

        return result

    # TODO: ADD error parameter
    def drop(self, codes, level=None):
        """
        Make new MultiIndex with passed list of labels deleted

        Parameters
        ----------
        codes : array-like
            Must be a list of tuples
        level : int or level name, default None

        Returns
        -------
        dropped : MultiIndex

        Examples
        --------
        >>> index = ks.MultiIndex.from_tuples([('a', 'x'), ('b', 'y'), ('c', 'z')])
        >>> index # doctest: +SKIP
        MultiIndex([('a', 'x'),
                    ('b', 'y'),
                    ('c', 'z')],
                   )

        >>> index.drop(['a']) # doctest: +SKIP
        MultiIndex([('b', 'y'),
                    ('c', 'z')],
                   )

        >>> index.drop(['x', 'y'], level=1) # doctest: +SKIP
        MultiIndex([('c', 'z')],
                   )
        """
        sdf = self._internal.spark_frame
        index_scols = self._internal.index_spark_columns
        if level is None:
            scol = index_scols[0]
        elif isinstance(level, int):
            scol = index_scols[level]
        else:
            spark_column_name = None
            for index_spark_column_name, index_name in self._internal.index_map.items():
                if not isinstance(level, tuple):
                    level = (level,)
                if level == index_name:
                    if spark_column_name is not None:
                        raise ValueError(
                            "The name {} occurs multiple times, use a level number".format(
                                name_like_string(level)
                            )
                        )
                    spark_column_name = index_spark_column_name
            if spark_column_name is None:
                raise KeyError("Level {} not found".format(name_like_string(level)))
            scol = scol_for(sdf, spark_column_name)
        sdf = sdf[~scol.isin(codes)]
        return MultiIndex(
            DataFrame(InternalFrame(spark_frame=sdf, index_map=self._internal.index_map))
        )

    def value_counts(self, normalize=False, sort=True, ascending=False, bins=None, dropna=True):
        if (
            LooseVersion(pyspark.__version__) < LooseVersion("2.4")
            and default_session().conf.get("spark.sql.execution.arrow.enabled") == "true"
            and isinstance(self, MultiIndex)
        ):
            raise RuntimeError(
                "if you're using pyspark < 2.4, set conf "
                "'spark.sql.execution.arrow.enabled' to 'false' "
                "for using this function with MultiIndex"
            )
        return super(MultiIndex, self).value_counts(
            normalize=normalize, sort=sort, ascending=ascending, bins=bins, dropna=dropna
        )

    value_counts.__doc__ = IndexOpsMixin.value_counts.__doc__

    def argmax(self):
        raise TypeError("reduction operation 'argmax' not allowed for this dtype")

    def argmin(self):
        raise TypeError("reduction operation 'argmin' not allowed for this dtype")

    def asof(self, label):
        raise NotImplementedError(
            "only the default get_loc method is currently supported for MultiIndex"
        )

    @property
    def is_all_dates(self):
        """
        is_all_dates always returns False for MultiIndex

        Examples
        --------
        >>> from datetime import datetime

        >>> idx = ks.MultiIndex.from_tuples(
        ...     [(datetime(2019, 1, 1, 0, 0, 0), datetime(2019, 1, 1, 0, 0, 0)),
        ...      (datetime(2019, 1, 1, 0, 0, 0), datetime(2019, 1, 1, 0, 0, 0))])
        >>> idx  # doctest: +SKIP
        MultiIndex([('2019-01-01', '2019-01-01'),
                    ('2019-01-01', '2019-01-01')],
                   )

        >>> idx.is_all_dates
        False
        """
        return False

    def __getattr__(self, item: str) -> Any:
        if hasattr(MissingPandasLikeMultiIndex, item):
            property_or_func = getattr(MissingPandasLikeMultiIndex, item)
            if isinstance(property_or_func, property):
                return property_or_func.fget(self)  # type: ignore
            else:
                return partial(property_or_func, self)
        raise AttributeError("'MultiIndex' object has no attribute '{}'".format(item))

    def _get_level_number(self, level):
        """
        Return the level number if a valid level is given.
        """
        count = self.names.count(level)
        if (count > 1) and not isinstance(level, int):
            raise ValueError("The name %s occurs multiple times, use a level number" % level)
        if level in self.names:
            level = self.names.index(level)
        elif isinstance(level, int):
            nlevels = self.nlevels
            if level >= nlevels:
                raise IndexError(
                    "Too many levels: Index has only %d "
                    "levels, %d is not a valid level number" % (nlevels, level)
                )
            if level < 0:
                if (level + nlevels) < 0:
                    raise IndexError(
                        "Too many levels: Index has only %d levels, "
                        "not %d" % (nlevels, level + 1)
                    )
                level = level + nlevels
        else:
            raise KeyError("Level %s not found" % str(level))

        return level

    def get_level_values(self, level):
        """
        Return vector of label values for requested level,
        equal to the length of the index.

        Parameters
        ----------
        level : int or str
            ``level`` is either the integer position of the level in the
            MultiIndex, or the name of the level.

        Returns
        -------
        values : Index
            Values is a level of this MultiIndex converted to
            a single :class:`Index` (or subclass thereof).

        Examples
        --------

        Create a MultiIndex:

        >>> mi = ks.MultiIndex.from_tuples([('x', 'a'), ('x', 'b'), ('y', 'a')])
        >>> mi.names = ['level_1', 'level_2']

        Get level values by supplying level as either integer or name:

        >>> mi.get_level_values(0)
        Index(['x', 'x', 'y'], dtype='object', name='level_1')

        >>> mi.get_level_values('level_2')
        Index(['a', 'b', 'a'], dtype='object', name='level_2')
        """
        level = self._get_level_number(level)
        index_scol_name = self._internal.index_spark_column_names[level]
        index_name = self._internal.index_names[level]
        scol = self._internal.index_spark_columns[level]
        sdf = self._internal.spark_frame
        internal = InternalFrame(
            spark_frame=sdf.select(scol), index_map=OrderedDict({index_scol_name: index_name})
        )
        return ks.DataFrame(internal).index

    @property
    def inferred_type(self):
        """
        Return a string of the type inferred from the values.
        """
        # It's always 'mixed' for MultiIndex
        return "mixed"

    def __iter__(self):
        return MissingPandasLikeMultiIndex.__iter__(self)<|MERGE_RESOLUTION|>--- conflicted
+++ resolved
@@ -1962,7 +1962,6 @@
         """
         return isinstance(self.spark.data_type, IntegralType)
 
-<<<<<<< HEAD
     def intersection(self, other):
         """
         Form the intersection of two Index objects.
@@ -2012,7 +2011,7 @@
             spark_frame=spark_frame_intersected, index_map=self._internal.index_map
         )
         return DataFrame(internal).index
-=======
+
     @property
     def inferred_type(self):
         """
@@ -2034,7 +2033,6 @@
         'boolean'
         """
         return lib.infer_dtype([self.to_series().head(1).item()])
->>>>>>> d6e417da
 
     def __getattr__(self, item: str) -> Any:
         if hasattr(MissingPandasLikeIndex, item):
