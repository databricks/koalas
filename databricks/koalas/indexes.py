--- conflicted
+++ resolved
@@ -740,7 +740,6 @@
 
         return result
 
-<<<<<<< HEAD
     # TODO: return_indexer
     def sort_values(self, ascending=True):
         """
@@ -817,7 +816,7 @@
             result.name = self.name
 
         return result
-=======
+
     def min(self):
         """
         Return the minimum value of the Index.
@@ -891,7 +890,6 @@
         result = tuple(max_row[0])
 
         return result if len(result) > 1 else result[0]
->>>>>>> 894f8132
 
     def __getattr__(self, item: str) -> Any:
         if hasattr(_MissingPandasLikeIndex, item):
