--- conflicted
+++ resolved
@@ -60,15 +60,11 @@
     verify_temp_column_name,
     validate_bool_kwarg,
 )
-<<<<<<< HEAD
 from databricks.koalas.internal import (
     _InternalFrame,
     NATURAL_ORDER_COLUMN_NAME,
     SPARK_INDEX_NAME_FORMAT,
 )
-=======
-from databricks.koalas.internal import InternalFrame, NATURAL_ORDER_COLUMN_NAME
->>>>>>> 26c05013
 
 
 class Index(IndexOpsMixin):
