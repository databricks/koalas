#
# Copyright (C) 2019 Databricks, Inc.
#
# Licensed under the Apache License, Version 2.0 (the "License");
# you may not use this file except in compliance with the License.
# You may obtain a copy of the License at
#
#     http://www.apache.org/licenses/LICENSE-2.0
#
# Unless required by applicable law or agreed to in writing, software
# distributed under the License is distributed on an "AS IS" BASIS,
# WITHOUT WARRANTIES OR CONDITIONS OF ANY KIND, either express or implied.
# See the License for the specific language governing permissions and
# limitations under the License.
#

"""
Wrappers for Indexes to behave similar to pandas Index, MultiIndex.
"""
from distutils.version import LooseVersion
from functools import partial
from typing import Any, List, Optional, Tuple, Union

import pandas as pd
import numpy as np
from pandas.api.types import is_list_like, is_interval_dtype, is_bool_dtype, \
    is_categorical_dtype, is_integer_dtype, is_float_dtype, is_numeric_dtype, is_object_dtype
from pandas.io.formats.printing import pprint_thing

import pyspark
from pyspark import sql as spark
from pyspark.sql import functions as F

from databricks import koalas as ks  # For running doctests and reference resolution in PyCharm.
from databricks.koalas.config import get_option
from databricks.koalas.exceptions import PandasNotImplementedError
from databricks.koalas.base import IndexOpsMixin
from databricks.koalas.frame import DataFrame
from databricks.koalas.missing.indexes import _MissingPandasLikeIndex, _MissingPandasLikeMultiIndex
from databricks.koalas.series import Series
from databricks.koalas.utils import name_like_string, default_session
from databricks.koalas.internal import _InternalFrame


class Index(IndexOpsMixin):
    """
    Koalas Index that corresponds to Pandas Index logically. This might hold Spark Column
    internally.

    :ivar _kdf: The parent dataframe
    :type _kdf: DataFrame
    :ivar _scol: Spark Column instance
    :type _scol: pyspark.Column

    Parameters
    ----------
    data : DataFrame or list
        Index can be created by DataFrame or list
    dtype : dtype, default None
        Data type to force. Only a single dtype is allowed. If None, infer
    name : name of index, hashable

    See Also
    --------
    MultiIndex : A multi-level, or hierarchical, Index.

    Examples
    --------
    >>> ks.DataFrame({'a': ['a', 'b', 'c']}, index=[1, 2, 3]).index
    Int64Index([1, 2, 3], dtype='int64')

    >>> ks.DataFrame({'a': [1, 2, 3]}, index=list('abc')).index
    Index(['a', 'b', 'c'], dtype='object')

    >>> Index([1, 2, 3])
    Int64Index([1, 2, 3], dtype='int64')

    >>> Index(list('abc'))
    Index(['a', 'b', 'c'], dtype='object')
    """

    def __init__(self, data: Union[DataFrame, list], dtype=None, name=None,
                 scol: Optional[spark.Column] = None) -> None:
        if isinstance(data, DataFrame):
            assert dtype is None
            assert name is None
            kdf = data
        else:
            assert scol is None
            kdf = DataFrame(index=pd.Index(data=data, dtype=dtype, name=name))
        if scol is None:
            scol = kdf._internal.index_scols[0]
        internal = kdf._internal.copy(scol=scol,
                                      column_index=kdf._internal.index_names,
                                      column_scols=kdf._internal.index_scols,
                                      column_index_names=None)
        IndexOpsMixin.__init__(self, internal, kdf)

    def _with_new_scol(self, scol: spark.Column) -> 'Index':
        """
        Copy Koalas Index with the new Spark Column.

        :param scol: the new Spark Column
        :return: the copied Index
        """
        return Index(self._kdf, scol=scol)

    # This method is used via `DataFrame.info` API internally.
    def _summary(self, name=None):
        """
        Return a summarized representation.

        Parameters
        ----------
        name : str
            name to use in the summary representation

        Returns
        -------
        String with a summarized representation of the index
        """
        head, tail, total_count = self._kdf._sdf.select(
            F.first(self._scol),
            F.last(self._scol),
            F.count(F.expr("*"))).first()

        if total_count > 0:
            index_summary = ", %s to %s" % (pprint_thing(head), pprint_thing(tail))
        else:
            index_summary = ""

        if name is None:
            name = type(self).__name__
        return "%s: %s entries%s" % (name, total_count, index_summary)

    @property
    def size(self) -> int:
        """
        Return an int representing the number of elements in this object.

        Examples
        --------
        >>> df = ks.DataFrame([(.2, .3), (.0, .6), (.6, .0), (.2, .1)],
        ...                   columns=['dogs', 'cats'],
        ...                   index=list('abcd'))
        >>> df.index.size
        4

        >>> df.set_index('dogs', append=True).index.size
        4
        """
        return len(self._kdf)  # type: ignore

    @property
    def shape(self) -> tuple:
        """
        Return a tuple of the shape of the underlying data.

        Examples
        --------
        >>> idx = ks.Index(['a', 'b', 'c'])
        >>> idx
        Index(['a', 'b', 'c'], dtype='object')
        >>> idx.shape
        (3,)

        >>> midx = ks.MultiIndex.from_tuples([('a', 'x'), ('b', 'y'), ('c', 'z')])
        >>> midx  # doctest: +SKIP
        MultiIndex([('a', 'x'),
                    ('b', 'y'),
                    ('c', 'z')],
                   )

        >>> midx.shape
        (3,)
        """
        return len(self._kdf),

    def transpose(self):
        """
        Return the transpose, For index, It will be index itself.

        Examples
        --------
        >>> idx = ks.Index(['a', 'b', 'c'])
        >>> idx
        Index(['a', 'b', 'c'], dtype='object')

        >>> idx.transpose()
        Index(['a', 'b', 'c'], dtype='object')

        For MultiIndex

        >>> midx = ks.MultiIndex.from_tuples([('a', 'x'), ('b', 'y'), ('c', 'z')])
        >>> midx  # doctest: +SKIP
        MultiIndex([('a', 'x'),
                    ('b', 'y'),
                    ('c', 'z')],
                   )

        >>> midx.transpose()  # doctest: +SKIP
        MultiIndex([('a', 'x'),
                    ('b', 'y'),
                    ('c', 'z')],
                   )
        """
        return self

    T = property(transpose)

    def to_pandas(self) -> pd.Index:
        """
        Return a pandas Index.

        .. note:: This method should only be used if the resulting Pandas object is expected
                  to be small, as all the data is loaded into the driver's memory.

        Examples
        --------
        >>> df = ks.DataFrame([(.2, .3), (.0, .6), (.6, .0), (.2, .1)],
        ...                   columns=['dogs', 'cats'],
        ...                   index=list('abcd'))
        >>> df['dogs'].index.to_pandas()
        Index(['a', 'b', 'c', 'd'], dtype='object')
        """
        sdf = self._kdf._sdf.select(self._scol)
        internal = self._kdf._internal.copy(
            sdf=sdf,
            index_map=[(sdf.schema[0].name, self._kdf._internal.index_names[0])],
            column_index=[], column_scols=[], column_index_names=None)
        return DataFrame(internal)._to_internal_pandas().index

    toPandas = to_pandas

    def to_numpy(self, dtype=None, copy=False):
        """
        A NumPy ndarray representing the values in this Index or MultiIndex.

        .. note:: This method should only be used if the resulting NumPy ndarray is expected
            to be small, as all the data is loaded into the driver's memory.

        Parameters
        ----------
        dtype : str or numpy.dtype, optional
            The dtype to pass to :meth:`numpy.asarray`
        copy : bool, default False
            Whether to ensure that the returned value is a not a view on
            another array. Note that ``copy=False`` does not *ensure* that
            ``to_numpy()`` is no-copy. Rather, ``copy=True`` ensure that
            a copy is made, even if not strictly necessary.

        Returns
        -------
        numpy.ndarray

        Examples
        --------
        >>> ks.Series([1, 2, 3, 4]).index.to_numpy()
        array([0, 1, 2, 3])
        >>> ks.DataFrame({'a': ['a', 'b', 'c']}, index=[[1, 2, 3], [4, 5, 6]]).index.to_numpy()
        array([(1, 4), (2, 5), (3, 6)], dtype=object)
        """
        result = np.asarray(self.to_pandas()._values, dtype=dtype)
        if copy:
            result = result.copy()
        return result

    @property
    def spark_type(self):
        """ Returns the data type as defined by Spark, as a Spark DataType object."""
        return self.to_series().spark_type

    @property
    def has_duplicates(self) -> bool:
        """
        If index has duplicates, return True, otherwise False.

        Examples
        --------
        >>> kdf = ks.DataFrame({'a': [1, 2, 3]}, index=list('aac'))
        >>> kdf.index.has_duplicates
        True

        >>> kdf = ks.DataFrame({'a': [1, 2, 3]}, index=[list('abc'), list('def')])
        >>> kdf.index.has_duplicates
        False

        >>> kdf = ks.DataFrame({'a': [1, 2, 3]}, index=[list('aac'), list('eef')])
        >>> kdf.index.has_duplicates
        True
        """
        df = self._kdf._sdf.select(self._scol)
        col = df.columns[0]

        return df.select(F.count(col) != F.countDistinct(col)).first()[0]

    @property
    def name(self) -> Union[str, Tuple[str, ...]]:
        """Return name of the Index."""
        return self.names[0]

    @name.setter
    def name(self, name: Union[str, Tuple[str, ...]]) -> None:
        self.names = [name]

    @property
    def names(self) -> List[Union[str, Tuple[str, ...]]]:
        """Return names of the Index."""
        return [name if name is None or len(name) > 1 else name[0]
                for name in self._kdf._internal.index_names]

    @names.setter
    def names(self, names: List[Union[str, Tuple[str, ...]]]) -> None:
        if not is_list_like(names):
            raise ValueError('Names must be a list-like')
        internal = self._kdf._internal
        if len(internal.index_map) != len(names):
            raise ValueError('Length of new names must be {}, got {}'
                             .format(len(internal.index_map), len(names)))

        names = [name if isinstance(name, (tuple, type(None))) else (name,) for name in names]
        self._kdf._internal = internal.copy(index_map=list(zip(internal.index_columns, names)))

    @property
    def nlevels(self) -> int:
        """
        Number of levels in Index & MultiIndex.

        Examples
        --------
        >>> kdf = ks.DataFrame({"a": [1, 2, 3]}, index=pd.Index(['a', 'b', 'c'], name="idx"))
        >>> kdf.index.nlevels
        1

        >>> kdf = ks.DataFrame({'a': [1, 2, 3]}, index=[list('abc'), list('def')])
        >>> kdf.index.nlevels
        2
        """
        return len(self._kdf._internal.index_columns)

    def rename(self, name: Union[str, Tuple[str, ...]], inplace: bool = False):
        """
        Alter Index or MultiIndex name.
        Able to set new names without level. Defaults to returning new index.

        Parameters
        ----------
        name : label or list of labels
            Name(s) to set.
        inplace : boolean, default False
            Modifies the object directly, instead of creating a new Index or MultiIndex.

        Returns
        -------
        Index or MultiIndex
            The same type as the caller or None if inplace is True.

        Examples
        --------
        >>> df = ks.DataFrame({'a': ['A', 'C'], 'b': ['A', 'B']}, columns=['a', 'b'])
        >>> df.index.rename("c")
        Int64Index([0, 1], dtype='int64', name='c')

        >>> df.set_index("a", inplace=True)
        >>> df.index.rename("d")
        Index(['A', 'C'], dtype='object', name='d')

        You can also change the index name in place.

        >>> df.index.rename("e", inplace=True)
        Index(['A', 'C'], dtype='object', name='e')

        >>> df  # doctest: +NORMALIZE_WHITESPACE
           b
        e
        A  A
        C  B

        Support for MultiIndex

        >>> kidx = ks.MultiIndex.from_tuples([('a', 'x'), ('b', 'y')])
        >>> kidx.names = ['hello', 'koalas']
        >>> kidx  # doctest: +SKIP
        MultiIndex([('a', 'x'),
                    ('b', 'y')],
                   names=['hello', 'koalas'])

        >>> kidx.rename(['aloha', 'databricks'])  # doctest: +SKIP
        MultiIndex([('a', 'x'),
                    ('b', 'y')],
                   names=['aloha', 'databricks'])
        """
        if not inplace:
            self = self.copy()
        if isinstance(self, MultiIndex):
            self.names = name  # type: ignore
        else:
            self.name = name
        return self

    # TODO: add downcast parameter for fillna function
    def fillna(self, value):
        """
        Fill NA/NaN values with the specified value.

        Parameters
        ----------
        value : scalar
            Scalar value to use to fill holes (e.g. 0). This value cannot be a list-likes.

        Returns
        -------
        Index :
            filled with value

        Examples
        --------
        >>> ki = ks.DataFrame({'a': ['a', 'b', 'c']}, index=[1, 2, None]).index
        >>> ki
        Float64Index([1.0, 2.0, nan], dtype='float64')

        >>> ki.fillna(0)
        Float64Index([1.0, 2.0, 0.0], dtype='float64')
        """
        if not isinstance(value, (float, int, str, bool)):
            raise TypeError("Unsupported type %s" % type(value))
        sdf = self._internal.sdf.fillna(value)
        result = DataFrame(self._kdf._internal.copy(sdf=sdf)).index
        return result

    # TODO: ADD keep parameter
    def drop_duplicates(self):
        """
        Return Index with duplicate values removed.

        Returns
        -------
        deduplicated : Index

        See Also
        --------
        Series.drop_duplicates : Equivalent method on Series.
        DataFrame.drop_duplicates : Equivalent method on DataFrame.

        Examples
        --------
        Generate an pandas.Index with duplicate values.

        >>> idx = ks.Index(['lama', 'cow', 'lama', 'beetle', 'lama', 'hippo'])

        >>> idx.drop_duplicates() # doctest: +SKIP
        Index(['lama', 'cow', 'beetle', 'hippo'], dtype='object')
        """
        sdf = self._internal.sdf.select(self._internal.index_scols).drop_duplicates()
        internal = _InternalFrame(sdf=sdf, index_map=self._kdf._internal.index_map)
        result = DataFrame(internal).index
        return result

    def to_series(self, name: Union[str, Tuple[str, ...]] = None) -> Series:
        """
        Create a Series with both index and values equal to the index keys
        useful with map for returning an indexer based on an index.

        Parameters
        ----------
        name : string, optional
            name of resulting Series. If None, defaults to name of original
            index

        Returns
        -------
        Series : dtype will be based on the type of the Index values.

        Examples
        --------
        >>> df = ks.DataFrame([(.2, .3), (.0, .6), (.6, .0), (.2, .1)],
        ...                   columns=['dogs', 'cats'],
        ...                   index=list('abcd'))
        >>> df['dogs'].index.to_series()
        a    a
        b    b
        c    c
        d    d
        Name: 0, dtype: object
        """
        kdf = self._kdf
        scol = self._scol
        if name is not None:
            scol = scol.alias(name_like_string(name))
        column_index = [None] if len(kdf._internal.index_map) > 1 else kdf._internal.index_names
        return Series(kdf._internal.copy(scol=scol,
                                         column_index=column_index,
                                         column_index_names=None),
                      anchor=kdf)

    def is_boolean(self):
        """
        Return if the current index type is a boolean type.

        Examples
        --------
        >>> ks.DataFrame({'a': [1]}, index=[True]).index.is_boolean()
        True
        """
        return is_bool_dtype(self.dtype)

    def is_categorical(self):
        """
        Return if the current index type is a categorical type.

        Examples
        --------
        >>> ks.DataFrame({'a': [1]}, index=[1]).index.is_categorical()
        False
        """
        return is_categorical_dtype(self.dtype)

    def is_floating(self):
        """
        Return if the current index type is a floating type.

        Examples
        --------
        >>> ks.DataFrame({'a': [1]}, index=[1]).index.is_floating()
        False
        """
        return is_float_dtype(self.dtype)

    def is_integer(self):
        """
        Return if the current index type is a integer type.

        Examples
        --------
        >>> ks.DataFrame({'a': [1]}, index=[1]).index.is_integer()
        True
        """
        return is_integer_dtype(self.dtype)

    def is_interval(self):
        """
        Return if the current index type is an interval type.

        Examples
        --------
        >>> ks.DataFrame({'a': [1]}, index=[1]).index.is_interval()
        False
        """
        return is_interval_dtype(self.dtype)

    def is_numeric(self):
        """
        Return if the current index type is a numeric type.

        Examples
        --------
        >>> ks.DataFrame({'a': [1]}, index=[1]).index.is_numeric()
        True
        """
        return is_numeric_dtype(self.dtype)

    def is_object(self):
        """
        Return if the current index type is a object type.

        Examples
        --------
        >>> ks.DataFrame({'a': [1]}, index=["a"]).index.is_object()
        True
        """
        return is_object_dtype(self.dtype)

    def dropna(self):
        """
        Return Index or MultiIndex without NA/NaN values

        Examples
        --------

        >>> df = ks.DataFrame([[1, 2], [4, 5], [7, 8]],
        ...                   index=['cobra', 'viper', None],
        ...                   columns=['max_speed', 'shield'])
        >>> df
               max_speed  shield
        cobra          1       2
        viper          4       5
        NaN            7       8

        >>> df.index.dropna()
        Index(['cobra', 'viper'], dtype='object')

        Also support for MultiIndex

        >>> midx = pd.MultiIndex([['lama', 'cow', 'falcon'],
        ...                       [None, 'weight', 'length']],
        ...                      [[0, 1, 1, 1, 1, 1, 2, 2, 2],
        ...                       [0, 1, 1, 0, 1, 2, 1, 1, 2]])
        >>> s = ks.Series([45, 200, 1.2, 30, 250, 1.5, 320, 1, None],
        ...               index=midx)
        >>> s
        lama    NaN        45.0
        cow     weight    200.0
                weight      1.2
                NaN        30.0
                weight    250.0
                length      1.5
        falcon  weight    320.0
                weight      1.0
                length      NaN
        Name: 0, dtype: float64

        >>> s.index.dropna()  # doctest: +SKIP
        MultiIndex([(   'cow', 'weight'),
                    (   'cow', 'weight'),
                    (   'cow', 'weight'),
                    (   'cow', 'length'),
                    ('falcon', 'weight'),
                    ('falcon', 'weight'),
                    ('falcon', 'length')],
                   )
        """
        kdf = self._kdf.copy()
        sdf = kdf._internal.sdf.select(self._internal.index_scols).dropna()
        internal = _InternalFrame(sdf=sdf, index_map=self._internal.index_map)
        kdf = DataFrame(internal)
        return Index(kdf) if type(self) == Index else MultiIndex(kdf)

    def unique(self, level=None):
        """
        Return unique values in the index.
        Be aware the order of unique values might be different than pandas.Index.unique

        :param level: int or str, optional, default is None
        :return: Index without deuplicates

        Examples
        --------
        >>> ks.DataFrame({'a': ['a', 'b', 'c']}, index=[1, 1, 3]).index.unique()
        Int64Index([1, 3], dtype='int64')

        >>> ks.DataFrame({'a': ['a', 'b', 'c']}, index=['d', 'e', 'e']).index.unique()
        Index(['e', 'd'], dtype='object')
        """
        if level is not None:
            self._validate_index_level(level)
        sdf = self._kdf._sdf.select(self._scol.alias(self._internal.index_columns[0])).distinct()
        return DataFrame(_InternalFrame(sdf=sdf, index_map=self._kdf._internal.index_map)).index

    def _validate_index_level(self, level):
        """
        Validate index level.
        For single-level Index getting level number is a no-op, but some
        verification must be done like in MultiIndex.
        """
        if isinstance(level, int):
            if level < 0 and level != -1:
                raise IndexError(
                    "Too many levels: Index has only 1 level,"
                    " %d is not a valid level number" % (level,)
                )
            elif level > 0:
                raise IndexError(
                    "Too many levels:" " Index has only 1 level, not %d" % (level + 1)
                )
        elif level != self.name:
            raise KeyError(
                "Requested level ({}) does not match index name ({})".format(
                    level, self.name
                )
            )

    def copy(self, name=None):
        """
        Make a copy of this object. name sets those attributes on the new object.

        Parameters
        ----------
        name : string, optional
            to set name of index

        Examples
        --------
        >>> df = ks.DataFrame([[1, 2], [4, 5], [7, 8]],
        ...                   index=['cobra', 'viper', 'sidewinder'],
        ...                   columns=['max_speed', 'shield'])
        >>> df
                    max_speed  shield
        cobra               1       2
        viper               4       5
        sidewinder          7       8
        >>> df.index
        Index(['cobra', 'viper', 'sidewinder'], dtype='object')

        Copy index

        >>> df.index.copy()
        Index(['cobra', 'viper', 'sidewinder'], dtype='object')

        Copy index with name

        >>> df.index.copy(name='snake')
        Index(['cobra', 'viper', 'sidewinder'], dtype='object', name='snake')
        """
        internal = self._kdf._internal.copy()
        result = Index(ks.DataFrame(internal), scol=self._scol)
        if name:
            result.name = name
        return result

    def symmetric_difference(self, other, result_name=None, sort=None):
        """
        Compute the symmetric difference of two Index objects.

        Parameters
        ----------
        other : Index or array-like
        result_name : str
        sort : True or None, default None
            Whether to sort the resulting index.
            * True : Attempt to sort the result.
            * None : Do not sort the result.

        Returns
        -------
        symmetric_difference : Index

        Notes
        -----
        ``symmetric_difference`` contains elements that appear in either
        ``idx1`` or ``idx2`` but not both. Equivalent to the Index created by
        ``idx1.difference(idx2) | idx2.difference(idx1)`` with duplicates
        dropped.

        Examples
        --------
        >>> s1 = ks.Series([1, 2, 3, 4], index=[1, 2, 3, 4])
        >>> s2 = ks.Series([1, 2, 3, 4], index=[2, 3, 4, 5])

        >>> s1.index.symmetric_difference(s2.index)
        Int64Index([5, 1], dtype='int64')

        You can set name of result Index.

        >>> s1.index.symmetric_difference(s2.index, result_name='koalas')
        Int64Index([5, 1], dtype='int64', name='koalas')

        You can set sort to `True`, if you want to sort the resulting index.

        >>> s1.index.symmetric_difference(s2.index, sort=True)
        Int64Index([1, 5], dtype='int64')

        You can also use the ``^`` operator:

        >>> s1.index ^ s2.index
        Int64Index([5, 1], dtype='int64')
        """
        if type(self) != type(other):
            raise NotImplementedError(
                "Doesn't support symmetric_difference between Index & MultiIndex for now")

        sdf_self = self._kdf._sdf.select(self._internal.index_scols)
        sdf_other = other._kdf._sdf.select(other._internal.index_scols)

        sdf_symdiff = sdf_self.union(sdf_other) \
                              .subtract(sdf_self.intersect(sdf_other))

        if sort:
            sdf_symdiff = sdf_symdiff.sort(self._internal.index_scols)

        internal = _InternalFrame(
            sdf=sdf_symdiff,
            index_map=self._internal.index_map)
        result = Index(DataFrame(internal))

        if result_name:
            result.name = result_name

        return result

<<<<<<< HEAD
    # TODO: return_indexer
    def sort_values(self, ascending=True):
        """
        Return a sorted copy of the index.

        .. note:: This method is not supported for pandas when index has NaN value.
                  pandas raises unexpected TypeError, but we support treating NaN
                  as the smallest value.

        Parameters
        ----------
        ascending : bool, default True
            Should the index values be sorted in an ascending order.

        Returns
        -------
        sorted_index : ks.Index or ks.MultiIndex
            Sorted copy of the index.

        See Also
        --------
        Series.sort_values : Sort values of a Series.
        DataFrame.sort_values : Sort values in a DataFrame.

        Examples
        --------
        >>> idx = ks.Index([10, 100, 1, 1000])
        >>> idx
        Int64Index([10, 100, 1, 1000], dtype='int64')

        Sort values in ascending order (default behavior).

        >>> idx.sort_values()
        Int64Index([1, 10, 100, 1000], dtype='int64')

        Sort values in descending order.

        >>> idx.sort_values(ascending=False)
        Int64Index([1000, 100, 10, 1], dtype='int64')

        Support for MultiIndex.

        >>> kidx = ks.MultiIndex.from_tuples([('a', 'x', 1), ('c', 'y', 2), ('b', 'z', 3)])
        >>> kidx  # doctest: +SKIP
        MultiIndex([('a', 'x', 1),
                    ('c', 'y', 2),
                    ('b', 'z', 3)],
                   )

        >>> kidx.sort_values()  # doctest: +SKIP
        MultiIndex([('a', 'x', 1),
                    ('b', 'z', 3),
                    ('c', 'y', 2)],
                   )

        >>> kidx.sort_values(ascending=False)  # doctest: +SKIP
        MultiIndex([('c', 'y', 2),
                    ('b', 'z', 3),
                    ('a', 'x', 1)],
                   )
        """
        sdf = self._internal.sdf
        sdf = sdf.orderBy(self._internal.index_scols, ascending=ascending)

        internal = _InternalFrame(
            sdf=sdf.select(self._internal.index_scols),
            index_map=self._kdf._internal.index_map)

        result = DataFrame(internal).index

        return result
=======
    def sort(self, *args, **kwargs):
        """
        Use sort_values instead.
        """
        raise TypeError(
            "cannot sort an Index object in-place, use sort_values instead"
        )
>>>>>>> 468bf3af

    def min(self):
        """
        Return the minimum value of the Index.

        Returns
        -------
        scalar
            Minimum value.

        See Also
        --------
        Index.max : Return the maximum value of the object.
        Series.min : Return the minimum value in a Series.
        DataFrame.min : Return the minimum values in a DataFrame.

        Examples
        --------
        >>> idx = ks.Index([3, 2, 1])
        >>> idx.min()
        1

        >>> idx = ks.Index(['c', 'b', 'a'])
        >>> idx.min()
        'a'

        For a MultiIndex, the maximum is determined lexicographically.

        >>> idx = ks.MultiIndex.from_tuples([('a', 'x', 1), ('b', 'y', 2)])
        >>> idx.min()
        ('a', 'x', 1)
        """
        sdf = self._internal.sdf
        min_row = sdf.select(F.min(F.struct(self._internal.index_scols))).head()
        result = tuple(min_row[0])

        return result if len(result) > 1 else result[0]

    def max(self):
        """
        Return the maximum value of the Index.

        Returns
        -------
        scalar
            Maximum value.

        See Also
        --------
        Index.min : Return the minimum value in an Index.
        Series.max : Return the maximum value in a Series.
        DataFrame.max : Return the maximum values in a DataFrame.

        Examples
        --------
        >>> idx = pd.Index([3, 2, 1])
        >>> idx.max()
        3

        >>> idx = pd.Index(['c', 'b', 'a'])
        >>> idx.max()
        'c'

        For a MultiIndex, the maximum is determined lexicographically.

        >>> idx = ks.MultiIndex.from_tuples([('a', 'x', 1), ('b', 'y', 2)])
        >>> idx.max()
        ('b', 'y', 2)
        """
        sdf = self._internal.sdf
        max_row = sdf.select(F.max(F.struct(self._internal.index_scols))).head()
        result = tuple(max_row[0])

        return result if len(result) > 1 else result[0]

    def __getattr__(self, item: str) -> Any:
        if hasattr(_MissingPandasLikeIndex, item):
            property_or_func = getattr(_MissingPandasLikeIndex, item)
            if isinstance(property_or_func, property):
                return property_or_func.fget(self)  # type: ignore
            else:
                return partial(property_or_func, self)
        raise AttributeError("'Index' object has no attribute '{}'".format(item))

    def __repr__(self):
        max_display_count = get_option("display.max_rows")
        if max_display_count is None:
            return repr(self.to_pandas())

        pindex = self._kdf.head(max_display_count + 1).index._with_new_scol(self._scol).to_pandas()

        pindex_length = len(pindex)
        repr_string = repr(pindex[:max_display_count])

        if pindex_length > max_display_count:
            footer = '\nShowing only the first {}'.format(max_display_count)
            return repr_string + footer
        return repr_string

    def __iter__(self):
        return _MissingPandasLikeIndex.__iter__(self)

    def __xor__(self, other):
        return self.symmetric_difference(other)


class MultiIndex(Index):
    """
    Koalas MultiIndex that corresponds to Pandas MultiIndex logically. This might hold Spark Column
    internally.

    :ivar _kdf: The parent dataframe
    :type _kdf: DataFrame
    :ivar _scol: Spark Column instance
    :type _scol: pyspark.Column

    See Also
    --------
    Index : A single-level Index.

    Examples
    --------
    >>> ks.DataFrame({'a': ['a', 'b', 'c']}, index=[[1, 2, 3], [4, 5, 6]]).index  # doctest: +SKIP
    MultiIndex([(1, 4),
                (2, 5),
                (3, 6)],
               )

    >>> ks.DataFrame({'a': [1, 2, 3]}, index=[list('abc'), list('def')]).index  # doctest: +SKIP
    MultiIndex([('a', 'd'),
                ('b', 'e'),
                ('c', 'f')],
               )
    """

    def __init__(self, kdf: DataFrame):
        assert len(kdf._internal._index_map) > 1
        scol = F.struct(kdf._internal.index_scols)
        data_columns = kdf._sdf.select(scol).columns
        internal = kdf._internal.copy(scol=scol,
                                      column_index=[(col, None) for col in data_columns],
                                      column_index_names=None)
        IndexOpsMixin.__init__(self, internal, kdf)

    def any(self, *args, **kwargs):
        raise TypeError("cannot perform any with this index type: MultiIndex")

    def all(self, *args, **kwargs):
        raise TypeError("cannot perform all with this index type: MultiIndex")

    @staticmethod
    def from_tuples(tuples, sortorder=None, names=None):
        """
        Convert list of tuples to MultiIndex.

        Parameters
        ----------
        tuples : list / sequence of tuple-likes
            Each tuple is the index of one row/column.
        sortorder : int or None
            Level of sortedness (must be lexicographically sorted by that level).
        names : list / sequence of str, optional
            Names for the levels in the index.

        Returns
        -------
        index : MultiIndex

        Examples
        --------

        >>> tuples = [(1, 'red'), (1, 'blue'),
        ...           (2, 'red'), (2, 'blue')]
        >>> ks.MultiIndex.from_tuples(tuples, names=('number', 'color'))  # doctest: +SKIP
        MultiIndex([(1,  'red'),
                    (1, 'blue'),
                    (2,  'red'),
                    (2, 'blue')],
                   names=['number', 'color'])
        """
        return DataFrame(index=pd.MultiIndex.from_tuples(
            tuples=tuples, sortorder=sortorder, names=names)).index

    @staticmethod
    def from_arrays(arrays, sortorder=None, names=None):
        """
        Convert arrays to MultiIndex.

        Parameters
        ----------
        arrays: list / sequence of array-likes
            Each array-like gives one level’s value for each data point. len(arrays)
            is the number of levels.
        sortorder: int or None
            Level of sortedness (must be lexicographically sorted by that level).
        names: list / sequence of str, optional
            Names for the levels in the index.

        Returns
        -------
        index: MultiIndex

        Examples
        --------

        >>> arrays = [[1, 1, 2, 2], ['red', 'blue', 'red', 'blue']]
        >>> ks.MultiIndex.from_arrays(arrays, names=('number', 'color'))  # doctest: +SKIP
        MultiIndex([(1,  'red'),
                    (1, 'blue'),
                    (2,  'red'),
                    (2, 'blue')],
                   names=['number', 'color'])
        """
        return DataFrame(index=pd.MultiIndex.from_arrays(
            arrays=arrays, sortorder=sortorder, names=names
        )).index

    @property
    def name(self) -> str:
        raise PandasNotImplementedError(class_name='pd.MultiIndex', property_name='name')

    @name.setter
    def name(self, name: str) -> None:
        raise PandasNotImplementedError(class_name='pd.MultiIndex', property_name='name')

    @property
    def levshape(self):
        """
        A tuple with the length of each level.

        Examples
        --------
        >>> midx = ks.MultiIndex.from_tuples([('a', 'x'), ('b', 'y'), ('c', 'z')])
        >>> midx  # doctest: +SKIP
        MultiIndex([('a', 'x'),
                    ('b', 'y'),
                    ('c', 'z')],
                   )

        >>> midx.levshape
        (3, 3)
        """
        internal = self._internal
        result = internal._sdf.agg(*(F.countDistinct(c) for c in internal.index_scols)).collect()[0]
        return tuple(result)

    def to_pandas(self) -> pd.MultiIndex:
        """
        Return a pandas MultiIndex.

        .. note:: This method should only be used if the resulting Pandas object is expected
                  to be small, as all the data is loaded into the driver's memory.

        Examples
        --------
        >>> df = ks.DataFrame([(.2, .3), (.0, .6), (.6, .0), (.2, .1)],
        ...                   columns=['dogs', 'cats'],
        ...                   index=[list('abcd'), list('efgh')])
        >>> df['dogs'].index.to_pandas()  # doctest: +SKIP
        MultiIndex([('a', 'e'),
                    ('b', 'f'),
                    ('c', 'g'),
                    ('d', 'h')],
                   )
        """
        # TODO: We might need to handle internal state change.
        # So far, we don't have any functions to change the internal state of MultiIndex except for
        # series-like operations. In that case, it creates new Index object instead of MultiIndex.
        return self._kdf[[]]._to_internal_pandas().index

    toPandas = to_pandas

    def unique(self, level=None):
        raise PandasNotImplementedError(class_name='MultiIndex', method_name='unique')

    def nunique(self, dropna=True):
        raise NotImplementedError("isna is not defined for MultiIndex")

    # TODO: add 'name' parameter after pd.MultiIndex.name is implemented
    def copy(self):
        """
        Make a copy of this object.
        """
        internal = self._kdf._internal.copy()
        result = MultiIndex(ks.DataFrame(internal))
        return result

    def symmetric_difference(self, other, result_name=None, sort=None):
        """
        Compute the symmetric difference of two MultiIndex objects.

        Parameters
        ----------
        other : Index or array-like
        result_name : list
        sort : True or None, default None
            Whether to sort the resulting index.
            * True : Attempt to sort the result.
            * None : Do not sort the result.

        Returns
        -------
        symmetric_difference : MiltiIndex

        Notes
        -----
        ``symmetric_difference`` contains elements that appear in either
        ``idx1`` or ``idx2`` but not both. Equivalent to the Index created by
        ``idx1.difference(idx2) | idx2.difference(idx1)`` with duplicates
        dropped.

        Examples
        --------
        >>> midx1 = pd.MultiIndex([['lama', 'cow', 'falcon'],
        ...                        ['speed', 'weight', 'length']],
        ...                       [[0, 0, 0, 1, 1, 1, 2, 2, 2],
        ...                        [0, 0, 0, 0, 1, 2, 0, 1, 2]])
        >>> midx2 = pd.MultiIndex([['koalas', 'cow', 'falcon'],
        ...                        ['speed', 'weight', 'length']],
        ...                       [[0, 0, 0, 1, 1, 1, 2, 2, 2],
        ...                        [0, 0, 0, 0, 1, 2, 0, 1, 2]])
        >>> s1 = ks.Series([45, 200, 1.2, 30, 250, 1.5, 320, 1, 0.3],
        ...                index=midx1)
        >>> s2 = ks.Series([45, 200, 1.2, 30, 250, 1.5, 320, 1, 0.3],
        ...              index=midx2)

        >>> s1.index.symmetric_difference(s2.index)  # doctest: +SKIP
        MultiIndex([('koalas', 'speed'),
                    (  'lama', 'speed')],
                   )

        You can set names of result Index.

        >>> s1.index.symmetric_difference(s2.index, result_name=['a', 'b'])  # doctest: +SKIP
        MultiIndex([('koalas', 'speed'),
                    (  'lama', 'speed')],
                   names=['a', 'b'])

        You can set sort to `True`, if you want to sort the resulting index.

        >>> s1.index.symmetric_difference(s2.index, sort=True)  # doctest: +SKIP
        MultiIndex([('koalas', 'speed'),
                    (  'lama', 'speed')],
                   )

        You can also use the ``^`` operator:

        >>> s1.index ^ s2.index  # doctest: +SKIP
        MultiIndex([('koalas', 'speed'),
                    (  'lama', 'speed')],
                   )
        """
        if type(self) != type(other):
            raise NotImplementedError(
                "Doesn't support symmetric_difference between Index & MultiIndex for now")

        sdf_self = self._kdf._sdf.select(self._internal.index_scols)
        sdf_other = other._kdf._sdf.select(other._internal.index_scols)

        sdf_symdiff = sdf_self.union(sdf_other) \
                              .subtract(sdf_self.intersect(sdf_other))

        if sort:
            sdf_symdiff = sdf_symdiff.sort(self._internal.index_scols)

        internal = _InternalFrame(
            sdf=sdf_symdiff,
            index_map=self._internal.index_map)
        result = MultiIndex(DataFrame(internal))

        if result_name:
            result.names = result_name

        return result

    def value_counts(self, normalize=False, sort=True, ascending=False, bins=None, dropna=True):
        if LooseVersion(pyspark.__version__) < LooseVersion("2.4") and \
                default_session().conf.get("spark.sql.execution.arrow.enabled") == "true" and \
                isinstance(self, MultiIndex):
            raise RuntimeError("if you're using pyspark < 2.4, set conf "
                               "'spark.sql.execution.arrow.enabled' to 'false' "
                               "for using this function with MultiIndex")
        return super(MultiIndex, self).value_counts(
            normalize=normalize, sort=sort, ascending=ascending, bins=bins, dropna=dropna)

    value_counts.__doc__ = IndexOpsMixin.value_counts.__doc__

    def __getattr__(self, item: str) -> Any:
        if hasattr(_MissingPandasLikeMultiIndex, item):
            property_or_func = getattr(_MissingPandasLikeMultiIndex, item)
            if isinstance(property_or_func, property):
                return property_or_func.fget(self)  # type: ignore
            else:
                return partial(property_or_func, self)
        raise AttributeError("'MultiIndex' object has no attribute '{}'".format(item))

    def __repr__(self):
        max_display_count = get_option("display.max_rows")
        if max_display_count is None:
            return repr(self.to_pandas())

        pindex = self._kdf.head(max_display_count + 1).index.to_pandas()

        pindex_length = len(pindex)
        repr_string = repr(pindex[:max_display_count])

        if pindex_length > max_display_count:
            footer = '\nShowing only the first {}'.format(max_display_count)
            return repr_string + footer
        return repr_string

    def __iter__(self):
        return _MissingPandasLikeMultiIndex.__iter__(self)<|MERGE_RESOLUTION|>--- conflicted
+++ resolved
@@ -777,7 +777,6 @@
 
         return result
 
-<<<<<<< HEAD
     # TODO: return_indexer
     def sort_values(self, ascending=True):
         """
@@ -849,7 +848,7 @@
         result = DataFrame(internal).index
 
         return result
-=======
+
     def sort(self, *args, **kwargs):
         """
         Use sort_values instead.
@@ -857,7 +856,6 @@
         raise TypeError(
             "cannot sort an Index object in-place, use sort_values instead"
         )
->>>>>>> 468bf3af
 
     def min(self):
         """
