--- conflicted
+++ resolved
@@ -861,7 +861,6 @@
     def name(self, name: str) -> None:
         raise PandasNotImplementedError(class_name='pd.MultiIndex', property_name='name')
 
-<<<<<<< HEAD
     def swaplevel(self, i=-2, j=-1):
         """
         Swap level i with level j.
@@ -905,7 +904,7 @@
         index_map[i], index_map[j], = index_map[j], index_map[i]
         result = DataFrame(self._kdf._internal.copy(index_map=index_map)).index
         return result
-=======
+
     @property
     def levshape(self):
         """
@@ -926,7 +925,6 @@
         internal = self._internal
         result = internal._sdf.agg(*(F.countDistinct(c) for c in internal.index_scols)).collect()[0]
         return tuple(result)
->>>>>>> 35406506
 
     def to_pandas(self) -> pd.MultiIndex:
         """
