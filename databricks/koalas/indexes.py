--- conflicted
+++ resolved
@@ -961,7 +961,6 @@
 
         return result if len(result) > 1 else result[0]
 
-<<<<<<< HEAD
     def append(self, other):
         """
         Append a collection of Index options together.
@@ -1017,7 +1016,7 @@
             index_map=index_map)
 
         return DataFrame(internal).index
-=======
+
     def argmax(self):
         """
         Return a maximum argument indexer.
@@ -1092,7 +1091,6 @@
         return sdf.orderBy(
             F.col('__index_value__').asc(),
             F.col('__index_level_0__').asc()).first()[0]
->>>>>>> d43f3023
 
     def set_names(self, names, level=None, inplace=False):
         """
