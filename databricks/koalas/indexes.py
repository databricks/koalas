--- conflicted
+++ resolved
@@ -48,11 +48,6 @@
 from databricks.koalas.base import IndexOpsMixin
 from databricks.koalas.frame import DataFrame
 from databricks.koalas.missing.indexes import _MissingPandasLikeIndex, _MissingPandasLikeMultiIndex
-<<<<<<< HEAD
-from databricks.koalas.series import Series
-from databricks.koalas.utils import name_like_string, default_session
-from databricks.koalas.internal import _InternalFrame, SPARK_INDEX_NAME_FORMAT
-=======
 from databricks.koalas.series import Series, _col
 from databricks.koalas.utils import (
     compare_allow_null,
@@ -64,8 +59,11 @@
     scol_for,
     verify_temp_column_name,
 )
-from databricks.koalas.internal import _InternalFrame, NATURAL_ORDER_COLUMN_NAME
->>>>>>> 45c325b4
+from databricks.koalas.internal import (
+    _InternalFrame,
+    NATURAL_ORDER_COLUMN_NAME,
+    SPARK_INDEX_NAME_FORMAT,
+)
 
 
 class Index(IndexOpsMixin):
@@ -1284,7 +1282,6 @@
 
         return result if len(result) > 1 else result[0]
 
-<<<<<<< HEAD
     def delete(self, loc):
         """
         Make new Index with passed location(-s) deleted.
@@ -1313,8 +1310,8 @@
         if not is_list_like(loc):
             if not isinstance(self, str) and abs(loc) >= len(self):
                 raise IndexError(
-                    "index {} is out of bounds for axis 0 with size {}"
-                    .format(loc, len(self)))
+                    "index {} is out of bounds for axis 0 with size {}".format(loc, len(self))
+                )
             loc = [loc]
         loc = [int(item) for item in loc]
         loc = [item if item >= 0 else len(self) + item for item in loc]
@@ -1322,13 +1319,12 @@
         # we need below temporal column 'index_value_columns'
         # since '_InternalFrame.attach_default_index' will be failed
         # when if self._scol has name of '__index_level_0__'
-        index_value_column = '__index_value__'
-
-        sdf = self._internal.sdf
+        index_value_column = "__index_value__"
+
+        sdf = self._internal._sdf
         sdf = sdf.select(self._scol.alias(index_value_column))
 
-        sdf = _InternalFrame.attach_default_index(
-            sdf, default_index_type='distributed-sequence')
+        sdf = _InternalFrame.attach_default_index(sdf, default_index_type="distributed-sequence")
         # sdf here looks like below
         # +-----------------+---------------+
         # |__index_level_0__|__index_value__|
@@ -1355,9 +1351,12 @@
         sdf = sdf.sort(SPARK_INDEX_NAME_FORMAT(0))
 
         internal = _InternalFrame(
-            sdf=sdf.select(index_value_column),
-            index_map=[(index_value_column, None)])
-=======
+            spark_frame=sdf.select(index_value_column),
+            index_map=OrderedDict({index_value_column: None}),
+        )
+
+        return DataFrame(internal).index
+
     def append(self, other):
         """
         Append a collection of Index options together.
@@ -1412,7 +1411,6 @@
             )
 
         internal = _InternalFrame(spark_frame=sdf_appended, index_map=index_map)
->>>>>>> 45c325b4
 
         return DataFrame(internal).index
 
