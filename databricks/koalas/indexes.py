--- conflicted
+++ resolved
@@ -961,7 +961,6 @@
 
         return result if len(result) > 1 else result[0]
 
-<<<<<<< HEAD
     def argmax(self):
         """
         Return a maximum argument indexer.
@@ -1046,7 +1045,7 @@
         sdf = sdf.where(scol_for(sdf, '__index_value__') == min_idx)
 
         return sdf.select(F.min(scol_for(sdf, SPARK_INDEX_NAME_FORMAT(0)))).first()[0]
-=======
+
     def set_names(self, names, level=None, inplace=False):
         """
         Set Index or MultiIndex name.
@@ -1106,7 +1105,6 @@
                 self_names[level] = names
                 names = self_names
         return self.rename(name=names, inplace=inplace)
->>>>>>> 119ae314
 
     def __getattr__(self, item: str) -> Any:
         if hasattr(_MissingPandasLikeIndex, item):
