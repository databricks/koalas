--- conflicted
+++ resolved
@@ -4324,7 +4324,6 @@
 
         return self._with_new_scol((scol - prev_row) / prev_row)
 
-<<<<<<< HEAD
     def combine_first(self, other):
         """
         Combine Series values, choosing the calling Series's values first.
@@ -4333,26 +4332,10 @@
         ----------
         other : Series
             The value(s) to be combined with the `Series`.
-=======
-    def repeat(self, repeats: int) -> "Series":
-        """
-        Repeat elements of a Series.
-
-        Returns a new Series where each element of the current Series
-        is repeated consecutively a given number of times.
-
-        Parameters
-        ----------
-        repeats : int
-            The number of repetitions for each element. This should be a
-            non-negative integer. Repeating 0 times will return an empty
-            Series.
->>>>>>> 699d6caa
 
         Returns
         -------
         Series
-<<<<<<< HEAD
             The result of combining the Series with the other object.
 
         See Also
@@ -4391,7 +4374,24 @@
         sdf = sdf.select(*index_scols, cond.alias(self.name))
         internal = _InternalFrame(sdf=sdf, index_map=self._internal.index_map)
         return _col(ks.DataFrame(internal))
-=======
+
+    def repeat(self, repeats: int) -> "Series":
+        """
+        Repeat elements of a Series.
+
+        Returns a new Series where each element of the current Series
+        is repeated consecutively a given number of times.
+
+        Parameters
+        ----------
+        repeats : int
+            The number of repetitions for each element. This should be a
+            non-negative integer. Repeating 0 times will return an empty
+            Series.
+
+        Returns
+        -------
+        Series
             Newly created Series with repeated elements.
 
         See Also
@@ -4428,7 +4428,6 @@
             return _col(DataFrame(kdf._internal.with_filter(F.lit(False))))
         else:
             return _col(ks.concat([kdf] * repeats))
->>>>>>> 699d6caa
 
     def _cum(self, func, skipna, part_cols=()):
         # This is used to cummin, cummax, cumsum, etc.
