#
# Copyright (C) 2019 Databricks, Inc.
#
# Licensed under the Apache License, Version 2.0 (the "License");
# you may not use this file except in compliance with the License.
# You may obtain a copy of the License at
#
#     http://www.apache.org/licenses/LICENSE-2.0
#
# Unless required by applicable law or agreed to in writing, software
# distributed under the License is distributed on an "AS IS" BASIS,
# WITHOUT WARRANTIES OR CONDITIONS OF ANY KIND, either express or implied.
# See the License for the specific language governing permissions and
# limitations under the License.
#

"""
A wrapper class for Spark Column to behave similar to pandas Series.
"""
import re
import inspect
from functools import partial, wraps
from typing import Any, Optional, Union

import numpy as np
import pandas as pd
from pandas.api.types import is_list_like

from pyspark import sql as spark
from pyspark.sql import functions as F
from pyspark.sql.types import BooleanType, FloatType, DoubleType, LongType, StringType, \
    StructType, TimestampType, to_arrow_type

from databricks import koalas as ks  # For running doctests and reference resolution in PyCharm.
from databricks.koalas.frame import DataFrame
from databricks.koalas.generic import _Frame, max_display_count
from databricks.koalas.metadata import Metadata
from databricks.koalas.missing.series import _MissingPandasLikeSeries
from databricks.koalas.selection import SparkDataFrameLocator
from databricks.koalas.strings import StringMethods
from databricks.koalas.utils import validate_arguments_and_invoke_function


# This regular expression pattern is complied and defined here to avoid to compile the same
# pattern every time it is used in _repr_ in Series.
# This pattern basically seeks the footer string from Pandas'
REPR_PATTERN = re.compile(r"Length: (?P<length>[0-9]+)")


def _column_op(f):
    """
    A decorator that wraps APIs taking/returning Spark Column so that Koalas Series can be
    supported too. If this decorator is used for the `f` function that takes Spark Column and
    returns Spark Column, decorated `f` takes Koalas Series as well and returns Koalas
    Series.

    :param f: a function that takes Spark Column and returns Spark Column.
    :param self: Koalas Series
    :param args: arguments that the function `f` takes.
    """
    @wraps(f)
    def wrapper(self, *args):
        assert all((not isinstance(arg, Series)) or (arg._kdf is self._kdf) for arg in args), \
            "Cannot combine column argument because it comes from a different dataframe"

        # It is possible for the function `f` takes other arguments than Spark Column.
        # To cover this case, explicitly check if the argument is Koalas Series and
        # extract Spark Column. For other arguments, they are used as are.
        args = [arg._scol if isinstance(arg, Series) else arg for arg in args]
        scol = f(self._scol, *args)
        return Series(scol, anchor=self._kdf, index=self._index_map)
    return wrapper


def _numpy_column_op(f):
    @wraps(f)
    def wrapper(self, *args):
        # PySpark does not support NumPy type out of the box. For now, we convert NumPy types
        # into some primitive types understandable in PySpark.
        new_args = []
        for arg in args:
            # TODO: This is a quick hack to support NumPy type. We should revisit this.
            if isinstance(self.spark_type, LongType) and isinstance(arg, np.timedelta64):
                new_args.append(float(arg / np.timedelta64(1, 's')))
            else:
                new_args.append(arg)
        return _column_op(f)(self, *new_args)
    return wrapper


def _pandas_column_op(f, spark_return_type, f_name=''):
    """
    A decorator that wraps operations on Pandas Series as a Pandas UDF so they can be
    applied to Koalas Series.

    :param f: a function that takes a Pandas Series and returns a Pandas Series.
    :param spark_return_type: the return type of the user-defined function. The value can be
        either a :class:`pyspark.sql.types.DataType` object or a DDL-formatted type string.
    :param f_name: optional parameter to name the function
    :return: wrapped column operation for Koalas Series.
    """
    @wraps(f)
    def wrapper(self, *args):
        if f_name:
            f.__name__ = f_name
        udf = F.pandas_udf(f, spark_return_type)
        return _column_op(udf)(self, *args)
    return wrapper


# Needed to disambiguate Series.str and str type
str_type = str


class Series(_Frame):
    """
    Koala Series that corresponds to Pandas Series logically. This holds Spark Column
    internally.

    :ivar _scol: Spark Column instance
    :type _scol: pyspark.Column
    :ivar _kdf: Parent's Koalas DataFrame
    :type _kdf: ks.DataFrame
    :ivar _index_map: Each pair holds the index field name which exists in Spark fields,
      and the index name.

    Parameters
    ----------
    data : array-like, dict, or scalar value, Pandas Series or Spark Column
        Contains data stored in Series
        If data is a dict, argument order is maintained for Python 3.6
        and later.
        Note that if `data` is a Pandas Series, other arguments should not be used.
        If `data` is a Spark Column, all other arguments except `index` should not be used.
    index : array-like or Index (1d)
        Values must be hashable and have the same length as `data`.
        Non-unique index values are allowed. Will default to
        RangeIndex (0, 1, 2, ..., n) if not provided. If both a dict and index
        sequence are used, the index will override the keys found in the
        dict.
        If `data` is a Spark DataFrame, `index` is expected to be `Metadata`s `index_map`.
    dtype : numpy.dtype or None
        If None, dtype will be inferred
    copy : boolean, default False
        Copy input data
    """

    def __init__(self, data=None, index=None, dtype=None, name=None, copy=False, fastpath=False,
                 anchor=None):
        if isinstance(data, pd.Series):
            assert index is None
            assert dtype is None
            assert name is None
            assert not copy
            assert anchor is None
            assert not fastpath
            self._init_from_pandas(data)
        elif isinstance(data, spark.Column):
            assert dtype is None
            assert name is None
            assert not copy
            assert not fastpath
            self._init_from_spark(data, anchor, index)
        else:
            s = pd.Series(
                data=data, index=index, dtype=dtype, name=name, copy=copy, fastpath=fastpath)
            self._init_from_pandas(s)

    def _init_from_pandas(self, s):
        """
        Creates Koalas Series from Pandas Series.

        :param s: Pandas Series
        """

        kdf = DataFrame(pd.DataFrame(s))
        self._init_from_spark(kdf._sdf[kdf._metadata.data_columns[0]],
                              kdf, kdf._metadata.index_map)

    def _init_from_spark(self, scol, kdf, index_map):
        """
        Creates Koalas Series from Spark Column.

        :param scol: Spark Column
        :param kdf: Koalas DataFrame that should have the `scol`.
        :param index_map: index information of this Series.
        """
        assert index_map is not None
        assert kdf is not None
        assert isinstance(kdf, ks.DataFrame), type(kdf)
        self._scol = scol
        self._kdf = kdf
        self._index_map = index_map

    # arithmetic operators
    __neg__ = _column_op(spark.Column.__neg__)

    def __add__(self, other):
        if isinstance(self.spark_type, StringType):
            # Concatenate string columns
            if isinstance(other, Series) and isinstance(other.spark_type, StringType):
                return _column_op(F.concat)(self, other)
            # Handle df['col'] + 'literal'
            elif isinstance(other, str):
                return _column_op(F.concat)(self, F.lit(other))
            else:
                raise TypeError('string addition can only be applied to string series or literals.')
        else:
            return _column_op(spark.Column.__add__)(self, other)

    def __sub__(self, other):
        # Note that timestamp subtraction casts arguments to integer. This is to mimic Pandas's
        # behaviors. Pandas returns 'timedelta64[ns]' from 'datetime64[ns]'s subtraction.
        if isinstance(other, Series) and isinstance(self.spark_type, TimestampType):
            if not isinstance(other.spark_type, TimestampType):
                raise TypeError('datetime subtraction can only be applied to datetime series.')
            return self.astype('bigint') - other.astype('bigint')
        else:
            return _column_op(spark.Column.__sub__)(self, other)

    __mul__ = _column_op(spark.Column.__mul__)
    __div__ = _numpy_column_op(spark.Column.__div__)
    __truediv__ = _numpy_column_op(spark.Column.__truediv__)
    __mod__ = _column_op(spark.Column.__mod__)

    def __radd__(self, other):
        # Handle 'literal' + df['col']
        if isinstance(self.spark_type, StringType) and isinstance(other, str):
            return Series(F.concat(F.lit(other), self._scol), anchor=self._kdf,
                          index=self._index_map)
        else:
            return _column_op(spark.Column.__radd__)(self, other)

    __rsub__ = _column_op(spark.Column.__rsub__)
    __rmul__ = _column_op(spark.Column.__rmul__)
    __rdiv__ = _numpy_column_op(spark.Column.__rdiv__)
    __rtruediv__ = _numpy_column_op(spark.Column.__rtruediv__)
    __rmod__ = _column_op(spark.Column.__rmod__)
    __pow__ = _column_op(spark.Column.__pow__)
    __rpow__ = _column_op(spark.Column.__rpow__)

    # logistic operators
    __eq__ = _column_op(spark.Column.__eq__)
    __ne__ = _column_op(spark.Column.__ne__)
    __lt__ = _column_op(spark.Column.__lt__)
    __le__ = _column_op(spark.Column.__le__)
    __ge__ = _column_op(spark.Column.__ge__)
    __gt__ = _column_op(spark.Column.__gt__)

    # `and`, `or`, `not` cannot be overloaded in Python,
    # so use bitwise operators as boolean operators
    __and__ = _column_op(spark.Column.__and__)
    __or__ = _column_op(spark.Column.__or__)
    __invert__ = _column_op(spark.Column.__invert__)
    __rand__ = _column_op(spark.Column.__rand__)
    __ror__ = _column_op(spark.Column.__ror__)

    @property
    def dtype(self):
        """Return the dtype object of the underlying data.

        Examples
        --------
        >>> s = ks.Series([1, 2, 3])
        >>> s.dtype
        dtype('int64')

        >>> s = ks.Series(list('abc'))
        >>> s.dtype
        dtype('O')

        >>> s = ks.Series(pd.date_range('20130101', periods=3))
        >>> s.dtype
        dtype('<M8[ns]')
        """
        if type(self.spark_type) == TimestampType:
            return np.dtype('datetime64[ns]')
        else:
            return np.dtype(to_arrow_type(self.spark_type).to_pandas_dtype())

    @property
    def spark_type(self):
        """ Returns the data type as defined by Spark, as a Spark DataType object."""
        return self.schema.fields[-1].dataType

    def astype(self, dtype):
        """
        Cast a Koalas object to a specified dtype ``dtype``.

        Parameters
        ----------
        dtype : data type
            Use a numpy.dtype or Python type to cast entire pandas object to
            the same type.

        Returns
        -------
        casted : same type as caller

        See Also
        --------
        to_datetime : Convert argument to datetime.

        Examples
        --------
        >>> ser = ks.Series([1, 2], dtype='int32')
        >>> ser
        0    1
        1    2
        Name: 0, dtype: int32

        >>> ser.astype('int64')
        0    1
        1    2
        Name: 0, dtype: int64
        """
        from databricks.koalas.typedef import as_spark_type
        spark_type = as_spark_type(dtype)
        if not spark_type:
            raise ValueError("Type {} not understood".format(dtype))
        return Series(self._scol.cast(spark_type), anchor=self._kdf, index=self._index_map)

    def getField(self, name):
        if not isinstance(self.schema, StructType):
            raise AttributeError("Not a struct: {}".format(self.schema))
        else:
            fnames = self.schema.fieldNames()
            if name not in fnames:
                raise AttributeError(
                    "Field {} not found, possible values are {}".format(name, ", ".join(fnames)))
            return Series(self._scol.getField(name), anchor=self._kdf, index=self._index_map)

    def alias(self, name):
        """An alias for :meth:`Series.rename`."""
        return self.rename(name)

    @property
    def str(self):
        """Used to access the values of the series as strings and apply several methods to it.
        These can be accessed like Series.str.<function/property>.

        Examples
        --------
        >>> s = ks.Series(["a", "b", "c"])
        >>> s.str.capitalize()
        0    A
        1    B
        2    C
        Name: capitalize(0), dtype: object
        """
        return StringMethods(self)

    @property
<<<<<<< HEAD
    def schema(self) -> StructType:
        """Return the underlying Spark DataFrame's schema."""
=======
    def schema(self):
>>>>>>> 5e210ace
        return self.to_dataframe()._sdf.schema

    @property
    def shape(self):
        """Return a tuple of the shape of the underlying data."""
        return len(self),

    @property
    def name(self) -> str:
        """Return name of the Series."""
        return self._metadata.data_columns[0]

    @name.setter
    def name(self, name):
        self.rename(name, inplace=True)

    # TODO: Functionality and documentation should be matched. Currently, changing index labels
    # taking dictionary and function to change index are not supported.
    def rename(self, index=None, **kwargs):
        """
        Alter Series name.

        Parameters
        ----------
        index : scalar
            Scalar will alter the ``Series.name`` attribute.

        inplace : bool, default False
            Whether to return a new Series. If True then value of copy is
            ignored.

        Returns
        -------
        Series
            Series with name altered.

        Examples
        --------

        >>> s = ks.Series([1, 2, 3])
        >>> s
        0    1
        1    2
        2    3
        Name: 0, dtype: int64

        >>> s.rename("my_name")  # scalar, changes Series.name
        0    1
        1    2
        2    3
        Name: my_name, dtype: int64
        """
        if index is None:
            return self
        scol = self._scol.alias(index)
        if kwargs.get('inplace', False):
            self._scol = scol
            return self
        else:
            return Series(scol, anchor=self._kdf, index=self._index_map)

    @property
    def _metadata(self):
        return self.to_dataframe()._metadata

    @property
    def index(self):
        """The index (axis labels) Column of the Series.

        Currently supported only when the DataFrame has a single index.
        """
        if len(self._metadata.index_map) != 1:
            raise KeyError('Currently supported only when the Column has a single index.')
        return self._kdf.index

    @property
    def is_unique(self):
        """
        Return boolean if values in the object are unique

        Returns
        -------
        is_unique : boolean

        >>> ks.Series([1, 2, 3]).is_unique
        True
        >>> ks.Series([1, 2, 2]).is_unique
        False
        >>> ks.Series([1, 2, 3, None]).is_unique
        True
        """
        sdf = self._kdf._sdf.select(self._scol)
        col = self._scol

        # Here we check:
        #   1. the distinct count without nulls and count without nulls for non-null values
        #   2. count null values and see if null is a distinct value.
        #
        # This workaround is in order to calculate the distinct count including nulls in
        # single pass. Note that COUNT(DISTINCT expr) in Spark is designed to ignore nulls.
        return sdf.select(
            (F.count(col) == F.countDistinct(col)) &
            (F.count(F.when(col.isNull(), 1).otherwise(None)) <= 1)
        ).collect()[0][0]

    def reset_index(self, level=None, drop=False, name=None, inplace=False):
        """
        Generate a new DataFrame or Series with the index reset.

        This is useful when the index needs to be treated as a column,
        or when the index is meaningless and needs to be reset
        to the default before another operation.

        Parameters
        ----------
        level : int, str, tuple, or list, default optional
            For a Series with a MultiIndex, only remove the specified levels from the index.
            Removes all levels by default.
        drop : bool, default False
            Just reset the index, without inserting it as a column in the new DataFrame.
        name : object, optional
            The name to use for the column containing the original Series values.
            Uses self.name by default. This argument is ignored when drop is True.
        inplace : bool, default False
            Modify the Series in place (do not create a new object).

        Returns
        -------
        Series or DataFrame
            When `drop` is False (the default), a DataFrame is returned.
            The newly created columns will come first in the DataFrame,
            followed by the original Series values.
            When `drop` is True, a `Series` is returned.
            In either case, if ``inplace=True``, no value is returned.

        Examples
        --------
        >>> s = ks.Series([1, 2, 3, 4], name='foo',
        ...               index=pd.Index(['a', 'b', 'c', 'd'], name='idx'))

        Generate a DataFrame with default index.

        >>> s.reset_index()
          idx  foo
        0   a    1
        1   b    2
        2   c    3
        3   d    4

        To specify the name of the new column use `name`.

        >>> s.reset_index(name='values')
          idx  values
        0   a       1
        1   b       2
        2   c       3
        3   d       4

        To generate a new Series with the default set `drop` to True.

        >>> s.reset_index(drop=True)
        0    1
        1    2
        2    3
        3    4
        Name: foo, dtype: int64

        To update the Series in place, without generating a new one
        set `inplace` to True. Note that it also requires ``drop=True``.

        >>> s.reset_index(inplace=True, drop=True)
        >>> s
        0    1
        1    2
        2    3
        3    4
        Name: foo, dtype: int64
        """
        if inplace and not drop:
            raise TypeError('Cannot reset_index inplace on a Series to create a DataFrame')

        if name is not None:
            kdf = self.rename(name).to_dataframe()
        else:
            kdf = self.to_dataframe()
        kdf = kdf.reset_index(level=level, drop=drop)
        if drop:
            s = _col(kdf)
            if inplace:
                self._kdf = kdf
                self._scol = s._scol
                self._index_map = s._index_map
            else:
                return s
        else:
            return kdf

    def to_dataframe(self) -> spark.DataFrame:
        sdf = self._kdf._sdf.select([field for field, _ in self._index_map] + [self._scol])
        metadata = Metadata(data_columns=[sdf.schema[-1].name], index_map=self._index_map)
        return DataFrame(sdf, metadata)

    def to_string(self, buf=None, na_rep='NaN', float_format=None, header=True,
                  index=True, length=False, dtype=False, name=False,
                  max_rows=None):
        """
        Render a string representation of the Series.

        .. note:: This method should only be used if the resulting Pandas object is expected
                  to be small, as all the data is loaded into the driver's memory. If the input
                  is large, set max_rows parameter.

        Parameters
        ----------
        buf : StringIO-like, optional
            buffer to write to
        na_rep : string, optional
            string representation of NAN to use, default 'NaN'
        float_format : one-parameter function, optional
            formatter function to apply to columns' elements if they are floats
            default None
        header : boolean, default True
            Add the Series header (index name)
        index : bool, optional
            Add index (row) labels, default True
        length : boolean, default False
            Add the Series length
        dtype : boolean, default False
            Add the Series dtype
        name : boolean, default False
            Add the Series name if not None
        max_rows : int, optional
            Maximum number of rows to show before truncating. If None, show
            all.

        Returns
        -------
        formatted : string (if not buffer passed)

        Examples
        --------
        >>> df = ks.DataFrame([(.2, .3), (.0, .6), (.6, .0), (.2, .1)], columns=['dogs', 'cats'])
        >>> print(df['dogs'].to_string())
        0    0.2
        1    0.0
        2    0.6
        3    0.2

        >>> print(df['dogs'].to_string(max_rows=2))
        0    0.2
        1    0.0
        """
        # Make sure locals() call is at the top of the function so we don't capture local variables.
        args = locals()
        if max_rows is not None:
            kseries = self.head(max_rows)
        else:
            kseries = self

        return validate_arguments_and_invoke_function(
            kseries.to_pandas(), self.to_string, pd.Series.to_string, args)

    def to_clipboard(self, excel=True, sep=None, **kwargs):
        # Docstring defined below by reusing DataFrame.to_clipboard's.
        args = locals()
        kseries = self

        return validate_arguments_and_invoke_function(
            kseries.to_pandas(), self.to_clipboard, pd.Series.to_clipboard, args)

    to_clipboard.__doc__ = DataFrame.to_clipboard.__doc__

    def to_dict(self, into=dict):
        """
        Convert Series to {label -> value} dict or dict-like object.

        .. note:: This method should only be used if the resulting Pandas DataFrame is expected
            to be small, as all the data is loaded into the driver's memory.

        Parameters
        ----------
        into : class, default dict
            The collections.abc.Mapping subclass to use as the return
            object. Can be the actual class or an empty
            instance of the mapping type you want.  If you want a
            collections.defaultdict, you must pass it initialized.

        Returns
        -------
        collections.abc.Mapping
            Key-value representation of Series.

        Examples
        --------
        >>> s = ks.Series([1, 2, 3, 4])
        >>> s_dict = s.to_dict()
        >>> sorted(s_dict.items())
        [(0, 1), (1, 2), (2, 3), (3, 4)]
        >>> from collections import OrderedDict, defaultdict
        >>> s.to_dict(OrderedDict)
        OrderedDict([(0, 1), (1, 2), (2, 3), (3, 4)])
        >>> dd = defaultdict(list)
        >>> s.to_dict(dd)  # doctest: +ELLIPSIS
        defaultdict(<class 'list'>, {...})
        """
        # Make sure locals() call is at the top of the function so we don't capture local variables.
        args = locals()
        kseries = self
        return validate_arguments_and_invoke_function(
            kseries.to_pandas(), self.to_dict, pd.Series.to_dict, args)

    def to_latex(self, buf=None, columns=None, col_space=None, header=True, index=True,
                 na_rep='NaN', formatters=None, float_format=None, sparsify=None, index_names=True,
                 bold_rows=False, column_format=None, longtable=None, escape=None, encoding=None,
                 decimal='.', multicolumn=None, multicolumn_format=None, multirow=None):

        args = locals()
        kseries = self
        return validate_arguments_and_invoke_function(
            kseries.to_pandas(), self.to_latex, pd.Series.to_latex, args)

    to_latex.__doc__ = DataFrame.to_latex.__doc__

    def to_pandas(self):
        """
        Return a pandas Series.

        .. note:: This method should only be used if the resulting Pandas object is expected
                  to be small, as all the data is loaded into the driver's memory. If the input
                  is large, set max_rows parameter.

        Examples
        --------
        >>> df = ks.DataFrame([(.2, .3), (.0, .6), (.6, .0), (.2, .1)], columns=['dogs', 'cats'])
        >>> df['dogs'].to_pandas()
        0    0.2
        1    0.0
        2    0.6
        3    0.2
        Name: dogs, dtype: float64
        """
        return _col(self.to_dataframe().toPandas())

    # Alias to maintain backward compatibility with Spark
    toPandas = to_pandas

    def isnull(self):
        """
        Detect existing (non-missing) values.

        Return a boolean same-sized object indicating if the values are NA.
        NA values, such as None or numpy.NaN, gets mapped to True values.
        Everything else gets mapped to False values. Characters such as empty strings '' or
        numpy.inf are not considered NA values
        (unless you set pandas.options.mode.use_inf_as_na = True).

        Returns
        -------
        Series : Mask of bool values for each element in Series
            that indicates whether an element is not an NA value.

        Examples
        --------
        >>> ser = ks.Series([5, 6, np.NaN])
        >>> ser.isna()  # doctest: +NORMALIZE_WHITESPACE
        0    False
        1    False
        2     True
        Name: ((0 IS NULL) OR isnan(0)), dtype: bool
        """
        if isinstance(self.schema[self.name].dataType, (FloatType, DoubleType)):
            return Series(self._scol.isNull() | F.isnan(self._scol), anchor=self._kdf,
                          index=self._index_map)
        else:
            return Series(self._scol.isNull(), anchor=self._kdf, index=self._index_map)

    isna = isnull

    def notnull(self):
        """
        Detect existing (non-missing) values.
        Return a boolean same-sized object indicating if the values are not NA.
        Non-missing values get mapped to True.
        Characters such as empty strings '' or numpy.inf are not considered NA values
        (unless you set pandas.options.mode.use_inf_as_na = True).
        NA values, such as None or numpy.NaN, get mapped to False values.

        Returns
        -------
        Series : Mask of bool values for each element in Series
            that indicates whether an element is not an NA value.

        Examples
        --------
        Show which entries in a Series are not NA.

        >>> ser = pd.Series([5, 6, np.NaN])
        >>> ser
        0    5.0
        1    6.0
        2    NaN
        dtype: float64

        >>> ser.notna()
        0     True
        1     True
        2    False
        dtype: bool
        """
        return ~self.isnull()

    notna = notnull

    def fillna(self, value=None, axis=None, inplace=False):
        """Fill NA/NaN values.

        Parameters
        ----------
        value : scalar
            Value to use to fill holes.
        axis : {0 or `index`}
            1 and `columns` are not supported.
        inplace : boolean, default False
            Fill in place (do not create a new object)

        Returns
        -------
        Series
            Series with NA entries filled.

        Examples
        --------
        >>> s = ks.Series([np.nan, 2, 3, 4, np.nan, 6], name='x')
        >>> s
        0    NaN
        1    2.0
        2    3.0
        3    4.0
        4    NaN
        5    6.0
        Name: x, dtype: float64

        Replace all NaN elements with 0s.

        >>> s.fillna(0)
        0    0.0
        1    2.0
        2    3.0
        3    4.0
        4    0.0
        5    6.0
        Name: x, dtype: float64
        """

        ks = _col(self.to_dataframe().fillna(value=value, axis=axis, inplace=False))
        if inplace:
            self._kdf = ks._kdf
            self._scol = ks._scol
        else:
            return ks

    def dropna(self, axis=0, inplace=False, **kwargs):
        """
        Return a new Series with missing values removed.

        Parameters
        ----------
        axis : {0 or 'index'}, default 0
            There is only one axis to drop values from.
        inplace : bool, default False
            If True, do operation inplace and return None.
        **kwargs
            Not in use.

        Returns
        -------
        Series
            Series with NA entries dropped from it.

        Examples
        --------
        >>> ser = ks.Series([1., 2., np.nan])
        >>> ser
        0    1.0
        1    2.0
        2    NaN
        Name: 0, dtype: float64

        Drop NA values from a Series.

        >>> ser.dropna()
        0    1.0
        1    2.0
        Name: 0, dtype: float64

        Keep the Series with valid entries in the same variable.

        >>> ser.dropna(inplace=True)
        >>> ser
        0    1.0
        1    2.0
        Name: 0, dtype: float64
        """
        # TODO: last two examples from Pandas produce different results.
        kser = _col(self.to_dataframe().dropna(axis=axis, inplace=False))
        if inplace:
            self._kdf = kser._kdf
            self._scol = kser._scol
        else:
            return kser

    def clip(self, lower: Union[float, int] = None, upper: Union[float, int] = None) -> 'Series':
        """
        Trim values at input threshold(s).

        Assigns values outside boundary to boundary values.

        Parameters
        ----------
        lower : float or int, default None
            Minimum threshold value. All values below this threshold will be set to it.
        upper : float or int, default None
            Maximum threshold value. All values above this threshold will be set to it.

        Returns
        -------
        Series
            Series with the values outside the clip boundaries replaced

        Examples
        --------
        >>> ks.Series([0, 2, 4]).clip(1, 3)
        0    1
        1    2
        2    3
        Name: 0, dtype: int64

        Notes
        -----
        One difference between this implementation and pandas is that running
        pd.Series(['a', 'b']).clip(0, 1) will crash with "TypeError: '<=' not supported between
        instances of 'str' and 'int'" while ks.Series(['a', 'b']).clip(0, 1) will output the
        original Series, simply ignoring the incompatible types.
        """
        return _col(self.to_dataframe().clip(lower, upper))

    def head(self, n=5):
        """
        Return the first n rows.

        This function returns the first n rows for the object based on position.
        It is useful for quickly testing if your object has the right type of data in it.

        Parameters
        ----------
        n : Integer, default =  5

        Returns
        -------
        The first n rows of the caller object.

        Examples
        --------
        >>> df = ks.DataFrame({'animal':['alligator', 'bee', 'falcon', 'lion']})
        >>> df.animal.head(2)  # doctest: +NORMALIZE_WHITESPACE
        0     alligator
        1     bee
        Name: animal, dtype: object
        """
        return _col(self.to_dataframe().head(n))

    # TODO: Categorical type isn't supported (due to PySpark's limitation) and
    # some doctests related with timestamps were not added.
    def unique(self):
        """
        Return unique values of Series object.

        Uniques are returned in order of appearance. Hash table-based unique,
        therefore does NOT sort.

        .. note:: This method returns newly creased Series whereas Pandas returns
                  the unique values as a NumPy array.

        Returns
        -------
        Returns the unique values as a Series.

        See Examples section.

        Examples
        --------
        >>> ks.Series([2, 1, 3, 3], name='A').unique()
        0    1
        1    3
        2    2
        Name: A, dtype: int64

        >>> ks.Series([pd.Timestamp('2016-01-01') for _ in range(3)]).unique()
        0   2016-01-01
        Name: 0, dtype: datetime64[ns]
        """
        sdf = self.to_dataframe()._sdf
        return _col(DataFrame(sdf.select(self._scol).distinct()))

    # TODO: Update Documentation for Bins Parameter when its supported
    def value_counts(self, normalize=False, sort=True, ascending=False, bins=None, dropna=True):
        """
        Return a Series containing counts of unique values.
        The resulting object will be in descending order so that the
        first element is the most frequently-occurring element.
        Excludes NA values by default.

        Parameters
        ----------
        normalize : boolean, default False
            If True then the object returned will contain the relative
            frequencies of the unique values.
        sort : boolean, default True
            Sort by values.
        ascending : boolean, default False
            Sort in ascending order.
        bins : Not Yet Supported
        dropna : boolean, default True
            Don't include counts of NaN.

        Returns
        -------
        counts : Series

        See Also
        --------
        Series.count: Number of non-NA elements in a Series.

        Examples
        --------
        >>> df = ks.DataFrame({'x':[0, 0, 1, 1, 1, np.nan]})
        >>> df.x.value_counts()  # doctest: +NORMALIZE_WHITESPACE
        1.0    3
        0.0    2
        Name: x, dtype: int64

        With `normalize` set to `True`, returns the relative frequency by
        dividing all values by the sum of values.

        >>> df.x.value_counts(normalize=True)  # doctest: +NORMALIZE_WHITESPACE
        1.0    0.6
        0.0    0.4
        Name: x, dtype: float64

        **dropna**
        With `dropna` set to `False` we can also see NaN index values.

        >>> df.x.value_counts(dropna=False)  # doctest: +NORMALIZE_WHITESPACE
        1.0    3
        0.0    2
        NaN    1
        Name: x, dtype: int64
        """
        if bins is not None:
            raise NotImplementedError("value_counts currently does not support bins")

        if dropna:
            sdf_dropna = self._kdf._sdf.filter(self.notna()._scol)
        else:
            sdf_dropna = self._kdf._sdf
        sdf = sdf_dropna.groupby(self._scol).count()
        if sort:
            if ascending:
                sdf = sdf.orderBy(F.col('count'))
            else:
                sdf = sdf.orderBy(F.col('count').desc())

        if normalize:
            sum = sdf_dropna.count()
            sdf = sdf.withColumn('count', F.col('count') / F.lit(sum))

        index_name = 'index' if self.name != 'index' else 'level_0'
        kdf = DataFrame(sdf)
        kdf.columns = [index_name, self.name]
        kdf._metadata = Metadata(data_columns=[self.name], index_map=[(index_name, None)])
        return _col(kdf)

    def isin(self, values):
        """
        Check whether `values` are contained in Series.

        Return a boolean Series showing whether each element in the Series
        matches an element in the passed sequence of `values` exactly.

        Parameters
        ----------
        values : list or set
            The sequence of values to test.

        Returns
        -------
        isin : Series (bool dtype)

        Examples
        --------
        >>> s = ks.Series(['lama', 'cow', 'lama', 'beetle', 'lama',
        ...                'hippo'], name='animal')
        >>> s.isin(['cow', 'lama'])
        0     True
        1     True
        2     True
        3    False
        4     True
        5    False
        Name: animal, dtype: bool

        Passing a single string as ``s.isin('lama')`` will raise an error. Use
        a list of one element instead:

        >>> s.isin(['lama'])
        0     True
        1    False
        2     True
        3    False
        4     True
        5    False
        Name: animal, dtype: bool
        """
        if not is_list_like(values):
            raise TypeError("only list-like objects are allowed to be passed"
                            " to isin(), you passed a [{values_type}]"
                            .format(values_type=type(values).__name__))

        return Series(self._scol.isin(list(values)).alias(self.name), anchor=self._kdf,
                      index=self._index_map)

    def corr(self, other, method='pearson'):
        """
        Compute correlation with `other` Series, excluding missing values.

        Parameters
        ----------
        other : Series
        method : {'pearson', 'spearman'}
            * pearson : standard correlation coefficient
            * spearman : Spearman rank correlation

        Returns
        -------
        correlation : float

        Examples
        --------
        >>> df = ks.DataFrame({'s1': [.2, .0, .6, .2],
        ...                    's2': [.3, .6, .0, .1]})
        >>> s1 = df.s1
        >>> s2 = df.s2
        >>> s1.corr(s2, method='pearson')  # doctest: +ELLIPSIS
        -0.851064...

        >>> s1.corr(s2, method='spearman')  # doctest: +ELLIPSIS
        -0.948683...

        Notes
        -----
        There are behavior differences between Koalas and pandas.

        * the `method` argument only accepts 'pearson', 'spearman'
        * the data should not contain NaNs. Koalas will return an error.
        * Koalas doesn't support the following argument(s).

          * `min_periods` argument is not supported
        """
        # This implementation is suboptimal because it computes more than necessary,
        # but it should be a start
        df = self._kdf.assign(corr_arg1=self, corr_arg2=other)[["corr_arg1", "corr_arg2"]]
        c = df.corr(method=method)
        return c.loc["corr_arg1", "corr_arg2"]

    def count(self):
        """
        Return number of non-NA/null observations in the Series.

        Returns
        -------
        nobs : int

        Examples
        --------
        Constructing DataFrame from a dictionary:

        >>> df = ks.DataFrame({"Person":
        ...                    ["John", "Myla", "Lewis", "John", "Myla"],
        ...                    "Age": [24., np.nan, 21., 33, 26]})

        Notice the uncounted NA values:

        >>> df['Person'].count()
        5

        >>> df['Age'].count()
        4
        """
        return self._reduce_for_stat_function(_Frame._count_expr)

    def sample(self, n: Optional[int] = None, frac: Optional[float] = None, replace: bool = False,
               random_state: Optional[int] = None) -> 'Series':
        return _col(self.to_dataframe().sample(
            n=n, frac=frac, replace=replace, random_state=random_state))

    sample.__doc__ = DataFrame.sample.__doc__

    def apply(self, func, args=(), **kwds):
        """
        Invoke function on values of Series.

        Can be a Python function that only works on the Series.

        .. note:: unlike pandas, it is required for `func` to specify return type hint.

        Parameters
        ----------
        func : function
            Python function to apply. Note that type hint for return type is required.
        args : tuple
            Positional arguments passed to func after the series value.
        **kwds
            Additional keyword arguments passed to func.

        Returns
        -------
        Series

        Examples
        --------
        Create a Series with typical summer temperatures for each city.

        >>> s = ks.Series([20, 21, 12],
        ...               index=['London', 'New York', 'Helsinki'])
        >>> s
        London      20
        New York    21
        Helsinki    12
        Name: 0, dtype: int64


        Square the values by defining a function and passing it as an
        argument to ``apply()``.

        >>> def square(x) -> np.int64:
        ...     return x ** 2
        >>> s.apply(square)
        London      400
        New York    441
        Helsinki    144
        Name: square(0), dtype: int64


        Define a custom function that needs additional positional
        arguments and pass these additional arguments using the
        ``args`` keyword

        >>> def subtract_custom_value(x, custom_value) -> np.int64:
        ...     return x - custom_value

        >>> s.apply(subtract_custom_value, args=(5,))
        London      15
        New York    16
        Helsinki     7
        Name: subtract_custom_value(0), dtype: int64


        Define a custom function that takes keyword arguments
        and pass these arguments to ``apply``

        >>> def add_custom_values(x, **kwargs) -> np.int64:
        ...     for month in kwargs:
        ...         x += kwargs[month]
        ...     return x

        >>> s.apply(add_custom_values, june=30, july=20, august=25)
        London      95
        New York    96
        Helsinki    87
        Name: add_custom_values(0), dtype: int64


        Use a function from the Numpy library

        >>> def numpy_log(col) -> np.float64:
        ...     return np.log(col)
        >>> s.apply(numpy_log)
        London      2.995732
        New York    3.044522
        Helsinki    2.484907
        Name: numpy_log(0), dtype: float64
        """
        spec = inspect.getfullargspec(func)
        return_sig = spec.annotations.get("return", None)
        if return_sig is None:
            raise ValueError("Given function must have return type hint; however, not found.")

        apply_each = wraps(func)(lambda s, *a, **k: s.apply(func, args=a, **k))
        wrapped = ks.pandas_wraps(return_col=return_sig)(apply_each)
        return wrapped(self, *args, **kwds)

    def _reduce_for_stat_function(self, sfun):
        from inspect import signature
        num_args = len(signature(sfun).parameters)
        col_sdf = self._scol
        col_type = self.schema[self.name].dataType
        if isinstance(col_type, BooleanType) and sfun.__name__ not in ('min', 'max'):
            # Stat functions cannot be used with boolean values by default
            # Thus, cast to integer (true to 1 and false to 0)
            # Exclude the min and max methods though since those work with booleans
            col_sdf = col_sdf.cast('integer')
        if num_args == 1:
            # Only pass in the column if sfun accepts only one arg
            col_sdf = sfun(col_sdf)
        else:  # must be 2
            assert num_args == 2
            # Pass in both the column and its data type if sfun accepts two args
            col_sdf = sfun(col_sdf, col_type)
        return _unpack_scalar(self._kdf._sdf.select(col_sdf))

    def __len__(self):
        return len(self.to_dataframe())

    def __getitem__(self, key):
        return Series(self._scol.__getitem__(key), anchor=self._kdf, index=self._index_map)

    def __getattr__(self, item: str_type) -> Any:
        if item.startswith("__") or item.startswith("_pandas_") or item.startswith("_spark_"):
            raise AttributeError(item)
        if hasattr(_MissingPandasLikeSeries, item):
            property_or_func = getattr(_MissingPandasLikeSeries, item)
            if isinstance(property_or_func, property):
                return property_or_func.fget(self)  # type: ignore
            else:
                return partial(property_or_func, self)
        return self.getField(item)

    def __str__(self):
        return self._pandas_orig_repr()

    def __repr__(self):
        pser = self.head(max_display_count + 1).to_pandas()
        pser_length = len(pser)
        repr_string = repr(pser.iloc[:max_display_count])
        if pser_length > max_display_count:
            rest, prev_footer = repr_string.rsplit("\n", 1)
            match = REPR_PATTERN.search(prev_footer)
            if match is not None:
                length = match.group("length")
                footer = ("\n{prev_footer}\nShowing only the first {length}"
                          .format(length=length, prev_footer=prev_footer))
                return rest + footer
        return repr_string

    def __dir__(self):
        if not isinstance(self.schema, StructType):
            fields = []
        else:
            fields = [f for f in self.schema.fieldNames() if ' ' not in f]
        return super(Series, self).__dir__() + fields

    def _pandas_orig_repr(self):
        # TODO: figure out how to reuse the original one.
        return 'Column<%s>' % self._scol._jc.toString().encode('utf8')


def _unpack_scalar(sdf):
    """
    Takes a dataframe that is supposed to contain a single row with a single scalar value,
    and returns this value.
    """
    l = sdf.head(2)
    assert len(l) == 1, (sdf, l)
    row = l[0]
    l2 = list(row.asDict().values())
    assert len(l2) == 1, (row, l2)
    return l2[0]


def _col(df):
    assert isinstance(df, (DataFrame, pd.DataFrame)), type(df)
    return df[df.columns[0]]<|MERGE_RESOLUTION|>--- conflicted
+++ resolved
@@ -36,7 +36,6 @@
 from databricks.koalas.generic import _Frame, max_display_count
 from databricks.koalas.metadata import Metadata
 from databricks.koalas.missing.series import _MissingPandasLikeSeries
-from databricks.koalas.selection import SparkDataFrameLocator
 from databricks.koalas.strings import StringMethods
 from databricks.koalas.utils import validate_arguments_and_invoke_function
 
@@ -351,12 +350,8 @@
         return StringMethods(self)
 
     @property
-<<<<<<< HEAD
     def schema(self) -> StructType:
         """Return the underlying Spark DataFrame's schema."""
-=======
-    def schema(self):
->>>>>>> 5e210ace
         return self.to_dataframe()._sdf.schema
 
     @property
