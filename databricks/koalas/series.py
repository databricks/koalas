--- conflicted
+++ resolved
@@ -3227,7 +3227,6 @@
         """
         return _col(DataFrame(self._internal.copy()))
 
-<<<<<<< HEAD
     def mode(self, dropna=True) -> 'Series':
         """
         Return the mode(s) of the dataset.
@@ -3238,54 +3237,10 @@
         ----------
         dropna : bool, default True
             Don't consider counts of NaN/NaT.
-=======
-    # TODO: 'regex', 'method' parameter
-    def replace(self, to_replace=None, value=None, regex=False) -> 'Series':
-        """
-        Replace values given in to_replace with value.
-        Values of the Series are replaced with other values dynamically.
-
-        Parameters
-        ----------
-        to_replace : str, list, dict, Series, int, float, or None
-            How to find the values that will be replaced.
-            * numeric, str:
-
-                - numeric: numeric values equal to to_replace will be replaced with value
-                - str: string exactly matching to_replace will be replaced with value
-
-            * list of str or numeric:
-
-                - if to_replace and value are both lists, they must be the same length.
-                - str and numeric rules apply as above.
-
-            * dict:
-
-                - Dicts can be used to specify different replacement values for different
-                  existing values.
-                  For example, {'a': 'b', 'y': 'z'} replaces the value ‘a’ with ‘b’ and ‘y’
-                  with ‘z’. To use a dict in this way the value parameter should be None.
-                - For a DataFrame a dict can specify that different values should be replaced
-                  in different columns. For example, {'a': 1, 'b': 'z'} looks for the value 1
-                  in column ‘a’ and the value ‘z’ in column ‘b’ and replaces these values with
-                  whatever is specified in value.
-                  The value parameter should not be None in this case.
-                  You can treat this as a special case of passing two lists except that you are
-                  specifying the column to search in.
-
-            See the examples section for examples of each of these.
-
-        value : scalar, dict, list, str default None
-            Value to replace any values matching to_replace with.
-            For a DataFrame a dict of values can be used to specify which value to use
-            for each column (columns not in the dict will not be filled).
-            Regular expressions, strings and lists or dicts of such objects are also allowed.
->>>>>>> bc71a425
 
         Returns
         -------
         Series
-<<<<<<< HEAD
             Modes of the Series in sorted order.
 
         Examples
@@ -3351,7 +3306,52 @@
 
         internal = _InternalFrame(sdf=sdf)
         return _col(DataFrame(internal))
-=======
+
+    # TODO: 'regex', 'method' parameter
+    def replace(self, to_replace=None, value=None, regex=False) -> 'Series':
+        """
+        Replace values given in to_replace with value.
+        Values of the Series are replaced with other values dynamically.
+
+        Parameters
+        ----------
+        to_replace : str, list, dict, Series, int, float, or None
+            How to find the values that will be replaced.
+            * numeric, str:
+
+                - numeric: numeric values equal to to_replace will be replaced with value
+                - str: string exactly matching to_replace will be replaced with value
+
+            * list of str or numeric:
+
+                - if to_replace and value are both lists, they must be the same length.
+                - str and numeric rules apply as above.
+
+            * dict:
+
+                - Dicts can be used to specify different replacement values for different
+                  existing values.
+                  For example, {'a': 'b', 'y': 'z'} replaces the value ‘a’ with ‘b’ and ‘y’
+                  with ‘z’. To use a dict in this way the value parameter should be None.
+                - For a DataFrame a dict can specify that different values should be replaced
+                  in different columns. For example, {'a': 1, 'b': 'z'} looks for the value 1
+                  in column ‘a’ and the value ‘z’ in column ‘b’ and replaces these values with
+                  whatever is specified in value.
+                  The value parameter should not be None in this case.
+                  You can treat this as a special case of passing two lists except that you are
+                  specifying the column to search in.
+
+            See the examples section for examples of each of these.
+
+        value : scalar, dict, list, str default None
+            Value to replace any values matching to_replace with.
+            For a DataFrame a dict of values can be used to specify which value to use
+            for each column (columns not in the dict will not be filled).
+            Regular expressions, strings and lists or dicts of such objects are also allowed.
+
+        Returns
+        -------
+        Series
             Object after replacement.
 
         Examples
@@ -3488,7 +3488,6 @@
             current = F.when(self._scol.isin(to_replace), value).otherwise(self._scol)
 
         return self._with_new_scol(current)
->>>>>>> bc71a425
 
     def _cum(self, func, skipna, part_cols=()):
         # This is used to cummin, cummax, cumsum, etc.
