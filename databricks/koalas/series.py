--- conflicted
+++ resolved
@@ -23,11 +23,8 @@
 
 import numpy as np
 import pandas as pd
-<<<<<<< HEAD
+from pandas.api.types import is_list_like
 from pandas.core.accessor import CachedAccessor
-=======
-from pandas.api.types import is_list_like
->>>>>>> 56843fc6
 
 from pyspark import sql as spark
 from pyspark.sql import functions as F
@@ -43,13 +40,8 @@
 from databricks.koalas.selection import SparkDataFrameLocator
 from databricks.koalas.utils import validate_arguments_and_invoke_function
 
-<<<<<<< HEAD
-@decorator
-def _column_op(f, self, *args):
-=======
 
 def _column_op(f):
->>>>>>> 56843fc6
     """
     A decorator that wraps APIs taking/returning Spark Column so that Koalas Series can be
     supported too. If this decorator is used for the `f` function that takes Spark Column and
