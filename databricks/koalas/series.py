--- conflicted
+++ resolved
@@ -266,9 +266,8 @@
         """ Returns the data type as defined by Spark, as a Spark DataType object."""
         return self.schema.fields[-1].dataType
 
-<<<<<<< HEAD
     plot = CachedAccessor("plot", KoalasSeriesPlotMethods)
-=======
+
     # Arithmetic Operators
     def add(self, other):
         return (self + other).rename(self.name)
@@ -456,7 +455,6 @@
             return Series(current, anchor=self._kdf, index=self._index_map).rename(self.name)
         else:
             return self.apply(arg)
->>>>>>> e5d7bd84
 
     def astype(self, dtype) -> 'Series':
         """
