#
# Copyright (C) 2019 Databricks, Inc.
#
# Licensed under the Apache License, Version 2.0 (the "License");
# you may not use this file except in compliance with the License.
# You may obtain a copy of the License at
#
#     http://www.apache.org/licenses/LICENSE-2.0
#
# Unless required by applicable law or agreed to in writing, software
# distributed under the License is distributed on an "AS IS" BASIS,
# WITHOUT WARRANTIES OR CONDITIONS OF ANY KIND, either express or implied.
# See the License for the specific language governing permissions and
# limitations under the License.
#

"""
A wrapper class for Spark Column to behave similar to pandas Series.
"""
import re
import inspect
from functools import partial, wraps
from typing import Any, Optional, Union

import numpy as np
import pandas as pd

from pyspark import sql as spark
from pyspark.sql import functions as F
from pyspark.sql.types import BooleanType, StructType

from databricks import koalas as ks  # For running doctests and reference resolution in PyCharm.
from databricks.koalas.base import IndexOpsMixin
from databricks.koalas.frame import DataFrame
from databricks.koalas.generic import _Frame, max_display_count
from databricks.koalas.metadata import Metadata
from databricks.koalas.missing.series import _MissingPandasLikeSeries
from databricks.koalas.utils import validate_arguments_and_invoke_function


# This regular expression pattern is complied and defined here to avoid to compile the same
# pattern every time it is used in _repr_ in Series.
# This pattern basically seeks the footer string from Pandas'
REPR_PATTERN = re.compile(r"Length: (?P<length>[0-9]+)")


class Series(_Frame, IndexOpsMixin):
    """
    Koala Series that corresponds to Pandas Series logically. This holds Spark Column
    internally.

    :ivar _scol: Spark Column instance
    :type _scol: pyspark.Column
    :ivar _kdf: Parent's Koalas DataFrame
    :type _kdf: ks.DataFrame
    :ivar _index_map: Each pair holds the index field name which exists in Spark fields,
      and the index name.

    Parameters
    ----------
    data : array-like, dict, or scalar value, Pandas Series or Spark Column
        Contains data stored in Series
        If data is a dict, argument order is maintained for Python 3.6
        and later.
        Note that if `data` is a Pandas Series, other arguments should not be used.
        If `data` is a Spark Column, all other arguments except `index` should not be used.
    index : array-like or Index (1d)
        Values must be hashable and have the same length as `data`.
        Non-unique index values are allowed. Will default to
        RangeIndex (0, 1, 2, ..., n) if not provided. If both a dict and index
        sequence are used, the index will override the keys found in the
        dict.
        If `data` is a Spark DataFrame, `index` is expected to be `Metadata`s `index_map`.
    dtype : numpy.dtype or None
        If None, dtype will be inferred
    copy : boolean, default False
        Copy input data
    """

    def __init__(self, data=None, index=None, dtype=None, name=None, copy=False, fastpath=False,
                 anchor=None):
        if isinstance(data, pd.Series):
            assert index is None
            assert dtype is None
            assert name is None
            assert not copy
            assert anchor is None
            assert not fastpath
            self._init_from_pandas(data)
        elif isinstance(data, spark.Column):
            assert dtype is None
            assert name is None
            assert not copy
            assert not fastpath
            self._init_from_spark(data, anchor, index)
        else:
            s = pd.Series(
                data=data, index=index, dtype=dtype, name=name, copy=copy, fastpath=fastpath)
            self._init_from_pandas(s)

    def _init_from_pandas(self, s):
        """
        Creates Koalas Series from Pandas Series.

        :param s: Pandas Series
        """

        kdf = DataFrame(pd.DataFrame(s))
        self._init_from_spark(kdf._sdf[kdf._metadata.data_columns[0]],
                              kdf, kdf._metadata.index_map)

    def _init_from_spark(self, scol, kdf, index_map):
        """
        Creates Koalas Series from Spark Column.

        :param scol: Spark Column
        :param kdf: Koalas DataFrame that should have the `scol`.
        :param index_map: index information of this Series.
        """
        assert index_map is not None
        assert kdf is not None
        assert isinstance(kdf, ks.DataFrame), type(kdf)
        self._scol = scol
        self._kdf = kdf
        self._index_map = index_map

    def _with_new_scol(self, scol: spark.Column) -> 'Series':
        """
        Copy Koalas Series with the new Spark Column.

        :param scol: the new Spark Column
        :return: the copied Series
        """
        return Series(scol, anchor=self._kdf, index=self._index_map)

    @property
    def dt(self):
        from databricks.koalas.datetime import DatetimeMethods
        return DatetimeMethods(self)

    @property
    def dtypes(self):
        """Return the dtype object of the underlying data.

        >>> s = ks.Series(list('abc'))
        >>> s.dtype == s.dtypes
        True
        """
        return self.dtype

    @property
    def spark_type(self):
        """ Returns the data type as defined by Spark, as a Spark DataType object."""
        return self.schema.fields[-1].dataType

    def astype(self, dtype) -> 'Series':
        """
        Cast a Koalas object to a specified dtype ``dtype``.

        Parameters
        ----------
        dtype : data type
            Use a numpy.dtype or Python type to cast entire pandas object to
            the same type.

        Returns
        -------
        casted : same type as caller

        See Also
        --------
        to_datetime : Convert argument to datetime.

        Examples
        --------
        >>> ser = ks.Series([1, 2], dtype='int32')
        >>> ser
        0    1
        1    2
        Name: 0, dtype: int32

        >>> ser.astype('int64')
        0    1
        1    2
        Name: 0, dtype: int64
        """
        from databricks.koalas.typedef import as_spark_type
        spark_type = as_spark_type(dtype)
        if not spark_type:
            raise ValueError("Type {} not understood".format(dtype))
        return Series(self._scol.cast(spark_type), anchor=self._kdf, index=self._index_map)

    def getField(self, name):
        if not isinstance(self.schema, StructType):
            raise AttributeError("Not a struct: {}".format(self.schema))
        else:
            fnames = self.schema.fieldNames()
            if name not in fnames:
                raise AttributeError(
                    "Field {} not found, possible values are {}".format(name, ", ".join(fnames)))
            return Series(self._scol.getField(name), anchor=self._kdf, index=self._index_map)

    def alias(self, name):
        """An alias for :meth:`Series.rename`."""
        return self.rename(name)

    @property
    def schema(self) -> StructType:
        """Return the underlying Spark DataFrame's schema."""
        return self.to_dataframe()._sdf.schema

    @property
    def shape(self):
        """Return a tuple of the shape of the underlying data."""
        return len(self),

    @property
    def name(self) -> str:
        """Return name of the Series."""
        return self._metadata.data_columns[0]

    @name.setter
    def name(self, name):
        self.rename(name, inplace=True)

    # TODO: Functionality and documentation should be matched. Currently, changing index labels
    # taking dictionary and function to change index are not supported.
    def rename(self, index=None, **kwargs):
        """
        Alter Series name.

        Parameters
        ----------
        index : scalar
            Scalar will alter the ``Series.name`` attribute.

        inplace : bool, default False
            Whether to return a new Series. If True then value of copy is
            ignored.

        Returns
        -------
        Series
            Series with name altered.

        Examples
        --------

        >>> s = ks.Series([1, 2, 3])
        >>> s
        0    1
        1    2
        2    3
        Name: 0, dtype: int64

        >>> s.rename("my_name")  # scalar, changes Series.name
        0    1
        1    2
        2    3
        Name: my_name, dtype: int64
        """
        if index is None:
            return self
        scol = self._scol.alias(index)
        if kwargs.get('inplace', False):
            self._scol = scol
            return self
        else:
            return Series(scol, anchor=self._kdf, index=self._index_map)

    @property
    def _metadata(self):
        return self.to_dataframe()._metadata

    @property
    def index(self):
        """The index (axis labels) Column of the Series.

        Currently not supported when the DataFrame has no index.

        See Also
        --------
        Index
        """
        return self._kdf.index

    @property
    def is_unique(self):
        """
        Return boolean if values in the object are unique

        Returns
        -------
        is_unique : boolean

        >>> ks.Series([1, 2, 3]).is_unique
        True
        >>> ks.Series([1, 2, 2]).is_unique
        False
        >>> ks.Series([1, 2, 3, None]).is_unique
        True
        """
        sdf = self._kdf._sdf.select(self._scol)
        col = self._scol

        # Here we check:
        #   1. the distinct count without nulls and count without nulls for non-null values
        #   2. count null values and see if null is a distinct value.
        #
        # This workaround is in order to calculate the distinct count including nulls in
        # single pass. Note that COUNT(DISTINCT expr) in Spark is designed to ignore nulls.
        return sdf.select(
            (F.count(col) == F.countDistinct(col)) &
            (F.count(F.when(col.isNull(), 1).otherwise(None)) <= 1)
        ).collect()[0][0]

    def reset_index(self, level=None, drop=False, name=None, inplace=False):
        """
        Generate a new DataFrame or Series with the index reset.

        This is useful when the index needs to be treated as a column,
        or when the index is meaningless and needs to be reset
        to the default before another operation.

        Parameters
        ----------
        level : int, str, tuple, or list, default optional
            For a Series with a MultiIndex, only remove the specified levels from the index.
            Removes all levels by default.
        drop : bool, default False
            Just reset the index, without inserting it as a column in the new DataFrame.
        name : object, optional
            The name to use for the column containing the original Series values.
            Uses self.name by default. This argument is ignored when drop is True.
        inplace : bool, default False
            Modify the Series in place (do not create a new object).

        Returns
        -------
        Series or DataFrame
            When `drop` is False (the default), a DataFrame is returned.
            The newly created columns will come first in the DataFrame,
            followed by the original Series values.
            When `drop` is True, a `Series` is returned.
            In either case, if ``inplace=True``, no value is returned.

        Examples
        --------
        >>> s = ks.Series([1, 2, 3, 4], name='foo',
        ...               index=pd.Index(['a', 'b', 'c', 'd'], name='idx'))

        Generate a DataFrame with default index.

        >>> s.reset_index()
          idx  foo
        0   a    1
        1   b    2
        2   c    3
        3   d    4

        To specify the name of the new column use `name`.

        >>> s.reset_index(name='values')
          idx  values
        0   a       1
        1   b       2
        2   c       3
        3   d       4

        To generate a new Series with the default set `drop` to True.

        >>> s.reset_index(drop=True)
        0    1
        1    2
        2    3
        3    4
        Name: foo, dtype: int64

        To update the Series in place, without generating a new one
        set `inplace` to True. Note that it also requires ``drop=True``.

        >>> s.reset_index(inplace=True, drop=True)
        >>> s
        0    1
        1    2
        2    3
        3    4
        Name: foo, dtype: int64
        """
        if inplace and not drop:
            raise TypeError('Cannot reset_index inplace on a Series to create a DataFrame')

        if name is not None:
            kdf = self.rename(name).to_dataframe()
        else:
            kdf = self.to_dataframe()
        kdf = kdf.reset_index(level=level, drop=drop)
        if drop:
            s = _col(kdf)
            if inplace:
                self._kdf = kdf
                self._scol = s._scol
                self._index_map = s._index_map
            else:
                return s
        else:
            return kdf

    def to_dataframe(self) -> spark.DataFrame:
        sdf = self._kdf._sdf.select([field for field, _ in self._index_map] + [self._scol])
        metadata = Metadata(data_columns=[sdf.schema[-1].name], index_map=self._index_map)
        return DataFrame(sdf, metadata)

    def to_string(self, buf=None, na_rep='NaN', float_format=None, header=True,
                  index=True, length=False, dtype=False, name=False,
                  max_rows=None):
        """
        Render a string representation of the Series.

        .. note:: This method should only be used if the resulting Pandas object is expected
                  to be small, as all the data is loaded into the driver's memory. If the input
                  is large, set max_rows parameter.

        Parameters
        ----------
        buf : StringIO-like, optional
            buffer to write to
        na_rep : string, optional
            string representation of NAN to use, default 'NaN'
        float_format : one-parameter function, optional
            formatter function to apply to columns' elements if they are floats
            default None
        header : boolean, default True
            Add the Series header (index name)
        index : bool, optional
            Add index (row) labels, default True
        length : boolean, default False
            Add the Series length
        dtype : boolean, default False
            Add the Series dtype
        name : boolean, default False
            Add the Series name if not None
        max_rows : int, optional
            Maximum number of rows to show before truncating. If None, show
            all.

        Returns
        -------
        formatted : string (if not buffer passed)

        Examples
        --------
        >>> df = ks.DataFrame([(.2, .3), (.0, .6), (.6, .0), (.2, .1)], columns=['dogs', 'cats'])
        >>> print(df['dogs'].to_string())
        0    0.2
        1    0.0
        2    0.6
        3    0.2

        >>> print(df['dogs'].to_string(max_rows=2))
        0    0.2
        1    0.0
        """
        # Make sure locals() call is at the top of the function so we don't capture local variables.
        args = locals()
        if max_rows is not None:
            kseries = self.head(max_rows)
        else:
            kseries = self

        return validate_arguments_and_invoke_function(
            kseries.to_pandas(), self.to_string, pd.Series.to_string, args)

    def to_clipboard(self, excel=True, sep=None, **kwargs):
        # Docstring defined below by reusing DataFrame.to_clipboard's.
        args = locals()
        kseries = self

        return validate_arguments_and_invoke_function(
            kseries.to_pandas(), self.to_clipboard, pd.Series.to_clipboard, args)

    to_clipboard.__doc__ = DataFrame.to_clipboard.__doc__

    def to_dict(self, into=dict):
        """
        Convert Series to {label -> value} dict or dict-like object.

        .. note:: This method should only be used if the resulting Pandas DataFrame is expected
            to be small, as all the data is loaded into the driver's memory.

        Parameters
        ----------
        into : class, default dict
            The collections.abc.Mapping subclass to use as the return
            object. Can be the actual class or an empty
            instance of the mapping type you want.  If you want a
            collections.defaultdict, you must pass it initialized.

        Returns
        -------
        collections.abc.Mapping
            Key-value representation of Series.

        Examples
        --------
        >>> s = ks.Series([1, 2, 3, 4])
        >>> s_dict = s.to_dict()
        >>> sorted(s_dict.items())
        [(0, 1), (1, 2), (2, 3), (3, 4)]
        >>> from collections import OrderedDict, defaultdict
        >>> s.to_dict(OrderedDict)
        OrderedDict([(0, 1), (1, 2), (2, 3), (3, 4)])
        >>> dd = defaultdict(list)
        >>> s.to_dict(dd)  # doctest: +ELLIPSIS
        defaultdict(<class 'list'>, {...})
        """
        # Make sure locals() call is at the top of the function so we don't capture local variables.
        args = locals()
        kseries = self
        return validate_arguments_and_invoke_function(
            kseries.to_pandas(), self.to_dict, pd.Series.to_dict, args)

    def to_latex(self, buf=None, columns=None, col_space=None, header=True, index=True,
                 na_rep='NaN', formatters=None, float_format=None, sparsify=None, index_names=True,
                 bold_rows=False, column_format=None, longtable=None, escape=None, encoding=None,
                 decimal='.', multicolumn=None, multicolumn_format=None, multirow=None):

        args = locals()
        kseries = self
        return validate_arguments_and_invoke_function(
            kseries.to_pandas(), self.to_latex, pd.Series.to_latex, args)

    to_latex.__doc__ = DataFrame.to_latex.__doc__

    def to_pandas(self):
        """
        Return a pandas Series.

        .. note:: This method should only be used if the resulting Pandas object is expected
                  to be small, as all the data is loaded into the driver's memory. If the input
                  is large, set max_rows parameter.

        Examples
        --------
        >>> df = ks.DataFrame([(.2, .3), (.0, .6), (.6, .0), (.2, .1)], columns=['dogs', 'cats'])
        >>> df['dogs'].to_pandas()
        0    0.2
        1    0.0
        2    0.6
        3    0.2
        Name: dogs, dtype: float64
        """
        return _col(self.to_dataframe().toPandas())

    # Alias to maintain backward compatibility with Spark
    toPandas = to_pandas

    def fillna(self, value=None, axis=None, inplace=False):
        """Fill NA/NaN values.

        Parameters
        ----------
        value : scalar
            Value to use to fill holes.
        axis : {0 or `index`}
            1 and `columns` are not supported.
        inplace : boolean, default False
            Fill in place (do not create a new object)

        Returns
        -------
        Series
            Series with NA entries filled.

        Examples
        --------
        >>> s = ks.Series([np.nan, 2, 3, 4, np.nan, 6], name='x')
        >>> s
        0    NaN
        1    2.0
        2    3.0
        3    4.0
        4    NaN
        5    6.0
        Name: x, dtype: float64

        Replace all NaN elements with 0s.

        >>> s.fillna(0)
        0    0.0
        1    2.0
        2    3.0
        3    4.0
        4    0.0
        5    6.0
        Name: x, dtype: float64
        """

        ks = _col(self.to_dataframe().fillna(value=value, axis=axis, inplace=False))
        if inplace:
            self._kdf = ks._kdf
            self._scol = ks._scol
        else:
            return ks

    def dropna(self, axis=0, inplace=False, **kwargs):
        """
        Return a new Series with missing values removed.

        Parameters
        ----------
        axis : {0 or 'index'}, default 0
            There is only one axis to drop values from.
        inplace : bool, default False
            If True, do operation inplace and return None.
        **kwargs
            Not in use.

        Returns
        -------
        Series
            Series with NA entries dropped from it.

        Examples
        --------
        >>> ser = ks.Series([1., 2., np.nan])
        >>> ser
        0    1.0
        1    2.0
        2    NaN
        Name: 0, dtype: float64

        Drop NA values from a Series.

        >>> ser.dropna()
        0    1.0
        1    2.0
        Name: 0, dtype: float64

        Keep the Series with valid entries in the same variable.

        >>> ser.dropna(inplace=True)
        >>> ser
        0    1.0
        1    2.0
        Name: 0, dtype: float64
        """
        # TODO: last two examples from Pandas produce different results.
        kser = _col(self.to_dataframe().dropna(axis=axis, inplace=False))
        if inplace:
            self._kdf = kser._kdf
            self._scol = kser._scol
        else:
            return kser

    def clip(self, lower: Union[float, int] = None, upper: Union[float, int] = None) -> 'Series':
        """
        Trim values at input threshold(s).

        Assigns values outside boundary to boundary values.

        Parameters
        ----------
        lower : float or int, default None
            Minimum threshold value. All values below this threshold will be set to it.
        upper : float or int, default None
            Maximum threshold value. All values above this threshold will be set to it.

        Returns
        -------
        Series
            Series with the values outside the clip boundaries replaced

        Examples
        --------
        >>> ks.Series([0, 2, 4]).clip(1, 3)
        0    1
        1    2
        2    3
        Name: 0, dtype: int64

        Notes
        -----
        One difference between this implementation and pandas is that running
        pd.Series(['a', 'b']).clip(0, 1) will crash with "TypeError: '<=' not supported between
        instances of 'str' and 'int'" while ks.Series(['a', 'b']).clip(0, 1) will output the
        original Series, simply ignoring the incompatible types.
        """
        return _col(self.to_dataframe().clip(lower, upper))

    def head(self, n=5):
        """
        Return the first n rows.

        This function returns the first n rows for the object based on position.
        It is useful for quickly testing if your object has the right type of data in it.

        Parameters
        ----------
        n : Integer, default =  5

        Returns
        -------
        The first n rows of the caller object.

        Examples
        --------
        >>> df = ks.DataFrame({'animal':['alligator', 'bee', 'falcon', 'lion']})
        >>> df.animal.head(2)  # doctest: +NORMALIZE_WHITESPACE
        0     alligator
        1     bee
        Name: animal, dtype: object
        """
        return _col(self.to_dataframe().head(n))

    # TODO: Categorical type isn't supported (due to PySpark's limitation) and
    # some doctests related with timestamps were not added.
    def unique(self):
        """
        Return unique values of Series object.

        Uniques are returned in order of appearance. Hash table-based unique,
        therefore does NOT sort.

        .. note:: This method returns newly creased Series whereas Pandas returns
                  the unique values as a NumPy array.

        Returns
        -------
        Returns the unique values as a Series.

        See Examples section.

        Examples
        --------
        >>> ks.Series([2, 1, 3, 3], name='A').unique()
        0    1
        1    3
        2    2
        Name: A, dtype: int64

        >>> ks.Series([pd.Timestamp('2016-01-01') for _ in range(3)]).unique()
        0   2016-01-01
        Name: 0, dtype: datetime64[ns]
        """
        sdf = self.to_dataframe()._sdf
        return _col(DataFrame(sdf.select(self._scol).distinct()))

    # TODO: Update Documentation for Bins Parameter when its supported
    def value_counts(self, normalize=False, sort=True, ascending=False, bins=None, dropna=True):
        """
        Return a Series containing counts of unique values.
        The resulting object will be in descending order so that the
        first element is the most frequently-occurring element.
        Excludes NA values by default.

        Parameters
        ----------
        normalize : boolean, default False
            If True then the object returned will contain the relative
            frequencies of the unique values.
        sort : boolean, default True
            Sort by values.
        ascending : boolean, default False
            Sort in ascending order.
        bins : Not Yet Supported
        dropna : boolean, default True
            Don't include counts of NaN.

        Returns
        -------
        counts : Series

        See Also
        --------
        Series.count: Number of non-NA elements in a Series.

        Examples
        --------
        >>> df = ks.DataFrame({'x':[0, 0, 1, 1, 1, np.nan]})
        >>> df.x.value_counts()  # doctest: +NORMALIZE_WHITESPACE
        1.0    3
        0.0    2
        Name: x, dtype: int64

        With `normalize` set to `True`, returns the relative frequency by
        dividing all values by the sum of values.

        >>> df.x.value_counts(normalize=True)  # doctest: +NORMALIZE_WHITESPACE
        1.0    0.6
        0.0    0.4
        Name: x, dtype: float64

        **dropna**
        With `dropna` set to `False` we can also see NaN index values.

        >>> df.x.value_counts(dropna=False)  # doctest: +NORMALIZE_WHITESPACE
        1.0    3
        0.0    2
        NaN    1
        Name: x, dtype: int64
        """
        if bins is not None:
            raise NotImplementedError("value_counts currently does not support bins")

        if dropna:
            sdf_dropna = self._kdf._sdf.filter(self.notna()._scol)
        else:
            sdf_dropna = self._kdf._sdf
        sdf = sdf_dropna.groupby(self._scol).count()
        if sort:
            if ascending:
                sdf = sdf.orderBy(F.col('count'))
            else:
                sdf = sdf.orderBy(F.col('count').desc())

        if normalize:
            sum = sdf_dropna.count()
            sdf = sdf.withColumn('count', F.col('count') / F.lit(sum))

        index_name = 'index' if self.name != 'index' else 'level_0'
        kdf = DataFrame(sdf)
        kdf.columns = [index_name, self.name]
        kdf._metadata = Metadata(data_columns=[self.name], index_map=[(index_name, None)])
        return _col(kdf)

<<<<<<< HEAD
    def sort_values(self, ascending: bool = True, inplace: bool = False,
                    na_position: str = 'last') -> Union['Series', None]:
        """
        Sort by the values.

        Sort a Series in ascending or descending order by some criterion.

        Parameters
        ----------
        ascending : bool or list of bool, default True
             Sort ascending vs. descending. Specify list for multiple sort
             orders.  If this is a list of bools, must match the length of
             the by.
        inplace : bool, default False
             if True, perform operation in-place
        na_position : {'first', 'last'}, default 'last'
             `first` puts NaNs at the beginning, `last` puts NaNs at the end

        Returns
        -------
        sorted_obj : Series ordered by values.
        """
        ks_ = _col(self.to_dataframe().sort_values(by=self.name, ascending=ascending,
                                                   na_position=na_position))
        if inplace:
            self._kdf = ks_.to_dataframe()
            self._scol = ks_._scol
            self._index_map = ks_._index_map
            return None
        else:
            return ks_

    def isin(self, values):
        """
        Check whether `values` are contained in Series.

        Return a boolean Series showing whether each element in the Series
        matches an element in the passed sequence of `values` exactly.

        Parameters
        ----------
        values : list or set
            The sequence of values to test.

        Returns
        -------
        isin : Series (bool dtype)

        Examples
        --------
        >>> s = ks.Series(['lama', 'cow', 'lama', 'beetle', 'lama',
        ...                'hippo'], name='animal')
        >>> s.isin(['cow', 'lama'])
        0     True
        1     True
        2     True
        3    False
        4     True
        5    False
        Name: animal, dtype: bool

        Passing a single string as ``s.isin('lama')`` will raise an error. Use
        a list of one element instead:

        >>> s.isin(['lama'])
        0     True
        1    False
        2     True
        3    False
        4     True
        5    False
        Name: animal, dtype: bool
        """
        if not is_list_like(values):
            raise TypeError("only list-like objects are allowed to be passed"
                            " to isin(), you passed a [{values_type}]"
                            .format(values_type=type(values).__name__))

        return Series(self._scol.isin(list(values)).alias(self.name), anchor=self._kdf,
                      index=self._index_map)

=======
>>>>>>> 866bf167
    def corr(self, other, method='pearson'):
        """
        Compute correlation with `other` Series, excluding missing values.

        Parameters
        ----------
        other : Series
        method : {'pearson', 'spearman'}
            * pearson : standard correlation coefficient
            * spearman : Spearman rank correlation

        Returns
        -------
        correlation : float

        Examples
        --------
        >>> df = ks.DataFrame({'s1': [.2, .0, .6, .2],
        ...                    's2': [.3, .6, .0, .1]})
        >>> s1 = df.s1
        >>> s2 = df.s2
        >>> s1.corr(s2, method='pearson')  # doctest: +ELLIPSIS
        -0.851064...

        >>> s1.corr(s2, method='spearman')  # doctest: +ELLIPSIS
        -0.948683...

        Notes
        -----
        There are behavior differences between Koalas and pandas.

        * the `method` argument only accepts 'pearson', 'spearman'
        * the data should not contain NaNs. Koalas will return an error.
        * Koalas doesn't support the following argument(s).

          * `min_periods` argument is not supported
        """
        # This implementation is suboptimal because it computes more than necessary,
        # but it should be a start
        df = self._kdf.assign(corr_arg1=self, corr_arg2=other)[["corr_arg1", "corr_arg2"]]
        c = df.corr(method=method)
        return c.loc["corr_arg1", "corr_arg2"]

    def nsmallest(self, n: int = 5) -> 'Series':
        """
        Return the smallest `n` elements.

        Parameters
        ----------
        n : int, default 5
            Return this many ascending sorted values.

        Returns
        -------
        Series
            The `n` smallest values in the Series, sorted in increasing order.

        See Also
        --------
        Series.nlargest: Get the `n` largest elements.
        Series.sort_values: Sort Series by values.
        Series.head: Return the first `n` rows.

        Notes
        -----
        Faster than ``.sort_values().head(n)`` for small `n` relative to
        the size of the ``Series`` object.
        In Koalas, thanks to Spark's lazy execution and query optimizer,
        the two would have same performance.

        Examples
        --------
        >>> data = [1, 2, 3, 4, np.nan ,6, 7, 8]
        >>> s = ks.Series(data)
        >>> s
        0    1.0
        1    2.0
        2    3.0
        3    4.0
        4    NaN
        5    6.0
        6    7.0
        7    8.0
        Name: 0, dtype: float64

        The `n` largest elements where ``n=5`` by default.

        >>> s.nsmallest()
        0    1.0
        1    2.0
        2    3.0
        3    4.0
        5    6.0
        Name: 0, dtype: float64

        >>> s.nsmallest(3)
        0    1.0
        1    2.0
        2    3.0
        Name: 0, dtype: float64
        """
        return _col(self._kdf.nsmallest(n=n, columns=self.name))

    def nlargest(self, n: int = 5) -> 'Series':
        """
        Return the largest `n` elements.

        Parameters
        ----------
        n : int, default 5

        Returns
        -------
        Series
            The `n` largest values in the Series, sorted in decreasing order.

        See Also
        --------
        Series.nsmallest: Get the `n` smallest elements.
        Series.sort_values: Sort Series by values.
        Series.head: Return the first `n` rows.

        Notes
        -----
        Faster than ``.sort_values(ascending=False).head(n)`` for small `n`
        relative to the size of the ``Series`` object.

        In Koalas, thanks to Spark's lazy execution and query optimizer,
        the two would have same performance.

        Examples
        --------
        >>> data = [1, 2, 3, 4, np.nan ,6, 7, 8]
        >>> s = ks.Series(data)
        >>> s
        0    1.0
        1    2.0
        2    3.0
        3    4.0
        4    NaN
        5    6.0
        6    7.0
        7    8.0
        Name: 0, dtype: float64

        The `n` largest elements where ``n=5`` by default.

        >>> s.nlargest()
        7    8.0
        6    7.0
        5    6.0
        3    4.0
        2    3.0
        Name: 0, dtype: float64

        >>> s.nlargest(n=3)
        7    8.0
        6    7.0
        5    6.0
        Name: 0, dtype: float64


        """
        return _col(self._kdf.nlargest(n=n, columns=self.name))

    def count(self):
        """
        Return number of non-NA/null observations in the Series.

        Returns
        -------
        nobs : int

        Examples
        --------
        Constructing DataFrame from a dictionary:

        >>> df = ks.DataFrame({"Person":
        ...                    ["John", "Myla", "Lewis", "John", "Myla"],
        ...                    "Age": [24., np.nan, 21., 33, 26]})

        Notice the uncounted NA values:

        >>> df['Person'].count()
        5

        >>> df['Age'].count()
        4
        """
        return self._reduce_for_stat_function(_Frame._count_expr)

    def sample(self, n: Optional[int] = None, frac: Optional[float] = None, replace: bool = False,
               random_state: Optional[int] = None) -> 'Series':
        return _col(self.to_dataframe().sample(
            n=n, frac=frac, replace=replace, random_state=random_state))

    sample.__doc__ = DataFrame.sample.__doc__

    def apply(self, func, args=(), **kwds):
        """
        Invoke function on values of Series.

        Can be a Python function that only works on the Series.

        .. note:: unlike pandas, it is required for `func` to specify return type hint.

        Parameters
        ----------
        func : function
            Python function to apply. Note that type hint for return type is required.
        args : tuple
            Positional arguments passed to func after the series value.
        **kwds
            Additional keyword arguments passed to func.

        Returns
        -------
        Series

        Examples
        --------
        Create a Series with typical summer temperatures for each city.

        >>> s = ks.Series([20, 21, 12],
        ...               index=['London', 'New York', 'Helsinki'])
        >>> s
        London      20
        New York    21
        Helsinki    12
        Name: 0, dtype: int64


        Square the values by defining a function and passing it as an
        argument to ``apply()``.

        >>> def square(x) -> np.int64:
        ...     return x ** 2
        >>> s.apply(square)
        London      400
        New York    441
        Helsinki    144
        Name: square(0), dtype: int64


        Define a custom function that needs additional positional
        arguments and pass these additional arguments using the
        ``args`` keyword

        >>> def subtract_custom_value(x, custom_value) -> np.int64:
        ...     return x - custom_value

        >>> s.apply(subtract_custom_value, args=(5,))
        London      15
        New York    16
        Helsinki     7
        Name: subtract_custom_value(0), dtype: int64


        Define a custom function that takes keyword arguments
        and pass these arguments to ``apply``

        >>> def add_custom_values(x, **kwargs) -> np.int64:
        ...     for month in kwargs:
        ...         x += kwargs[month]
        ...     return x

        >>> s.apply(add_custom_values, june=30, july=20, august=25)
        London      95
        New York    96
        Helsinki    87
        Name: add_custom_values(0), dtype: int64


        Use a function from the Numpy library

        >>> def numpy_log(col) -> np.float64:
        ...     return np.log(col)
        >>> s.apply(numpy_log)
        London      2.995732
        New York    3.044522
        Helsinki    2.484907
        Name: numpy_log(0), dtype: float64
        """
        spec = inspect.getfullargspec(func)
        return_sig = spec.annotations.get("return", None)
        if return_sig is None:
            raise ValueError("Given function must have return type hint; however, not found.")

        apply_each = wraps(func)(lambda s, *a, **k: s.apply(func, args=a, **k))
        wrapped = ks.pandas_wraps(return_col=return_sig)(apply_each)
        return wrapped(self, *args, **kwds)

    def _reduce_for_stat_function(self, sfun):
        from inspect import signature
        num_args = len(signature(sfun).parameters)
        col_sdf = self._scol
        col_type = self.schema[self.name].dataType
        if isinstance(col_type, BooleanType) and sfun.__name__ not in ('min', 'max'):
            # Stat functions cannot be used with boolean values by default
            # Thus, cast to integer (true to 1 and false to 0)
            # Exclude the min and max methods though since those work with booleans
            col_sdf = col_sdf.cast('integer')
        if num_args == 1:
            # Only pass in the column if sfun accepts only one arg
            col_sdf = sfun(col_sdf)
        else:  # must be 2
            assert num_args == 2
            # Pass in both the column and its data type if sfun accepts two args
            col_sdf = sfun(col_sdf, col_type)
        return _unpack_scalar(self._kdf._sdf.select(col_sdf))

    def __len__(self):
        return len(self.to_dataframe())

    def __getitem__(self, key):
        return Series(self._scol.__getitem__(key), anchor=self._kdf, index=self._index_map)

    def __getattr__(self, item: str) -> Any:
        if item.startswith("__") or item.startswith("_pandas_") or item.startswith("_spark_"):
            raise AttributeError(item)
        if hasattr(_MissingPandasLikeSeries, item):
            property_or_func = getattr(_MissingPandasLikeSeries, item)
            if isinstance(property_or_func, property):
                return property_or_func.fget(self)  # type: ignore
            else:
                return partial(property_or_func, self)
        return self.getField(item)

    def __str__(self):
        return self._pandas_orig_repr()

    def __repr__(self):
        pser = self.head(max_display_count + 1).to_pandas()
        pser_length = len(pser)
        repr_string = repr(pser.iloc[:max_display_count])
        if pser_length > max_display_count:
            rest, prev_footer = repr_string.rsplit("\n", 1)
            match = REPR_PATTERN.search(prev_footer)
            if match is not None:
                length = match.group("length")
                footer = ("\n{prev_footer}\nShowing only the first {length}"
                          .format(length=length, prev_footer=prev_footer))
                return rest + footer
        return repr_string

    def __dir__(self):
        if not isinstance(self.schema, StructType):
            fields = []
        else:
            fields = [f for f in self.schema.fieldNames() if ' ' not in f]
        return super(Series, self).__dir__() + fields

    def _pandas_orig_repr(self):
        # TODO: figure out how to reuse the original one.
        return 'Column<%s>' % self._scol._jc.toString().encode('utf8')


def _unpack_scalar(sdf):
    """
    Takes a dataframe that is supposed to contain a single row with a single scalar value,
    and returns this value.
    """
    l = sdf.head(2)
    assert len(l) == 1, (sdf, l)
    row = l[0]
    l2 = list(row.asDict().values())
    assert len(l2) == 1, (row, l2)
    return l2[0]


def _col(df):
    assert isinstance(df, (DataFrame, pd.DataFrame)), type(df)
    return df[df.columns[0]]<|MERGE_RESOLUTION|>--- conflicted
+++ resolved
@@ -824,7 +824,6 @@
         kdf._metadata = Metadata(data_columns=[self.name], index_map=[(index_name, None)])
         return _col(kdf)
 
-<<<<<<< HEAD
     def sort_values(self, ascending: bool = True, inplace: bool = False,
                     na_position: str = 'last') -> Union['Series', None]:
         """
@@ -906,8 +905,6 @@
         return Series(self._scol.isin(list(values)).alias(self.name), anchor=self._kdf,
                       index=self._index_map)
 
-=======
->>>>>>> 866bf167
     def corr(self, other, method='pearson'):
         """
         Compute correlation with `other` Series, excluding missing values.
