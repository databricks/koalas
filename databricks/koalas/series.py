#
# Copyright (C) 2019 Databricks, Inc.
#
# Licensed under the Apache License, Version 2.0 (the "License");
# you may not use this file except in compliance with the License.
# You may obtain a copy of the License at
#
#     http://www.apache.org/licenses/LICENSE-2.0
#
# Unless required by applicable law or agreed to in writing, software
# distributed under the License is distributed on an "AS IS" BASIS,
# WITHOUT WARRANTIES OR CONDITIONS OF ANY KIND, either express or implied.
# See the License for the specific language governing permissions and
# limitations under the License.
#

"""
A wrapper class for Spark Column to behave similar to pandas Series.
"""
import re
import inspect
from collections import Iterable
from functools import partial, wraps, reduce
from typing import Any, Generic, List, Optional, Tuple, TypeVar, Union

import numpy as np
import pandas as pd
from pandas.core.accessor import CachedAccessor
from pandas.io.formats.printing import pprint_thing

from databricks.koalas.typedef import as_python_type
from pyspark import sql as spark
from pyspark.sql import functions as F, Column
from pyspark.sql.types import BooleanType, StructType
from pyspark.sql.window import Window

from databricks import (
    koalas as ks,
)  # For running doctests and reference resolution in PyCharm.
from databricks.koalas.config import get_option
from databricks.koalas.base import IndexOpsMixin
from databricks.koalas.exceptions import SparkPandasIndexingError
from databricks.koalas.frame import DataFrame
from databricks.koalas.generic import _Frame
from databricks.koalas.internal import (
    _InternalFrame,
    NATURAL_ORDER_COLUMN_NAME,
    SPARK_DEFAULT_INDEX_NAME,
)
from databricks.koalas.missing.series import _MissingPandasLikeSeries
from databricks.koalas.plot import KoalasSeriesPlotMethods
from databricks.koalas.ml import corr
<<<<<<< HEAD
from databricks.koalas.utils import (
    validate_arguments_and_invoke_function,
    scol_for,
    combine_frames,
    name_like_string,
    validate_axis,
)
=======
from databricks.koalas.utils import (validate_arguments_and_invoke_function, scol_for,
                                     combine_frames, name_like_string, validate_axis,
                                     validate_bool_kwarg)
>>>>>>> 16ad0bf5
from databricks.koalas.datetimes import DatetimeMethods
from databricks.koalas.strings import StringMethods


# This regular expression pattern is complied and defined here to avoid to compile the same
# pattern every time it is used in _repr_ in Series.
# This pattern basically seeks the footer string from Pandas'
REPR_PATTERN = re.compile(r"Length: (?P<length>[0-9]+)")

_flex_doc_SERIES = """
Return {desc} of series and other, element-wise (binary operator `{op_name}`).

Equivalent to ``{equiv}``

Parameters
----------
other : Series or scalar value

Returns
-------
Series
    The result of the operation.

See Also
--------
Series.{reverse}

{series_examples}
"""

_add_example_SERIES = """
Examples
--------
>>> df = ks.DataFrame({'a': [2, 2, 4, np.nan],
...                    'b': [2, np.nan, 2, np.nan]},
...                   index=['a', 'b', 'c', 'd'], columns=['a', 'b'])
>>> df
     a    b
a  2.0  2.0
b  2.0  NaN
c  4.0  2.0
d  NaN  NaN

>>> df.a.add(df.b)
a    4.0
b    NaN
c    6.0
d    NaN
Name: a, dtype: float64

>>> df.a.radd(df.b)
a    4.0
b    NaN
c    6.0
d    NaN
Name: a, dtype: float64
"""

_sub_example_SERIES = """
Examples
--------
>>> df = ks.DataFrame({'a': [2, 2, 4, np.nan],
...                    'b': [2, np.nan, 2, np.nan]},
...                   index=['a', 'b', 'c', 'd'], columns=['a', 'b'])
>>> df
     a    b
a  2.0  2.0
b  2.0  NaN
c  4.0  2.0
d  NaN  NaN

>>> df.a.subtract(df.b)
a    0.0
b    NaN
c    2.0
d    NaN
Name: a, dtype: float64

>>> df.a.rsub(df.b)
a    0.0
b    NaN
c   -2.0
d    NaN
Name: a, dtype: float64
"""

_mul_example_SERIES = """
Examples
--------
>>> df = ks.DataFrame({'a': [2, 2, 4, np.nan],
...                    'b': [2, np.nan, 2, np.nan]},
...                   index=['a', 'b', 'c', 'd'], columns=['a', 'b'])
>>> df
     a    b
a  2.0  2.0
b  2.0  NaN
c  4.0  2.0
d  NaN  NaN

>>> df.a.multiply(df.b)
a    4.0
b    NaN
c    8.0
d    NaN
Name: a, dtype: float64

>>> df.a.rmul(df.b)
a    4.0
b    NaN
c    8.0
d    NaN
Name: a, dtype: float64
"""

_div_example_SERIES = """
Examples
--------
>>> df = ks.DataFrame({'a': [2, 2, 4, np.nan],
...                    'b': [2, np.nan, 2, np.nan]},
...                   index=['a', 'b', 'c', 'd'], columns=['a', 'b'])
>>> df
     a    b
a  2.0  2.0
b  2.0  NaN
c  4.0  2.0
d  NaN  NaN

>>> df.a.divide(df.b)
a    1.0
b    NaN
c    2.0
d    NaN
Name: a, dtype: float64

>>> df.a.rdiv(df.b)
a    1.0
b    NaN
c    0.5
d    NaN
Name: a, dtype: float64
"""

_pow_example_SERIES = """
Examples
--------
>>> df = ks.DataFrame({'a': [2, 2, 4, np.nan],
...                    'b': [2, np.nan, 2, np.nan]},
...                   index=['a', 'b', 'c', 'd'], columns=['a', 'b'])
>>> df
     a    b
a  2.0  2.0
b  2.0  NaN
c  4.0  2.0
d  NaN  NaN

>>> df.a.pow(df.b)
a     4.0
b     NaN
c    16.0
d     NaN
Name: a, dtype: float64

>>> df.a.rpow(df.b)
a     4.0
b     NaN
c    16.0
d     NaN
Name: a, dtype: float64
"""

_mod_example_SERIES = """
Examples
--------
>>> df = ks.DataFrame({'a': [2, 2, 4, np.nan],
...                    'b': [2, np.nan, 2, np.nan]},
...                   index=['a', 'b', 'c', 'd'], columns=['a', 'b'])
>>> df
     a    b
a  2.0  2.0
b  2.0  NaN
c  4.0  2.0
d  NaN  NaN

>>> df.a.mod(df.b)
a    0.0
b    NaN
c    0.0
d    NaN
Name: a, dtype: float64

>>> df.a.rmod(df.b)
a    0.0
b    NaN
c    2.0
d    NaN
Name: a, dtype: float64
"""

_floordiv_example_SERIES = """
Examples
--------
>>> df = ks.DataFrame({'a': [2, 2, 4, np.nan],
...                    'b': [2, np.nan, 2, np.nan]},
...                   index=['a', 'b', 'c', 'd'], columns=['a', 'b'])
>>> df
     a    b
a  2.0  2.0
b  2.0  NaN
c  4.0  2.0
d  NaN  NaN

>>> df.a.floordiv(df.b)
a    1.0
b    NaN
c    2.0
d    NaN
Name: a, dtype: float64

>>> df.a.rfloordiv(df.b)
a    1.0
b    NaN
c    0.0
d    NaN
Name: a, dtype: float64
"""

T = TypeVar("T")

# Needed to disambiguate Series.str and str type
str_type = str


class Series(_Frame, IndexOpsMixin, Generic[T]):
    """
    Koalas Series that corresponds to Pandas Series logically. This holds Spark Column
    internally.

    :ivar _internal: an internal immutable Frame to manage metadata.
    :type _internal: _InternalFrame
    :ivar _kdf: Parent's Koalas DataFrame
    :type _kdf: ks.DataFrame

    Parameters
    ----------
    data : array-like, dict, or scalar value, Pandas Series
        Contains data stored in Series
        If data is a dict, argument order is maintained for Python 3.6
        and later.
        Note that if `data` is a Pandas Series, other arguments should not be used.
    index : array-like or Index (1d)
        Values must be hashable and have the same length as `data`.
        Non-unique index values are allowed. Will default to
        RangeIndex (0, 1, 2, ..., n) if not provided. If both a dict and index
        sequence are used, the index will override the keys found in the
        dict.
    dtype : numpy.dtype or None
        If None, dtype will be inferred
    copy : boolean, default False
        Copy input data
    """

    def __init__(
        self,
        data=None,
        index=None,
        dtype=None,
        name=None,
        copy=False,
        fastpath=False,
        anchor=None,
    ):
        if isinstance(data, _InternalFrame):
            assert dtype is None
            assert name is None
            assert not copy
            assert not fastpath
            IndexOpsMixin.__init__(self, data, anchor)
        else:
            assert anchor is None
            if isinstance(data, pd.Series):
                assert index is None
                assert dtype is None
                assert name is None
                assert not copy
                assert not fastpath
                s = data
            else:
                s = pd.Series(
                    data=data,
                    index=index,
                    dtype=dtype,
                    name=name,
                    copy=copy,
                    fastpath=fastpath,
                )
            kdf = DataFrame(s)
            IndexOpsMixin.__init__(
                self, kdf._internal.copy(scol=kdf._internal.column_scols[0]), kdf
            )

    def _with_new_scol(self, scol: spark.Column) -> "Series":
        """
        Copy Koalas Series with the new Spark Column.

        :param scol: the new Spark Column
        :return: the copied Series
        """
        return Series(self._internal.copy(scol=scol), anchor=self._kdf)

    @property
    def dtypes(self):
        """Return the dtype object of the underlying data.

        >>> s = ks.Series(list('abc'))
        >>> s.dtype == s.dtypes
        True
        """
        return self.dtype

    @property
    def spark_type(self):
        """ Returns the data type as defined by Spark, as a Spark DataType object."""
        return self._internal.spark_type_for(self._internal.column_labels[0])

    plot = CachedAccessor("plot", KoalasSeriesPlotMethods)

    # Arithmetic Operators
    def add(self, other):
        return (self + other).rename(self.name)

    add.__doc__ = _flex_doc_SERIES.format(
        desc="Addition",
        op_name="+",
        equiv="series + other",
        reverse="radd",
        series_examples=_add_example_SERIES,
    )

    def radd(self, other):
        return (other + self).rename(self.name)

    radd.__doc__ = _flex_doc_SERIES.format(
        desc="Reverse Addition",
        op_name="+",
        equiv="other + series",
        reverse="add",
        series_examples=_add_example_SERIES,
    )

    def div(self, other):
        return (self / other).rename(self.name)

    div.__doc__ = _flex_doc_SERIES.format(
        desc="Floating division",
        op_name="/",
        equiv="series / other",
        reverse="rdiv",
        series_examples=_div_example_SERIES,
    )

    divide = div

    def rdiv(self, other):
        return (other / self).rename(self.name)

    rdiv.__doc__ = _flex_doc_SERIES.format(
        desc="Reverse Floating division",
        op_name="/",
        equiv="other / series",
        reverse="div",
        series_examples=_div_example_SERIES,
    )

    def truediv(self, other):
        return (self / other).rename(self.name)

    truediv.__doc__ = _flex_doc_SERIES.format(
        desc="Floating division",
        op_name="/",
        equiv="series / other",
        reverse="rtruediv",
        series_examples=_div_example_SERIES,
    )

    def rtruediv(self, other):
        return (other / self).rename(self.name)

    rtruediv.__doc__ = _flex_doc_SERIES.format(
        desc="Reverse Floating division",
        op_name="/",
        equiv="other / series",
        reverse="truediv",
        series_examples=_div_example_SERIES,
    )

    def mul(self, other):
        return (self * other).rename(self.name)

    mul.__doc__ = _flex_doc_SERIES.format(
        desc="Multiplication",
        op_name="*",
        equiv="series * other",
        reverse="rmul",
        series_examples=_mul_example_SERIES,
    )

    multiply = mul

    def rmul(self, other):
        return (other * self).rename(self.name)

    rmul.__doc__ = _flex_doc_SERIES.format(
        desc="Reverse Multiplication",
        op_name="*",
        equiv="other * series",
        reverse="mul",
        series_examples=_mul_example_SERIES,
    )

    def sub(self, other):
        return (self - other).rename(self.name)

    sub.__doc__ = _flex_doc_SERIES.format(
        desc="Subtraction",
        op_name="-",
        equiv="series - other",
        reverse="rsub",
        series_examples=_sub_example_SERIES,
    )

    subtract = sub

    def rsub(self, other):
        return (other - self).rename(self.name)

    rsub.__doc__ = _flex_doc_SERIES.format(
        desc="Reverse Subtraction",
        op_name="-",
        equiv="other - series",
        reverse="sub",
        series_examples=_sub_example_SERIES,
    )

    def mod(self, other):
        return (self % other).rename(self.name)

    mod.__doc__ = _flex_doc_SERIES.format(
        desc="Modulo",
        op_name="%",
        equiv="series % other",
        reverse="rmod",
        series_examples=_mod_example_SERIES,
    )

    def rmod(self, other):
        return (other % self).rename(self.name)

    rmod.__doc__ = _flex_doc_SERIES.format(
        desc="Reverse Modulo",
        op_name="%",
        equiv="other % series",
        reverse="mod",
        series_examples=_mod_example_SERIES,
    )

    def pow(self, other):
        return (self ** other).rename(self.name)

    pow.__doc__ = _flex_doc_SERIES.format(
        desc="Exponential power of series",
        op_name="**",
        equiv="series ** other",
        reverse="rpow",
        series_examples=_pow_example_SERIES,
    )

    def rpow(self, other):
        return (other ** self).rename(self.name)

    rpow.__doc__ = _flex_doc_SERIES.format(
        desc="Reverse Exponential power",
        op_name="**",
        equiv="other ** series",
        reverse="pow",
        series_examples=_pow_example_SERIES,
    )

    def floordiv(self, other):
        return (self // other).rename(self.name)

    floordiv.__doc__ = _flex_doc_SERIES.format(
        desc="Integer division",
        op_name="//",
        equiv="series // other",
        reverse="rfloordiv",
        series_examples=_floordiv_example_SERIES,
    )

    def rfloordiv(self, other):
        return (other // self).rename(self.name)

    rfloordiv.__doc__ = _flex_doc_SERIES.format(
        desc="Reverse Integer division",
        op_name="//",
        equiv="other // series",
        reverse="floordiv",
        series_examples=_floordiv_example_SERIES,
    )

    # Comparison Operators
    def eq(self, other):
        """
        Compare if the current value is equal to the other.

        >>> df = ks.DataFrame({'a': [1, 2, 3, 4],
        ...                    'b': [1, np.nan, 1, np.nan]},
        ...                   index=['a', 'b', 'c', 'd'], columns=['a', 'b'])

        >>> df.a == 1
        a     True
        b    False
        c    False
        d    False
        Name: a, dtype: bool

        >>> df.b.eq(1)
        a     True
        b    False
        c     True
        d    False
        Name: b, dtype: bool
        """
        return (self == other).rename(self.name)

    equals = eq

    def gt(self, other):
        """
        Compare if the current value is greater than the other.

        >>> df = ks.DataFrame({'a': [1, 2, 3, 4],
        ...                    'b': [1, np.nan, 1, np.nan]},
        ...                   index=['a', 'b', 'c', 'd'], columns=['a', 'b'])

        >>> df.a > 1
        a    False
        b     True
        c     True
        d     True
        Name: a, dtype: bool

        >>> df.b.gt(1)
        a    False
        b    False
        c    False
        d    False
        Name: b, dtype: bool
        """
        return (self > other).rename(self.name)

    def ge(self, other):
        """
        Compare if the current value is greater than or equal to the other.

        >>> df = ks.DataFrame({'a': [1, 2, 3, 4],
        ...                    'b': [1, np.nan, 1, np.nan]},
        ...                   index=['a', 'b', 'c', 'd'], columns=['a', 'b'])

        >>> df.a >= 2
        a    False
        b     True
        c     True
        d     True
        Name: a, dtype: bool

        >>> df.b.ge(2)
        a    False
        b    False
        c    False
        d    False
        Name: b, dtype: bool
        """
        return (self >= other).rename(self.name)

    def lt(self, other):
        """
        Compare if the current value is less than the other.

        >>> df = ks.DataFrame({'a': [1, 2, 3, 4],
        ...                    'b': [1, np.nan, 1, np.nan]},
        ...                   index=['a', 'b', 'c', 'd'], columns=['a', 'b'])

        >>> df.a < 1
        a    False
        b    False
        c    False
        d    False
        Name: a, dtype: bool

        >>> df.b.lt(2)
        a     True
        b    False
        c     True
        d    False
        Name: b, dtype: bool
        """
        return (self < other).rename(self.name)

    def le(self, other):
        """
        Compare if the current value is less than or equal to the other.

        >>> df = ks.DataFrame({'a': [1, 2, 3, 4],
        ...                    'b': [1, np.nan, 1, np.nan]},
        ...                   index=['a', 'b', 'c', 'd'], columns=['a', 'b'])

        >>> df.a <= 2
        a     True
        b     True
        c    False
        d    False
        Name: a, dtype: bool

        >>> df.b.le(2)
        a     True
        b    False
        c     True
        d    False
        Name: b, dtype: bool
        """
        return (self <= other).rename(self.name)

    def ne(self, other):
        """
        Compare if the current value is not equal to the other.

        >>> df = ks.DataFrame({'a': [1, 2, 3, 4],
        ...                    'b': [1, np.nan, 1, np.nan]},
        ...                   index=['a', 'b', 'c', 'd'], columns=['a', 'b'])

        >>> df.a != 1
        a    False
        b     True
        c     True
        d     True
        Name: a, dtype: bool

        >>> df.b.ne(1)
        a    False
        b     True
        c    False
        d     True
        Name: b, dtype: bool
        """
        return (self != other).rename(self.name)

    def between(self, left, right, inclusive=True):
        """
        Return boolean Series equivalent to left <= series <= right.
        This function returns a boolean vector containing `True` wherever the
        corresponding Series element is between the boundary values `left` and
        `right`. NA values are treated as `False`.

        Parameters
        ----------
        left : scalar or list-like
            Left boundary.
        right : scalar or list-like
            Right boundary.
        inclusive : bool, default True
            Include boundaries.

        Returns
        -------
        Series
            Series representing whether each element is between left and
            right (inclusive).

        See Also
        --------
        Series.gt : Greater than of series and other.
        Series.lt : Less than of series and other.

        Notes
        -----
        This function is equivalent to ``(left <= ser) & (ser <= right)``

        Examples
        --------
        >>> s = ks.Series([2, 0, 4, 8, np.nan])

        Boundary values are included by default:

        >>> s.between(1, 4)
        0     True
        1    False
        2     True
        3    False
        4    False
        Name: 0, dtype: bool

        With `inclusive` set to ``False`` boundary values are excluded:

        >>> s.between(1, 4, inclusive=False)
        0     True
        1    False
        2    False
        3    False
        4    False
        Name: 0, dtype: bool

        `left` and `right` can be any scalar value:

        >>> s = ks.Series(['Alice', 'Bob', 'Carol', 'Eve'])
        >>> s.between('Anna', 'Daniel')
        0    False
        1     True
        2     True
        3    False
        Name: 0, dtype: bool
        """
        if inclusive:
            lmask = self >= left
            rmask = self <= right
        else:
            lmask = self > left
            rmask = self < right

        return lmask & rmask

    # TODO: arg should support Series
    # TODO: NaN and None
    def map(self, arg):
        """
        Map values of Series according to input correspondence.

        Used for substituting each value in a Series with another value,
        that may be derived from a function, a ``dict``.

        .. note:: make sure the size of the dictionary is not huge because it could
            downgrade the performance or throw OutOfMemoryError due to a huge
            expression within Spark. Consider the input as a functions as an
            alternative instead in this case.

        Parameters
        ----------
        arg : function or dict
            Mapping correspondence.

        Returns
        -------
        Series
            Same index as caller.

        See Also
        --------
        Series.apply : For applying more complex functions on a Series.
        DataFrame.applymap : Apply a function elementwise on a whole DataFrame.

        Notes
        -----
        When ``arg`` is a dictionary, values in Series that are not in the
        dictionary (as keys) are converted to ``None``. However, if the
        dictionary is a ``dict`` subclass that defines ``__missing__`` (i.e.
        provides a method for default values), then this default is used
        rather than ``None``.

        Examples
        --------
        >>> s = ks.Series(['cat', 'dog', None, 'rabbit'])
        >>> s
        0       cat
        1       dog
        2      None
        3    rabbit
        Name: 0, dtype: object

        ``map`` accepts a ``dict``. Values that are not found
        in the ``dict`` are converted to ``None``, unless the dict has a default
        value (e.g. ``defaultdict``):

        >>> s.map({'cat': 'kitten', 'dog': 'puppy'})
        0    kitten
        1     puppy
        2      None
        3      None
        Name: 0, dtype: object

        It also accepts a function:

        >>> def format(x) -> str:
        ...     return 'I am a {}'.format(x)

        >>> s.map(format)
        0       I am a cat
        1       I am a dog
        2      I am a None
        3    I am a rabbit
        Name: 0, dtype: object
        """
        if isinstance(arg, dict):
            is_start = True
            # In case dictionary is empty.
            current = F.when(F.lit(False), F.lit(None).cast(self.spark_type))

            for to_replace, value in arg.items():
                if is_start:
                    current = F.when(self._scol == F.lit(to_replace), value)
                    is_start = False
                else:
                    current = current.when(self._scol == F.lit(to_replace), value)

            if hasattr(arg, "__missing__"):
                tmp_val = arg[np._NoValue]
                del arg[np._NoValue]  # Remove in case it's set in defaultdict.
                current = current.otherwise(F.lit(tmp_val))
            else:
                current = current.otherwise(F.lit(None).cast(self.spark_type))
            return self._with_new_scol(current).rename(self.name)
        else:
            return self.apply(arg)

    def astype(self, dtype) -> "Series":
        """
        Cast a Koalas object to a specified dtype ``dtype``.

        Parameters
        ----------
        dtype : data type
            Use a numpy.dtype or Python type to cast entire pandas object to
            the same type.

        Returns
        -------
        casted : same type as caller

        See Also
        --------
        to_datetime : Convert argument to datetime.

        Examples
        --------
        >>> ser = ks.Series([1, 2], dtype='int32')
        >>> ser
        0    1
        1    2
        Name: 0, dtype: int32

        >>> ser.astype('int64')
        0    1
        1    2
        Name: 0, dtype: int64
        """
        from databricks.koalas.typedef import as_spark_type

        spark_type = as_spark_type(dtype)
        if not spark_type:
            raise ValueError("Type {} not understood".format(dtype))
        return self._with_new_scol(self._scol.cast(spark_type))

    def getField(self, name):
        if not isinstance(self.spark_type, StructType):
            raise AttributeError("Not a struct: {}".format(self.spark_type))
        else:
            fnames = self.spark_type.fieldNames()
            if name not in fnames:
                raise AttributeError(
                    "Field {} not found, possible values are {}".format(
                        name, ", ".join(fnames)
                    )
                )
            return self._with_new_scol(self._scol.getField(name))

    def alias(self, name):
        """An alias for :meth:`Series.rename`."""
        return self.rename(name)

    @property
    def shape(self):
        """Return a tuple of the shape of the underlying data."""
        return (len(self),)

    @property
    def name(self) -> Union[str, Tuple[str, ...]]:
        """Return name of the Series."""
        name = self._internal.column_labels[0]
        if name is not None and len(name) == 1:
            return name[0]
        else:
            return name

    @name.setter
    def name(self, name: Union[str, Tuple[str, ...]]):
        self.rename(name, inplace=True)

    # TODO: Functionality and documentation should be matched. Currently, changing index labels
    # taking dictionary and function to change index are not supported.
    def rename(self, index: Union[str, Tuple[str, ...]] = None, **kwargs):
        """
        Alter Series name.

        Parameters
        ----------
        index : scalar
            Scalar will alter the ``Series.name`` attribute.

        inplace : bool, default False
            Whether to return a new Series. If True then value of copy is
            ignored.

        Returns
        -------
        Series
            Series with name altered.

        Examples
        --------

        >>> s = ks.Series([1, 2, 3])
        >>> s
        0    1
        1    2
        2    3
        Name: 0, dtype: int64

        >>> s.rename("my_name")  # scalar, changes Series.name
        0    1
        1    2
        2    3
        Name: my_name, dtype: int64
        """
        if index is None:
            scol = self._scol
        else:
            scol = self._scol.alias(name_like_string(index))
        internal = self._internal.copy(
            scol=scol,
            column_labels=[
                index if index is None or isinstance(index, tuple) else (index,)
            ],
        )
        if kwargs.get("inplace", False):
            self._internal = internal
            return self
        else:
            return Series(internal, anchor=self._kdf)

    @property
    def index(self):
        """The index (axis labels) Column of the Series.

        See Also
        --------
        Index
        """
        return self._kdf.index

    @property
    def is_unique(self):
        """
        Return boolean if values in the object are unique

        Returns
        -------
        is_unique : boolean

        >>> ks.Series([1, 2, 3]).is_unique
        True
        >>> ks.Series([1, 2, 2]).is_unique
        False
        >>> ks.Series([1, 2, 3, None]).is_unique
        True
        """
        scol = self._scol

        # Here we check:
        #   1. the distinct count without nulls and count without nulls for non-null values
        #   2. count null values and see if null is a distinct value.
        #
        # This workaround is in order to calculate the distinct count including nulls in
        # single pass. Note that COUNT(DISTINCT expr) in Spark is designed to ignore nulls.
        return self._internal._sdf.select(
            (F.count(scol) == F.countDistinct(scol))
            & (F.count(F.when(scol.isNull(), 1).otherwise(None)) <= 1)
        ).collect()[0][0]

    def reset_index(self, level=None, drop=False, name=None, inplace=False):
        """
        Generate a new DataFrame or Series with the index reset.

        This is useful when the index needs to be treated as a column,
        or when the index is meaningless and needs to be reset
        to the default before another operation.

        Parameters
        ----------
        level : int, str, tuple, or list, default optional
            For a Series with a MultiIndex, only remove the specified levels from the index.
            Removes all levels by default.
        drop : bool, default False
            Just reset the index, without inserting it as a column in the new DataFrame.
        name : object, optional
            The name to use for the column containing the original Series values.
            Uses self.name by default. This argument is ignored when drop is True.
        inplace : bool, default False
            Modify the Series in place (do not create a new object).

        Returns
        -------
        Series or DataFrame
            When `drop` is False (the default), a DataFrame is returned.
            The newly created columns will come first in the DataFrame,
            followed by the original Series values.
            When `drop` is True, a `Series` is returned.
            In either case, if ``inplace=True``, no value is returned.

        Examples
        --------
        >>> s = ks.Series([1, 2, 3, 4], name='foo',
        ...               index=pd.Index(['a', 'b', 'c', 'd'], name='idx'))

        Generate a DataFrame with default index.

        >>> s.reset_index()
          idx  foo
        0   a    1
        1   b    2
        2   c    3
        3   d    4

        To specify the name of the new column use `name`.

        >>> s.reset_index(name='values')
          idx  values
        0   a       1
        1   b       2
        2   c       3
        3   d       4

        To generate a new Series with the default set `drop` to True.

        >>> s.reset_index(drop=True)
        0    1
        1    2
        2    3
        3    4
        Name: foo, dtype: int64

        To update the Series in place, without generating a new one
        set `inplace` to True. Note that it also requires ``drop=True``.

        >>> s.reset_index(inplace=True, drop=True)
        >>> s
        0    1
        1    2
        2    3
        3    4
        Name: foo, dtype: int64
        """
        inplace = validate_bool_kwarg(inplace, "inplace")
        if inplace and not drop:
            raise TypeError(
                "Cannot reset_index inplace on a Series to create a DataFrame"
            )

        if name is not None:
            kdf = self.rename(name).to_dataframe()
        else:
            kdf = self.to_dataframe()
        kdf = kdf.reset_index(level=level, drop=drop)
        if drop:
            kseries = _col(kdf)
            if inplace:
                self._internal = kseries._internal
                self._kdf = kseries._kdf
            else:
                return kseries
        else:
            return kdf

    def to_frame(self, name: Union[str, Tuple[str, ...]] = None) -> spark.DataFrame:
        """
        Convert Series to DataFrame.

        Parameters
        ----------
        name : object, default None
            The passed name should substitute for the series name (if it has
            one).

        Returns
        -------
        DataFrame
            DataFrame representation of Series.

        Examples
        --------
        >>> s = ks.Series(["a", "b", "c"])
        >>> s.to_frame()
           0
        0  a
        1  b
        2  c

        >>> s = ks.Series(["a", "b", "c"], name="vals")
        >>> s.to_frame()
          vals
        0    a
        1    b
        2    c
        """
        if name is not None:
            renamed = self.rename(name)
        else:
            renamed = self
        sdf = renamed._internal.spark_internal_df
        column_labels = None  # type: Optional[List[Tuple[str, ...]]]
        if renamed._internal.column_labels[0] is None:
            column_labels = [("0",)]
            column_label_names = None
        else:
            column_labels = renamed._internal.column_labels
            column_label_names = renamed._internal.column_label_names
        internal = _InternalFrame(
            sdf=sdf,
            index_map=renamed._internal.index_map,
            column_labels=column_labels,
            column_scols=[scol_for(sdf, sdf.columns[-1])],
            column_label_names=column_label_names,
        )
        return DataFrame(internal)

    to_dataframe = to_frame

    def to_string(
        self,
        buf=None,
        na_rep="NaN",
        float_format=None,
        header=True,
        index=True,
        length=False,
        dtype=False,
        name=False,
        max_rows=None,
    ):
        """
        Render a string representation of the Series.

        .. note:: This method should only be used if the resulting Pandas object is expected
                  to be small, as all the data is loaded into the driver's memory. If the input
                  is large, set max_rows parameter.

        Parameters
        ----------
        buf : StringIO-like, optional
            buffer to write to
        na_rep : string, optional
            string representation of NAN to use, default 'NaN'
        float_format : one-parameter function, optional
            formatter function to apply to columns' elements if they are floats
            default None
        header : boolean, default True
            Add the Series header (index name)
        index : bool, optional
            Add index (row) labels, default True
        length : boolean, default False
            Add the Series length
        dtype : boolean, default False
            Add the Series dtype
        name : boolean, default False
            Add the Series name if not None
        max_rows : int, optional
            Maximum number of rows to show before truncating. If None, show
            all.

        Returns
        -------
        formatted : string (if not buffer passed)

        Examples
        --------
        >>> df = ks.DataFrame([(.2, .3), (.0, .6), (.6, .0), (.2, .1)], columns=['dogs', 'cats'])
        >>> print(df['dogs'].to_string())
        0    0.2
        1    0.0
        2    0.6
        3    0.2

        >>> print(df['dogs'].to_string(max_rows=2))
        0    0.2
        1    0.0
        """
        # Make sure locals() call is at the top of the function so we don't capture local variables.
        args = locals()
        if max_rows is not None:
            kseries = self.head(max_rows)
        else:
            kseries = self

        return validate_arguments_and_invoke_function(
            kseries._to_internal_pandas(), self.to_string, pd.Series.to_string, args
        )

    def to_clipboard(self, excel=True, sep=None, **kwargs):
        # Docstring defined below by reusing DataFrame.to_clipboard's.
        args = locals()
        kseries = self

        return validate_arguments_and_invoke_function(
            kseries._to_internal_pandas(),
            self.to_clipboard,
            pd.Series.to_clipboard,
            args,
        )

    to_clipboard.__doc__ = DataFrame.to_clipboard.__doc__

    def to_dict(self, into=dict):
        """
        Convert Series to {label -> value} dict or dict-like object.

        .. note:: This method should only be used if the resulting Pandas DataFrame is expected
            to be small, as all the data is loaded into the driver's memory.

        Parameters
        ----------
        into : class, default dict
            The collections.abc.Mapping subclass to use as the return
            object. Can be the actual class or an empty
            instance of the mapping type you want.  If you want a
            collections.defaultdict, you must pass it initialized.

        Returns
        -------
        collections.abc.Mapping
            Key-value representation of Series.

        Examples
        --------
        >>> s = ks.Series([1, 2, 3, 4])
        >>> s_dict = s.to_dict()
        >>> sorted(s_dict.items())
        [(0, 1), (1, 2), (2, 3), (3, 4)]

        >>> from collections import OrderedDict, defaultdict
        >>> s.to_dict(OrderedDict)
        OrderedDict([(0, 1), (1, 2), (2, 3), (3, 4)])

        >>> dd = defaultdict(list)
        >>> s.to_dict(dd)  # doctest: +ELLIPSIS
        defaultdict(<class 'list'>, {...})
        """
        # Make sure locals() call is at the top of the function so we don't capture local variables.
        args = locals()
        kseries = self
        return validate_arguments_and_invoke_function(
            kseries._to_internal_pandas(), self.to_dict, pd.Series.to_dict, args
        )

    def to_latex(
        self,
        buf=None,
        columns=None,
        col_space=None,
        header=True,
        index=True,
        na_rep="NaN",
        formatters=None,
        float_format=None,
        sparsify=None,
        index_names=True,
        bold_rows=False,
        column_format=None,
        longtable=None,
        escape=None,
        encoding=None,
        decimal=".",
        multicolumn=None,
        multicolumn_format=None,
        multirow=None,
    ):

        args = locals()
        kseries = self
        return validate_arguments_and_invoke_function(
            kseries._to_internal_pandas(), self.to_latex, pd.Series.to_latex, args
        )

    to_latex.__doc__ = DataFrame.to_latex.__doc__

    def to_pandas(self):
        """
        Return a pandas Series.

        .. note:: This method should only be used if the resulting Pandas object is expected
                  to be small, as all the data is loaded into the driver's memory.

        Examples
        --------
        >>> df = ks.DataFrame([(.2, .3), (.0, .6), (.6, .0), (.2, .1)], columns=['dogs', 'cats'])
        >>> df['dogs'].to_pandas()
        0    0.2
        1    0.0
        2    0.6
        3    0.2
        Name: dogs, dtype: float64
        """
        return _col(self._internal.pandas_df.copy())

    # Alias to maintain backward compatibility with Spark
    toPandas = to_pandas

    def to_list(self):
        """
        Return a list of the values.

        These are each a scalar type, which is a Python scalar
        (for str, int, float) or a pandas scalar
        (for Timestamp/Timedelta/Interval/Period)

        .. note:: This method should only be used if the resulting list is expected
            to be small, as all the data is loaded into the driver's memory.

        """
        return self._to_internal_pandas().to_list()

    tolist = to_list

    def drop_duplicates(self, inplace=False):
        """
        Return koalas Series with duplicate values removed.

        Parameters
        ----------
        inplace: bool, default False
            If True, performs operation inpalce and returns None.

        Returns
        -------
        Series
            Series with deplicates dropped.

        Examples
        --------
        Generate a Series with duplicated entries.
        >>> s = ks.Series(['lama', 'cow', 'lama', 'beetle', 'lama', 'hippo'],
        ...               name='animal')
        >>> s.sort_index()
        0      lama
        1       cow
        2      lama
        3    beetle
        4      lama
        5     hippo
        Name: animal, dtype: object

        >>> s.drop_duplicates().sort_index()
        0      lama
        1       cow
        3    beetle
        5     hippo
        Name: animal, dtype: object
        """
        inplace = validate_bool_kwarg(inplace, "inplace")
        kseries = _col(self.to_frame().drop_duplicates())

        if inplace:
            self._internal = kseries._internal
            self._kdf = kseries._kdf
        else:
            return kseries

    def fillna(self, value=None, method=None, axis=None, inplace=False, limit=None):
        """Fill NA/NaN values.

        .. note:: the current implementation of 'method' parameter in fillna uses Spark's Window
            without specifying partition specification. This leads to move all data into
            single partition in single machine and could cause serious
            performance degradation. Avoid this method against very large dataset.

        Parameters
        ----------
        value : scalar, dict, Series
            Value to use to fill holes. alternately a dict/Series of values
            specifying which value to use for each column.
            DataFrame is not supported.
        method : {'backfill', 'bfill', 'pad', 'ffill', None}, default None
            Method to use for filling holes in reindexed Series pad / ffill: propagate last valid
            observation forward to next valid backfill / bfill:
            use NEXT valid observation to fill gap
        axis : {0 or `index`}
            1 and `columns` are not supported.
        inplace : boolean, default False
            Fill in place (do not create a new object)
        limit : int, default None
            If method is specified, this is the maximum number of consecutive NaN values to
            forward/backward fill. In other words, if there is a gap with more than this number of
            consecutive NaNs, it will only be partially filled. If method is not specified,
            this is the maximum number of entries along the entire axis where NaNs will be filled.
            Must be greater than 0 if not None

        Returns
        -------
        Series
            Series with NA entries filled.

        Examples
        --------
        >>> s = ks.Series([np.nan, 2, 3, 4, np.nan, 6], name='x')
        >>> s
        0    NaN
        1    2.0
        2    3.0
        3    4.0
        4    NaN
        5    6.0
        Name: x, dtype: float64

        Replace all NaN elements with 0s.

        >>> s.fillna(0)
        0    0.0
        1    2.0
        2    3.0
        3    4.0
        4    0.0
        5    6.0
        Name: x, dtype: float64

        We can also propagate non-null values forward or backward.

        >>> s.fillna(method='ffill')
        0    NaN
        1    2.0
        2    3.0
        3    4.0
        4    4.0
        5    6.0
        Name: x, dtype: float64

        >>> s = ks.Series([np.nan, 'a', 'b', 'c', np.nan], name='x')
        >>> s.fillna(method='ffill')
        0    None
        1       a
        2       b
        3       c
        4       c
        Name: x, dtype: object
        """
        return self._fillna(value, method, axis, inplace, limit)

    def _fillna(
        self,
        value=None,
        method=None,
        axis=None,
        inplace=False,
        limit=None,
        part_cols=(),
    ):
        axis = validate_axis(axis)
        inplace = validate_bool_kwarg(inplace, "inplace")
        if axis != 0:
            raise NotImplementedError(
                "fillna currently only works for axis=0 or axis='index'"
            )
        if (value is None) and (method is None):
            raise ValueError("Must specify a fillna 'value' or 'method' parameter.")
        if (method is not None) and (
            method not in ["ffill", "pad", "backfill", "bfill"]
        ):
            raise ValueError("Expecting 'pad', 'ffill', 'backfill' or 'bfill'.")
        if self.isnull().sum() == 0:
            if inplace:
                self._internal = self._internal.copy()
                self._kdf = self._kdf.copy()
            else:
                return self

        column_name = self.name
        scol = self._scol

        if value is not None:
            if not isinstance(value, (float, int, str, bool)):
                raise TypeError("Unsupported type %s" % type(value))
            if limit is not None:
                raise ValueError("limit parameter for value is not support now")
            scol = F.when(scol.isNull(), value).otherwise(scol)
        else:
            if method in ["ffill", "pad"]:
                func = F.last
                end = Window.currentRow - 1
                if limit is not None:
                    begin = Window.currentRow - limit
                else:
                    begin = Window.unboundedPreceding
            elif method in ["bfill", "backfill"]:
                func = F.first
                begin = Window.currentRow + 1
                if limit is not None:
                    end = Window.currentRow + limit
                else:
                    end = Window.unboundedFollowing

            window = (
                Window.partitionBy(*part_cols)
                .orderBy(NATURAL_ORDER_COLUMN_NAME)
                .rowsBetween(begin, end)
            )
            scol = F.when(scol.isNull(), func(scol, True).over(window)).otherwise(scol)
        kseries = self._with_new_scol(scol).rename(column_name)
        if inplace:
            self._internal = kseries._internal
            self._kdf = kseries._kdf
        else:
            return kseries

    def dropna(self, axis=0, inplace=False, **kwargs):
        """
        Return a new Series with missing values removed.

        Parameters
        ----------
        axis : {0 or 'index'}, default 0
            There is only one axis to drop values from.
        inplace : bool, default False
            If True, do operation inplace and return None.
        **kwargs
            Not in use.

        Returns
        -------
        Series
            Series with NA entries dropped from it.

        Examples
        --------
        >>> ser = ks.Series([1., 2., np.nan])
        >>> ser
        0    1.0
        1    2.0
        2    NaN
        Name: 0, dtype: float64

        Drop NA values from a Series.

        >>> ser.dropna()
        0    1.0
        1    2.0
        Name: 0, dtype: float64

        Keep the Series with valid entries in the same variable.

        >>> ser.dropna(inplace=True)
        >>> ser
        0    1.0
        1    2.0
        Name: 0, dtype: float64
        """
        inplace = validate_bool_kwarg(inplace, "inplace")
        # TODO: last two examples from Pandas produce different results.
        kseries = _col(self.to_dataframe().dropna(axis=axis, inplace=False))
        if inplace:
            self._internal = kseries._internal
            self._kdf = kseries._kdf
        else:
            return kseries

    def clip(
        self, lower: Union[float, int] = None, upper: Union[float, int] = None
    ) -> "Series":
        """
        Trim values at input threshold(s).

        Assigns values outside boundary to boundary values.

        Parameters
        ----------
        lower : float or int, default None
            Minimum threshold value. All values below this threshold will be set to it.
        upper : float or int, default None
            Maximum threshold value. All values above this threshold will be set to it.

        Returns
        -------
        Series
            Series with the values outside the clip boundaries replaced

        Examples
        --------
        >>> ks.Series([0, 2, 4]).clip(1, 3)
        0    1
        1    2
        2    3
        Name: 0, dtype: int64

        Notes
        -----
        One difference between this implementation and pandas is that running
        `pd.Series(['a', 'b']).clip(0, 1)` will crash with "TypeError: '<=' not supported between
        instances of 'str' and 'int'" while `ks.Series(['a', 'b']).clip(0, 1)` will output the
        original Series, simply ignoring the incompatible types.
        """
        return _col(self.to_dataframe().clip(lower, upper))

    def drop(
        self,
        labels=None,
        index: Union[str, Tuple[str, ...], List[str], List[Tuple[str, ...]]] = None,
        level=None,
    ):
        """
        Return Series with specified index labels removed.

        Remove elements of a Series based on specifying the index labels.
        When using a multi-index, labels on different levels can be removed by specifying the level.

        Parameters
        ----------
        labels : single label or list-like
            Index labels to drop.
        index : None
            Redundant for application on Series, but index can be used instead of labels.
        level : int or level name, optional
            For MultiIndex, level for which the labels will be removed.

        Returns
        -------
        Series
            Series with specified index labels removed.

        See Also
        --------
        Series.dropna

        Examples
        --------
        >>> s = ks.Series(data=np.arange(3), index=['A', 'B', 'C'])
        >>> s
        A    0
        B    1
        C    2
        Name: 0, dtype: int64

        Drop single label A

        >>> s.drop('A')
        B    1
        C    2
        Name: 0, dtype: int64

        Drop labels B and C

        >>> s.drop(labels=['B', 'C'])
        A    0
        Name: 0, dtype: int64

        With 'index' rather than 'labels' returns exactly same result.

        >>> s.drop(index='A')
        B    1
        C    2
        Name: 0, dtype: int64

        >>> s.drop(index=['B', 'C'])
        A    0
        Name: 0, dtype: int64

        Also support for MultiIndex

        >>> midx = pd.MultiIndex([['lama', 'cow', 'falcon'],
        ...                       ['speed', 'weight', 'length']],
        ...                      [[0, 0, 0, 1, 1, 1, 2, 2, 2],
        ...                       [0, 1, 2, 0, 1, 2, 0, 1, 2]])
        >>> s = ks.Series([45, 200, 1.2, 30, 250, 1.5, 320, 1, 0.3],
        ...               index=midx)
        >>> s
        lama    speed      45.0
                weight    200.0
                length      1.2
        cow     speed      30.0
                weight    250.0
                length      1.5
        falcon  speed     320.0
                weight      1.0
                length      0.3
        Name: 0, dtype: float64

        >>> s.drop(labels='weight', level=1)
        lama    speed      45.0
                length      1.2
        cow     speed      30.0
                length      1.5
        falcon  speed     320.0
                length      0.3
        Name: 0, dtype: float64

        >>> s.drop(('lama', 'weight'))
        lama    speed      45.0
                length      1.2
        cow     speed      30.0
                weight    250.0
                length      1.5
        falcon  speed     320.0
                weight      1.0
                length      0.3
        Name: 0, dtype: float64

        >>> s.drop([('lama', 'speed'), ('falcon', 'weight')])
        lama    weight    200.0
                length      1.2
        cow     speed      30.0
                weight    250.0
                length      1.5
        falcon  speed     320.0
                length      0.3
        Name: 0, dtype: float64
        """
        level_param = level
        if labels is not None:
            if index is not None:
                raise ValueError("Cannot specify both 'labels' and 'index'")
            return self.drop(index=labels, level=level)
        if index is not None:
            if not isinstance(index, (str, tuple, list)):
                raise ValueError("'index' type should be one of str, list, tuple")
            if level is None:
                level = 0
            if level >= len(self._internal.index_scols):
                raise ValueError("'level' should be less than the number of indexes")

            if isinstance(index, str):
                index = [(index,)]  # type: ignore
            elif isinstance(index, tuple):
                index = [index]
            else:
                if not (
                    all((isinstance(idxes, str) for idxes in index))
                    or all((isinstance(idxes, tuple) for idxes in index))
                ):
                    raise ValueError(
                        "If the given index is a list, it "
                        "should only contains names as strings, "
                        "or a list of tuples that contain "
                        "index names as strings"
                    )
                index = [
                    idxes if isinstance(idxes, tuple) else (idxes,)  # type: ignore
                    for idxes in index
                ]

            drop_index_scols = []
            for idxes in index:
                try:
                    index_scols = [
                        self._internal.index_scols[lvl] == idx
                        for lvl, idx in enumerate(idxes, level)
                    ]
                except IndexError:
                    if level_param is None:
                        raise KeyError(
                            "Key length ({}) exceeds index depth ({})".format(
                                len(self._internal.index_scols), len(idxes)
                            )
                        )
                    else:
                        return self
                drop_index_scols.append(reduce(lambda x, y: x & y, index_scols))

            cond = ~reduce(lambda x, y: x | y, drop_index_scols)
            return _col(DataFrame(self._internal.with_filter(cond)))
        else:
            raise ValueError("Need to specify at least one of 'labels' or 'index'")

    def head(self, n=5):
        """
        Return the first n rows.

        This function returns the first n rows for the object based on position.
        It is useful for quickly testing if your object has the right type of data in it.

        Parameters
        ----------
        n : Integer, default =  5

        Returns
        -------
        The first n rows of the caller object.

        Examples
        --------
        >>> df = ks.DataFrame({'animal':['alligator', 'bee', 'falcon', 'lion']})
        >>> df.animal.head(2)  # doctest: +NORMALIZE_WHITESPACE
        0     alligator
        1     bee
        Name: animal, dtype: object
        """
        return _col(self.to_dataframe().head(n))

    # TODO: Categorical type isn't supported (due to PySpark's limitation) and
    # some doctests related with timestamps were not added.
    def unique(self):
        """
        Return unique values of Series object.

        Uniques are returned in order of appearance. Hash table-based unique,
        therefore does NOT sort.

        .. note:: This method returns newly creased Series whereas Pandas returns
                  the unique values as a NumPy array.

        Returns
        -------
        Returns the unique values as a Series.

        See Examples section.

        Examples
        --------
        >>> kser = ks.Series([2, 1, 3, 3], name='A')
        >>> kser.unique().sort_values()  # doctest: +NORMALIZE_WHITESPACE, +ELLIPSIS
        <BLANKLINE>
        ...  1
        ...  2
        ...  3
        Name: A, dtype: int64

        >>> ks.Series([pd.Timestamp('2016-01-01') for _ in range(3)]).unique()
        0   2016-01-01
        Name: 0, dtype: datetime64[ns]

        >>> kser.name = ('x', 'a')
        >>> kser.unique().sort_values()  # doctest: +NORMALIZE_WHITESPACE, +ELLIPSIS
        <BLANKLINE>
        ...  1
        ...  2
        ...  3
        Name: (x, a), dtype: int64
        """
        sdf = self._internal.sdf.select(self._scol).distinct()
        internal = _InternalFrame(
            sdf=sdf,
            index_map=None,
            column_labels=[self._internal.column_labels[0]],
            column_scols=[scol_for(sdf, self._internal.data_columns[0])],
            column_label_names=self._internal.column_label_names,
        )
        return _col(DataFrame(internal))

    def sort_values(
        self, ascending: bool = True, inplace: bool = False, na_position: str = "last"
    ) -> Union["Series", None]:
        """
        Sort by the values.

        Sort a Series in ascending or descending order by some criterion.

        Parameters
        ----------
        ascending : bool or list of bool, default True
             Sort ascending vs. descending. Specify list for multiple sort
             orders.  If this is a list of bools, must match the length of
             the by.
        inplace : bool, default False
             if True, perform operation in-place
        na_position : {'first', 'last'}, default 'last'
             `first` puts NaNs at the beginning, `last` puts NaNs at the end

        Returns
        -------
        sorted_obj : Series ordered by values.

        Examples
        --------
        >>> s = ks.Series([np.nan, 1, 3, 10, 5])
        >>> s
        0     NaN
        1     1.0
        2     3.0
        3    10.0
        4     5.0
        Name: 0, dtype: float64

        Sort values ascending order (default behaviour)

        >>> s.sort_values(ascending=True)
        1     1.0
        2     3.0
        4     5.0
        3    10.0
        0     NaN
        Name: 0, dtype: float64

        Sort values descending order

        >>> s.sort_values(ascending=False)
        3    10.0
        4     5.0
        2     3.0
        1     1.0
        0     NaN
        Name: 0, dtype: float64

        Sort values inplace

        >>> s.sort_values(ascending=False, inplace=True)
        >>> s
        3    10.0
        4     5.0
        2     3.0
        1     1.0
        0     NaN
        Name: 0, dtype: float64

        Sort values putting NAs first

        >>> s.sort_values(na_position='first')
        0     NaN
        1     1.0
        2     3.0
        4     5.0
        3    10.0
        Name: 0, dtype: float64

        Sort a series of strings

        >>> s = ks.Series(['z', 'b', 'd', 'a', 'c'])
        >>> s
        0    z
        1    b
        2    d
        3    a
        4    c
        Name: 0, dtype: object

        >>> s.sort_values()
        3    a
        1    b
        4    c
        2    d
        0    z
        Name: 0, dtype: object
        """
<<<<<<< HEAD
        kseries = _col(
            self.to_dataframe().sort_values(
                by=self.name, ascending=ascending, na_position=na_position
            )
        )
=======
        inplace = validate_bool_kwarg(inplace, "inplace")
        kseries = _col(self.to_dataframe().sort_values(by=self.name, ascending=ascending,
                                                       na_position=na_position))
>>>>>>> 16ad0bf5
        if inplace:
            self._internal = kseries._internal
            self._kdf = kseries._kdf
            return None
        else:
            return kseries

    def sort_index(
        self,
        axis: int = 0,
        level: Optional[Union[int, List[int]]] = None,
        ascending: bool = True,
        inplace: bool = False,
        kind: str = None,
        na_position: str = "last",
    ) -> Optional["Series"]:
        """
        Sort object by labels (along an axis)

        Parameters
        ----------
        axis : index, columns to direct sorting. Currently, only axis = 0 is supported.
        level : int or level name or list of ints or list of level names
            if not None, sort on values in specified index level(s)
        ascending : boolean, default True
            Sort ascending vs. descending
        inplace : bool, default False
            if True, perform operation in-place
        kind : str, default None
            Koalas does not allow specifying the sorting algorithm at the moment, default None
        na_position : {‘first’, ‘last’}, default ‘last’
            first puts NaNs at the beginning, last puts NaNs at the end. Not implemented for
            MultiIndex.

        Returns
        -------
        sorted_obj : Series

        Examples
        --------
        >>> df = ks.Series([2, 1, np.nan], index=['b', 'a', np.nan])

        >>> df.sort_index()
        a      1.0
        b      2.0
        NaN    NaN
        Name: 0, dtype: float64

        >>> df.sort_index(ascending=False)
        b      2.0
        a      1.0
        NaN    NaN
        Name: 0, dtype: float64

        >>> df.sort_index(na_position='first')
        NaN    NaN
        a      1.0
        b      2.0
        Name: 0, dtype: float64

        >>> df.sort_index(inplace=True)
        >>> df
        a      1.0
        b      2.0
        NaN    NaN
        Name: 0, dtype: float64

        >>> df = ks.Series(range(4), index=[['b', 'b', 'a', 'a'], [1, 0, 1, 0]], name='0')

        >>> df.sort_index()
        a  0    3
           1    2
        b  0    1
           1    0
        Name: 0, dtype: int64

        >>> df.sort_index(level=1)  # doctest: +SKIP
        a  0    3
        b  0    1
        a  1    2
        b  1    0
        Name: 0, dtype: int64

        >>> df.sort_index(level=[1, 0])
        a  0    3
        b  0    1
        a  1    2
        b  1    0
        Name: 0, dtype: int64
        """
<<<<<<< HEAD
        kseries = _col(
            self.to_dataframe().sort_index(
                axis=axis,
                level=level,
                ascending=ascending,
                kind=kind,
                na_position=na_position,
            )
        )
=======
        inplace = validate_bool_kwarg(inplace, "inplace")
        kseries = _col(self.to_dataframe().sort_index(axis=axis, level=level, ascending=ascending,
                                                      kind=kind, na_position=na_position))
>>>>>>> 16ad0bf5
        if inplace:
            self._internal = kseries._internal
            self._kdf = kseries._kdf
            return None
        else:
            return kseries

    def add_prefix(self, prefix):
        """
        Prefix labels with string `prefix`.

        For Series, the row labels are prefixed.
        For DataFrame, the column labels are prefixed.

        Parameters
        ----------
        prefix : str
           The string to add before each label.

        Returns
        -------
        Series
           New Series with updated labels.

        See Also
        --------
        Series.add_suffix: Suffix column labels with string `suffix`.
        DataFrame.add_suffix: Suffix column labels with string `suffix`.
        DataFrame.add_prefix: Prefix column labels with string `prefix`.

        Examples
        --------
        >>> s = ks.Series([1, 2, 3, 4])
        >>> s
        0    1
        1    2
        2    3
        3    4
        Name: 0, dtype: int64

        >>> s.add_prefix('item_')
        item_0    1
        item_1    2
        item_2    3
        item_3    4
        Name: 0, dtype: int64
        """
        assert isinstance(prefix, str)
        kdf = self.to_dataframe()
        internal = kdf._internal
        sdf = internal.sdf
        sdf = sdf.select(
            [
                F.concat(F.lit(prefix), internal.scol_for(index_column)).alias(
                    index_column
                )
                for index_column in internal.index_columns
            ]
            + internal.column_scols
        )
        kdf._internal = internal.copy(sdf=sdf)
        return _col(kdf)

    def add_suffix(self, suffix):
        """
        Suffix labels with string suffix.

        For Series, the row labels are suffixed.
        For DataFrame, the column labels are suffixed.

        Parameters
        ----------
        suffix : str
           The string to add after each label.

        Returns
        -------
        Series
           New Series with updated labels.

        See Also
        --------
        Series.add_prefix: Prefix row labels with string `prefix`.
        DataFrame.add_prefix: Prefix column labels with string `prefix`.
        DataFrame.add_suffix: Suffix column labels with string `suffix`.

        Examples
        --------
        >>> s = ks.Series([1, 2, 3, 4])
        >>> s
        0    1
        1    2
        2    3
        3    4
        Name: 0, dtype: int64

        >>> s.add_suffix('_item')
        0_item    1
        1_item    2
        2_item    3
        3_item    4
        Name: 0, dtype: int64
        """
        assert isinstance(suffix, str)
        kdf = self.to_dataframe()
        internal = kdf._internal
        sdf = internal.sdf
        sdf = sdf.select(
            [
                F.concat(internal.scol_for(index_column), F.lit(suffix)).alias(
                    index_column
                )
                for index_column in internal.index_columns
            ]
            + internal.column_scols
        )
        kdf._internal = internal.copy(sdf=sdf)
        return _col(kdf)

    def corr(self, other, method="pearson"):
        """
        Compute correlation with `other` Series, excluding missing values.

        Parameters
        ----------
        other : Series
        method : {'pearson', 'spearman'}
            * pearson : standard correlation coefficient
            * spearman : Spearman rank correlation

        Returns
        -------
        correlation : float

        Examples
        --------
        >>> df = ks.DataFrame({'s1': [.2, .0, .6, .2],
        ...                    's2': [.3, .6, .0, .1]})
        >>> s1 = df.s1
        >>> s2 = df.s2
        >>> s1.corr(s2, method='pearson')  # doctest: +ELLIPSIS
        -0.851064...

        >>> s1.corr(s2, method='spearman')  # doctest: +ELLIPSIS
        -0.948683...

        Notes
        -----
        There are behavior differences between Koalas and pandas.

        * the `method` argument only accepts 'pearson', 'spearman'
        * the data should not contain NaNs. Koalas will return an error.
        * Koalas doesn't support the following argument(s).

          * `min_periods` argument is not supported
        """
        # This implementation is suboptimal because it computes more than necessary,
        # but it should be a start
        columns = ["__corr_arg1__", "__corr_arg2__"]
        kdf = self._kdf.assign(__corr_arg1__=self, __corr_arg2__=other)[columns]
        kdf.columns = columns
        c = corr(kdf, method=method)
        return c.loc[tuple(columns)]

    def nsmallest(self, n: int = 5) -> "Series":
        """
        Return the smallest `n` elements.

        Parameters
        ----------
        n : int, default 5
            Return this many ascending sorted values.

        Returns
        -------
        Series
            The `n` smallest values in the Series, sorted in increasing order.

        See Also
        --------
        Series.nlargest: Get the `n` largest elements.
        Series.sort_values: Sort Series by values.
        Series.head: Return the first `n` rows.

        Notes
        -----
        Faster than ``.sort_values().head(n)`` for small `n` relative to
        the size of the ``Series`` object.
        In Koalas, thanks to Spark's lazy execution and query optimizer,
        the two would have same performance.

        Examples
        --------
        >>> data = [1, 2, 3, 4, np.nan ,6, 7, 8]
        >>> s = ks.Series(data)
        >>> s
        0    1.0
        1    2.0
        2    3.0
        3    4.0
        4    NaN
        5    6.0
        6    7.0
        7    8.0
        Name: 0, dtype: float64

        The `n` largest elements where ``n=5`` by default.

        >>> s.nsmallest()
        0    1.0
        1    2.0
        2    3.0
        3    4.0
        5    6.0
        Name: 0, dtype: float64

        >>> s.nsmallest(3)
        0    1.0
        1    2.0
        2    3.0
        Name: 0, dtype: float64
        """
        return _col(self.to_frame().nsmallest(n=n, columns=self.name))

    def nlargest(self, n: int = 5) -> "Series":
        """
        Return the largest `n` elements.

        Parameters
        ----------
        n : int, default 5

        Returns
        -------
        Series
            The `n` largest values in the Series, sorted in decreasing order.

        See Also
        --------
        Series.nsmallest: Get the `n` smallest elements.
        Series.sort_values: Sort Series by values.
        Series.head: Return the first `n` rows.

        Notes
        -----
        Faster than ``.sort_values(ascending=False).head(n)`` for small `n`
        relative to the size of the ``Series`` object.

        In Koalas, thanks to Spark's lazy execution and query optimizer,
        the two would have same performance.

        Examples
        --------
        >>> data = [1, 2, 3, 4, np.nan ,6, 7, 8]
        >>> s = ks.Series(data)
        >>> s
        0    1.0
        1    2.0
        2    3.0
        3    4.0
        4    NaN
        5    6.0
        6    7.0
        7    8.0
        Name: 0, dtype: float64

        The `n` largest elements where ``n=5`` by default.

        >>> s.nlargest()
        7    8.0
        6    7.0
        5    6.0
        3    4.0
        2    3.0
        Name: 0, dtype: float64

        >>> s.nlargest(n=3)
        7    8.0
        6    7.0
        5    6.0
        Name: 0, dtype: float64


        """
        return _col(self.to_frame().nlargest(n=n, columns=self.name))

    def count(self):
        """
        Return number of non-NA/null observations in the Series.

        Returns
        -------
        nobs : int

        Examples
        --------
        Constructing DataFrame from a dictionary:

        >>> df = ks.DataFrame({"Person":
        ...                    ["John", "Myla", "Lewis", "John", "Myla"],
        ...                    "Age": [24., np.nan, 21., 33, 26]})

        Notice the uncounted NA values:

        >>> df['Person'].count()
        5

        >>> df['Age'].count()
        4
        """
        return self._reduce_for_stat_function(_Frame._count_expr, name="count")

    def append(
        self,
        to_append: "Series",
        ignore_index: bool = False,
        verify_integrity: bool = False,
    ) -> "Series":
        """
        Concatenate two or more Series.

        Parameters
        ----------
        to_append : Series or list/tuple of Series
        ignore_index : boolean, default False
            If True, do not use the index labels.
        verify_integrity : boolean, default False
            If True, raise Exception on creating index with duplicates

        Returns
        -------
        appended : Series

        Examples
        --------
        >>> s1 = ks.Series([1, 2, 3])
        >>> s2 = ks.Series([4, 5, 6])
        >>> s3 = ks.Series([4, 5, 6], index=[3,4,5])

        >>> s1.append(s2)
        0    1
        1    2
        2    3
        0    4
        1    5
        2    6
        Name: 0, dtype: int64

        >>> s1.append(s3)
        0    1
        1    2
        2    3
        3    4
        4    5
        5    6
        Name: 0, dtype: int64

        With ignore_index set to True:

        >>> s1.append(s2, ignore_index=True)
        0    1
        1    2
        2    3
        3    4
        4    5
        5    6
        Name: 0, dtype: int64
        """
        return _col(
            self.to_dataframe().append(
                to_append.to_dataframe(), ignore_index, verify_integrity
            )
        )

    def sample(
        self,
        n: Optional[int] = None,
        frac: Optional[float] = None,
        replace: bool = False,
        random_state: Optional[int] = None,
    ) -> "Series":
        return _col(
            self.to_dataframe().sample(
                n=n, frac=frac, replace=replace, random_state=random_state
            )
        )

    sample.__doc__ = DataFrame.sample.__doc__

    def hist(self, bins=10, **kwds):
        return self.plot.hist(bins, **kwds)

    hist.__doc__ = KoalasSeriesPlotMethods.hist.__doc__

    def apply(self, func, args=(), **kwds):
        """
        Invoke function on values of Series.

        Can be a Python function that only works on the Series.

        .. note:: this API executes the function once to infer the type which is
             potentially expensive, for instance, when the dataset is created after
             aggregations or sorting.

             To avoid this, specify return type in ``func``, for instance, as below:

             >>> def square(x) -> np.int32:
             ...     return x ** 2

             Koalas uses return type hint and does not try to infer the type.

        Parameters
        ----------
        func : function
            Python function to apply. Note that type hint for return type is required.
        args : tuple
            Positional arguments passed to func after the series value.
        **kwds
            Additional keyword arguments passed to func.

        Returns
        -------
        Series

        Examples
        --------
        Create a Series with typical summer temperatures for each city.

        >>> s = ks.Series([20, 21, 12],
        ...               index=['London', 'New York', 'Helsinki'])
        >>> s
        London      20
        New York    21
        Helsinki    12
        Name: 0, dtype: int64


        Square the values by defining a function and passing it as an
        argument to ``apply()``.

        >>> def square(x) -> np.int64:
        ...     return x ** 2
        >>> s.apply(square)
        London      400
        New York    441
        Helsinki    144
        Name: 0, dtype: int64


        Define a custom function that needs additional positional
        arguments and pass these additional arguments using the
        ``args`` keyword

        >>> def subtract_custom_value(x, custom_value) -> np.int64:
        ...     return x - custom_value

        >>> s.apply(subtract_custom_value, args=(5,))
        London      15
        New York    16
        Helsinki     7
        Name: 0, dtype: int64


        Define a custom function that takes keyword arguments
        and pass these arguments to ``apply``

        >>> def add_custom_values(x, **kwargs) -> np.int64:
        ...     for month in kwargs:
        ...         x += kwargs[month]
        ...     return x

        >>> s.apply(add_custom_values, june=30, july=20, august=25)
        London      95
        New York    96
        Helsinki    87
        Name: 0, dtype: int64


        Use a function from the Numpy library

        >>> def numpy_log(col) -> np.float64:
        ...     return np.log(col)
        >>> s.apply(numpy_log)
        London      2.995732
        New York    3.044522
        Helsinki    2.484907
        Name: 0, dtype: float64


        You can omit the type hint and let Koalas infer its type.

        >>> s.apply(np.log)
        London      2.995732
        New York    3.044522
        Helsinki    2.484907
        Name: 0, dtype: float64

        """
        assert callable(func), "the first argument should be a callable function."
        try:
            spec = inspect.getfullargspec(func)
            return_sig = spec.annotations.get("return", None)
            should_infer_schema = return_sig is None
        except TypeError:
            # Falls back to schema inference if it fails to get signature.
            should_infer_schema = True

        apply_each = wraps(func)(lambda s, *a, **k: s.apply(func, args=a, **k))

        if should_infer_schema:
            # TODO: In this case, it avoids the shortcut for now (but only infers schema)
            #  because it returns a series from a different DataFrame and it has a different
            #  anchor. We should fix this to allow the shortcut or only allow to infer
            #  schema.
            limit = get_option("compute.shortcut_limit")
            pser = self.head(limit)._to_internal_pandas()
            transformed = pser.apply(func, *args, **kwds)
            kser = Series(transformed)

            wrapped = ks.pandas_wraps(return_col=as_python_type(kser.spark_type))(
                apply_each
            )
        else:
            wrapped = ks.pandas_wraps(return_col=return_sig)(apply_each)
        return wrapped(self, *args, **kwds).rename(self.name)

    # TODO: not all arguments are implemented comparing to Pandas' for now.
    def aggregate(self, func: Union[str, List[str]]):
        """Aggregate using one or more operations over the specified axis.

        Parameters
        ----------
        func : str or a list of str
            function name(s) as string apply to series.

        Returns
        -------
        scalar, Series
            The return can be:
            - scalar : when Series.agg is called with single function
            - Series : when Series.agg is called with several functions

        Notes
        -----
        `agg` is an alias for `aggregate`. Use the alias.

        See Also
        --------
        databricks.koalas.Series.apply
        databricks.koalas.Series.transform

        Examples
        --------
        >>> s = ks.Series([1, 2, 3, 4])
        >>> s.agg('min')
        1

        >>> s.agg(['min', 'max'])
        max    4
        min    1
        Name: 0, dtype: int64
        """
        if isinstance(func, list):
            return self.to_frame().agg(func)[self.name]
        elif isinstance(func, str):
            return getattr(self, func)()
        else:
            raise ValueError("func must be a string or list of strings")

    agg = aggregate

    def transpose(self, *args, **kwargs):
        """
        Return the transpose, which is by definition self.

        Examples
        --------
        It returns the same object as the transpose of the given series object, which is by
        definition self.

        >>> s = ks.Series([1, 2, 3])
        >>> s
        0    1
        1    2
        2    3
        Name: 0, dtype: int64

        >>> s.transpose()
        0    1
        1    2
        2    3
        Name: 0, dtype: int64
        """
        return Series(self._internal.copy(), anchor=self._kdf)

    T = property(transpose)

    def transform(self, func, *args, **kwargs):
        """
        Call ``func`` producing the same type as `self` with transformed values
        and that has the same axis length as input.

        .. note:: this API executes the function once to infer the type which is
             potentially expensive, for instance, when the dataset is created after
             aggregations or sorting.

             To avoid this, specify return type in ``func``, for instance, as below:

             >>> def square(x) -> np.int32:
             ...     return x ** 2

             Koalas uses return type hint and does not try to infer the type.

        Parameters
        ----------
        func : function or list
            A function or a list of functions to use for transforming the data.
        *args
            Positional arguments to pass to `func`.
        **kwargs
            Keyword arguments to pass to `func`.

        Returns
        -------
        An instance of the same type with `self` that must have the same length as input.

        See Also
        --------
        Series.apply : Invoke function on Series.

        Examples
        --------

        >>> s = ks.Series(range(3))
        >>> s
        0    0
        1    1
        2    2
        Name: 0, dtype: int64

        >>> def sqrt(x) -> float:
        ...    return np.sqrt(x)
        >>> s.transform(sqrt)
        0    0.000000
        1    1.000000
        2    1.414214
        Name: 0, dtype: float32

        Even though the resulting instance must have the same length as the
        input, it is possible to provide several input functions:

        >>> def exp(x) -> float:
        ...    return np.exp(x)
        >>> s.transform([sqrt, exp])
               sqrt       exp
        0  0.000000  1.000000
        1  1.000000  2.718282
        2  1.414214  7.389056

        You can omit the type hint and let Koalas infer its type.

        >>> s.transform([np.sqrt, np.exp])
               sqrt       exp
        0  0.000000  1.000000
        1  1.000000  2.718282
        2  1.414214  7.389056
        """
        if isinstance(func, list):
            applied = []
            for f in func:
                applied.append(self.apply(f, args=args, **kwargs).rename(f.__name__))

            internal = self._internal.with_new_columns(applied)
            return DataFrame(internal)
        else:
            return self.apply(func, args=args, **kwargs)

    def round(self, decimals=0):
        """
        Round each value in a Series to the given number of decimals.

        Parameters
        ----------
        decimals : int
            Number of decimal places to round to (default: 0).
            If decimals is negative, it specifies the number of
            positions to the left of the decimal point.

        Returns
        -------
        Series object

        See Also
        --------
        DataFrame.round

        Examples
        --------
        >>> df = ks.Series([0.028208, 0.038683, 0.877076], name='x')
        >>> df
        0    0.028208
        1    0.038683
        2    0.877076
        Name: x, dtype: float64

        >>> df.round(2)
        0    0.03
        1    0.04
        2    0.88
        Name: x, dtype: float64
        """
        if not isinstance(decimals, int):
            raise ValueError("decimals must be an integer")
        column_name = self.name
        scol = F.round(self._scol, decimals)
        return self._with_new_scol(scol).rename(column_name)

    # TODO: add 'interpolation' parameter.
    def quantile(self, q=0.5, accuracy=10000):
        """
        Return value at the given quantile.

        .. note:: Unlike pandas', the quantile in Koalas is an approximated quantile based upon
            approximate percentile computation because computing quantile across a large dataset
            is extremely expensive.

        Parameters
        ----------
        q : float or array-like, default 0.5 (50% quantile)
            0 <= q <= 1, the quantile(s) to compute.
        accuracy : int, optional
            Default accuracy of approximation. Larger value means better accuracy.
            The relative error can be deduced by 1.0 / accuracy.

        Returns
        -------
        float or Series
            If the current object is a Series and ``q`` is an array, a Series will be
            returned where the index is ``q`` and the values are the quantiles, otherwise
            a float will be returned.

        Examples
        --------
        >>> s = ks.Series([1, 2, 3, 4, 5])
        >>> s.quantile(.5)
        3

        >>> s.quantile([.25, .5, .75])
        0.25    2
        0.5     3
        0.75    4
        Name: 0, dtype: int64
        """
        if not isinstance(accuracy, int):
            raise ValueError(
                "accuracy must be an integer; however, got [%s]" % type(accuracy)
            )

        if isinstance(q, Iterable):
            q = list(q)

        for v in q if isinstance(q, list) else [q]:
            if not isinstance(v, float):
                raise ValueError(
                    "q must be a float of an array of floats; however, [%s] found."
                    % type(v)
                )
            if v < 0.0 or v > 1.0:
                raise ValueError("percentiles should all be in the interval [0, 1].")

        if isinstance(q, list):
            quantiles = q
            # TODO: avoid to use dataframe. After this, anchor will be lost.

            # First calculate the percentiles and map it to each `quantiles`
            # by creating each entry as a struct. So, it becomes an array of
            # structs as below:
            #
            # +--------------------------------+
            # | arrays                         |
            # +--------------------------------+
            # |[[0.25, 2], [0.5, 3], [0.75, 4]]|
            # +--------------------------------+
            sdf = self._internal._sdf
            args = ", ".join(map(str, quantiles))
            percentile_col = F.expr(
                "approx_percentile(`%s`, array(%s), %s)" % (self.name, args, accuracy)
            )
            sdf = sdf.select(percentile_col.alias("percentiles"))

            internal_index_column = SPARK_DEFAULT_INDEX_NAME
            value_column = "value"
            cols = []
            for i, quantile in enumerate(quantiles):
                cols.append(
                    F.struct(
                        F.lit("%s" % quantile).alias(internal_index_column),
                        F.expr("percentiles[%s]" % i).alias(value_column),
                    )
                )
            sdf = sdf.select(F.array(*cols).alias("arrays"))

            # And then, explode it and manually set the index.
            #
            # +-----------------+-----+
            # |__index_level_0__|value|
            # +-----------------+-----+
            # | 0.25            |    2|
            # |  0.5            |    3|
            # | 0.75            |    4|
            # +-----------------+-----+
            sdf = sdf.select(F.explode(F.col("arrays"))).selectExpr("col.*")

            internal = _InternalFrame(
                sdf=sdf,
                index_map=[(internal_index_column, None)],
                column_labels=None,
                column_scols=[scol_for(sdf, value_column)],
                column_label_names=None,
            )

            return DataFrame(internal)[value_column].rename(self.name)
        else:
            return self._reduce_for_stat_function(
                lambda _: F.expr(
                    "approx_percentile(`%s`, %s, %s)" % (self.name, q, accuracy)
                ),
                name="median",
            )

    # TODO: add axis, numeric_only, pct, na_option parameter
    def rank(self, method="average", ascending=True):
        """
        Compute numerical data ranks (1 through n) along axis. Equal values are
        assigned a rank that is the average of the ranks of those values.

        .. note:: the current implementation of rank uses Spark's Window without
            specifying partition specification. This leads to move all data into
            single partition in single machine and could cause serious
            performance degradation. Avoid this method against very large dataset.

        Parameters
        ----------
        method : {'average', 'min', 'max', 'first', 'dense'}
            * average: average rank of group
            * min: lowest rank in group
            * max: highest rank in group
            * first: ranks assigned in order they appear in the array
            * dense: like 'min', but rank always increases by 1 between groups
        ascending : boolean, default True
            False for ranks by high (1) to low (N)

        Returns
        -------
        ranks : same type as caller

        Examples
        --------
        >>> s = ks.Series([1, 2, 2, 3], name='A')
        >>> s
        0    1
        1    2
        2    2
        3    3
        Name: A, dtype: int64

        >>> s.rank()
        0    1.0
        1    2.5
        2    2.5
        3    4.0
        Name: A, dtype: float64

        If method is set to 'min', it use lowest rank in group.

        >>> s.rank(method='min')
        0    1.0
        1    2.0
        2    2.0
        3    4.0
        Name: A, dtype: float64

        If method is set to 'max', it use highest rank in group.

        >>> s.rank(method='max')
        0    1.0
        1    3.0
        2    3.0
        3    4.0
        Name: A, dtype: float64

        If method is set to 'first', it is assigned rank in order without groups.

        >>> s.rank(method='first')
        0    1.0
        1    2.0
        2    3.0
        3    4.0
        Name: A, dtype: float64

        If method is set to 'dense', it leaves no gaps in group.

        >>> s.rank(method='dense')
        0    1.0
        1    2.0
        2    2.0
        3    3.0
        Name: A, dtype: float64
        """
        return self._rank(method, ascending)

    def _rank(self, method="average", ascending=True, part_cols=()):
        if method not in ["average", "min", "max", "first", "dense"]:
            msg = "method must be one of 'average', 'min', 'max', 'first', 'dense'"
            raise ValueError(msg)

        if len(self._internal.index_columns) > 1:
            raise ValueError("rank do not support index now")

        if ascending:
            asc_func = lambda scol: scol.asc()
        else:
            asc_func = lambda scol: scol.desc()

        if method == "first":
            window = (
                Window.orderBy(
                    asc_func(self._internal.scol),
                    asc_func(F.col(NATURAL_ORDER_COLUMN_NAME)),
                )
                .partitionBy(*part_cols)
                .rowsBetween(Window.unboundedPreceding, Window.currentRow)
            )
            scol = F.row_number().over(window)
        elif method == "dense":
            window = (
                Window.orderBy(asc_func(self._internal.scol))
                .partitionBy(*part_cols)
                .rowsBetween(Window.unboundedPreceding, Window.currentRow)
            )
            scol = F.dense_rank().over(window)
        else:
            if method == "average":
                stat_func = F.mean
            elif method == "min":
                stat_func = F.min
            elif method == "max":
                stat_func = F.max
            window1 = (
                Window.orderBy(asc_func(self._internal.scol))
                .partitionBy(*part_cols)
                .rowsBetween(Window.unboundedPreceding, Window.currentRow)
            )
            window2 = Window.partitionBy(
                [self._internal.scol] + list(part_cols)
            ).rowsBetween(Window.unboundedPreceding, Window.unboundedFollowing)
            scol = stat_func(F.row_number().over(window1)).over(window2)
        kser = self._with_new_scol(scol).rename(self.name)
        return kser.astype(np.float64)

    def describe(self, percentiles: Optional[List[float]] = None) -> "Series":
        return _col(self.to_dataframe().describe(percentiles))

    describe.__doc__ = DataFrame.describe.__doc__

    def diff(self, periods=1):
        """
        First discrete difference of element.

        Calculates the difference of a Series element compared with another element in the
        DataFrame (default is the element in the same column of the previous row).

        .. note:: the current implementation of diff uses Spark's Window without
            specifying partition specification. This leads to move all data into
            single partition in single machine and could cause serious
            performance degradation. Avoid this method against very large dataset.

        Parameters
        ----------
        periods : int, default 1
            Periods to shift for calculating difference, accepts negative values.

        Returns
        -------
        diffed : DataFrame

        Examples
        --------
        >>> df = ks.DataFrame({'a': [1, 2, 3, 4, 5, 6],
        ...                    'b': [1, 1, 2, 3, 5, 8],
        ...                    'c': [1, 4, 9, 16, 25, 36]}, columns=['a', 'b', 'c'])
        >>> df
           a  b   c
        0  1  1   1
        1  2  1   4
        2  3  2   9
        3  4  3  16
        4  5  5  25
        5  6  8  36

        >>> df.b.diff()
        0    NaN
        1    0.0
        2    1.0
        3    1.0
        4    2.0
        5    3.0
        Name: b, dtype: float64

        Difference with previous value

        >>> df.c.diff(periods=3)
        0     NaN
        1     NaN
        2     NaN
        3    15.0
        4    21.0
        5    27.0
        Name: c, dtype: float64

        Difference with following value

        >>> df.c.diff(periods=-1)
        0    -3.0
        1    -5.0
        2    -7.0
        3    -9.0
        4   -11.0
        5     NaN
        Name: c, dtype: float64
        """
        return self._diff(periods)

    def _diff(self, periods, part_cols=()):
        if not isinstance(periods, int):
            raise ValueError(
                "periods should be an int; however, got [%s]" % type(periods)
            )
        window = (
            Window.partitionBy(*part_cols)
            .orderBy(NATURAL_ORDER_COLUMN_NAME)
            .rowsBetween(-periods, -periods)
        )
        scol = self._scol - F.lag(self._scol, periods).over(window)
        return self._with_new_scol(scol).rename(self.name)

    def idxmax(self, skipna=True):
        """
        Return the row label of the maximum value.

        If multiple values equal the maximum, the first row label with that
        value is returned.

        Parameters
        ----------
        skipna : bool, default True
            Exclude NA/null values. If the entire Series is NA, the result
            will be NA.

        Returns
        -------
        Index
            Label of the maximum value.

        Raises
        ------
        ValueError
            If the Series is empty.

        See Also
        --------
        Series.idxmin : Return index *label* of the first occurrence
            of minimum of values.

        Examples
        --------
        >>> s = ks.Series(data=[1, None, 4, 3, 5],
        ...               index=['A', 'B', 'C', 'D', 'E'])
        >>> s
        A    1.0
        B    NaN
        C    4.0
        D    3.0
        E    5.0
        Name: 0, dtype: float64

        >>> s.idxmax()
        'E'

        If `skipna` is False and there is an NA value in the data,
        the function returns ``nan``.

        >>> s.idxmax(skipna=False)
        nan

        In case of multi-index, you get a tuple:

        >>> index = pd.MultiIndex.from_arrays([
        ...     ['a', 'a', 'b', 'b'], ['c', 'd', 'e', 'f']], names=('first', 'second'))
        >>> s = ks.Series(data=[1, None, 4, 5], index=index)
        >>> s
        first  second
        a      c         1.0
               d         NaN
        b      e         4.0
               f         5.0
        Name: 0, dtype: float64

        >>> s.idxmax()
        ('b', 'f')

        If multiple values equal the maximum, the first row label with that
        value is returned.

        >>> s = ks.Series([1, 100, 1, 100, 1, 100], index=[10, 3, 5, 2, 1, 8])
        >>> s
        10      1
        3     100
        5       1
        2     100
        1       1
        8     100
        Name: 0, dtype: int64

        >>> s.idxmax()
        3
        """
        sdf = self._internal.sdf
        scol = self._scol
        index_scols = self._internal.index_scols
        # desc_nulls_(last|first) is used via Py4J directly because
        # it's not supported in Spark 2.3.
        if skipna:
            sdf = sdf.orderBy(
                Column(scol._jc.desc_nulls_last()), NATURAL_ORDER_COLUMN_NAME
            )
        else:
            sdf = sdf.orderBy(
                Column(scol._jc.desc_nulls_first()), NATURAL_ORDER_COLUMN_NAME
            )
        results = sdf.select([scol] + index_scols).take(1)
        if len(results) == 0:
            raise ValueError("attempt to get idxmin of an empty sequence")
        if results[0][0] is None:
            # This will only happens when skipna is False because we will
            # place nulls first.
            return np.nan
        values = list(results[0][1:])
        if len(values) == 1:
            return values[0]
        else:
            return tuple(values)

    def idxmin(self, skipna=True):
        """
        Return the row label of the minimum value.

        If multiple values equal the minimum, the first row label with that
        value is returned.

        Parameters
        ----------
        skipna : bool, default True
            Exclude NA/null values. If the entire Series is NA, the result
            will be NA.

        Returns
        -------
        Index
            Label of the minimum value.

        Raises
        ------
        ValueError
            If the Series is empty.

        See Also
        --------
        Series.idxmax : Return index *label* of the first occurrence
            of maximum of values.

        Notes
        -----
        This method is the Series version of ``ndarray.argmin``. This method
        returns the label of the minimum, while ``ndarray.argmin`` returns
        the position. To get the position, use ``series.values.argmin()``.

        Examples
        --------
        >>> s = ks.Series(data=[1, None, 4, 0],
        ...               index=['A', 'B', 'C', 'D'])
        >>> s
        A    1.0
        B    NaN
        C    4.0
        D    0.0
        Name: 0, dtype: float64

        >>> s.idxmin()
        'D'

        If `skipna` is False and there is an NA value in the data,
        the function returns ``nan``.

        >>> s.idxmin(skipna=False)
        nan

        In case of multi-index, you get a tuple:

        >>> index = pd.MultiIndex.from_arrays([
        ...     ['a', 'a', 'b', 'b'], ['c', 'd', 'e', 'f']], names=('first', 'second'))
        >>> s = ks.Series(data=[1, None, 4, 0], index=index)
        >>> s
        first  second
        a      c         1.0
               d         NaN
        b      e         4.0
               f         0.0
        Name: 0, dtype: float64

        >>> s.idxmin()
        ('b', 'f')

        If multiple values equal the minimum, the first row label with that
        value is returned.

        >>> s = ks.Series([1, 100, 1, 100, 1, 100], index=[10, 3, 5, 2, 1, 8])
        >>> s
        10      1
        3     100
        5       1
        2     100
        1       1
        8     100
        Name: 0, dtype: int64

        >>> s.idxmin()
        10
        """
        sdf = self._internal._sdf
        scol = self._scol
        index_scols = self._internal.index_scols
        # asc_nulls_(last|first)is used via Py4J directly because
        # it's not supported in Spark 2.3.
        if skipna:
            sdf = sdf.orderBy(
                Column(scol._jc.asc_nulls_last()), NATURAL_ORDER_COLUMN_NAME
            )
        else:
            sdf = sdf.orderBy(
                Column(scol._jc.asc_nulls_first()), NATURAL_ORDER_COLUMN_NAME
            )
        results = sdf.select([scol] + index_scols).take(1)
        if len(results) == 0:
            raise ValueError("attempt to get idxmin of an empty sequence")
        if results[0][0] is None:
            # This will only happens when skipna is False because we will
            # place nulls first.
            return np.nan
        values = list(results[0][1:])
        if len(values) == 1:
            return values[0]
        else:
            return tuple(values)

    def pop(self, item):
        """
        Return item and drop from sereis.

        Parameters
        ----------
        item : str
            Label of index to be popped.

        Returns
        -------
        Series

        Examples
        --------
        >>> s = ks.Series(data=np.arange(3), index=['A', 'B', 'C'])
        >>> s
        A    0
        B    1
        C    2
        Name: 0, dtype: int64

        >>> s.pop('A')
        0

        >>> s
        B    1
        C    2
        Name: 0, dtype: int64

        >>> s = ks.Series(data=np.arange(3), index=['A', 'A', 'C'])
        >>> s
        A    0
        A    1
        C    2
        Name: 0, dtype: int64

        >>> s.pop('A')
        A    0
        A    1
        Name: 0, dtype: int64

        >>> s
        C    2
        Name: 0, dtype: int64

        Also support for MultiIndex

        >>> midx = pd.MultiIndex([['lama', 'cow', 'falcon'],
        ...                       ['speed', 'weight', 'length']],
        ...                      [[0, 0, 0, 1, 1, 1, 2, 2, 2],
        ...                       [0, 1, 2, 0, 1, 2, 0, 1, 2]])
        >>> s = ks.Series([45, 200, 1.2, 30, 250, 1.5, 320, 1, 0.3],
        ...               index=midx)
        >>> s
        lama    speed      45.0
                weight    200.0
                length      1.2
        cow     speed      30.0
                weight    250.0
                length      1.5
        falcon  speed     320.0
                weight      1.0
                length      0.3
        Name: 0, dtype: float64

        >>> s.pop('lama')
        speed      45.0
        weight    200.0
        length      1.2
        Name: 0, dtype: float64

        >>> s
        cow     speed      30.0
                weight    250.0
                length      1.5
        falcon  speed     320.0
                weight      1.0
                length      0.3
        Name: 0, dtype: float64

        Also support for MultiIndex with several indexs.

        >>> midx = pd.MultiIndex([['a', 'b', 'c'],
        ...                       ['lama', 'cow', 'falcon'],
        ...                       ['speed', 'weight', 'length']],
        ...                      [[0, 0, 0, 0, 0, 0, 1, 1, 1],
        ...                       [0, 0, 0, 1, 1, 1, 2, 2, 2],
        ...                       [0, 1, 2, 0, 1, 2, 0, 0, 2]]
        ...  )
        >>> s = ks.Series([45, 200, 1.2, 30, 250, 1.5, 320, 1, 0.3],
        ...              index=midx)
        >>> s
        a  lama    speed      45.0
                   weight    200.0
                   length      1.2
           cow     speed      30.0
                   weight    250.0
                   length      1.5
        b  falcon  speed     320.0
                   speed       1.0
                   length      0.3
        Name: 0, dtype: float64

        >>> s.pop(('a', 'lama'))
        speed      45.0
        weight    200.0
        length      1.2
        Name: 0, dtype: float64

        >>> s
        a  cow     speed      30.0
                   weight    250.0
                   length      1.5
        b  falcon  speed     320.0
                   speed       1.0
                   length      0.3
        Name: 0, dtype: float64

        >>> s.pop(('b', 'falcon', 'speed'))
        (b, falcon, speed)    320.0
        (b, falcon, speed)      1.0
        Name: 0, dtype: float64
        """
        if not isinstance(item, (str, tuple)):
            raise ValueError("'key' should be string or tuple that contains strings")
        if isinstance(item, str):
            item = (item,)
        if not all(isinstance(index, str) for index in item):
            raise ValueError(
                "'key' should have index names as only strings "
                "or a tuple that contain index names as only strings"
            )
        if len(self._internal._index_map) < len(item):
            raise KeyError(
                "Key length ({}) exceeds index depth ({})".format(
                    len(item), len(self._internal.index_map)
                )
            )

        cols = self._internal.index_scols[len(item) :] + [
            self._internal.scol_for(self._internal.column_labels[0])
        ]
        rows = [
            self._internal.scols[level] == index for level, index in enumerate(item)
        ]
        sdf = self._internal.sdf.select(cols).filter(reduce(lambda x, y: x & y, rows))

        if len(self._internal._index_map) == len(item):
            # if sdf has one column and one data, return data only without frame
            pdf = sdf.limit(2).toPandas()
            length = len(pdf)
            if length == 1:
                self._internal = self.drop(item)._internal
                return pdf[self.name].iloc[0]

            self._internal = self.drop(item)._internal
            item_string = name_like_string(item)
            sdf = sdf.withColumn(SPARK_DEFAULT_INDEX_NAME, F.lit(str(item_string)))
            internal = _InternalFrame(
                sdf=sdf, index_map=[(SPARK_DEFAULT_INDEX_NAME, None)]
            )
            return _col(DataFrame(internal))

        internal = self._internal.copy(
            sdf=sdf, index_map=self._internal._index_map[len(item) :]
        )

        self._internal = self.drop(item)._internal

        return _col(DataFrame(internal))

    def copy(self) -> "Series":
        """
        Make a copy of this object's indices and data.

        Returns
        -------
        copy : Series

        Examples
        --------
        >>> s = ks.Series([1, 2], index=["a", "b"])
        >>> s
        a    1
        b    2
        Name: 0, dtype: int64
        >>> s_copy = s.copy()
        >>> s_copy
        a    1
        b    2
        Name: 0, dtype: int64
        """
        return _col(DataFrame(self._internal.copy()))

    def truncate(self, before=None, after=None, copy=True):
        """
        Truncates a sorted Series before and/or after some particular index value.
        Series should have sorted index.

        .. note:: the current implementation of truncate uses is_monotonic_increasing internally
            This leads to move all data into single partition in single machine and could cause
            serious performance degradation. Avoid this method against very large dataset.

        Parameters
        ----------
        before : string, int
            Truncate all rows before this index value
        after : string, int
            Truncate all rows after this index value
        copy : boolean, default is True,
            return a copy of the truncated section

        Returns
        -------
        truncated : Series

        Examples
        --------


        A Series has index that sorted integers.

        >>> s = ks.Series([10, 20, 30, 40, 50, 60, 70],
        ...               index=[1, 2, 3, 4, 5, 6, 7])
        >>> s
        1    10
        2    20
        3    30
        4    40
        5    50
        6    60
        7    70
        Name: 0, dtype: int64

        >>> s.truncate(2, 5)
        2    20
        3    30
        4    40
        5    50
        Name: 0, dtype: int64

        A Series has index that sorted strings.

        >>> s = ks.Series([10, 20, 30, 40, 50, 60, 70],
        ...               index=['a', 'b', 'c', 'd', 'e', 'f', 'g'])
        >>> s
        a    10
        b    20
        c    30
        d    40
        e    50
        f    60
        g    70
        Name: 0, dtype: int64

        >>> s.truncate('b', 'e')
        b    20
        c    30
        d    40
        e    50
        Name: 0, dtype: int64
        """
        indexes = self.index
        indexes_increasing = indexes.is_monotonic_increasing
        if not indexes_increasing and not indexes.is_monotonic_decreasing:
            raise ValueError("truncate requires a sorted index")
        if (before is None) and (after is None):
            return self.copy() if copy else self
        if (before is not None) and (after is not None):
            if before > after:
                raise ValueError("Truncate: %s must be after %s" % (after, before))

        result = _col(self.to_frame()[before:after])

        return result.copy() if copy else result

    def mode(self, dropna=True) -> "Series":
        """
        Return the mode(s) of the dataset.

        Always returns Series even if only one value is returned.

        Parameters
        ----------
        dropna : bool, default True
            Don't consider counts of NaN/NaT.

        Returns
        -------
        Series
            Modes of the Series.

        Examples
        --------
        >>> s = ks.Series([0, 0, 1, 1, 1, np.nan, np.nan, np.nan])
        >>> s
        0    0.0
        1    0.0
        2    1.0
        3    1.0
        4    1.0
        5    NaN
        6    NaN
        7    NaN
        Name: 0, dtype: float64

        >>> s.mode()
        0    1.0
        Name: 0, dtype: float64

        If there are several same modes, all items are shown

        >>> s = ks.Series([0, 0, 1, 1, 1, 2, 2, 2, 3, 3, 3,
        ...                np.nan, np.nan, np.nan])
        >>> s
        0     0.0
        1     0.0
        2     1.0
        3     1.0
        4     1.0
        5     2.0
        6     2.0
        7     2.0
        8     3.0
        9     3.0
        10    3.0
        11    NaN
        12    NaN
        13    NaN
        Name: 0, dtype: float64

        >>> s.mode().sort_values()  # doctest: +NORMALIZE_WHITESPACE, +ELLIPSIS
        <BLANKLINE>
        ...  1.0
        ...  2.0
        ...  3.0
        Name: 0, dtype: float64

        With 'dropna' set to 'False', we can also see NaN in the result

        >>> s.mode(False).sort_values()  # doctest: +NORMALIZE_WHITESPACE, +ELLIPSIS
        <BLANKLINE>
        ...  1.0
        ...  2.0
        ...  3.0
        ...  NaN
        Name: 0, dtype: float64
        """
        ser_count = self.value_counts(dropna=dropna, sort=False)
        sdf_count = ser_count._internal.sdf
        most_value = ser_count.max()
        sdf_most_value = sdf_count.filter("count == {}".format(most_value))
        sdf = sdf_most_value.select(F.col(SPARK_DEFAULT_INDEX_NAME).alias("0"))
        internal = _InternalFrame(sdf=sdf, index_map=None)

        result = _col(DataFrame(internal))
        result.name = self.name

        return result

    def keys(self):
        """
        Return alias for index.

        Returns
        -------
        Index
            Index of the Series.

        Examples
        --------
        >>> midx = pd.MultiIndex([['lama', 'cow', 'falcon'],
        ...                       ['speed', 'weight', 'length']],
        ...                      [[0, 0, 0, 1, 1, 1, 2, 2, 2],
        ...                       [0, 1, 2, 0, 1, 2, 0, 1, 2]])
        >>> kser = ks.Series([45, 200, 1.2, 30, 250, 1.5, 320, 1, 0.3], index=midx)

        >>> kser.keys()  # doctest: +SKIP
        MultiIndex([(  'lama',  'speed'),
                    (  'lama', 'weight'),
                    (  'lama', 'length'),
                    (   'cow',  'speed'),
                    (   'cow', 'weight'),
                    (   'cow', 'length'),
                    ('falcon',  'speed'),
                    ('falcon', 'weight'),
                    ('falcon', 'length')],
                   )
        """
        return self.index

    # TODO: 'regex', 'method' parameter
    def replace(self, to_replace=None, value=None, regex=False) -> "Series":
        """
        Replace values given in to_replace with value.
        Values of the Series are replaced with other values dynamically.

        Parameters
        ----------
        to_replace : str, list, dict, Series, int, float, or None
            How to find the values that will be replaced.
            * numeric, str:

                - numeric: numeric values equal to to_replace will be replaced with value
                - str: string exactly matching to_replace will be replaced with value

            * list of str or numeric:

                - if to_replace and value are both lists, they must be the same length.
                - str and numeric rules apply as above.

            * dict:

                - Dicts can be used to specify different replacement values for different
                  existing values.
                  For example, {'a': 'b', 'y': 'z'} replaces the value ‘a’ with ‘b’ and ‘y’
                  with ‘z’. To use a dict in this way the value parameter should be None.
                - For a DataFrame a dict can specify that different values should be replaced
                  in different columns. For example, {'a': 1, 'b': 'z'} looks for the value 1
                  in column ‘a’ and the value ‘z’ in column ‘b’ and replaces these values with
                  whatever is specified in value.
                  The value parameter should not be None in this case.
                  You can treat this as a special case of passing two lists except that you are
                  specifying the column to search in.

            See the examples section for examples of each of these.

        value : scalar, dict, list, str default None
            Value to replace any values matching to_replace with.
            For a DataFrame a dict of values can be used to specify which value to use
            for each column (columns not in the dict will not be filled).
            Regular expressions, strings and lists or dicts of such objects are also allowed.

        Returns
        -------
        Series
            Object after replacement.

        Examples
        --------

        Scalar `to_replace` and `value`

        >>> s = ks.Series([0, 1, 2, 3, 4])
        >>> s
        0    0
        1    1
        2    2
        3    3
        4    4
        Name: 0, dtype: int64

        >>> s.replace(0, 5)
        0    5
        1    1
        2    2
        3    3
        4    4
        Name: 0, dtype: int64

        List-like `to_replace`

        >>> s.replace([0, 4], 5000)
        0    5000
        1       1
        2       2
        3       3
        4    5000
        Name: 0, dtype: int64

        >>> s.replace([1, 2, 3], [10, 20, 30])
        0     0
        1    10
        2    20
        3    30
        4     4
        Name: 0, dtype: int64

        Dict-like `to_replace`

        >>> s.replace({1: 1000, 2: 2000, 3: 3000, 4: 4000})
        0       0
        1    1000
        2    2000
        3    3000
        4    4000
        Name: 0, dtype: int64

        Also support for MultiIndex

        >>> midx = pd.MultiIndex([['lama', 'cow', 'falcon'],
        ...                       ['speed', 'weight', 'length']],
        ...                      [[0, 0, 0, 1, 1, 1, 2, 2, 2],
        ...                       [0, 1, 2, 0, 1, 2, 0, 1, 2]])
        >>> s = ks.Series([45, 200, 1.2, 30, 250, 1.5, 320, 1, 0.3],
        ...               index=midx)
        >>> s
        lama    speed      45.0
                weight    200.0
                length      1.2
        cow     speed      30.0
                weight    250.0
                length      1.5
        falcon  speed     320.0
                weight      1.0
                length      0.3
        Name: 0, dtype: float64

        >>> s.replace(45, 450)
        lama    speed     450.0
                weight    200.0
                length      1.2
        cow     speed      30.0
                weight    250.0
                length      1.5
        falcon  speed     320.0
                weight      1.0
                length      0.3
        Name: 0, dtype: float64

        >>> s.replace([45, 30, 320], 500)
        lama    speed     500.0
                weight    200.0
                length      1.2
        cow     speed     500.0
                weight    250.0
                length      1.5
        falcon  speed     500.0
                weight      1.0
                length      0.3
        Name: 0, dtype: float64

        >>> s.replace({45: 450, 30: 300})
        lama    speed     450.0
                weight    200.0
                length      1.2
        cow     speed     300.0
                weight    250.0
                length      1.5
        falcon  speed     320.0
                weight      1.0
                length      0.3
        Name: 0, dtype: float64
        """
        if to_replace is None:
            return self
        if not isinstance(to_replace, (str, list, dict, int, float)):
            raise ValueError(
                "'to_replace' should be one of str, list, dict, int, float"
            )
        if regex:
            raise NotImplementedError("replace currently not support for regex")
        if isinstance(to_replace, list) and isinstance(value, list):
            if not len(to_replace) == len(value):
                raise ValueError(
                    "Replacement lists must match in length. Expecting {} got {}".format(
                        len(to_replace), len(value)
                    )
                )
            to_replace = {k: v for k, v in zip(to_replace, value)}
        if isinstance(to_replace, dict):
            is_start = True
            if len(to_replace) == 0:
                current = self._scol
            else:
                for to_replace_, value in to_replace.items():
                    if is_start:
                        current = F.when(self._scol == F.lit(to_replace_), value)
                        is_start = False
                    else:
                        current = current.when(self._scol == F.lit(to_replace_), value)
                current = current.otherwise(self._scol)
        else:
            current = F.when(self._scol.isin(to_replace), value).otherwise(self._scol)

        return self._with_new_scol(current)

    def update(self, other):
        """
        Modify Series in place using non-NA values from passed Series. Aligns on index.

        Parameters
        ----------
        other : Series

        Examples
        --------
        >>> from databricks.koalas.config import set_option, reset_option
        >>> set_option("compute.ops_on_diff_frames", True)
        >>> s = ks.Series([1, 2, 3])
        >>> s.update(ks.Series([4, 5, 6]))
        >>> s.sort_index()
        0    4
        1    5
        2    6
        Name: 0, dtype: int64

        >>> s = ks.Series(['a', 'b', 'c'])
        >>> s.update(ks.Series(['d', 'e'], index=[0, 2]))
        >>> s.sort_index()
        0    d
        1    b
        2    e
        Name: 0, dtype: object

        >>> s = ks.Series([1, 2, 3])
        >>> s.update(ks.Series([4, 5, 6, 7, 8]))
        >>> s.sort_index()
        0    4
        1    5
        2    6
        Name: 0, dtype: int64

        >>> s = ks.Series([1, 2, 3], index=[10, 11, 12])
        >>> s
        10    1
        11    2
        12    3
        Name: 0, dtype: int64

        >>> s.update(ks.Series([4, 5, 6]))
        >>> s.sort_index()
        10    1
        11    2
        12    3
        Name: 0, dtype: int64

        >>> s.update(ks.Series([4, 5, 6], index=[11, 12, 13]))
        >>> s.sort_index()
        10    1
        11    4
        12    5
        Name: 0, dtype: int64

        If ``other`` contains NaNs the corresponding values are not updated
        in the original Series.

        >>> s = ks.Series([1, 2, 3])
        >>> s.update(ks.Series([4, np.nan, 6]))
        >>> s.sort_index()
        0    4.0
        1    2.0
        2    6.0
        Name: 0, dtype: float64

        >>> reset_option("compute.ops_on_diff_frames")
        """
        if not isinstance(other, Series):
            raise ValueError("'other' must be a Series")

        index_scol_names = [index_map[0] for index_map in self._internal.index_map]
        combined = combine_frames(self.to_frame(), other.to_frame(), how="leftouter")
        combined_sdf = combined._sdf
        this_col = "__this_%s" % str(
            self._internal.column_name_for(self._internal.column_labels[0])
        )
        that_col = "__that_%s" % str(
            self._internal.column_name_for(other._internal.column_labels[0])
        )
        cond = (
            F.when(
                scol_for(combined_sdf, that_col).isNotNull(),
                scol_for(combined_sdf, that_col),
            )
            .otherwise(combined_sdf[this_col])
            .alias(str(self._internal.column_name_for(self._internal.column_labels[0])))
        )
        internal = _InternalFrame(
            sdf=combined_sdf.select(index_scol_names + [cond]),
            index_map=self._internal.index_map,
            column_labels=self._internal.column_labels,
        )
        self_updated = _col(ks.DataFrame(internal))
        self._internal = self_updated._internal
        self._kdf = self_updated._kdf

    def where(self, cond, other=np.nan):
        """
        Replace values where the condition is False.

        Parameters
        ----------
        cond : boolean Series
            Where cond is True, keep the original value. Where False,
            replace with corresponding value from other.
        other : scalar, Series
            Entries where cond is False are replaced with corresponding value from other.

        Returns
        -------
        Series

        Examples
        --------

        >>> from databricks.koalas.config import set_option, reset_option
        >>> set_option("compute.ops_on_diff_frames", True)
        >>> s1 = ks.Series([0, 1, 2, 3, 4])
        >>> s2 = ks.Series([100, 200, 300, 400, 500])
        >>> s1.where(s1 > 0).sort_index()
        0    NaN
        1    1.0
        2    2.0
        3    3.0
        4    4.0
        Name: 0, dtype: float64

        >>> s1.where(s1 > 1, 10).sort_index()
        0    10
        1    10
        2     2
        3     3
        4     4
        Name: 0, dtype: int64

        >>> s1.where(s1 > 1, s1 + 100).sort_index()
        0    100
        1    101
        2      2
        3      3
        4      4
        Name: 0, dtype: int64

        >>> s1.where(s1 > 1, s2).sort_index()
        0    100
        1    200
        2      2
        3      3
        4      4
        Name: 0, dtype: int64

        >>> reset_option("compute.ops_on_diff_frames")
        """
        assert isinstance(cond, Series)

        # We should check the DataFrame from both `cond` and `other`.
        should_try_ops_on_diff_frame = cond._kdf is not self._kdf or (
            isinstance(other, Series) and other._kdf is not self._kdf
        )

        if should_try_ops_on_diff_frame:
            # Try to perform it with 'compute.ops_on_diff_frame' option.
            kdf = self.to_frame()
            kdf["__tmp_cond_col__"] = cond
            kdf["__tmp_other_col__"] = other

            # above logic makes a Spark DataFrame looks like below:
            # +-----------------+---+----------------+-----------------+
            # |__index_level_0__|  0|__tmp_cond_col__|__tmp_other_col__|
            # +-----------------+---+----------------+-----------------+
            # |                0|  0|           false|              100|
            # |                1|  1|           false|              200|
            # |                3|  3|            true|              400|
            # |                2|  2|            true|              300|
            # |                4|  4|            true|              500|
            # +-----------------+---+----------------+-----------------+
            condition = (
                F.when(
                    kdf["__tmp_cond_col__"]._scol,
                    kdf[self._internal.column_labels[0]]._scol,
                )
                .otherwise(kdf["__tmp_other_col__"]._scol)
                .alias(self._internal.data_columns[0])
            )

            internal = kdf._internal.with_new_columns(
                [condition], column_labels=self._internal.column_labels
            )
            return _col(DataFrame(internal))
        else:
            if isinstance(other, Series):
                other = other._scol
            condition = (
                F.when(cond._scol, self._scol)
                .otherwise(other)
                .alias(self._internal.data_columns[0])
            )
            return self._with_new_scol(condition)

    def mask(self, cond, other=np.nan):
        """
        Replace values where the condition is True.

        Parameters
        ----------
        cond : boolean Series
            Where cond is False, keep the original value. Where True,
            replace with corresponding value from other.
        other : scalar, Series
            Entries where cond is True are replaced with corresponding value from other.

        Returns
        -------
        Series

        Examples
        --------

        >>> from databricks.koalas.config import set_option, reset_option
        >>> set_option("compute.ops_on_diff_frames", True)
        >>> s1 = ks.Series([0, 1, 2, 3, 4])
        >>> s2 = ks.Series([100, 200, 300, 400, 500])
        >>> s1.mask(s1 > 0).sort_index()
        0    0.0
        1    NaN
        2    NaN
        3    NaN
        4    NaN
        Name: 0, dtype: float64

        >>> s1.mask(s1 > 1, 10).sort_index()
        0     0
        1     1
        2    10
        3    10
        4    10
        Name: 0, dtype: int64

        >>> s1.mask(s1 > 1, s1 + 100).sort_index()
        0      0
        1      1
        2    102
        3    103
        4    104
        Name: 0, dtype: int64

        >>> s1.mask(s1 > 1, s2).sort_index()
        0      0
        1      1
        2    300
        3    400
        4    500
        Name: 0, dtype: int64

        >>> reset_option("compute.ops_on_diff_frames")
        """
        return self.where(~cond, other)

    def xs(self, key, level=None):
        """
        Return cross-section from the Series.

        This method takes a `key` argument to select data at a particular
        level of a MultiIndex.

        Parameters
        ----------
        key : label or tuple of label
            Label contained in the index, or partially in a MultiIndex.
        level : object, defaults to first n levels (n=1 or len(key))
            In case of a key partially contained in a MultiIndex, indicate
            which levels are used. Levels can be referred by label or position.

        Returns
        -------
        Series
            Cross-section from the original Series
            corresponding to the selected index levels.

        Examples
        --------
        >>> midx = pd.MultiIndex([['a', 'b', 'c'],
        ...                       ['lama', 'cow', 'falcon'],
        ...                       ['speed', 'weight', 'length']],
        ...                      [[0, 0, 0, 1, 1, 1, 2, 2, 2],
        ...                       [0, 0, 0, 1, 1, 1, 2, 2, 2],
        ...                       [0, 1, 2, 0, 1, 2, 0, 1, 2]])
        >>> s = ks.Series([45, 200, 1.2, 30, 250, 1.5, 320, 1, 0.3],
        ...               index=midx)
        >>> s
        a  lama    speed      45.0
                   weight    200.0
                   length      1.2
        b  cow     speed      30.0
                   weight    250.0
                   length      1.5
        c  falcon  speed     320.0
                   weight      1.0
                   length      0.3
        Name: 0, dtype: float64

        Get values at specified index

        >>> s.xs('a')
        lama  speed      45.0
              weight    200.0
              length      1.2
        Name: 0, dtype: float64

        Get values at several indexes

        >>> s.xs(('a', 'lama'))
        speed      45.0
        weight    200.0
        length      1.2
        Name: 0, dtype: float64

        Get values at specified index and level

        >>> s.xs('lama', level=1)
        a  speed      45.0
           weight    200.0
           length      1.2
        Name: 0, dtype: float64
        """
        if not isinstance(key, tuple):
            key = (key,)
        if level is None:
            level = 0

        cols = (
            self._internal.index_scols[:level]
            + self._internal.index_scols[level + len(key) :]
            + [self._internal.scol_for(self._internal.column_labels[0])]
        )
        rows = [
            self._internal.scols[lvl] == index for lvl, index in enumerate(key, level)
        ]
        sdf = self._internal.sdf.select(cols).where(reduce(lambda x, y: x & y, rows))

        if len(self._internal._index_map) == len(key):
            # if sdf has one column and one data, return data only without frame
            pdf = sdf.limit(2).toPandas()
            length = len(pdf)
            if length == 1:
                return pdf[self.name].iloc[0]

        index_cols = [
            col for col in sdf.columns if col not in self._internal.data_columns
        ]
        index_map_dict = dict(self._internal.index_map)
        internal = self._internal.copy(
            sdf=sdf,
            index_map=[
                (index_col, index_map_dict[index_col]) for index_col in index_cols
            ],
        )

        return _col(DataFrame(internal))

    def pct_change(self, periods=1):
        """
        Percentage change between the current and a prior element.

        .. note:: the current implementation of this API uses Spark's Window without
            specifying partition specification. This leads to move all data into
            single partition in single machine and could cause serious
            performance degradation. Avoid this method against very large dataset.

        Parameters
        ----------
        periods : int, default 1
            Periods to shift for forming percent change.

        Returns
        -------
        Series

        Examples
        --------

        >>> kser = ks.Series([90, 91, 85], index=[2, 4, 1])
        >>> kser
        2    90
        4    91
        1    85
        Name: 0, dtype: int64

        >>> kser.pct_change()
        2         NaN
        4    0.011111
        1   -0.065934
        Name: 0, dtype: float64

        >>> kser.sort_index().pct_change()
        1         NaN
        2    0.058824
        4    0.011111
        Name: 0, dtype: float64

        >>> kser.pct_change(periods=2)
        2         NaN
        4         NaN
        1   -0.055556
        Name: 0, dtype: float64
        """
        scol = self._internal.scol

        window = Window.orderBy(NATURAL_ORDER_COLUMN_NAME).rowsBetween(
            -periods, -periods
        )
        prev_row = F.lag(scol, periods).over(window)

        return self._with_new_scol((scol - prev_row) / prev_row)

    def _cum(self, func, skipna, part_cols=()):
        # This is used to cummin, cummax, cumsum, etc.

        window = (
            Window.orderBy(NATURAL_ORDER_COLUMN_NAME)
            .partitionBy(*part_cols)
            .rowsBetween(Window.unboundedPreceding, Window.currentRow)
        )

        if skipna:
            # There is a behavior difference between pandas and PySpark. In case of cummax,
            #
            # Input:
            #      A    B
            # 0  2.0  1.0
            # 1  5.0  NaN
            # 2  1.0  0.0
            # 3  2.0  4.0
            # 4  4.0  9.0
            #
            # pandas:
            #      A    B
            # 0  2.0  1.0
            # 1  5.0  NaN
            # 2  5.0  1.0
            # 3  5.0  4.0
            # 4  5.0  9.0
            #
            # PySpark:
            #      A    B
            # 0  2.0  1.0
            # 1  5.0  1.0
            # 2  5.0  1.0
            # 3  5.0  4.0
            # 4  5.0  9.0

            scol = F.when(
                # Manually sets nulls given the column defined above.
                self._scol.isNull(),
                F.lit(None),
            ).otherwise(func(self._scol).over(window))
        else:
            # Here, we use two Windows.
            # One for real data.
            # The other one for setting nulls after the first null it meets.
            #
            # There is a behavior difference between pandas and PySpark. In case of cummax,
            #
            # Input:
            #      A    B
            # 0  2.0  1.0
            # 1  5.0  NaN
            # 2  1.0  0.0
            # 3  2.0  4.0
            # 4  4.0  9.0
            #
            # pandas:
            #      A    B
            # 0  2.0  1.0
            # 1  5.0  NaN
            # 2  5.0  NaN
            # 3  5.0  NaN
            # 4  5.0  NaN
            #
            # PySpark:
            #      A    B
            # 0  2.0  1.0
            # 1  5.0  1.0
            # 2  5.0  1.0
            # 3  5.0  4.0
            # 4  5.0  9.0
            scol = F.when(
                # By going through with max, it sets True after the first time it meets null.
                F.max(self._scol.isNull()).over(window),
                # Manually sets nulls given the column defined above.
                F.lit(None),
            ).otherwise(func(self._scol).over(window))

        return self._with_new_scol(scol).rename(self.name)

    def _cumprod(self, skipna, part_cols=()):
        from pyspark.sql.functions import pandas_udf

        def cumprod(scol):
            @pandas_udf(returnType=self.spark_type)
            def negative_check(s):
                assert len(s) == 0 or ((s > 0) | (s.isnull())).all(), (
                    "values should be bigger than 0: %s" % s
                )
                return s

            return F.sum(F.log(negative_check(scol)))

        kser = self._cum(cumprod, skipna, part_cols)
        return kser._with_new_scol(F.exp(kser._scol)).rename(self.name)

    # ----------------------------------------------------------------------
    # Accessor Methods
    # ----------------------------------------------------------------------
    dt = CachedAccessor("dt", DatetimeMethods)
    str = CachedAccessor("str", StringMethods)

    # ----------------------------------------------------------------------

    def _apply_series_op(self, op):
        return op(self)

    def _reduce_for_stat_function(self, sfun, name, axis=None, numeric_only=None):
        """
        Applies sfun to the column and returns a scalar

        Parameters
        ----------
        sfun : the stats function to be used for aggregation
        name : original pandas API name.
        axis : used only for sanity check because series only support index axis.
        numeric_only : not used by this implementation, but passed down by stats functions
        """
        from inspect import signature

        axis = validate_axis(axis)
        if axis == 1:
            raise ValueError("Series does not support columns axis.")
        num_args = len(signature(sfun).parameters)
        col_sdf = self._scol
        col_type = self.spark_type
        if isinstance(col_type, BooleanType) and sfun.__name__ not in ("min", "max"):
            # Stat functions cannot be used with boolean values by default
            # Thus, cast to integer (true to 1 and false to 0)
            # Exclude the min and max methods though since those work with booleans
            col_sdf = col_sdf.cast("integer")
        if num_args == 1:
            # Only pass in the column if sfun accepts only one arg
            col_sdf = sfun(col_sdf)
        else:  # must be 2
            assert num_args == 2
            # Pass in both the column and its data type if sfun accepts two args
            col_sdf = sfun(col_sdf, col_type)
        return _unpack_scalar(self._internal._sdf.select(col_sdf))

    def __len__(self):
        return len(self.to_dataframe())

    def __getitem__(self, key):
        try:
            return self.loc[key]
        except SparkPandasIndexingError:
            raise KeyError(
                "Key length ({}) exceeds index depth ({})".format(
                    len(key), len(self._internal.index_map)
                )
            )

    def __getattr__(self, item: str_type) -> Any:
        if item.startswith("__"):
            raise AttributeError(item)
        if hasattr(_MissingPandasLikeSeries, item):
            property_or_func = getattr(_MissingPandasLikeSeries, item)
            if isinstance(property_or_func, property):
                return property_or_func.fget(self)  # type: ignore
            else:
                return partial(property_or_func, self)
        return self.getField(item)

    def _to_internal_pandas(self):
        """
        Return a pandas Series directly from _internal to avoid overhead of copy.

        This method is for internal use only.
        """
        return _col(self._internal.pandas_df)

    def __repr__(self):
        max_display_count = get_option("display.max_rows")
        if max_display_count is None:
            return self._to_internal_pandas().to_string(
                name=self.name, dtype=self.dtype
            )

        pser = self.head(max_display_count + 1)._to_internal_pandas()
        pser_length = len(pser)
        pser = pser.iloc[:max_display_count]
        if pser_length > max_display_count:
            repr_string = pser.to_string(length=True)
            rest, prev_footer = repr_string.rsplit("\n", 1)
            match = REPR_PATTERN.search(prev_footer)
            if match is not None:
                length = match.group("length")
                name = str(self.dtype.name)
                footer = "\nName: {name}, dtype: {dtype}\nShowing only the first {length}".format(
                    length=length, name=self.name, dtype=pprint_thing(name)
                )
                return rest + footer
        return pser.to_string(name=self.name, dtype=self.dtype)

    def __dir__(self):
        if not isinstance(self.spark_type, StructType):
            fields = []
        else:
            fields = [f for f in self.spark_type.fieldNames() if " " not in f]
        return super(Series, self).__dir__() + fields

    def __iter__(self):
        return _MissingPandasLikeSeries.__iter__(self)

    def _equals(self, other: "Series") -> bool:
        return self._scol._jc.equals(other._scol._jc)


def _unpack_scalar(sdf):
    """
    Takes a dataframe that is supposed to contain a single row with a single scalar value,
    and returns this value.
    """
    l = sdf.head(2)
    assert len(l) == 1, (sdf, l)
    row = l[0]
    l2 = list(row.asDict().values())
    assert len(l2) == 1, (row, l2)
    return l2[0]


def _col(df):
    assert isinstance(df, (DataFrame, pd.DataFrame)), type(df)
    return df[df.columns[0]]<|MERGE_RESOLUTION|>--- conflicted
+++ resolved
@@ -50,19 +50,9 @@
 from databricks.koalas.missing.series import _MissingPandasLikeSeries
 from databricks.koalas.plot import KoalasSeriesPlotMethods
 from databricks.koalas.ml import corr
-<<<<<<< HEAD
-from databricks.koalas.utils import (
-    validate_arguments_and_invoke_function,
-    scol_for,
-    combine_frames,
-    name_like_string,
-    validate_axis,
-)
-=======
 from databricks.koalas.utils import (validate_arguments_and_invoke_function, scol_for,
                                      combine_frames, name_like_string, validate_axis,
                                      validate_bool_kwarg)
->>>>>>> 16ad0bf5
 from databricks.koalas.datetimes import DatetimeMethods
 from databricks.koalas.strings import StringMethods
 
@@ -2007,17 +1997,9 @@
         0    z
         Name: 0, dtype: object
         """
-<<<<<<< HEAD
-        kseries = _col(
-            self.to_dataframe().sort_values(
-                by=self.name, ascending=ascending, na_position=na_position
-            )
-        )
-=======
         inplace = validate_bool_kwarg(inplace, "inplace")
         kseries = _col(self.to_dataframe().sort_values(by=self.name, ascending=ascending,
                                                        na_position=na_position))
->>>>>>> 16ad0bf5
         if inplace:
             self._internal = kseries._internal
             self._kdf = kseries._kdf
@@ -2108,21 +2090,9 @@
         b  1    0
         Name: 0, dtype: int64
         """
-<<<<<<< HEAD
-        kseries = _col(
-            self.to_dataframe().sort_index(
-                axis=axis,
-                level=level,
-                ascending=ascending,
-                kind=kind,
-                na_position=na_position,
-            )
-        )
-=======
         inplace = validate_bool_kwarg(inplace, "inplace")
         kseries = _col(self.to_dataframe().sort_index(axis=axis, level=level, ascending=ascending,
                                                       kind=kind, na_position=na_position))
->>>>>>> 16ad0bf5
         if inplace:
             self._internal = kseries._internal
             self._kdf = kseries._kdf
