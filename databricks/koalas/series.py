--- conflicted
+++ resolved
@@ -2654,18 +2654,12 @@
     def shift(self, periods=1, fill_value=None):
         """
         Shift DataFrame by desired number of periods.
-<<<<<<< HEAD
-
-=======
->>>>>>> 96bbcf22
+
         .. note:: the current implementation of shift uses Spark's Window without
             specifying partition specification. This leads to move all data into
             single partition in single machine and could cause serious
             performance degradation. Avoid this method against very large dataset.
-<<<<<<< HEAD
-
-=======
->>>>>>> 96bbcf22
+
         Parameters
         ----------
         periods : int
@@ -2673,27 +2667,15 @@
         fill_value : object, optional
             The scalar value to use for newly introduced missing values.
             The default depends on the dtype of self. For numeric data, np.nan is used.
-<<<<<<< HEAD
-
         Returns
         -------
         Copy of input DataFrame, shifted.
-
-=======
-        Returns
-        -------
-        Copy of input DataFrame, shifted.
->>>>>>> 96bbcf22
         Examples
         --------
         >>> df = ks.DataFrame({'Col1': [10, 20, 15, 30, 45],
         ...                    'Col2': [13, 23, 18, 33, 48],
         ...                    'Col3': [17, 27, 22, 37, 52]},
         ...                   columns=['Col1', 'Col2', 'Col3'])
-<<<<<<< HEAD
-
-=======
->>>>>>> 96bbcf22
         >>> df['Col1'].shift(periods=3)
         0     NaN
         1     NaN
@@ -2701,10 +2683,6 @@
         3    10.0
         4    20.0
         Name: Col1, dtype: float64
-<<<<<<< HEAD
-
-=======
->>>>>>> 96bbcf22
         >>> df['Col1'].shift(periods=3, fill_value=0)
         0     0
         1     0
@@ -2719,11 +2697,7 @@
         if len(self._internal.index_columns) == 0:
             raise ValueError("Index must be set.")
         if not isinstance(periods, int):
-<<<<<<< HEAD
-            raise ValueError('periods should be an int; however, got [%s]' % type(periods))
-=======
             raise ValueError('periods should be an int')
->>>>>>> 96bbcf22
         window = Window.partitionBy(*part_cols).orderBy(self._internal.index_scols)\
             .rowsBetween(-periods, -periods)
         scol = F.when(F.lag(self._scol, periods).over(window).isNotNull(),
