#
# Copyright (C) 2019 Databricks, Inc.
#
# Licensed under the Apache License, Version 2.0 (the "License");
# you may not use this file except in compliance with the License.
# You may obtain a copy of the License at
#
#     http://www.apache.org/licenses/LICENSE-2.0
#
# Unless required by applicable law or agreed to in writing, software
# distributed under the License is distributed on an "AS IS" BASIS,
# WITHOUT WARRANTIES OR CONDITIONS OF ANY KIND, either express or implied.
# See the License for the specific language governing permissions and
# limitations under the License.
#

"""
A wrapper class for Spark Column to behave similar to pandas Series.
"""
import re
import inspect
import warnings
from collections import Iterable, OrderedDict
from functools import partial, wraps, reduce
from typing import Any, Generic, List, Optional, Tuple, TypeVar, Union

import numpy as np
import pandas as pd
from pandas.core.accessor import CachedAccessor
from pandas.io.formats.printing import pprint_thing
from pandas.api.types import is_list_like

from databricks.koalas.spark import SparkIndexOpsMethods
from databricks.koalas.typedef import infer_return_type, SeriesType, ScalarType
from pyspark import sql as spark
from pyspark.sql import functions as F, Column
from pyspark.sql.functions import pandas_udf, PandasUDFType
from pyspark.sql.types import (
    BooleanType,
    DoubleType,
    FloatType,
    IntegerType,
    LongType,
    NumericType,
    StringType,
    StructType,
)
from pyspark.sql.window import Window

from databricks import koalas as ks  # For running doctests and reference resolution in PyCharm.
from databricks.koalas.config import get_option, option_context
from databricks.koalas.base import IndexOpsMixin
from databricks.koalas.exceptions import SparkPandasIndexingError
from databricks.koalas.frame import DataFrame
from databricks.koalas.generic import Frame
from databricks.koalas.internal import (
    InternalFrame,
    NATURAL_ORDER_COLUMN_NAME,
    SPARK_DEFAULT_INDEX_NAME,
)
from databricks.koalas.missing.series import MissingPandasLikeSeries
from databricks.koalas.plot import KoalasSeriesPlotMethods
from databricks.koalas.ml import corr
from databricks.koalas.utils import (
    combine_frames,
    name_like_string,
    same_anchor,
    scol_for,
    validate_arguments_and_invoke_function,
    validate_axis,
    validate_bool_kwarg,
    verify_temp_column_name,
)
from databricks.koalas.datetimes import DatetimeMethods
from databricks.koalas.strings import StringMethods


# This regular expression pattern is complied and defined here to avoid to compile the same
# pattern every time it is used in _repr_ in Series.
# This pattern basically seeks the footer string from Pandas'
REPR_PATTERN = re.compile(r"Length: (?P<length>[0-9]+)")

_flex_doc_SERIES = """
Return {desc} of series and other, element-wise (binary operator `{op_name}`).

Equivalent to ``{equiv}``

Parameters
----------
other : Series or scalar value

Returns
-------
Series
    The result of the operation.

See Also
--------
Series.{reverse}

{series_examples}
"""

_add_example_SERIES = """
Examples
--------
>>> df = ks.DataFrame({'a': [2, 2, 4, np.nan],
...                    'b': [2, np.nan, 2, np.nan]},
...                   index=['a', 'b', 'c', 'd'], columns=['a', 'b'])
>>> df
     a    b
a  2.0  2.0
b  2.0  NaN
c  4.0  2.0
d  NaN  NaN

>>> df.a.add(df.b)
a    4.0
b    NaN
c    6.0
d    NaN
Name: a, dtype: float64

>>> df.a.radd(df.b)
a    4.0
b    NaN
c    6.0
d    NaN
Name: a, dtype: float64
"""

_sub_example_SERIES = """
Examples
--------
>>> df = ks.DataFrame({'a': [2, 2, 4, np.nan],
...                    'b': [2, np.nan, 2, np.nan]},
...                   index=['a', 'b', 'c', 'd'], columns=['a', 'b'])
>>> df
     a    b
a  2.0  2.0
b  2.0  NaN
c  4.0  2.0
d  NaN  NaN

>>> df.a.subtract(df.b)
a    0.0
b    NaN
c    2.0
d    NaN
Name: a, dtype: float64

>>> df.a.rsub(df.b)
a    0.0
b    NaN
c   -2.0
d    NaN
Name: a, dtype: float64
"""

_mul_example_SERIES = """
Examples
--------
>>> df = ks.DataFrame({'a': [2, 2, 4, np.nan],
...                    'b': [2, np.nan, 2, np.nan]},
...                   index=['a', 'b', 'c', 'd'], columns=['a', 'b'])
>>> df
     a    b
a  2.0  2.0
b  2.0  NaN
c  4.0  2.0
d  NaN  NaN

>>> df.a.multiply(df.b)
a    4.0
b    NaN
c    8.0
d    NaN
Name: a, dtype: float64

>>> df.a.rmul(df.b)
a    4.0
b    NaN
c    8.0
d    NaN
Name: a, dtype: float64
"""

_div_example_SERIES = """
Examples
--------
>>> df = ks.DataFrame({'a': [2, 2, 4, np.nan],
...                    'b': [2, np.nan, 2, np.nan]},
...                   index=['a', 'b', 'c', 'd'], columns=['a', 'b'])
>>> df
     a    b
a  2.0  2.0
b  2.0  NaN
c  4.0  2.0
d  NaN  NaN

>>> df.a.divide(df.b)
a    1.0
b    NaN
c    2.0
d    NaN
Name: a, dtype: float64

>>> df.a.rdiv(df.b)
a    1.0
b    NaN
c    0.5
d    NaN
Name: a, dtype: float64
"""

_pow_example_SERIES = """
Examples
--------
>>> df = ks.DataFrame({'a': [2, 2, 4, np.nan],
...                    'b': [2, np.nan, 2, np.nan]},
...                   index=['a', 'b', 'c', 'd'], columns=['a', 'b'])
>>> df
     a    b
a  2.0  2.0
b  2.0  NaN
c  4.0  2.0
d  NaN  NaN

>>> df.a.pow(df.b)
a     4.0
b     NaN
c    16.0
d     NaN
Name: a, dtype: float64

>>> df.a.rpow(df.b)
a     4.0
b     NaN
c    16.0
d     NaN
Name: a, dtype: float64
"""

_mod_example_SERIES = """
Examples
--------
>>> df = ks.DataFrame({'a': [2, 2, 4, np.nan],
...                    'b': [2, np.nan, 2, np.nan]},
...                   index=['a', 'b', 'c', 'd'], columns=['a', 'b'])
>>> df
     a    b
a  2.0  2.0
b  2.0  NaN
c  4.0  2.0
d  NaN  NaN

>>> df.a.mod(df.b)
a    0.0
b    NaN
c    0.0
d    NaN
Name: a, dtype: float64

>>> df.a.rmod(df.b)
a    0.0
b    NaN
c    2.0
d    NaN
Name: a, dtype: float64
"""

_floordiv_example_SERIES = """
Examples
--------
>>> df = ks.DataFrame({'a': [2, 2, 4, np.nan],
...                    'b': [2, np.nan, 2, np.nan]},
...                   index=['a', 'b', 'c', 'd'], columns=['a', 'b'])
>>> df
     a    b
a  2.0  2.0
b  2.0  NaN
c  4.0  2.0
d  NaN  NaN

>>> df.a.floordiv(df.b)
a    1.0
b    NaN
c    2.0
d    NaN
Name: a, dtype: float64

>>> df.a.rfloordiv(df.b)
a    1.0
b    NaN
c    0.0
d    NaN
Name: a, dtype: float64
"""

T = TypeVar("T")

# Needed to disambiguate Series.str and str type
str_type = str


class Series(Frame, IndexOpsMixin, Generic[T]):
    """
    Koalas Series that corresponds to Pandas Series logically. This holds Spark Column
    internally.

    :ivar _internal: an internal immutable Frame to manage metadata.
    :type _internal: InternalFrame
    :ivar _kdf: Parent's Koalas DataFrame
    :type _kdf: ks.DataFrame

    Parameters
    ----------
    data : array-like, dict, or scalar value, Pandas Series
        Contains data stored in Series
        If data is a dict, argument order is maintained for Python 3.6
        and later.
        Note that if `data` is a Pandas Series, other arguments should not be used.
    index : array-like or Index (1d)
        Values must be hashable and have the same length as `data`.
        Non-unique index values are allowed. Will default to
        RangeIndex (0, 1, 2, ..., n) if not provided. If both a dict and index
        sequence are used, the index will override the keys found in the
        dict.
    dtype : numpy.dtype or None
        If None, dtype will be inferred
    copy : boolean, default False
        Copy input data
    """

    def __init__(
        self, data=None, index=None, dtype=None, name=None, copy=False, fastpath=False, anchor=None
    ):
        if isinstance(data, InternalFrame):
            assert dtype is None
            assert name is None
            assert not copy
            assert not fastpath
            IndexOpsMixin.__init__(self, data, anchor)
        else:
            assert anchor is None
            if isinstance(data, pd.Series):
                assert index is None
                assert dtype is None
                assert name is None
                assert not copy
                assert not fastpath
                s = data
            else:
                s = pd.Series(
                    data=data, index=index, dtype=dtype, name=name, copy=copy, fastpath=fastpath
                )
            kdf = DataFrame(s)
            IndexOpsMixin.__init__(
                self, kdf._internal.copy(spark_column=kdf._internal.data_spark_columns[0]), kdf
            )

    def _with_new_scol(self, scol: spark.Column) -> "Series":
        """
        Copy Koalas Series with the new Spark Column.

        :param scol: the new Spark Column
        :return: the copied Series
        """
        return Series(self._internal.copy(spark_column=scol), anchor=self._kdf)  # type: ignore

    @property
    def dtypes(self):
        """Return the dtype object of the underlying data.

        >>> s = ks.Series(list('abc'))
        >>> s.dtype == s.dtypes
        True
        """
        return self.dtype

    @property
    def axes(self):
        """
        Return a list of the row axis labels.

        Examples
        --------

        >>> kser = ks.Series([1, 2, 3])
        >>> kser.axes
        [Int64Index([0, 1, 2], dtype='int64')]
        """
        return [self.index]

    @property
    def spark_type(self):
        warnings.warn(
            "Series.spark_type is deprecated as of Series.spark.data_type. "
            "Please use the API instead.",
            FutureWarning,
        )
        return self.spark.data_type

    spark_type.__doc__ = SparkIndexOpsMethods.data_type.__doc__

    # Arithmetic Operators
    def add(self, other):
        return (self + other).rename(self.name)

    add.__doc__ = _flex_doc_SERIES.format(
        desc="Addition",
        op_name="+",
        equiv="series + other",
        reverse="radd",
        series_examples=_add_example_SERIES,
    )

    def radd(self, other):
        return (other + self).rename(self.name)

    radd.__doc__ = _flex_doc_SERIES.format(
        desc="Reverse Addition",
        op_name="+",
        equiv="other + series",
        reverse="add",
        series_examples=_add_example_SERIES,
    )

    def div(self, other):
        return (self / other).rename(self.name)

    div.__doc__ = _flex_doc_SERIES.format(
        desc="Floating division",
        op_name="/",
        equiv="series / other",
        reverse="rdiv",
        series_examples=_div_example_SERIES,
    )

    divide = div

    def rdiv(self, other):
        return (other / self).rename(self.name)

    rdiv.__doc__ = _flex_doc_SERIES.format(
        desc="Reverse Floating division",
        op_name="/",
        equiv="other / series",
        reverse="div",
        series_examples=_div_example_SERIES,
    )

    def truediv(self, other):
        return (self / other).rename(self.name)

    truediv.__doc__ = _flex_doc_SERIES.format(
        desc="Floating division",
        op_name="/",
        equiv="series / other",
        reverse="rtruediv",
        series_examples=_div_example_SERIES,
    )

    def rtruediv(self, other):
        return (other / self).rename(self.name)

    rtruediv.__doc__ = _flex_doc_SERIES.format(
        desc="Reverse Floating division",
        op_name="/",
        equiv="other / series",
        reverse="truediv",
        series_examples=_div_example_SERIES,
    )

    def mul(self, other):
        return (self * other).rename(self.name)

    mul.__doc__ = _flex_doc_SERIES.format(
        desc="Multiplication",
        op_name="*",
        equiv="series * other",
        reverse="rmul",
        series_examples=_mul_example_SERIES,
    )

    multiply = mul

    def rmul(self, other):
        return (other * self).rename(self.name)

    rmul.__doc__ = _flex_doc_SERIES.format(
        desc="Reverse Multiplication",
        op_name="*",
        equiv="other * series",
        reverse="mul",
        series_examples=_mul_example_SERIES,
    )

    def sub(self, other):
        return (self - other).rename(self.name)

    sub.__doc__ = _flex_doc_SERIES.format(
        desc="Subtraction",
        op_name="-",
        equiv="series - other",
        reverse="rsub",
        series_examples=_sub_example_SERIES,
    )

    subtract = sub

    def rsub(self, other):
        return (other - self).rename(self.name)

    rsub.__doc__ = _flex_doc_SERIES.format(
        desc="Reverse Subtraction",
        op_name="-",
        equiv="other - series",
        reverse="sub",
        series_examples=_sub_example_SERIES,
    )

    def mod(self, other):
        return (self % other).rename(self.name)

    mod.__doc__ = _flex_doc_SERIES.format(
        desc="Modulo",
        op_name="%",
        equiv="series % other",
        reverse="rmod",
        series_examples=_mod_example_SERIES,
    )

    def rmod(self, other):
        return (other % self).rename(self.name)

    rmod.__doc__ = _flex_doc_SERIES.format(
        desc="Reverse Modulo",
        op_name="%",
        equiv="other % series",
        reverse="mod",
        series_examples=_mod_example_SERIES,
    )

    def pow(self, other):
        return (self ** other).rename(self.name)

    pow.__doc__ = _flex_doc_SERIES.format(
        desc="Exponential power of series",
        op_name="**",
        equiv="series ** other",
        reverse="rpow",
        series_examples=_pow_example_SERIES,
    )

    def rpow(self, other):
        return (other ** self).rename(self.name)

    rpow.__doc__ = _flex_doc_SERIES.format(
        desc="Reverse Exponential power",
        op_name="**",
        equiv="other ** series",
        reverse="pow",
        series_examples=_pow_example_SERIES,
    )

    def floordiv(self, other):
        return (self // other).rename(self.name)

    floordiv.__doc__ = _flex_doc_SERIES.format(
        desc="Integer division",
        op_name="//",
        equiv="series // other",
        reverse="rfloordiv",
        series_examples=_floordiv_example_SERIES,
    )

    def rfloordiv(self, other):
        return (other // self).rename(self.name)

    rfloordiv.__doc__ = _flex_doc_SERIES.format(
        desc="Reverse Integer division",
        op_name="//",
        equiv="other // series",
        reverse="floordiv",
        series_examples=_floordiv_example_SERIES,
    )

    # Comparison Operators
    def eq(self, other):
        """
        Compare if the current value is equal to the other.

        >>> df = ks.DataFrame({'a': [1, 2, 3, 4],
        ...                    'b': [1, np.nan, 1, np.nan]},
        ...                   index=['a', 'b', 'c', 'd'], columns=['a', 'b'])

        >>> df.a == 1
        a     True
        b    False
        c    False
        d    False
        Name: a, dtype: bool

        >>> df.b.eq(1)
        a     True
        b    False
        c     True
        d    False
        Name: b, dtype: bool
        """
        return (self == other).rename(self.name)

    equals = eq

    def gt(self, other):
        """
        Compare if the current value is greater than the other.

        >>> df = ks.DataFrame({'a': [1, 2, 3, 4],
        ...                    'b': [1, np.nan, 1, np.nan]},
        ...                   index=['a', 'b', 'c', 'd'], columns=['a', 'b'])

        >>> df.a > 1
        a    False
        b     True
        c     True
        d     True
        Name: a, dtype: bool

        >>> df.b.gt(1)
        a    False
        b    False
        c    False
        d    False
        Name: b, dtype: bool
        """
        return (self > other).rename(self.name)

    def ge(self, other):
        """
        Compare if the current value is greater than or equal to the other.

        >>> df = ks.DataFrame({'a': [1, 2, 3, 4],
        ...                    'b': [1, np.nan, 1, np.nan]},
        ...                   index=['a', 'b', 'c', 'd'], columns=['a', 'b'])

        >>> df.a >= 2
        a    False
        b     True
        c     True
        d     True
        Name: a, dtype: bool

        >>> df.b.ge(2)
        a    False
        b    False
        c    False
        d    False
        Name: b, dtype: bool
        """
        return (self >= other).rename(self.name)

    def lt(self, other):
        """
        Compare if the current value is less than the other.

        >>> df = ks.DataFrame({'a': [1, 2, 3, 4],
        ...                    'b': [1, np.nan, 1, np.nan]},
        ...                   index=['a', 'b', 'c', 'd'], columns=['a', 'b'])

        >>> df.a < 1
        a    False
        b    False
        c    False
        d    False
        Name: a, dtype: bool

        >>> df.b.lt(2)
        a     True
        b    False
        c     True
        d    False
        Name: b, dtype: bool
        """
        return (self < other).rename(self.name)

    def le(self, other):
        """
        Compare if the current value is less than or equal to the other.

        >>> df = ks.DataFrame({'a': [1, 2, 3, 4],
        ...                    'b': [1, np.nan, 1, np.nan]},
        ...                   index=['a', 'b', 'c', 'd'], columns=['a', 'b'])

        >>> df.a <= 2
        a     True
        b     True
        c    False
        d    False
        Name: a, dtype: bool

        >>> df.b.le(2)
        a     True
        b    False
        c     True
        d    False
        Name: b, dtype: bool
        """
        return (self <= other).rename(self.name)

    def ne(self, other):
        """
        Compare if the current value is not equal to the other.

        >>> df = ks.DataFrame({'a': [1, 2, 3, 4],
        ...                    'b': [1, np.nan, 1, np.nan]},
        ...                   index=['a', 'b', 'c', 'd'], columns=['a', 'b'])

        >>> df.a != 1
        a    False
        b     True
        c     True
        d     True
        Name: a, dtype: bool

        >>> df.b.ne(1)
        a    False
        b     True
        c    False
        d     True
        Name: b, dtype: bool
        """
        return (self != other).rename(self.name)

    def divmod(self, other):
        """
        Return Integer division and modulo of series and other, element-wise
        (binary operator `divmod`).

        Parameters
        ----------
        other : Series or scalar value

        Returns
        -------
        Series
            The result of the operation.

        See Also
        --------
        Series.rdivmod
        """
        return (self.floordiv(other), self.mod(other))

    def rdivmod(self, other):
        """
        Return Integer division and modulo of series and other, element-wise
        (binary operator `rdivmod`).

        Parameters
        ----------
        other : Series or scalar value

        Returns
        -------
        Series
            The result of the operation.

        See Also
        --------
        Series.divmod
        """
        return (self.rfloordiv(other), self.rmod(other))

    def between(self, left, right, inclusive=True):
        """
        Return boolean Series equivalent to left <= series <= right.
        This function returns a boolean vector containing `True` wherever the
        corresponding Series element is between the boundary values `left` and
        `right`. NA values are treated as `False`.

        Parameters
        ----------
        left : scalar or list-like
            Left boundary.
        right : scalar or list-like
            Right boundary.
        inclusive : bool, default True
            Include boundaries.

        Returns
        -------
        Series
            Series representing whether each element is between left and
            right (inclusive).

        See Also
        --------
        Series.gt : Greater than of series and other.
        Series.lt : Less than of series and other.

        Notes
        -----
        This function is equivalent to ``(left <= ser) & (ser <= right)``

        Examples
        --------
        >>> s = ks.Series([2, 0, 4, 8, np.nan])

        Boundary values are included by default:

        >>> s.between(1, 4)
        0     True
        1    False
        2     True
        3    False
        4    False
        Name: 0, dtype: bool

        With `inclusive` set to ``False`` boundary values are excluded:

        >>> s.between(1, 4, inclusive=False)
        0     True
        1    False
        2    False
        3    False
        4    False
        Name: 0, dtype: bool

        `left` and `right` can be any scalar value:

        >>> s = ks.Series(['Alice', 'Bob', 'Carol', 'Eve'])
        >>> s.between('Anna', 'Daniel')
        0    False
        1     True
        2     True
        3    False
        Name: 0, dtype: bool
        """
        if inclusive:
            lmask = self >= left
            rmask = self <= right
        else:
            lmask = self > left
            rmask = self < right

        return lmask & rmask

    # TODO: arg should support Series
    # TODO: NaN and None
    def map(self, arg):
        """
        Map values of Series according to input correspondence.

        Used for substituting each value in a Series with another value,
        that may be derived from a function, a ``dict``.

        .. note:: make sure the size of the dictionary is not huge because it could
            downgrade the performance or throw OutOfMemoryError due to a huge
            expression within Spark. Consider the input as a functions as an
            alternative instead in this case.

        Parameters
        ----------
        arg : function or dict
            Mapping correspondence.

        Returns
        -------
        Series
            Same index as caller.

        See Also
        --------
        Series.apply : For applying more complex functions on a Series.
        DataFrame.applymap : Apply a function elementwise on a whole DataFrame.

        Notes
        -----
        When ``arg`` is a dictionary, values in Series that are not in the
        dictionary (as keys) are converted to ``None``. However, if the
        dictionary is a ``dict`` subclass that defines ``__missing__`` (i.e.
        provides a method for default values), then this default is used
        rather than ``None``.

        Examples
        --------
        >>> s = ks.Series(['cat', 'dog', None, 'rabbit'])
        >>> s
        0       cat
        1       dog
        2      None
        3    rabbit
        Name: 0, dtype: object

        ``map`` accepts a ``dict``. Values that are not found
        in the ``dict`` are converted to ``None``, unless the dict has a default
        value (e.g. ``defaultdict``):

        >>> s.map({'cat': 'kitten', 'dog': 'puppy'})
        0    kitten
        1     puppy
        2      None
        3      None
        Name: 0, dtype: object

        It also accepts a function:

        >>> def format(x) -> str:
        ...     return 'I am a {}'.format(x)

        >>> s.map(format)
        0       I am a cat
        1       I am a dog
        2      I am a None
        3    I am a rabbit
        Name: 0, dtype: object
        """
        if isinstance(arg, dict):
            is_start = True
            # In case dictionary is empty.
            current = F.when(F.lit(False), F.lit(None).cast(self.spark.data_type))

            for to_replace, value in arg.items():
                if is_start:
                    current = F.when(self.spark.column == F.lit(to_replace), value)
                    is_start = False
                else:
                    current = current.when(self.spark.column == F.lit(to_replace), value)

            if hasattr(arg, "__missing__"):
                tmp_val = arg[np._NoValue]
                del arg[np._NoValue]  # Remove in case it's set in defaultdict.
                current = current.otherwise(F.lit(tmp_val))
            else:
                current = current.otherwise(F.lit(None).cast(self.spark.data_type))
            return self._with_new_scol(current).rename(self.name)
        else:
            return self.apply(arg)

    def astype(self, dtype) -> "Series":
        """
        Cast a Koalas object to a specified dtype ``dtype``.

        Parameters
        ----------
        dtype : data type
            Use a numpy.dtype or Python type to cast entire pandas object to
            the same type.

        Returns
        -------
        casted : same type as caller

        See Also
        --------
        to_datetime : Convert argument to datetime.

        Examples
        --------
        >>> ser = ks.Series([1, 2], dtype='int32')
        >>> ser
        0    1
        1    2
        Name: 0, dtype: int32

        >>> ser.astype('int64')
        0    1
        1    2
        Name: 0, dtype: int64
        """
        from databricks.koalas.typedef import as_spark_type

        spark_type = as_spark_type(dtype)
        if not spark_type:
            raise ValueError("Type {} not understood".format(dtype))
        if isinstance(spark_type, BooleanType):
            if isinstance(self.spark.data_type, StringType):
                scol = F.when(self.spark.column.isNull(), F.lit(False)).otherwise(
                    F.length(self.spark.column) > 0
                )
            elif isinstance(self.spark.data_type, (FloatType, DoubleType)):
                scol = F.when(
                    self.spark.column.isNull() | F.isnan(self.spark.column), F.lit(True)
                ).otherwise(self.spark.column.cast(spark_type))
            else:
                scol = F.when(self.spark.column.isNull(), F.lit(False)).otherwise(
                    self.spark.column.cast(spark_type)
                )
        else:
            scol = self.spark.column.cast(spark_type)
        return self._with_new_scol(scol)

    def alias(self, name):
        """An alias for :meth:`Series.rename`."""
        return self.rename(name)

    @property
    def shape(self):
        """Return a tuple of the shape of the underlying data."""
        return (len(self),)

    @property
    def name(self) -> Union[str, Tuple[str, ...]]:
        """Return name of the Series."""
        name = self._internal.column_labels[0]  # type: ignore
        if name is not None and len(name) == 1:
            return name[0]
        else:
            return name

    @name.setter
    def name(self, name: Union[str, Tuple[str, ...]]):
        self.rename(name, inplace=True)

    # TODO: Functionality and documentation should be matched. Currently, changing index labels
    # taking dictionary and function to change index are not supported.
    def rename(self, index: Union[str, Tuple[str, ...]] = None, **kwargs):
        """
        Alter Series name.

        Parameters
        ----------
        index : scalar
            Scalar will alter the ``Series.name`` attribute.

        inplace : bool, default False
            Whether to return a new Series. If True then value of copy is
            ignored.

        Returns
        -------
        Series
            Series with name altered.

        Examples
        --------

        >>> s = ks.Series([1, 2, 3])
        >>> s
        0    1
        1    2
        2    3
        Name: 0, dtype: int64

        >>> s.rename("my_name")  # scalar, changes Series.name
        0    1
        1    2
        2    3
        Name: my_name, dtype: int64
        """
        if index is None:
            scol = self.spark.column
        else:
            scol = self.spark.column.alias(name_like_string(index))
        internal = self._internal.copy(  # type: ignore
            spark_column=scol,
            column_labels=[index if index is None or isinstance(index, tuple) else (index,)],
        )
        if kwargs.get("inplace", False):
            self._internal = internal
            return self
        else:
            return Series(internal, anchor=self._kdf)

    @property
    def index(self):
        """The index (axis labels) Column of the Series.

        See Also
        --------
        Index
        """
        return self._kdf.index

    @property
    def is_unique(self):
        """
        Return boolean if values in the object are unique

        Returns
        -------
        is_unique : boolean

        >>> ks.Series([1, 2, 3]).is_unique
        True
        >>> ks.Series([1, 2, 2]).is_unique
        False
        >>> ks.Series([1, 2, 3, None]).is_unique
        True
        """
        scol = self.spark.column

        # Here we check:
        #   1. the distinct count without nulls and count without nulls for non-null values
        #   2. count null values and see if null is a distinct value.
        #
        # This workaround is in order to calculate the distinct count including nulls in
        # single pass. Note that COUNT(DISTINCT expr) in Spark is designed to ignore nulls.
        return self._internal._sdf.select(
            (F.count(scol) == F.countDistinct(scol))
            & (F.count(F.when(scol.isNull(), 1).otherwise(None)) <= 1)
        ).collect()[0][0]

    def reset_index(self, level=None, drop=False, name=None, inplace=False):
        """
        Generate a new DataFrame or Series with the index reset.

        This is useful when the index needs to be treated as a column,
        or when the index is meaningless and needs to be reset
        to the default before another operation.

        Parameters
        ----------
        level : int, str, tuple, or list, default optional
            For a Series with a MultiIndex, only remove the specified levels from the index.
            Removes all levels by default.
        drop : bool, default False
            Just reset the index, without inserting it as a column in the new DataFrame.
        name : object, optional
            The name to use for the column containing the original Series values.
            Uses self.name by default. This argument is ignored when drop is True.
        inplace : bool, default False
            Modify the Series in place (do not create a new object).

        Returns
        -------
        Series or DataFrame
            When `drop` is False (the default), a DataFrame is returned.
            The newly created columns will come first in the DataFrame,
            followed by the original Series values.
            When `drop` is True, a `Series` is returned.
            In either case, if ``inplace=True``, no value is returned.

        Examples
        --------
        >>> s = ks.Series([1, 2, 3, 4], name='foo',
        ...               index=pd.Index(['a', 'b', 'c', 'd'], name='idx'))

        Generate a DataFrame with default index.

        >>> s.reset_index()
          idx  foo
        0   a    1
        1   b    2
        2   c    3
        3   d    4

        To specify the name of the new column use `name`.

        >>> s.reset_index(name='values')
          idx  values
        0   a       1
        1   b       2
        2   c       3
        3   d       4

        To generate a new Series with the default set `drop` to True.

        >>> s.reset_index(drop=True)
        0    1
        1    2
        2    3
        3    4
        Name: foo, dtype: int64

        To update the Series in place, without generating a new one
        set `inplace` to True. Note that it also requires ``drop=True``.

        >>> s.reset_index(inplace=True, drop=True)
        >>> s
        0    1
        1    2
        2    3
        3    4
        Name: foo, dtype: int64
        """
        inplace = validate_bool_kwarg(inplace, "inplace")
        if inplace and not drop:
            raise TypeError("Cannot reset_index inplace on a Series to create a DataFrame")

        if name is not None:
            kdf = self.rename(name).to_dataframe()
        else:
            kdf = self.to_dataframe()
        kdf = kdf.reset_index(level=level, drop=drop)
        if drop:
            kseries = first_series(kdf)
            if inplace:
                self._internal = kseries._internal
                self._kdf = kseries._kdf
            else:
                return kseries
        else:
            return kdf

    def to_frame(self, name: Union[str, Tuple[str, ...]] = None) -> spark.DataFrame:
        """
        Convert Series to DataFrame.

        Parameters
        ----------
        name : object, default None
            The passed name should substitute for the series name (if it has
            one).

        Returns
        -------
        DataFrame
            DataFrame representation of Series.

        Examples
        --------
        >>> s = ks.Series(["a", "b", "c"])
        >>> s.to_frame()
           0
        0  a
        1  b
        2  c

        >>> s = ks.Series(["a", "b", "c"], name="vals")
        >>> s.to_frame()
          vals
        0    a
        1    b
        2    c
        """
        if name is not None:
            renamed = self.rename(name)
        else:
            renamed = self
        sdf = renamed._internal.to_internal_spark_frame
        column_labels = None  # type: Optional[List[Tuple[str, ...]]]
        if renamed._internal.column_labels[0] is None:
            column_labels = [("0",)]
            column_label_names = None
        else:
            column_labels = renamed._internal.column_labels
            column_label_names = renamed._internal.column_label_names
        internal = InternalFrame(
            spark_frame=sdf,
            index_map=renamed._internal.index_map,
            column_labels=column_labels,
            data_spark_columns=[scol_for(sdf, sdf.columns[-1])],
            column_label_names=column_label_names,
        )
        return DataFrame(internal)

    to_dataframe = to_frame

    def to_string(
        self,
        buf=None,
        na_rep="NaN",
        float_format=None,
        header=True,
        index=True,
        length=False,
        dtype=False,
        name=False,
        max_rows=None,
    ):
        """
        Render a string representation of the Series.

        .. note:: This method should only be used if the resulting Pandas object is expected
                  to be small, as all the data is loaded into the driver's memory. If the input
                  is large, set max_rows parameter.

        Parameters
        ----------
        buf : StringIO-like, optional
            buffer to write to
        na_rep : string, optional
            string representation of NAN to use, default 'NaN'
        float_format : one-parameter function, optional
            formatter function to apply to columns' elements if they are floats
            default None
        header : boolean, default True
            Add the Series header (index name)
        index : bool, optional
            Add index (row) labels, default True
        length : boolean, default False
            Add the Series length
        dtype : boolean, default False
            Add the Series dtype
        name : boolean, default False
            Add the Series name if not None
        max_rows : int, optional
            Maximum number of rows to show before truncating. If None, show
            all.

        Returns
        -------
        formatted : string (if not buffer passed)

        Examples
        --------
        >>> df = ks.DataFrame([(.2, .3), (.0, .6), (.6, .0), (.2, .1)], columns=['dogs', 'cats'])
        >>> print(df['dogs'].to_string())
        0    0.2
        1    0.0
        2    0.6
        3    0.2

        >>> print(df['dogs'].to_string(max_rows=2))
        0    0.2
        1    0.0
        """
        # Make sure locals() call is at the top of the function so we don't capture local variables.
        args = locals()
        if max_rows is not None:
            kseries = self.head(max_rows)
        else:
            kseries = self

        return validate_arguments_and_invoke_function(
            kseries._to_internal_pandas(), self.to_string, pd.Series.to_string, args
        )

    def to_clipboard(self, excel=True, sep=None, **kwargs):
        # Docstring defined below by reusing DataFrame.to_clipboard's.
        args = locals()
        kseries = self

        return validate_arguments_and_invoke_function(
            kseries._to_internal_pandas(), self.to_clipboard, pd.Series.to_clipboard, args
        )

    to_clipboard.__doc__ = DataFrame.to_clipboard.__doc__

    def to_dict(self, into=dict):
        """
        Convert Series to {label -> value} dict or dict-like object.

        .. note:: This method should only be used if the resulting Pandas DataFrame is expected
            to be small, as all the data is loaded into the driver's memory.

        Parameters
        ----------
        into : class, default dict
            The collections.abc.Mapping subclass to use as the return
            object. Can be the actual class or an empty
            instance of the mapping type you want.  If you want a
            collections.defaultdict, you must pass it initialized.

        Returns
        -------
        collections.abc.Mapping
            Key-value representation of Series.

        Examples
        --------
        >>> s = ks.Series([1, 2, 3, 4])
        >>> s_dict = s.to_dict()
        >>> sorted(s_dict.items())
        [(0, 1), (1, 2), (2, 3), (3, 4)]

        >>> from collections import OrderedDict, defaultdict
        >>> s.to_dict(OrderedDict)
        OrderedDict([(0, 1), (1, 2), (2, 3), (3, 4)])

        >>> dd = defaultdict(list)
        >>> s.to_dict(dd)  # doctest: +ELLIPSIS
        defaultdict(<class 'list'>, {...})
        """
        # Make sure locals() call is at the top of the function so we don't capture local variables.
        args = locals()
        kseries = self
        return validate_arguments_and_invoke_function(
            kseries._to_internal_pandas(), self.to_dict, pd.Series.to_dict, args
        )

    def to_latex(
        self,
        buf=None,
        columns=None,
        col_space=None,
        header=True,
        index=True,
        na_rep="NaN",
        formatters=None,
        float_format=None,
        sparsify=None,
        index_names=True,
        bold_rows=False,
        column_format=None,
        longtable=None,
        escape=None,
        encoding=None,
        decimal=".",
        multicolumn=None,
        multicolumn_format=None,
        multirow=None,
    ):

        args = locals()
        kseries = self
        return validate_arguments_and_invoke_function(
            kseries._to_internal_pandas(), self.to_latex, pd.Series.to_latex, args
        )

    to_latex.__doc__ = DataFrame.to_latex.__doc__

    def to_pandas(self):
        """
        Return a pandas Series.

        .. note:: This method should only be used if the resulting Pandas object is expected
                  to be small, as all the data is loaded into the driver's memory.

        Examples
        --------
        >>> df = ks.DataFrame([(.2, .3), (.0, .6), (.6, .0), (.2, .1)], columns=['dogs', 'cats'])
        >>> df['dogs'].to_pandas()
        0    0.2
        1    0.0
        2    0.6
        3    0.2
        Name: dogs, dtype: float64
        """
        return first_series(self._internal.to_pandas_frame.copy())

    # Alias to maintain backward compatibility with Spark
    toPandas = to_pandas

    def to_list(self):
        """
        Return a list of the values.

        These are each a scalar type, which is a Python scalar
        (for str, int, float) or a pandas scalar
        (for Timestamp/Timedelta/Interval/Period)

        .. note:: This method should only be used if the resulting list is expected
            to be small, as all the data is loaded into the driver's memory.

        """
        return self._to_internal_pandas().to_list()

    tolist = to_list

    def drop_duplicates(self, keep="first", inplace=False):
        """
        Return Series with duplicate values removed.

        Parameters
        ----------
        keep : {'first', 'last', ``False``}, default 'first'
            Method to handle dropping duplicates:
            - 'first' : Drop duplicates except for the first occurrence.
            - 'last' : Drop duplicates except for the last occurrence.
            - ``False`` : Drop all duplicates.
        inplace : bool, default ``False``
            If ``True``, performs operation inplace and returns None.

        Returns
        -------
        Series
            Series with duplicates dropped.

        Examples
        --------
        Generate a Series with duplicated entries.

        >>> s = ks.Series(['lama', 'cow', 'lama', 'beetle', 'lama', 'hippo'],
        ...               name='animal')
        >>> s.sort_index()
        0      lama
        1       cow
        2      lama
        3    beetle
        4      lama
        5     hippo
        Name: animal, dtype: object

        With the 'keep' parameter, the selection behaviour of duplicated values
        can be changed. The value 'first' keeps the first occurrence for each
        set of duplicated entries. The default value of keep is 'first'.

        >>> s.drop_duplicates().sort_index()
        0      lama
        1       cow
        3    beetle
        5     hippo
        Name: animal, dtype: object

        The value 'last' for parameter 'keep' keeps the last occurrence for
        each set of duplicated entries.

        >>> s.drop_duplicates(keep='last').sort_index()
        1       cow
        3    beetle
        4      lama
        5     hippo
        Name: animal, dtype: object

        The value ``False`` for parameter 'keep' discards all sets of
        duplicated entries. Setting the value of 'inplace' to ``True`` performs
        the operation inplace and returns ``None``.

        >>> s.drop_duplicates(keep=False, inplace=True)
        >>> s.sort_index()
        1       cow
        3    beetle
        5     hippo
        Name: animal, dtype: object
        """
        inplace = validate_bool_kwarg(inplace, "inplace")
        kseries = first_series(self.to_frame().drop_duplicates(keep=keep))

        if inplace:
            self._internal = kseries._internal
            self._kdf = kseries._kdf
        else:
            return kseries

    def fillna(self, value=None, method=None, axis=None, inplace=False, limit=None):
        """Fill NA/NaN values.

        .. note:: the current implementation of 'method' parameter in fillna uses Spark's Window
            without specifying partition specification. This leads to move all data into
            single partition in single machine and could cause serious
            performance degradation. Avoid this method against very large dataset.

        Parameters
        ----------
        value : scalar, dict, Series
            Value to use to fill holes. alternately a dict/Series of values
            specifying which value to use for each column.
            DataFrame is not supported.
        method : {'backfill', 'bfill', 'pad', 'ffill', None}, default None
            Method to use for filling holes in reindexed Series pad / ffill: propagate last valid
            observation forward to next valid backfill / bfill:
            use NEXT valid observation to fill gap
        axis : {0 or `index`}
            1 and `columns` are not supported.
        inplace : boolean, default False
            Fill in place (do not create a new object)
        limit : int, default None
            If method is specified, this is the maximum number of consecutive NaN values to
            forward/backward fill. In other words, if there is a gap with more than this number of
            consecutive NaNs, it will only be partially filled. If method is not specified,
            this is the maximum number of entries along the entire axis where NaNs will be filled.
            Must be greater than 0 if not None

        Returns
        -------
        Series
            Series with NA entries filled.

        Examples
        --------
        >>> s = ks.Series([np.nan, 2, 3, 4, np.nan, 6], name='x')
        >>> s
        0    NaN
        1    2.0
        2    3.0
        3    4.0
        4    NaN
        5    6.0
        Name: x, dtype: float64

        Replace all NaN elements with 0s.

        >>> s.fillna(0)
        0    0.0
        1    2.0
        2    3.0
        3    4.0
        4    0.0
        5    6.0
        Name: x, dtype: float64

        We can also propagate non-null values forward or backward.

        >>> s.fillna(method='ffill')
        0    NaN
        1    2.0
        2    3.0
        3    4.0
        4    4.0
        5    6.0
        Name: x, dtype: float64

        >>> s = ks.Series([np.nan, 'a', 'b', 'c', np.nan], name='x')
        >>> s.fillna(method='ffill')
        0    None
        1       a
        2       b
        3       c
        4       c
        Name: x, dtype: object
        """
        return self._fillna(value, method, axis, inplace, limit)

    def _fillna(self, value=None, method=None, axis=None, inplace=False, limit=None, part_cols=()):
        axis = validate_axis(axis)
        inplace = validate_bool_kwarg(inplace, "inplace")
        if axis != 0:
            raise NotImplementedError("fillna currently only works for axis=0 or axis='index'")
        if (value is None) and (method is None):
            raise ValueError("Must specify a fillna 'value' or 'method' parameter.")
        if (method is not None) and (method not in ["ffill", "pad", "backfill", "bfill"]):
            raise ValueError("Expecting 'pad', 'ffill', 'backfill' or 'bfill'.")
        if self.isnull().sum() == 0:
            if inplace:
                self._internal = self._internal.copy()
                self._kdf = self._kdf.copy()
            else:
                return self

        column_name = self.name
        scol = self.spark.column

        if value is not None:
            if not isinstance(value, (float, int, str, bool)):
                raise TypeError("Unsupported type %s" % type(value))
            if limit is not None:
                raise ValueError("limit parameter for value is not support now")
            scol = F.when(scol.isNull(), value).otherwise(scol)
        else:
            if method in ["ffill", "pad"]:
                func = F.last
                end = Window.currentRow - 1
                if limit is not None:
                    begin = Window.currentRow - limit
                else:
                    begin = Window.unboundedPreceding
            elif method in ["bfill", "backfill"]:
                func = F.first
                begin = Window.currentRow + 1
                if limit is not None:
                    end = Window.currentRow + limit
                else:
                    end = Window.unboundedFollowing

            window = (
                Window.partitionBy(*part_cols)
                .orderBy(NATURAL_ORDER_COLUMN_NAME)
                .rowsBetween(begin, end)
            )
            scol = F.when(scol.isNull(), func(scol, True).over(window)).otherwise(scol)
        kseries = self._with_new_scol(scol).rename(column_name)
        if inplace:
            self._internal = kseries._internal
            self._kdf = kseries._kdf
        else:
            return kseries

    def dropna(self, axis=0, inplace=False, **kwargs):
        """
        Return a new Series with missing values removed.

        Parameters
        ----------
        axis : {0 or 'index'}, default 0
            There is only one axis to drop values from.
        inplace : bool, default False
            If True, do operation inplace and return None.
        **kwargs
            Not in use.

        Returns
        -------
        Series
            Series with NA entries dropped from it.

        Examples
        --------
        >>> ser = ks.Series([1., 2., np.nan])
        >>> ser
        0    1.0
        1    2.0
        2    NaN
        Name: 0, dtype: float64

        Drop NA values from a Series.

        >>> ser.dropna()
        0    1.0
        1    2.0
        Name: 0, dtype: float64

        Keep the Series with valid entries in the same variable.

        >>> ser.dropna(inplace=True)
        >>> ser
        0    1.0
        1    2.0
        Name: 0, dtype: float64
        """
        inplace = validate_bool_kwarg(inplace, "inplace")
        # TODO: last two examples from Pandas produce different results.
        kseries = first_series(self.to_dataframe().dropna(axis=axis, inplace=False))
        if inplace:
            self._internal = kseries._internal
            self._kdf = kseries._kdf
        else:
            return kseries

    def clip(self, lower: Union[float, int] = None, upper: Union[float, int] = None) -> "Series":
        """
        Trim values at input threshold(s).

        Assigns values outside boundary to boundary values.

        Parameters
        ----------
        lower : float or int, default None
            Minimum threshold value. All values below this threshold will be set to it.
        upper : float or int, default None
            Maximum threshold value. All values above this threshold will be set to it.

        Returns
        -------
        Series
            Series with the values outside the clip boundaries replaced

        Examples
        --------
        >>> ks.Series([0, 2, 4]).clip(1, 3)
        0    1
        1    2
        2    3
        Name: 0, dtype: int64

        Notes
        -----
        One difference between this implementation and pandas is that running
        `pd.Series(['a', 'b']).clip(0, 1)` will crash with "TypeError: '<=' not supported between
        instances of 'str' and 'int'" while `ks.Series(['a', 'b']).clip(0, 1)` will output the
        original Series, simply ignoring the incompatible types.
        """
        if is_list_like(lower) or is_list_like(upper):
            raise ValueError(
                "List-like value are not supported for 'lower' and 'upper' at the " + "moment"
            )

        if lower is None and upper is None:
            return self

        if isinstance(self.spark.data_type, NumericType):
            scol = self.spark.column
            if lower is not None:
                scol = F.when(scol < lower, lower).otherwise(scol)
            if upper is not None:
                scol = F.when(scol > upper, upper).otherwise(scol)
            return self._with_new_scol(scol.alias(self._internal.data_spark_column_names[0]))
        else:
            return self

    def drop(
        self,
        labels=None,
        index: Union[str, Tuple[str, ...], List[str], List[Tuple[str, ...]]] = None,
        level=None,
    ):
        """
        Return Series with specified index labels removed.

        Remove elements of a Series based on specifying the index labels.
        When using a multi-index, labels on different levels can be removed by specifying the level.

        Parameters
        ----------
        labels : single label or list-like
            Index labels to drop.
        index : None
            Redundant for application on Series, but index can be used instead of labels.
        level : int or level name, optional
            For MultiIndex, level for which the labels will be removed.

        Returns
        -------
        Series
            Series with specified index labels removed.

        See Also
        --------
        Series.dropna

        Examples
        --------
        >>> s = ks.Series(data=np.arange(3), index=['A', 'B', 'C'])
        >>> s
        A    0
        B    1
        C    2
        Name: 0, dtype: int64

        Drop single label A

        >>> s.drop('A')
        B    1
        C    2
        Name: 0, dtype: int64

        Drop labels B and C

        >>> s.drop(labels=['B', 'C'])
        A    0
        Name: 0, dtype: int64

        With 'index' rather than 'labels' returns exactly same result.

        >>> s.drop(index='A')
        B    1
        C    2
        Name: 0, dtype: int64

        >>> s.drop(index=['B', 'C'])
        A    0
        Name: 0, dtype: int64

        Also support for MultiIndex

        >>> midx = pd.MultiIndex([['lama', 'cow', 'falcon'],
        ...                       ['speed', 'weight', 'length']],
        ...                      [[0, 0, 0, 1, 1, 1, 2, 2, 2],
        ...                       [0, 1, 2, 0, 1, 2, 0, 1, 2]])
        >>> s = ks.Series([45, 200, 1.2, 30, 250, 1.5, 320, 1, 0.3],
        ...               index=midx)
        >>> s
        lama    speed      45.0
                weight    200.0
                length      1.2
        cow     speed      30.0
                weight    250.0
                length      1.5
        falcon  speed     320.0
                weight      1.0
                length      0.3
        Name: 0, dtype: float64

        >>> s.drop(labels='weight', level=1)
        lama    speed      45.0
                length      1.2
        cow     speed      30.0
                length      1.5
        falcon  speed     320.0
                length      0.3
        Name: 0, dtype: float64

        >>> s.drop(('lama', 'weight'))
        lama    speed      45.0
                length      1.2
        cow     speed      30.0
                weight    250.0
                length      1.5
        falcon  speed     320.0
                weight      1.0
                length      0.3
        Name: 0, dtype: float64

        >>> s.drop([('lama', 'speed'), ('falcon', 'weight')])
        lama    weight    200.0
                length      1.2
        cow     speed      30.0
                weight    250.0
                length      1.5
        falcon  speed     320.0
                length      0.3
        Name: 0, dtype: float64
        """
        level_param = level
        if labels is not None:
            if index is not None:
                raise ValueError("Cannot specify both 'labels' and 'index'")
            return self.drop(index=labels, level=level)
        if index is not None:
            if not isinstance(index, (str, tuple, list)):
                raise ValueError("'index' type should be one of str, list, tuple")
            if level is None:
                level = 0
            if level >= len(self._internal.index_spark_columns):
                raise ValueError("'level' should be less than the number of indexes")

            if isinstance(index, str):
                index = [(index,)]  # type: ignore
            elif isinstance(index, tuple):
                index = [index]
            else:
                if not (
                    all((isinstance(idxes, str) for idxes in index))
                    or all((isinstance(idxes, tuple) for idxes in index))
                ):
                    raise ValueError(
                        "If the given index is a list, it "
                        "should only contains names as strings, "
                        "or a list of tuples that contain "
                        "index names as strings"
                    )
                new_index = []
                for idxes in index:
                    if isinstance(idxes, tuple):
                        new_index.append(idxes)
                    else:
                        new_index.append((idxes,))
                index = new_index

            drop_index_scols = []
            for idxes in index:
                try:
                    index_scols = [
                        self._internal.index_spark_columns[lvl] == idx
                        for lvl, idx in enumerate(idxes, level)
                    ]
                except IndexError:
                    if level_param is None:
                        raise KeyError(
                            "Key length ({}) exceeds index depth ({})".format(
                                len(self._internal.index_spark_columns), len(idxes)
                            )
                        )
                    else:
                        return self
                drop_index_scols.append(reduce(lambda x, y: x & y, index_scols))

            cond = ~reduce(lambda x, y: x | y, drop_index_scols)
            return first_series(DataFrame(self._internal.with_filter(cond)))
        else:
            raise ValueError("Need to specify at least one of 'labels' or 'index'")

    def head(self, n: int = 5) -> "Series":
        """
        Return the first n rows.

        This function returns the first n rows for the object based on position.
        It is useful for quickly testing if your object has the right type of data in it.

        Parameters
        ----------
        n : Integer, default =  5

        Returns
        -------
        The first n rows of the caller object.

        Examples
        --------
        >>> df = ks.DataFrame({'animal':['alligator', 'bee', 'falcon', 'lion']})
        >>> df.animal.head(2)  # doctest: +NORMALIZE_WHITESPACE
        0     alligator
        1     bee
        Name: animal, dtype: object
        """
        return first_series(self.to_dataframe().head(n))

    # TODO: Categorical type isn't supported (due to PySpark's limitation) and
    # some doctests related with timestamps were not added.
    def unique(self):
        """
        Return unique values of Series object.

        Uniques are returned in order of appearance. Hash table-based unique,
        therefore does NOT sort.

        .. note:: This method returns newly creased Series whereas Pandas returns
                  the unique values as a NumPy array.

        Returns
        -------
        Returns the unique values as a Series.

        See Also
        --------
        Index.unique
        groupby.SeriesGroupBy.unique

        Examples
        --------
        >>> kser = ks.Series([2, 1, 3, 3], name='A')
        >>> kser.unique().sort_values()  # doctest: +NORMALIZE_WHITESPACE, +ELLIPSIS
        <BLANKLINE>
        ...  1
        ...  2
        ...  3
        Name: A, dtype: int64

        >>> ks.Series([pd.Timestamp('2016-01-01') for _ in range(3)]).unique()
        0   2016-01-01
        Name: 0, dtype: datetime64[ns]

        >>> kser.name = ('x', 'a')
        >>> kser.unique().sort_values()  # doctest: +NORMALIZE_WHITESPACE, +ELLIPSIS
        <BLANKLINE>
        ...  1
        ...  2
        ...  3
        Name: (x, a), dtype: int64
        """
        sdf = self._internal.spark_frame.select(self.spark.column).distinct()
        internal = InternalFrame(
            spark_frame=sdf,
            index_map=None,
            column_labels=[self._internal.column_labels[0]],
            data_spark_columns=[scol_for(sdf, self._internal.data_spark_column_names[0])],
            column_label_names=self._internal.column_label_names,
        )
        return first_series(DataFrame(internal))

    def sort_values(
        self, ascending: bool = True, inplace: bool = False, na_position: str = "last"
    ) -> Union["Series", None]:
        """
        Sort by the values.

        Sort a Series in ascending or descending order by some criterion.

        Parameters
        ----------
        ascending : bool or list of bool, default True
             Sort ascending vs. descending. Specify list for multiple sort
             orders.  If this is a list of bools, must match the length of
             the by.
        inplace : bool, default False
             if True, perform operation in-place
        na_position : {'first', 'last'}, default 'last'
             `first` puts NaNs at the beginning, `last` puts NaNs at the end

        Returns
        -------
        sorted_obj : Series ordered by values.

        Examples
        --------
        >>> s = ks.Series([np.nan, 1, 3, 10, 5])
        >>> s
        0     NaN
        1     1.0
        2     3.0
        3    10.0
        4     5.0
        Name: 0, dtype: float64

        Sort values ascending order (default behaviour)

        >>> s.sort_values(ascending=True)
        1     1.0
        2     3.0
        4     5.0
        3    10.0
        0     NaN
        Name: 0, dtype: float64

        Sort values descending order

        >>> s.sort_values(ascending=False)
        3    10.0
        4     5.0
        2     3.0
        1     1.0
        0     NaN
        Name: 0, dtype: float64

        Sort values inplace

        >>> s.sort_values(ascending=False, inplace=True)
        >>> s
        3    10.0
        4     5.0
        2     3.0
        1     1.0
        0     NaN
        Name: 0, dtype: float64

        Sort values putting NAs first

        >>> s.sort_values(na_position='first')
        0     NaN
        1     1.0
        2     3.0
        4     5.0
        3    10.0
        Name: 0, dtype: float64

        Sort a series of strings

        >>> s = ks.Series(['z', 'b', 'd', 'a', 'c'])
        >>> s
        0    z
        1    b
        2    d
        3    a
        4    c
        Name: 0, dtype: object

        >>> s.sort_values()
        3    a
        1    b
        4    c
        2    d
        0    z
        Name: 0, dtype: object
        """
        inplace = validate_bool_kwarg(inplace, "inplace")
        kseries = first_series(
            self.to_dataframe().sort_values(
                by=self.name, ascending=ascending, na_position=na_position
            )
        )
        if inplace:
            self._internal = kseries._internal
            self._kdf = kseries._kdf
            return None
        else:
            return kseries

    def sort_index(
        self,
        axis: int = 0,
        level: Optional[Union[int, List[int]]] = None,
        ascending: bool = True,
        inplace: bool = False,
        kind: str = None,
        na_position: str = "last",
    ) -> Optional["Series"]:
        """
        Sort object by labels (along an axis)

        Parameters
        ----------
        axis : index, columns to direct sorting. Currently, only axis = 0 is supported.
        level : int or level name or list of ints or list of level names
            if not None, sort on values in specified index level(s)
        ascending : boolean, default True
            Sort ascending vs. descending
        inplace : bool, default False
            if True, perform operation in-place
        kind : str, default None
            Koalas does not allow specifying the sorting algorithm at the moment, default None
        na_position : {‘first’, ‘last’}, default ‘last’
            first puts NaNs at the beginning, last puts NaNs at the end. Not implemented for
            MultiIndex.

        Returns
        -------
        sorted_obj : Series

        Examples
        --------
        >>> df = ks.Series([2, 1, np.nan], index=['b', 'a', np.nan])

        >>> df.sort_index()
        a      1.0
        b      2.0
        NaN    NaN
        Name: 0, dtype: float64

        >>> df.sort_index(ascending=False)
        b      2.0
        a      1.0
        NaN    NaN
        Name: 0, dtype: float64

        >>> df.sort_index(na_position='first')
        NaN    NaN
        a      1.0
        b      2.0
        Name: 0, dtype: float64

        >>> df.sort_index(inplace=True)
        >>> df
        a      1.0
        b      2.0
        NaN    NaN
        Name: 0, dtype: float64

        >>> df = ks.Series(range(4), index=[['b', 'b', 'a', 'a'], [1, 0, 1, 0]], name='0')

        >>> df.sort_index()
        a  0    3
           1    2
        b  0    1
           1    0
        Name: 0, dtype: int64

        >>> df.sort_index(level=1)  # doctest: +SKIP
        a  0    3
        b  0    1
        a  1    2
        b  1    0
        Name: 0, dtype: int64

        >>> df.sort_index(level=[1, 0])
        a  0    3
        b  0    1
        a  1    2
        b  1    0
        Name: 0, dtype: int64
        """
        inplace = validate_bool_kwarg(inplace, "inplace")
        kseries = first_series(
            self.to_dataframe().sort_index(
                axis=axis, level=level, ascending=ascending, kind=kind, na_position=na_position
            )
        )
        if inplace:
            self._internal = kseries._internal
            self._kdf = kseries._kdf
            return None
        else:
            return kseries

    def add_prefix(self, prefix):
        """
        Prefix labels with string `prefix`.

        For Series, the row labels are prefixed.
        For DataFrame, the column labels are prefixed.

        Parameters
        ----------
        prefix : str
           The string to add before each label.

        Returns
        -------
        Series
           New Series with updated labels.

        See Also
        --------
        Series.add_suffix: Suffix column labels with string `suffix`.
        DataFrame.add_suffix: Suffix column labels with string `suffix`.
        DataFrame.add_prefix: Prefix column labels with string `prefix`.

        Examples
        --------
        >>> s = ks.Series([1, 2, 3, 4])
        >>> s
        0    1
        1    2
        2    3
        3    4
        Name: 0, dtype: int64

        >>> s.add_prefix('item_')
        item_0    1
        item_1    2
        item_2    3
        item_3    4
        Name: 0, dtype: int64
        """
        assert isinstance(prefix, str)
        kdf = self.to_dataframe()
        internal = kdf._internal
        sdf = internal.spark_frame
        sdf = sdf.select(
            [
                F.concat(F.lit(prefix), scol_for(sdf, index_column)).alias(index_column)
                for index_column in internal.index_spark_column_names
            ]
            + internal.data_spark_columns
        )
        kdf._internal = internal.with_new_sdf(sdf)
        return first_series(kdf)

    def add_suffix(self, suffix):
        """
        Suffix labels with string suffix.

        For Series, the row labels are suffixed.
        For DataFrame, the column labels are suffixed.

        Parameters
        ----------
        suffix : str
           The string to add after each label.

        Returns
        -------
        Series
           New Series with updated labels.

        See Also
        --------
        Series.add_prefix: Prefix row labels with string `prefix`.
        DataFrame.add_prefix: Prefix column labels with string `prefix`.
        DataFrame.add_suffix: Suffix column labels with string `suffix`.

        Examples
        --------
        >>> s = ks.Series([1, 2, 3, 4])
        >>> s
        0    1
        1    2
        2    3
        3    4
        Name: 0, dtype: int64

        >>> s.add_suffix('_item')
        0_item    1
        1_item    2
        2_item    3
        3_item    4
        Name: 0, dtype: int64
        """
        assert isinstance(suffix, str)
        kdf = self.to_dataframe()
        internal = kdf._internal
        sdf = internal.spark_frame
        sdf = sdf.select(
            [
                F.concat(scol_for(sdf, index_column), F.lit(suffix)).alias(index_column)
                for index_column in internal.index_spark_column_names
            ]
            + internal.data_spark_columns
        )
        kdf._internal = internal.with_new_sdf(sdf)
        return first_series(kdf)

    def corr(self, other, method="pearson"):
        """
        Compute correlation with `other` Series, excluding missing values.

        Parameters
        ----------
        other : Series
        method : {'pearson', 'spearman'}
            * pearson : standard correlation coefficient
            * spearman : Spearman rank correlation

        Returns
        -------
        correlation : float

        Examples
        --------
        >>> df = ks.DataFrame({'s1': [.2, .0, .6, .2],
        ...                    's2': [.3, .6, .0, .1]})
        >>> s1 = df.s1
        >>> s2 = df.s2
        >>> s1.corr(s2, method='pearson')  # doctest: +ELLIPSIS
        -0.851064...

        >>> s1.corr(s2, method='spearman')  # doctest: +ELLIPSIS
        -0.948683...

        Notes
        -----
        There are behavior differences between Koalas and pandas.

        * the `method` argument only accepts 'pearson', 'spearman'
        * the data should not contain NaNs. Koalas will return an error.
        * Koalas doesn't support the following argument(s).

          * `min_periods` argument is not supported
        """
        # This implementation is suboptimal because it computes more than necessary,
        # but it should be a start
        columns = ["__corr_arg1__", "__corr_arg2__"]
        kdf = self._kdf.assign(__corr_arg1__=self, __corr_arg2__=other)[columns]
        kdf.columns = columns
        c = corr(kdf, method=method)
        return c.loc[tuple(columns)]

    def nsmallest(self, n: int = 5) -> "Series":
        """
        Return the smallest `n` elements.

        Parameters
        ----------
        n : int, default 5
            Return this many ascending sorted values.

        Returns
        -------
        Series
            The `n` smallest values in the Series, sorted in increasing order.

        See Also
        --------
        Series.nlargest: Get the `n` largest elements.
        Series.sort_values: Sort Series by values.
        Series.head: Return the first `n` rows.

        Notes
        -----
        Faster than ``.sort_values().head(n)`` for small `n` relative to
        the size of the ``Series`` object.
        In Koalas, thanks to Spark's lazy execution and query optimizer,
        the two would have same performance.

        Examples
        --------
        >>> data = [1, 2, 3, 4, np.nan ,6, 7, 8]
        >>> s = ks.Series(data)
        >>> s
        0    1.0
        1    2.0
        2    3.0
        3    4.0
        4    NaN
        5    6.0
        6    7.0
        7    8.0
        Name: 0, dtype: float64

        The `n` largest elements where ``n=5`` by default.

        >>> s.nsmallest()
        0    1.0
        1    2.0
        2    3.0
        3    4.0
        5    6.0
        Name: 0, dtype: float64

        >>> s.nsmallest(3)
        0    1.0
        1    2.0
        2    3.0
        Name: 0, dtype: float64
        """
        return first_series(self.to_frame().nsmallest(n=n, columns=self.name))

    def nlargest(self, n: int = 5) -> "Series":
        """
        Return the largest `n` elements.

        Parameters
        ----------
        n : int, default 5

        Returns
        -------
        Series
            The `n` largest values in the Series, sorted in decreasing order.

        See Also
        --------
        Series.nsmallest: Get the `n` smallest elements.
        Series.sort_values: Sort Series by values.
        Series.head: Return the first `n` rows.

        Notes
        -----
        Faster than ``.sort_values(ascending=False).head(n)`` for small `n`
        relative to the size of the ``Series`` object.

        In Koalas, thanks to Spark's lazy execution and query optimizer,
        the two would have same performance.

        Examples
        --------
        >>> data = [1, 2, 3, 4, np.nan ,6, 7, 8]
        >>> s = ks.Series(data)
        >>> s
        0    1.0
        1    2.0
        2    3.0
        3    4.0
        4    NaN
        5    6.0
        6    7.0
        7    8.0
        Name: 0, dtype: float64

        The `n` largest elements where ``n=5`` by default.

        >>> s.nlargest()
        7    8.0
        6    7.0
        5    6.0
        3    4.0
        2    3.0
        Name: 0, dtype: float64

        >>> s.nlargest(n=3)
        7    8.0
        6    7.0
        5    6.0
        Name: 0, dtype: float64


        """
        return first_series(self.to_frame().nlargest(n=n, columns=self.name))

    def count(self):
        """
        Return number of non-NA/null observations in the Series.

        Returns
        -------
        nobs : int

        Examples
        --------
        Constructing DataFrame from a dictionary:

        >>> df = ks.DataFrame({"Person":
        ...                    ["John", "Myla", "Lewis", "John", "Myla"],
        ...                    "Age": [24., np.nan, 21., 33, 26]})

        Notice the uncounted NA values:

        >>> df['Person'].count()
        5

        >>> df['Age'].count()
        4
        """
        return self._reduce_for_stat_function(Frame._count_expr, name="count")

    def append(
        self, to_append: "Series", ignore_index: bool = False, verify_integrity: bool = False
    ) -> "Series":
        """
        Concatenate two or more Series.

        Parameters
        ----------
        to_append : Series or list/tuple of Series
        ignore_index : boolean, default False
            If True, do not use the index labels.
        verify_integrity : boolean, default False
            If True, raise Exception on creating index with duplicates

        Returns
        -------
        appended : Series

        Examples
        --------
        >>> s1 = ks.Series([1, 2, 3])
        >>> s2 = ks.Series([4, 5, 6])
        >>> s3 = ks.Series([4, 5, 6], index=[3,4,5])

        >>> s1.append(s2)
        0    1
        1    2
        2    3
        0    4
        1    5
        2    6
        Name: 0, dtype: int64

        >>> s1.append(s3)
        0    1
        1    2
        2    3
        3    4
        4    5
        5    6
        Name: 0, dtype: int64

        With ignore_index set to True:

        >>> s1.append(s2, ignore_index=True)
        0    1
        1    2
        2    3
        3    4
        4    5
        5    6
        Name: 0, dtype: int64
        """
        return first_series(
            self.to_dataframe().append(to_append.to_dataframe(), ignore_index, verify_integrity)
        )

    def sample(
        self,
        n: Optional[int] = None,
        frac: Optional[float] = None,
        replace: bool = False,
        random_state: Optional[int] = None,
    ) -> "Series":
        return first_series(
            self.to_dataframe().sample(n=n, frac=frac, replace=replace, random_state=random_state)
        )

    sample.__doc__ = DataFrame.sample.__doc__

    def hist(self, bins=10, **kwds):
        return self.plot.hist(bins, **kwds)

    hist.__doc__ = KoalasSeriesPlotMethods.hist.__doc__

    def apply(self, func, args=(), **kwds):
        """
        Invoke function on values of Series.

        Can be a Python function that only works on the Series.

        .. note:: this API executes the function once to infer the type which is
             potentially expensive, for instance, when the dataset is created after
             aggregations or sorting.

             To avoid this, specify return type in ``func``, for instance, as below:

             >>> def square(x) -> np.int32:
             ...     return x ** 2

             Koalas uses return type hint and does not try to infer the type.

        Parameters
        ----------
        func : function
            Python function to apply. Note that type hint for return type is required.
        args : tuple
            Positional arguments passed to func after the series value.
        **kwds
            Additional keyword arguments passed to func.

        Returns
        -------
        Series

        See Also
        --------
        Series.aggregate : Only perform aggregating type operations.
        Series.transform : Only perform transforming type operations.
        DataFrame.apply : The equivalent function for DataFrame.

        Examples
        --------
        Create a Series with typical summer temperatures for each city.

        >>> s = ks.Series([20, 21, 12],
        ...               index=['London', 'New York', 'Helsinki'])
        >>> s
        London      20
        New York    21
        Helsinki    12
        Name: 0, dtype: int64


        Square the values by defining a function and passing it as an
        argument to ``apply()``.

        >>> def square(x) -> np.int64:
        ...     return x ** 2
        >>> s.apply(square)
        London      400
        New York    441
        Helsinki    144
        Name: 0, dtype: int64


        Define a custom function that needs additional positional
        arguments and pass these additional arguments using the
        ``args`` keyword

        >>> def subtract_custom_value(x, custom_value) -> np.int64:
        ...     return x - custom_value

        >>> s.apply(subtract_custom_value, args=(5,))
        London      15
        New York    16
        Helsinki     7
        Name: 0, dtype: int64


        Define a custom function that takes keyword arguments
        and pass these arguments to ``apply``

        >>> def add_custom_values(x, **kwargs) -> np.int64:
        ...     for month in kwargs:
        ...         x += kwargs[month]
        ...     return x

        >>> s.apply(add_custom_values, june=30, july=20, august=25)
        London      95
        New York    96
        Helsinki    87
        Name: 0, dtype: int64


        Use a function from the Numpy library

        >>> def numpy_log(col) -> np.float64:
        ...     return np.log(col)
        >>> s.apply(numpy_log)
        London      2.995732
        New York    3.044522
        Helsinki    2.484907
        Name: 0, dtype: float64


        You can omit the type hint and let Koalas infer its type.

        >>> s.apply(np.log)
        London      2.995732
        New York    3.044522
        Helsinki    2.484907
        Name: 0, dtype: float64

        """
        assert callable(func), "the first argument should be a callable function."
        try:
            spec = inspect.getfullargspec(func)
            return_sig = spec.annotations.get("return", None)
            should_infer_schema = return_sig is None
        except TypeError:
            # Falls back to schema inference if it fails to get signature.
            should_infer_schema = True

        apply_each = wraps(func)(lambda s: s.apply(func, args=args, **kwds))

        if should_infer_schema:
            # TODO: In this case, it avoids the shortcut for now (but only infers schema)
            #  because it returns a series from a different DataFrame and it has a different
            #  anchor. We should fix this to allow the shortcut or only allow to infer
            #  schema.
            limit = get_option("compute.shortcut_limit")
            pser = self.head(limit)._to_internal_pandas()
            transformed = pser.apply(func, *args, **kwds)
            kser = Series(transformed)
            return self._transform_batch(apply_each, kser.spark.data_type)
        else:
            sig_return = infer_return_type(func)
            if not isinstance(sig_return, ScalarType):
                raise ValueError(
                    "Expected the return type of this function to be of scalar type, "
                    "but found type {}".format(sig_return)
                )
            return_schema = sig_return.tpe
            return self._transform_batch(apply_each, return_schema)

    # TODO: not all arguments are implemented comparing to Pandas' for now.
    def aggregate(self, func: Union[str, List[str]]):
        """Aggregate using one or more operations over the specified axis.

        Parameters
        ----------
        func : str or a list of str
            function name(s) as string apply to series.

        Returns
        -------
        scalar, Series
            The return can be:
            - scalar : when Series.agg is called with single function
            - Series : when Series.agg is called with several functions

        Notes
        -----
        `agg` is an alias for `aggregate`. Use the alias.

        See Also
        --------
        Series.apply : Invoke function on a Series.
        Series.transform : Only perform transforming type operations.
        Series.groupby : Perform operations over groups.
        DataFrame.aggregate : The equivalent function for DataFrame.

        Examples
        --------
        >>> s = ks.Series([1, 2, 3, 4])
        >>> s.agg('min')
        1

        >>> s.agg(['min', 'max'])
        max    4
        min    1
        Name: 0, dtype: int64
        """
        if isinstance(func, list):
            return self.to_frame().agg(func)[self.name]
        elif isinstance(func, str):
            return getattr(self, func)()
        else:
            raise ValueError("func must be a string or list of strings")

    agg = aggregate

    def transpose(self, *args, **kwargs):
        """
        Return the transpose, which is by definition self.

        Examples
        --------
        It returns the same object as the transpose of the given series object, which is by
        definition self.

        >>> s = ks.Series([1, 2, 3])
        >>> s
        0    1
        1    2
        2    3
        Name: 0, dtype: int64

        >>> s.transpose()
        0    1
        1    2
        2    3
        Name: 0, dtype: int64
        """
        return Series(self._internal.copy(), anchor=self._kdf)

    T = property(transpose)

    def transform(self, func, axis=0, *args, **kwargs):
        """
        Call ``func`` producing the same type as `self` with transformed values
        and that has the same axis length as input.

        .. note:: this API executes the function once to infer the type which is
             potentially expensive, for instance, when the dataset is created after
             aggregations or sorting.

             To avoid this, specify return type in ``func``, for instance, as below:

             >>> def square(x) -> np.int32:
             ...     return x ** 2

             Koalas uses return type hint and does not try to infer the type.

        Parameters
        ----------
        func : function or list
            A function or a list of functions to use for transforming the data.
        axis : int, default 0 or 'index'
            Can only be set to 0 at the moment.
        *args
            Positional arguments to pass to `func`.
        **kwargs
            Keyword arguments to pass to `func`.

        Returns
        -------
        An instance of the same type with `self` that must have the same length as input.

        See Also
        --------
        Series.aggregate : Only perform aggregating type operations.
        Series.apply : Invoke function on Series.
        DataFrame.transform : The equivalent function for DataFrame.

        Examples
        --------

        >>> s = ks.Series(range(3))
        >>> s
        0    0
        1    1
        2    2
        Name: 0, dtype: int64

        >>> def sqrt(x) -> float:
        ...     return np.sqrt(x)
        >>> s.transform(sqrt)
        0    0.000000
        1    1.000000
        2    1.414214
        Name: 0, dtype: float32

        Even though the resulting instance must have the same length as the
        input, it is possible to provide several input functions:

        >>> def exp(x) -> float:
        ...     return np.exp(x)
        >>> s.transform([sqrt, exp])
               sqrt       exp
        0  0.000000  1.000000
        1  1.000000  2.718282
        2  1.414214  7.389056

        You can omit the type hint and let Koalas infer its type.

        >>> s.transform([np.sqrt, np.exp])
               sqrt       exp
        0  0.000000  1.000000
        1  1.000000  2.718282
        2  1.414214  7.389056
        """
        axis = validate_axis(axis)
        if axis != 0:
            raise NotImplementedError('axis should be either 0 or "index" currently.')

        if isinstance(func, list):
            applied = []
            for f in func:
                applied.append(self.apply(f, args=args, **kwargs).rename(f.__name__))

            internal = self._internal.with_new_columns(applied)
            return DataFrame(internal)
        else:
            return self.apply(func, args=args, **kwargs)

    def transform_batch(self, func, *args, **kwargs) -> "ks.Series":
        """
        Transform the data with the function that takes pandas Series and outputs pandas Series.
        The pandas Series given to the function is of a batch used internally.

        See also `Transform and apply a function
        <https://koalas.readthedocs.io/en/latest/user_guide/transform_apply.html>`_.

        .. note:: the `func` is unable to access to the whole input series. Koalas internally
            splits the input series into multiple batches and calls `func` with each batch multiple
            times. Therefore, operations such as global aggregations are impossible. See the example
            below.

            >>> # This case does not return the length of whole frame but of the batch internally
            ... # used.
            ... def length(pser) -> ks.Series[int]:
            ...     return pd.Series([len(pser)] * len(pser))
            ...
            >>> df = ks.DataFrame({'A': range(1000)})
            >>> df.A.transform_batch(length)  # doctest: +SKIP
                c0
            0   83
            1   83
            2   83
            ...

        .. note:: this API executes the function once to infer the type which is
            potentially expensive, for instance, when the dataset is created after
            aggregations or sorting.

            To avoid this, specify return type in ``func``, for instance, as below:

            >>> def plus_one(x) -> ks.Series[int]:
            ...     return x + 1

        Parameters
        ----------
        func : function
            Function to apply to each pandas frame.
        *args
            Positional arguments to pass to func.
        **kwargs
            Keyword arguments to pass to func.

        Returns
        -------
        DataFrame

        See Also
        --------
        DataFrame.apply_batch : Similar but it takes pandas DataFrame as its internal batch.

        Examples
        --------
        >>> df = ks.DataFrame([(1, 2), (3, 4), (5, 6)], columns=['A', 'B'])
        >>> df
           A  B
        0  1  2
        1  3  4
        2  5  6

        >>> def plus_one_func(pser) -> ks.Series[np.int64]:
        ...     return pser + 1
        >>> df.A.transform_batch(plus_one_func)
        0    2
        1    4
        2    6
        Name: A, dtype: int64

        You can also omit the type hints so Koalas infers the return schema as below:

        >>> df.A.transform_batch(lambda pser: pser + 1)
        0    2
        1    4
        2    6
        Name: A, dtype: int64

        You can also specify extra arguments.

        >>> def plus_one_func(pser, a, b, c=3) -> ks.Series[np.int64]:
        ...     return pser + a + b + c
        >>> df.A.transform_batch(plus_one_func, 1, b=2)
        0     7
        1     9
        2    11
        Name: A, dtype: int64

        You can also use ``np.ufunc`` as input.

        >>> df.A.transform_batch(np.add, 10)
        0    11
        1    13
        2    15
        Name: A, dtype: int64
        """

        assert callable(func), "the first argument should be a callable function."

        return_sig = None
        try:
            spec = inspect.getfullargspec(func)
            return_sig = spec.annotations.get("return", None)
        except TypeError:
            # Falls back to schema inference if it fails to get signature.
            pass

        return_schema = None
        if return_sig is not None:
            # Extract the signature arguments from this function.
            sig_return = infer_return_type(func)
            if not isinstance(sig_return, SeriesType):
                raise ValueError(
                    "Expected the return type of this function to be of type column,"
                    " but found type {}".format(sig_return)
                )
            return_schema = sig_return.tpe

        ff = func
        func = lambda o: ff(o, *args, **kwargs)
        return self._transform_batch(func, return_schema)

    def _transform_batch(self, func, return_schema):
        if isinstance(func, np.ufunc):
            f = func
            func = lambda *args, **kwargs: f(*args, **kwargs)

        if return_schema is None:
            # TODO: In this case, it avoids the shortcut for now (but only infers schema)
            #  because it returns a series from a different DataFrame and it has a different
            #  anchor. We should fix this to allow the shortcut or only allow to infer
            #  schema.
            limit = get_option("compute.shortcut_limit")
            pser = self.head(limit)._to_internal_pandas()
            transformed = pser.transform(func)
            kser = Series(transformed)
            spark_return_type = kser.spark.data_type
        else:
            spark_return_type = return_schema

        pudf = pandas_udf(func, returnType=spark_return_type, functionType=PandasUDFType.SCALAR)
        return self._with_new_scol(scol=pudf(self.spark.column)).rename(self.name)

    def round(self, decimals=0):
        """
        Round each value in a Series to the given number of decimals.

        Parameters
        ----------
        decimals : int
            Number of decimal places to round to (default: 0).
            If decimals is negative, it specifies the number of
            positions to the left of the decimal point.

        Returns
        -------
        Series object

        See Also
        --------
        DataFrame.round

        Examples
        --------
        >>> df = ks.Series([0.028208, 0.038683, 0.877076], name='x')
        >>> df
        0    0.028208
        1    0.038683
        2    0.877076
        Name: x, dtype: float64

        >>> df.round(2)
        0    0.03
        1    0.04
        2    0.88
        Name: x, dtype: float64
        """
        if not isinstance(decimals, int):
            raise ValueError("decimals must be an integer")
        column_name = self.name
        scol = F.round(self.spark.column, decimals)
        return self._with_new_scol(scol).rename(column_name)

    # TODO: add 'interpolation' parameter.
    def quantile(self, q=0.5, accuracy=10000):
        """
        Return value at the given quantile.

        .. note:: Unlike pandas', the quantile in Koalas is an approximated quantile based upon
            approximate percentile computation because computing quantile across a large dataset
            is extremely expensive.

        Parameters
        ----------
        q : float or array-like, default 0.5 (50% quantile)
            0 <= q <= 1, the quantile(s) to compute.
        accuracy : int, optional
            Default accuracy of approximation. Larger value means better accuracy.
            The relative error can be deduced by 1.0 / accuracy.

        Returns
        -------
        float or Series
            If the current object is a Series and ``q`` is an array, a Series will be
            returned where the index is ``q`` and the values are the quantiles, otherwise
            a float will be returned.

        Examples
        --------
        >>> s = ks.Series([1, 2, 3, 4, 5])
        >>> s.quantile(.5)
        3

        >>> (s + 1).quantile(.5)
        4

        >>> s.quantile([.25, .5, .75])
        0.25    2
        0.5     3
        0.75    4
        Name: 0, dtype: int64

        >>> (s + 1).quantile([.25, .5, .75])
        0.25    3
        0.5     4
        0.75    5
        Name: 0, dtype: int64
        """
        if not isinstance(accuracy, int):
            raise ValueError("accuracy must be an integer; however, got [%s]" % type(accuracy))

        if isinstance(q, Iterable):
            q = list(q)

        for v in q if isinstance(q, list) else [q]:
            if not isinstance(v, float):
                raise ValueError(
                    "q must be a float of an array of floats; however, [%s] found." % type(v)
                )
            if v < 0.0 or v > 1.0:
                raise ValueError("percentiles should all be in the interval [0, 1].")

        if isinstance(q, list):
            quantiles = q
            # TODO: avoid to use dataframe. After this, anchor will be lost.

            # First calculate the percentiles and map it to each `quantiles`
            # by creating each entry as a struct. So, it becomes an array of
            # structs as below:
            #
            # +--------------------------------+
            # | arrays                         |
            # +--------------------------------+
            # |[[0.25, 2], [0.5, 3], [0.75, 4]]|
            # +--------------------------------+
            percentile_col = F.percentile_approx(self._internal.spark_column, quantiles, accuracy)
            sdf = self._internal.spark_frame.select(percentile_col.alias("percentiles"))

            internal_index_column = SPARK_DEFAULT_INDEX_NAME
            value_column = "value"
            cols = []
            for i, quantile in enumerate(quantiles):
                cols.append(
                    F.struct(
                        F.lit("%s" % quantile).alias(internal_index_column),
                        F.expr("percentiles[%s]" % i).alias(value_column),
                    )
                )
            sdf = sdf.select(F.array(*cols).alias("arrays"))

            # And then, explode it and manually set the index.
            #
            # +-----------------+-----+
            # |__index_level_0__|value|
            # +-----------------+-----+
            # | 0.25            |    2|
            # |  0.5            |    3|
            # | 0.75            |    4|
            # +-----------------+-----+
            sdf = sdf.select(F.explode(F.col("arrays"))).selectExpr("col.*")

            internal = InternalFrame(
                spark_frame=sdf,
                index_map=OrderedDict({internal_index_column: None}),
                column_labels=None,
                data_spark_columns=[scol_for(sdf, value_column)],
                column_label_names=None,
            )

            return DataFrame(internal)[value_column].rename(self.name)
        else:
            return self._reduce_for_stat_function(
                lambda scol: F.percentile_approx(scol, q, accuracy), name="quantile"
            )

    # TODO: add axis, numeric_only, pct, na_option parameter
    def rank(self, method="average", ascending=True):
        """
        Compute numerical data ranks (1 through n) along axis. Equal values are
        assigned a rank that is the average of the ranks of those values.

        .. note:: the current implementation of rank uses Spark's Window without
            specifying partition specification. This leads to move all data into
            single partition in single machine and could cause serious
            performance degradation. Avoid this method against very large dataset.

        Parameters
        ----------
        method : {'average', 'min', 'max', 'first', 'dense'}
            * average: average rank of group
            * min: lowest rank in group
            * max: highest rank in group
            * first: ranks assigned in order they appear in the array
            * dense: like 'min', but rank always increases by 1 between groups
        ascending : boolean, default True
            False for ranks by high (1) to low (N)

        Returns
        -------
        ranks : same type as caller

        Examples
        --------
        >>> s = ks.Series([1, 2, 2, 3], name='A')
        >>> s
        0    1
        1    2
        2    2
        3    3
        Name: A, dtype: int64

        >>> s.rank()
        0    1.0
        1    2.5
        2    2.5
        3    4.0
        Name: A, dtype: float64

        If method is set to 'min', it use lowest rank in group.

        >>> s.rank(method='min')
        0    1.0
        1    2.0
        2    2.0
        3    4.0
        Name: A, dtype: float64

        If method is set to 'max', it use highest rank in group.

        >>> s.rank(method='max')
        0    1.0
        1    3.0
        2    3.0
        3    4.0
        Name: A, dtype: float64

        If method is set to 'first', it is assigned rank in order without groups.

        >>> s.rank(method='first')
        0    1.0
        1    2.0
        2    3.0
        3    4.0
        Name: A, dtype: float64

        If method is set to 'dense', it leaves no gaps in group.

        >>> s.rank(method='dense')
        0    1.0
        1    2.0
        2    2.0
        3    3.0
        Name: A, dtype: float64
        """
        return self._rank(method, ascending)

    def _rank(self, method="average", ascending=True, part_cols=()):
        if method not in ["average", "min", "max", "first", "dense"]:
            msg = "method must be one of 'average', 'min', 'max', 'first', 'dense'"
            raise ValueError(msg)

        if len(self._internal.index_spark_column_names) > 1:
            raise ValueError("rank do not support index now")

        if ascending:
            asc_func = lambda scol: scol.asc()
        else:
            asc_func = lambda scol: scol.desc()

        if method == "first":
            window = (
                Window.orderBy(
                    asc_func(self._internal.spark_column),
                    asc_func(F.col(NATURAL_ORDER_COLUMN_NAME)),
                )
                .partitionBy(*part_cols)
                .rowsBetween(Window.unboundedPreceding, Window.currentRow)
            )
            scol = F.row_number().over(window)
        elif method == "dense":
            window = (
                Window.orderBy(asc_func(self._internal.spark_column))
                .partitionBy(*part_cols)
                .rowsBetween(Window.unboundedPreceding, Window.currentRow)
            )
            scol = F.dense_rank().over(window)
        else:
            if method == "average":
                stat_func = F.mean
            elif method == "min":
                stat_func = F.min
            elif method == "max":
                stat_func = F.max
            window1 = (
                Window.orderBy(asc_func(self._internal.spark_column))
                .partitionBy(*part_cols)
                .rowsBetween(Window.unboundedPreceding, Window.currentRow)
            )
            window2 = Window.partitionBy(
                [self._internal.spark_column] + list(part_cols)
            ).rowsBetween(Window.unboundedPreceding, Window.unboundedFollowing)
            scol = stat_func(F.row_number().over(window1)).over(window2)
        kser = self._with_new_scol(scol).rename(self.name)
        return kser.astype(np.float64)

    def describe(self, percentiles: Optional[List[float]] = None) -> "Series":
        return first_series(self.to_dataframe().describe(percentiles))

    describe.__doc__ = DataFrame.describe.__doc__

    def diff(self, periods=1):
        """
        First discrete difference of element.

        Calculates the difference of a Series element compared with another element in the
        DataFrame (default is the element in the same column of the previous row).

        .. note:: the current implementation of diff uses Spark's Window without
            specifying partition specification. This leads to move all data into
            single partition in single machine and could cause serious
            performance degradation. Avoid this method against very large dataset.

        Parameters
        ----------
        periods : int, default 1
            Periods to shift for calculating difference, accepts negative values.

        Returns
        -------
        diffed : DataFrame

        Examples
        --------
        >>> df = ks.DataFrame({'a': [1, 2, 3, 4, 5, 6],
        ...                    'b': [1, 1, 2, 3, 5, 8],
        ...                    'c': [1, 4, 9, 16, 25, 36]}, columns=['a', 'b', 'c'])
        >>> df
           a  b   c
        0  1  1   1
        1  2  1   4
        2  3  2   9
        3  4  3  16
        4  5  5  25
        5  6  8  36

        >>> df.b.diff()
        0    NaN
        1    0.0
        2    1.0
        3    1.0
        4    2.0
        5    3.0
        Name: b, dtype: float64

        Difference with previous value

        >>> df.c.diff(periods=3)
        0     NaN
        1     NaN
        2     NaN
        3    15.0
        4    21.0
        5    27.0
        Name: c, dtype: float64

        Difference with following value

        >>> df.c.diff(periods=-1)
        0    -3.0
        1    -5.0
        2    -7.0
        3    -9.0
        4   -11.0
        5     NaN
        Name: c, dtype: float64
        """
        return self._diff(periods)

    def _diff(self, periods, part_cols=()):
        if not isinstance(periods, int):
            raise ValueError("periods should be an int; however, got [%s]" % type(periods))
        window = (
            Window.partitionBy(*part_cols)
            .orderBy(NATURAL_ORDER_COLUMN_NAME)
            .rowsBetween(-periods, -periods)
        )
        scol = self.spark.column - F.lag(self.spark.column, periods).over(window)
        return self._with_new_scol(scol).rename(self.name)

    def idxmax(self, skipna=True):
        """
        Return the row label of the maximum value.

        If multiple values equal the maximum, the first row label with that
        value is returned.

        Parameters
        ----------
        skipna : bool, default True
            Exclude NA/null values. If the entire Series is NA, the result
            will be NA.

        Returns
        -------
        Index
            Label of the maximum value.

        Raises
        ------
        ValueError
            If the Series is empty.

        See Also
        --------
        Series.idxmin : Return index *label* of the first occurrence
            of minimum of values.

        Examples
        --------
        >>> s = ks.Series(data=[1, None, 4, 3, 5],
        ...               index=['A', 'B', 'C', 'D', 'E'])
        >>> s
        A    1.0
        B    NaN
        C    4.0
        D    3.0
        E    5.0
        Name: 0, dtype: float64

        >>> s.idxmax()
        'E'

        If `skipna` is False and there is an NA value in the data,
        the function returns ``nan``.

        >>> s.idxmax(skipna=False)
        nan

        In case of multi-index, you get a tuple:

        >>> index = pd.MultiIndex.from_arrays([
        ...     ['a', 'a', 'b', 'b'], ['c', 'd', 'e', 'f']], names=('first', 'second'))
        >>> s = ks.Series(data=[1, None, 4, 5], index=index)
        >>> s
        first  second
        a      c         1.0
               d         NaN
        b      e         4.0
               f         5.0
        Name: 0, dtype: float64

        >>> s.idxmax()
        ('b', 'f')

        If multiple values equal the maximum, the first row label with that
        value is returned.

        >>> s = ks.Series([1, 100, 1, 100, 1, 100], index=[10, 3, 5, 2, 1, 8])
        >>> s
        10      1
        3     100
        5       1
        2     100
        1       1
        8     100
        Name: 0, dtype: int64

        >>> s.idxmax()
        3
        """
        sdf = self._internal.spark_frame
        scol = self.spark.column
        index_scols = self._internal.index_spark_columns
        # desc_nulls_(last|first) is used via Py4J directly because
        # it's not supported in Spark 2.3.
        if skipna:
            sdf = sdf.orderBy(Column(scol._jc.desc_nulls_last()), NATURAL_ORDER_COLUMN_NAME)
        else:
            sdf = sdf.orderBy(Column(scol._jc.desc_nulls_first()), NATURAL_ORDER_COLUMN_NAME)
        results = sdf.select([scol] + index_scols).take(1)
        if len(results) == 0:
            raise ValueError("attempt to get idxmin of an empty sequence")
        if results[0][0] is None:
            # This will only happens when skipna is False because we will
            # place nulls first.
            return np.nan
        values = list(results[0][1:])
        if len(values) == 1:
            return values[0]
        else:
            return tuple(values)

    def idxmin(self, skipna=True):
        """
        Return the row label of the minimum value.

        If multiple values equal the minimum, the first row label with that
        value is returned.

        Parameters
        ----------
        skipna : bool, default True
            Exclude NA/null values. If the entire Series is NA, the result
            will be NA.

        Returns
        -------
        Index
            Label of the minimum value.

        Raises
        ------
        ValueError
            If the Series is empty.

        See Also
        --------
        Series.idxmax : Return index *label* of the first occurrence
            of maximum of values.

        Notes
        -----
        This method is the Series version of ``ndarray.argmin``. This method
        returns the label of the minimum, while ``ndarray.argmin`` returns
        the position. To get the position, use ``series.values.argmin()``.

        Examples
        --------
        >>> s = ks.Series(data=[1, None, 4, 0],
        ...               index=['A', 'B', 'C', 'D'])
        >>> s
        A    1.0
        B    NaN
        C    4.0
        D    0.0
        Name: 0, dtype: float64

        >>> s.idxmin()
        'D'

        If `skipna` is False and there is an NA value in the data,
        the function returns ``nan``.

        >>> s.idxmin(skipna=False)
        nan

        In case of multi-index, you get a tuple:

        >>> index = pd.MultiIndex.from_arrays([
        ...     ['a', 'a', 'b', 'b'], ['c', 'd', 'e', 'f']], names=('first', 'second'))
        >>> s = ks.Series(data=[1, None, 4, 0], index=index)
        >>> s
        first  second
        a      c         1.0
               d         NaN
        b      e         4.0
               f         0.0
        Name: 0, dtype: float64

        >>> s.idxmin()
        ('b', 'f')

        If multiple values equal the minimum, the first row label with that
        value is returned.

        >>> s = ks.Series([1, 100, 1, 100, 1, 100], index=[10, 3, 5, 2, 1, 8])
        >>> s
        10      1
        3     100
        5       1
        2     100
        1       1
        8     100
        Name: 0, dtype: int64

        >>> s.idxmin()
        10
        """
        sdf = self._internal._sdf
        scol = self.spark.column
        index_scols = self._internal.index_spark_columns
        # asc_nulls_(last|first)is used via Py4J directly because
        # it's not supported in Spark 2.3.
        if skipna:
            sdf = sdf.orderBy(Column(scol._jc.asc_nulls_last()), NATURAL_ORDER_COLUMN_NAME)
        else:
            sdf = sdf.orderBy(Column(scol._jc.asc_nulls_first()), NATURAL_ORDER_COLUMN_NAME)
        results = sdf.select([scol] + index_scols).take(1)
        if len(results) == 0:
            raise ValueError("attempt to get idxmin of an empty sequence")
        if results[0][0] is None:
            # This will only happens when skipna is False because we will
            # place nulls first.
            return np.nan
        values = list(results[0][1:])
        if len(values) == 1:
            return values[0]
        else:
            return tuple(values)

    def pop(self, item):
        """
        Return item and drop from sereis.

        Parameters
        ----------
        item : str
            Label of index to be popped.

        Returns
        -------
        Series

        Examples
        --------
        >>> s = ks.Series(data=np.arange(3), index=['A', 'B', 'C'])
        >>> s
        A    0
        B    1
        C    2
        Name: 0, dtype: int64

        >>> s.pop('A')
        0

        >>> s
        B    1
        C    2
        Name: 0, dtype: int64

        >>> s = ks.Series(data=np.arange(3), index=['A', 'A', 'C'])
        >>> s
        A    0
        A    1
        C    2
        Name: 0, dtype: int64

        >>> s.pop('A')
        A    0
        A    1
        Name: 0, dtype: int64

        >>> s
        C    2
        Name: 0, dtype: int64

        Also support for MultiIndex

        >>> midx = pd.MultiIndex([['lama', 'cow', 'falcon'],
        ...                       ['speed', 'weight', 'length']],
        ...                      [[0, 0, 0, 1, 1, 1, 2, 2, 2],
        ...                       [0, 1, 2, 0, 1, 2, 0, 1, 2]])
        >>> s = ks.Series([45, 200, 1.2, 30, 250, 1.5, 320, 1, 0.3],
        ...               index=midx)
        >>> s
        lama    speed      45.0
                weight    200.0
                length      1.2
        cow     speed      30.0
                weight    250.0
                length      1.5
        falcon  speed     320.0
                weight      1.0
                length      0.3
        Name: 0, dtype: float64

        >>> s.pop('lama')
        speed      45.0
        weight    200.0
        length      1.2
        Name: 0, dtype: float64

        >>> s
        cow     speed      30.0
                weight    250.0
                length      1.5
        falcon  speed     320.0
                weight      1.0
                length      0.3
        Name: 0, dtype: float64

        Also support for MultiIndex with several indexs.

        >>> midx = pd.MultiIndex([['a', 'b', 'c'],
        ...                       ['lama', 'cow', 'falcon'],
        ...                       ['speed', 'weight', 'length']],
        ...                      [[0, 0, 0, 0, 0, 0, 1, 1, 1],
        ...                       [0, 0, 0, 1, 1, 1, 2, 2, 2],
        ...                       [0, 1, 2, 0, 1, 2, 0, 0, 2]]
        ...  )
        >>> s = ks.Series([45, 200, 1.2, 30, 250, 1.5, 320, 1, 0.3],
        ...              index=midx)
        >>> s
        a  lama    speed      45.0
                   weight    200.0
                   length      1.2
           cow     speed      30.0
                   weight    250.0
                   length      1.5
        b  falcon  speed     320.0
                   speed       1.0
                   length      0.3
        Name: 0, dtype: float64

        >>> s.pop(('a', 'lama'))
        speed      45.0
        weight    200.0
        length      1.2
        Name: 0, dtype: float64

        >>> s
        a  cow     speed      30.0
                   weight    250.0
                   length      1.5
        b  falcon  speed     320.0
                   speed       1.0
                   length      0.3
        Name: 0, dtype: float64

        >>> s.pop(('b', 'falcon', 'speed'))
        (b, falcon, speed)    320.0
        (b, falcon, speed)      1.0
        Name: 0, dtype: float64
        """
        if not isinstance(item, (str, tuple)):
            raise ValueError("'key' should be string or tuple that contains strings")
        if isinstance(item, str):
            item = (item,)
        if not all(isinstance(index, str) for index in item):
            raise ValueError(
                "'key' should have index names as only strings "
                "or a tuple that contain index names as only strings"
            )
        if len(self._internal._index_map) < len(item):
            raise KeyError(
                "Key length ({}) exceeds index depth ({})".format(
                    len(item), len(self._internal.index_map)
                )
            )

        cols = self._internal.index_spark_columns[len(item) :] + [
            self._internal.spark_column_for(self._internal.column_labels[0])
        ]
        rows = [self._internal.spark_columns[level] == index for level, index in enumerate(item)]
        sdf = self._internal.spark_frame.select(cols).filter(reduce(lambda x, y: x & y, rows))

        if len(self._internal._index_map) == len(item):
            # if spark_frame has one column and one data, return data only without frame
            pdf = sdf.limit(2).toPandas()
            length = len(pdf)
            if length == 1:
                self._internal = self.drop(item)._internal
                return pdf[self.name].iloc[0]

            self._internal = self.drop(item)._internal
            item_string = name_like_string(item)
            sdf = sdf.withColumn(SPARK_DEFAULT_INDEX_NAME, F.lit(str(item_string)))
            internal = InternalFrame(
                spark_frame=sdf, index_map=OrderedDict({SPARK_DEFAULT_INDEX_NAME: None})
            )
            return first_series(DataFrame(internal))

        internal = self._internal.copy(
            spark_frame=sdf,
            index_map=OrderedDict(list(self._internal._index_map.items())[len(item) :]),
        )

        self._internal = self.drop(item)._internal

        return first_series(DataFrame(internal))

    def copy(self, deep=None) -> "Series":
        """
        Make a copy of this object's indices and data.

        Parameters
        ----------
        deep : None
            this parameter is not supported but just dummy parameter to match pandas.

        Returns
        -------
        copy : Series

        Examples
        --------
        >>> s = ks.Series([1, 2], index=["a", "b"])
        >>> s
        a    1
        b    2
        Name: 0, dtype: int64
        >>> s_copy = s.copy()
        >>> s_copy
        a    1
        b    2
        Name: 0, dtype: int64
        """
        return first_series(DataFrame(self._internal.copy()))

    def mode(self, dropna=True) -> "Series":
        """
        Return the mode(s) of the dataset.

        Always returns Series even if only one value is returned.

        Parameters
        ----------
        dropna : bool, default True
            Don't consider counts of NaN/NaT.

        Returns
        -------
        Series
            Modes of the Series.

        Examples
        --------
        >>> s = ks.Series([0, 0, 1, 1, 1, np.nan, np.nan, np.nan])
        >>> s
        0    0.0
        1    0.0
        2    1.0
        3    1.0
        4    1.0
        5    NaN
        6    NaN
        7    NaN
        Name: 0, dtype: float64

        >>> s.mode()
        0    1.0
        Name: 0, dtype: float64

        If there are several same modes, all items are shown

        >>> s = ks.Series([0, 0, 1, 1, 1, 2, 2, 2, 3, 3, 3,
        ...                np.nan, np.nan, np.nan])
        >>> s
        0     0.0
        1     0.0
        2     1.0
        3     1.0
        4     1.0
        5     2.0
        6     2.0
        7     2.0
        8     3.0
        9     3.0
        10    3.0
        11    NaN
        12    NaN
        13    NaN
        Name: 0, dtype: float64

        >>> s.mode().sort_values()  # doctest: +NORMALIZE_WHITESPACE, +ELLIPSIS
        <BLANKLINE>
        ...  1.0
        ...  2.0
        ...  3.0
        Name: 0, dtype: float64

        With 'dropna' set to 'False', we can also see NaN in the result

        >>> s.mode(False).sort_values()  # doctest: +NORMALIZE_WHITESPACE, +ELLIPSIS
        <BLANKLINE>
        ...  1.0
        ...  2.0
        ...  3.0
        ...  NaN
        Name: 0, dtype: float64
        """
        ser_count = self.value_counts(dropna=dropna, sort=False)
        sdf_count = ser_count._internal.spark_frame
        most_value = ser_count.max()
        sdf_most_value = sdf_count.filter("count == {}".format(most_value))
        sdf = sdf_most_value.select(F.col(SPARK_DEFAULT_INDEX_NAME).alias("0"))
        internal = InternalFrame(spark_frame=sdf, index_map=None)

        result = first_series(DataFrame(internal))
        result.name = self.name

        return result

    def keys(self):
        """
        Return alias for index.

        Returns
        -------
        Index
            Index of the Series.

        Examples
        --------
        >>> midx = pd.MultiIndex([['lama', 'cow', 'falcon'],
        ...                       ['speed', 'weight', 'length']],
        ...                      [[0, 0, 0, 1, 1, 1, 2, 2, 2],
        ...                       [0, 1, 2, 0, 1, 2, 0, 1, 2]])
        >>> kser = ks.Series([45, 200, 1.2, 30, 250, 1.5, 320, 1, 0.3], index=midx)

        >>> kser.keys()  # doctest: +SKIP
        MultiIndex([(  'lama',  'speed'),
                    (  'lama', 'weight'),
                    (  'lama', 'length'),
                    (   'cow',  'speed'),
                    (   'cow', 'weight'),
                    (   'cow', 'length'),
                    ('falcon',  'speed'),
                    ('falcon', 'weight'),
                    ('falcon', 'length')],
                   )
        """
        return self.index

    # TODO: 'regex', 'method' parameter
    def replace(self, to_replace=None, value=None, regex=False) -> "Series":
        """
        Replace values given in to_replace with value.
        Values of the Series are replaced with other values dynamically.

        Parameters
        ----------
        to_replace : str, list, dict, Series, int, float, or None
            How to find the values that will be replaced.
            * numeric, str:

                - numeric: numeric values equal to to_replace will be replaced with value
                - str: string exactly matching to_replace will be replaced with value

            * list of str or numeric:

                - if to_replace and value are both lists, they must be the same length.
                - str and numeric rules apply as above.

            * dict:

                - Dicts can be used to specify different replacement values for different
                  existing values.
                  For example, {'a': 'b', 'y': 'z'} replaces the value ‘a’ with ‘b’ and ‘y’
                  with ‘z’. To use a dict in this way the value parameter should be None.
                - For a DataFrame a dict can specify that different values should be replaced
                  in different columns. For example, {'a': 1, 'b': 'z'} looks for the value 1
                  in column ‘a’ and the value ‘z’ in column ‘b’ and replaces these values with
                  whatever is specified in value.
                  The value parameter should not be None in this case.
                  You can treat this as a special case of passing two lists except that you are
                  specifying the column to search in.

            See the examples section for examples of each of these.

        value : scalar, dict, list, str default None
            Value to replace any values matching to_replace with.
            For a DataFrame a dict of values can be used to specify which value to use
            for each column (columns not in the dict will not be filled).
            Regular expressions, strings and lists or dicts of such objects are also allowed.

        Returns
        -------
        Series
            Object after replacement.

        Examples
        --------

        Scalar `to_replace` and `value`

        >>> s = ks.Series([0, 1, 2, 3, 4])
        >>> s
        0    0
        1    1
        2    2
        3    3
        4    4
        Name: 0, dtype: int64

        >>> s.replace(0, 5)
        0    5
        1    1
        2    2
        3    3
        4    4
        Name: 0, dtype: int64

        List-like `to_replace`

        >>> s.replace([0, 4], 5000)
        0    5000
        1       1
        2       2
        3       3
        4    5000
        Name: 0, dtype: int64

        >>> s.replace([1, 2, 3], [10, 20, 30])
        0     0
        1    10
        2    20
        3    30
        4     4
        Name: 0, dtype: int64

        Dict-like `to_replace`

        >>> s.replace({1: 1000, 2: 2000, 3: 3000, 4: 4000})
        0       0
        1    1000
        2    2000
        3    3000
        4    4000
        Name: 0, dtype: int64

        Also support for MultiIndex

        >>> midx = pd.MultiIndex([['lama', 'cow', 'falcon'],
        ...                       ['speed', 'weight', 'length']],
        ...                      [[0, 0, 0, 1, 1, 1, 2, 2, 2],
        ...                       [0, 1, 2, 0, 1, 2, 0, 1, 2]])
        >>> s = ks.Series([45, 200, 1.2, 30, 250, 1.5, 320, 1, 0.3],
        ...               index=midx)
        >>> s
        lama    speed      45.0
                weight    200.0
                length      1.2
        cow     speed      30.0
                weight    250.0
                length      1.5
        falcon  speed     320.0
                weight      1.0
                length      0.3
        Name: 0, dtype: float64

        >>> s.replace(45, 450)
        lama    speed     450.0
                weight    200.0
                length      1.2
        cow     speed      30.0
                weight    250.0
                length      1.5
        falcon  speed     320.0
                weight      1.0
                length      0.3
        Name: 0, dtype: float64

        >>> s.replace([45, 30, 320], 500)
        lama    speed     500.0
                weight    200.0
                length      1.2
        cow     speed     500.0
                weight    250.0
                length      1.5
        falcon  speed     500.0
                weight      1.0
                length      0.3
        Name: 0, dtype: float64

        >>> s.replace({45: 450, 30: 300})
        lama    speed     450.0
                weight    200.0
                length      1.2
        cow     speed     300.0
                weight    250.0
                length      1.5
        falcon  speed     320.0
                weight      1.0
                length      0.3
        Name: 0, dtype: float64
        """
        if to_replace is None:
            return self
        if not isinstance(to_replace, (str, list, dict, int, float)):
            raise ValueError("'to_replace' should be one of str, list, dict, int, float")
        if regex:
            raise NotImplementedError("replace currently not support for regex")
        if isinstance(to_replace, list) and isinstance(value, list):
            if not len(to_replace) == len(value):
                raise ValueError(
                    "Replacement lists must match in length. Expecting {} got {}".format(
                        len(to_replace), len(value)
                    )
                )
            to_replace = {k: v for k, v in zip(to_replace, value)}
        if isinstance(to_replace, dict):
            is_start = True
            if len(to_replace) == 0:
                current = self.spark.column
            else:
                for to_replace_, value in to_replace.items():
                    if is_start:
                        current = F.when(self.spark.column == F.lit(to_replace_), value)
                        is_start = False
                    else:
                        current = current.when(self.spark.column == F.lit(to_replace_), value)
                current = current.otherwise(self.spark.column)
        else:
            current = F.when(self.spark.column.isin(to_replace), value).otherwise(self.spark.column)

        return self._with_new_scol(current)

    def update(self, other):
        """
        Modify Series in place using non-NA values from passed Series. Aligns on index.

        Parameters
        ----------
        other : Series

        Examples
        --------
        >>> from databricks.koalas.config import set_option, reset_option
        >>> set_option("compute.ops_on_diff_frames", True)
        >>> s = ks.Series([1, 2, 3])
        >>> s.update(ks.Series([4, 5, 6]))
        >>> s.sort_index()
        0    4
        1    5
        2    6
        Name: 0, dtype: int64

        >>> s = ks.Series(['a', 'b', 'c'])
        >>> s.update(ks.Series(['d', 'e'], index=[0, 2]))
        >>> s.sort_index()
        0    d
        1    b
        2    e
        Name: 0, dtype: object

        >>> s = ks.Series([1, 2, 3])
        >>> s.update(ks.Series([4, 5, 6, 7, 8]))
        >>> s.sort_index()
        0    4
        1    5
        2    6
        Name: 0, dtype: int64

        >>> s = ks.Series([1, 2, 3], index=[10, 11, 12])
        >>> s
        10    1
        11    2
        12    3
        Name: 0, dtype: int64

        >>> s.update(ks.Series([4, 5, 6]))
        >>> s.sort_index()
        10    1
        11    2
        12    3
        Name: 0, dtype: int64

        >>> s.update(ks.Series([4, 5, 6], index=[11, 12, 13]))
        >>> s.sort_index()
        10    1
        11    4
        12    5
        Name: 0, dtype: int64

        If ``other`` contains NaNs the corresponding values are not updated
        in the original Series.

        >>> s = ks.Series([1, 2, 3])
        >>> s.update(ks.Series([4, np.nan, 6]))
        >>> s.sort_index()
        0    4.0
        1    2.0
        2    6.0
        Name: 0, dtype: float64

        >>> reset_option("compute.ops_on_diff_frames")
        """
        if not isinstance(other, Series):
            raise ValueError("'other' must be a Series")

        index_scol_names = [index_map[0] for index_map in self._internal.index_map.items()]
        combined = combine_frames(self.to_frame(), other.to_frame(), how="leftouter")
        combined_sdf = combined._sdf
        this_col = "__this_%s" % str(
            self._internal.spark_column_name_for(self._internal.column_labels[0])
        )
        that_col = "__that_%s" % str(
            self._internal.spark_column_name_for(other._internal.column_labels[0])
        )
        cond = (
            F.when(scol_for(combined_sdf, that_col).isNotNull(), scol_for(combined_sdf, that_col))
            .otherwise(combined_sdf[this_col])
            .alias(str(self._internal.spark_column_name_for(self._internal.column_labels[0])))
        )
        internal = InternalFrame(
            spark_frame=combined_sdf.select(index_scol_names + [cond]),
            index_map=self._internal.index_map,
            column_labels=self._internal.column_labels,
        )
        self_updated = first_series(ks.DataFrame(internal))
        self._internal = self_updated._internal
        self._kdf = self_updated._kdf

    def where(self, cond, other=np.nan):
        """
        Replace values where the condition is False.

        Parameters
        ----------
        cond : boolean Series
            Where cond is True, keep the original value. Where False,
            replace with corresponding value from other.
        other : scalar, Series
            Entries where cond is False are replaced with corresponding value from other.

        Returns
        -------
        Series

        Examples
        --------

        >>> from databricks.koalas.config import set_option, reset_option
        >>> set_option("compute.ops_on_diff_frames", True)
        >>> s1 = ks.Series([0, 1, 2, 3, 4])
        >>> s2 = ks.Series([100, 200, 300, 400, 500])
        >>> s1.where(s1 > 0).sort_index()
        0    NaN
        1    1.0
        2    2.0
        3    3.0
        4    4.0
        Name: 0, dtype: float64

        >>> s1.where(s1 > 1, 10).sort_index()
        0    10
        1    10
        2     2
        3     3
        4     4
        Name: 0, dtype: int64

        >>> s1.where(s1 > 1, s1 + 100).sort_index()
        0    100
        1    101
        2      2
        3      3
        4      4
        Name: 0, dtype: int64

        >>> s1.where(s1 > 1, s2).sort_index()
        0    100
        1    200
        2      2
        3      3
        4      4
        Name: 0, dtype: int64

        >>> reset_option("compute.ops_on_diff_frames")
        """
        assert isinstance(cond, Series)

        # We should check the DataFrame from both `cond` and `other`.
        should_try_ops_on_diff_frame = cond._kdf is not self._kdf or (
            isinstance(other, Series) and other._kdf is not self._kdf
        )

        if should_try_ops_on_diff_frame:
            # Try to perform it with 'compute.ops_on_diff_frame' option.
            kdf = self.to_frame()
            tmp_cond_col = verify_temp_column_name(kdf, "__tmp_cond_col__")
            tmp_other_col = verify_temp_column_name(kdf, "__tmp_other_col__")

            kdf[tmp_cond_col] = cond
            kdf[tmp_other_col] = other

            # above logic makes a Spark DataFrame looks like below:
            # +-----------------+---+----------------+-----------------+
            # |__index_level_0__|  0|__tmp_cond_col__|__tmp_other_col__|
            # +-----------------+---+----------------+-----------------+
            # |                0|  0|           false|              100|
            # |                1|  1|           false|              200|
            # |                3|  3|            true|              400|
            # |                2|  2|            true|              300|
            # |                4|  4|            true|              500|
            # +-----------------+---+----------------+-----------------+
            condition = (
                F.when(
                    kdf[tmp_cond_col].spark.column,
                    kdf[self._internal.column_labels[0]].spark.column,
                )
                .otherwise(kdf[tmp_other_col].spark.column)
                .alias(self._internal.data_spark_column_names[0])
            )

            internal = kdf._internal.with_new_columns(
                [condition], column_labels=self._internal.column_labels
            )
            return first_series(DataFrame(internal))
        else:
            if isinstance(other, Series):
                other = other.spark.column
            condition = (
                F.when(cond.spark.column, self.spark.column)
                .otherwise(other)
                .alias(self._internal.data_spark_column_names[0])
            )
            return self._with_new_scol(condition)

    def mask(self, cond, other=np.nan):
        """
        Replace values where the condition is True.

        Parameters
        ----------
        cond : boolean Series
            Where cond is False, keep the original value. Where True,
            replace with corresponding value from other.
        other : scalar, Series
            Entries where cond is True are replaced with corresponding value from other.

        Returns
        -------
        Series

        Examples
        --------

        >>> from databricks.koalas.config import set_option, reset_option
        >>> set_option("compute.ops_on_diff_frames", True)
        >>> s1 = ks.Series([0, 1, 2, 3, 4])
        >>> s2 = ks.Series([100, 200, 300, 400, 500])
        >>> s1.mask(s1 > 0).sort_index()
        0    0.0
        1    NaN
        2    NaN
        3    NaN
        4    NaN
        Name: 0, dtype: float64

        >>> s1.mask(s1 > 1, 10).sort_index()
        0     0
        1     1
        2    10
        3    10
        4    10
        Name: 0, dtype: int64

        >>> s1.mask(s1 > 1, s1 + 100).sort_index()
        0      0
        1      1
        2    102
        3    103
        4    104
        Name: 0, dtype: int64

        >>> s1.mask(s1 > 1, s2).sort_index()
        0      0
        1      1
        2    300
        3    400
        4    500
        Name: 0, dtype: int64

        >>> reset_option("compute.ops_on_diff_frames")
        """
        return self.where(~cond, other)

    def xs(self, key, level=None):
        """
        Return cross-section from the Series.

        This method takes a `key` argument to select data at a particular
        level of a MultiIndex.

        Parameters
        ----------
        key : label or tuple of label
            Label contained in the index, or partially in a MultiIndex.
        level : object, defaults to first n levels (n=1 or len(key))
            In case of a key partially contained in a MultiIndex, indicate
            which levels are used. Levels can be referred by label or position.

        Returns
        -------
        Series
            Cross-section from the original Series
            corresponding to the selected index levels.

        Examples
        --------
        >>> midx = pd.MultiIndex([['a', 'b', 'c'],
        ...                       ['lama', 'cow', 'falcon'],
        ...                       ['speed', 'weight', 'length']],
        ...                      [[0, 0, 0, 1, 1, 1, 2, 2, 2],
        ...                       [0, 0, 0, 1, 1, 1, 2, 2, 2],
        ...                       [0, 1, 2, 0, 1, 2, 0, 1, 2]])
        >>> s = ks.Series([45, 200, 1.2, 30, 250, 1.5, 320, 1, 0.3],
        ...               index=midx)
        >>> s
        a  lama    speed      45.0
                   weight    200.0
                   length      1.2
        b  cow     speed      30.0
                   weight    250.0
                   length      1.5
        c  falcon  speed     320.0
                   weight      1.0
                   length      0.3
        Name: 0, dtype: float64

        Get values at specified index

        >>> s.xs('a')
        lama  speed      45.0
              weight    200.0
              length      1.2
        Name: 0, dtype: float64

        Get values at several indexes

        >>> s.xs(('a', 'lama'))
        speed      45.0
        weight    200.0
        length      1.2
        Name: 0, dtype: float64

        Get values at specified index and level

        >>> s.xs('lama', level=1)
        a  speed      45.0
           weight    200.0
           length      1.2
        Name: 0, dtype: float64
        """
        if not isinstance(key, tuple):
            key = (key,)
        if level is None:
            level = 0

        cols = (
            self._internal.index_spark_columns[:level]
            + self._internal.index_spark_columns[level + len(key) :]
            + [self._internal.spark_column_for(self._internal.column_labels[0])]
        )
        rows = [self._internal.spark_columns[lvl] == index for lvl, index in enumerate(key, level)]
        sdf = self._internal.spark_frame.select(cols).where(reduce(lambda x, y: x & y, rows))

        if len(self._internal._index_map) == len(key):
            # if spark_frame has one column and one data, return data only without frame
            pdf = sdf.limit(2).toPandas()
            length = len(pdf)
            if length == 1:
                return pdf[self.name].iloc[0]

        index_cols = [
            col for col in sdf.columns if col not in self._internal.data_spark_column_names
        ]
        index_map_dict = dict(self._internal.index_map)
        internal = self._internal.copy(
            spark_frame=sdf,
            index_map=OrderedDict(
                (index_col, index_map_dict[index_col]) for index_col in index_cols
            ),
        )

        return first_series(DataFrame(internal))

    def pct_change(self, periods=1):
        """
        Percentage change between the current and a prior element.

        .. note:: the current implementation of this API uses Spark's Window without
            specifying partition specification. This leads to move all data into
            single partition in single machine and could cause serious
            performance degradation. Avoid this method against very large dataset.

        Parameters
        ----------
        periods : int, default 1
            Periods to shift for forming percent change.

        Returns
        -------
        Series

        Examples
        --------

        >>> kser = ks.Series([90, 91, 85], index=[2, 4, 1])
        >>> kser
        2    90
        4    91
        1    85
        Name: 0, dtype: int64

        >>> kser.pct_change()
        2         NaN
        4    0.011111
        1   -0.065934
        Name: 0, dtype: float64

        >>> kser.sort_index().pct_change()
        1         NaN
        2    0.058824
        4    0.011111
        Name: 0, dtype: float64

        >>> kser.pct_change(periods=2)
        2         NaN
        4         NaN
        1   -0.055556
        Name: 0, dtype: float64
        """
        scol = self._internal.spark_column

        window = Window.orderBy(NATURAL_ORDER_COLUMN_NAME).rowsBetween(-periods, -periods)
        prev_row = F.lag(scol, periods).over(window)

        return self._with_new_scol((scol - prev_row) / prev_row)

    def combine_first(self, other):
        """
        Combine Series values, choosing the calling Series's values first.

        Parameters
        ----------
        other : Series
            The value(s) to be combined with the `Series`.

        Returns
        -------
        Series
            The result of combining the Series with the other object.

        See Also
        --------
        Series.combine : Perform elementwise operation on two Series
            using a given function.

        Notes
        -----
        Result index will be the union of the two indexes.

        Examples
        --------
        >>> s1 = ks.Series([1, np.nan])
        >>> s2 = ks.Series([3, 4])
        >>> s1.combine_first(s2)
        0    1.0
        1    4.0
        Name: 0, dtype: float64
        """
        if not isinstance(other, ks.Series):
            raise ValueError("`combine_first` only allows `Series` for parameter `other`")
        if same_anchor(self, other):
            this = self.name
            that = other.name
            combined = self._kdf
        else:
            this = "__this_{}".format(self.name)
            that = "__that_{}".format(other.name)
            with option_context("compute.ops_on_diff_frames", True):
                combined = combine_frames(self.to_frame(), other)
        sdf = combined._sdf
        # If `self` has missing value, use value of `other`
        cond = F.when(sdf[this].isNull(), sdf[that]).otherwise(sdf[this])
        # If `self` and `other` come from same frame, the anchor should be kept
        if same_anchor(self, other):
            return self._with_new_scol(cond)
        index_scols = combined._internal.index_spark_columns
        sdf = sdf.select(*index_scols, cond.alias(self.name)).distinct()
        internal = InternalFrame(
            spark_frame=sdf,
            index_map=self._internal.index_map,
            column_labels=self._internal.column_labels,
            column_label_names=self._internal.column_label_names,
        )
        return first_series(ks.DataFrame(internal))

    def dot(self, other):
        """
        Compute the dot product between the Series and the columns of other.

        This method computes the dot product between the Series and another
        one, or the Series and each columns of a DataFrame.

        It can also be called using `self @ other` in Python >= 3.5.

        .. note:: This API is slightly different from pandas when indexes from both
            are not aligned. To match with pandas', it requires to read the whole data for,
            for example, counting. pandas raises an exception; however, Koalas just proceeds
            and performs by ignoring mismatches with NaN permissively.

            >>> pdf1 = pd.Series([1, 2, 3], index=[0, 1, 2])
            >>> pdf2 = pd.Series([1, 2, 3], index=[0, 1, 3])
            >>> pdf1.dot(pdf2)  # doctest: +SKIP
            ...
            ValueError: matrices are not aligned

            >>> kdf1 = ks.Series([1, 2, 3], index=[0, 1, 2])
            >>> kdf2 = ks.Series([1, 2, 3], index=[0, 1, 3])
            >>> kdf1.dot(kdf2)  # doctest: +SKIP
            5

        Parameters
        ----------
        other : Series, DataFrame.
            The other object to compute the dot product with its columns.

        Returns
        -------
        scalar, Series
            Return the dot product of the Series and other if other is a
            Series, the Series of the dot product of Series and each rows of
            other if other is a DataFrame.

        Notes
        -----
        The Series and other has to share the same index if other is a Series
        or a DataFrame.

        Examples
        --------
        >>> s = ks.Series([0, 1, 2, 3])

        >>> s.dot(s)
        14

        >>> s @ s
        14
        """
        if isinstance(other, DataFrame):
            raise ValueError(
                "Series.dot() is currently not supported with DataFrame since "
                "it will cause expansive calculation as many as the number "
                "of columns of DataFrame"
            )
        if self._kdf is not other._kdf:
            if len(self.index) != len(other.index):
                raise ValueError("matrices are not aligned")
        if isinstance(other, Series):
            result = (self * other).sum()

        return result

    def __matmul__(self, other):
        """
        Matrix multiplication using binary `@` operator in Python>=3.5.
        """
        return self.dot(other)

    def repeat(self, repeats: int) -> "Series":
        """
        Repeat elements of a Series.

        Returns a new Series where each element of the current Series
        is repeated consecutively a given number of times.

        Parameters
        ----------
        repeats : int
            The number of repetitions for each element. This should be a
            non-negative integer. Repeating 0 times will return an empty
            Series.

        Returns
        -------
        Series
            Newly created Series with repeated elements.

        See Also
        --------
        Index.repeat : Equivalent function for Index.

        Examples
        --------
        >>> s = ks.Series(['a', 'b', 'c'])
        >>> s
        0    a
        1    b
        2    c
        Name: 0, dtype: object
        >>> s.repeat(2)
        0    a
        1    b
        2    c
        0    a
        1    b
        2    c
        Name: 0, dtype: object
        >>> ks.Series([1, 2, 3]).repeat(0)
        Series([], Name: 0, dtype: int64)
        """
        if not isinstance(repeats, int):
            raise ValueError("`repeats` argument must be integer, but got {}".format(type(repeats)))
        elif repeats < 0:
            raise ValueError("negative dimensions are not allowed")

        kdf = self.to_frame()
        if repeats == 0:
            return first_series(DataFrame(kdf._internal.with_filter(F.lit(False))))
        else:
            return first_series(ks.concat([kdf] * repeats))

    def asof(self, where):
        """
        Return the last row(s) without any NaNs before `where`.

        The last row (for each element in `where`, if list) without any
        NaN is taken.

        If there is no good value, NaN is returned.

        .. note:: This API is dependent on :meth:`Index.is_monotonic_increasing`
            which can be expensive.

        Parameters
        ----------
        where : index or array-like of indices

        Returns
        -------
        scalar or Series

            The return can be:

            * scalar : when `self` is a Series and `where` is a scalar
            * Series: when `self` is a Series and `where` is an array-like

            Return scalar or Series

        Notes
        -----
        Indices are assumed to be sorted. Raises if this is not the case.

        Examples
        --------
        >>> s = ks.Series([1, 2, np.nan, 4], index=[10, 20, 30, 40])
        >>> s
        10    1.0
        20    2.0
        30    NaN
        40    4.0
        Name: 0, dtype: float64

        A scalar `where`.

        >>> s.asof(20)
        2.0

        For a sequence `where`, a Series is returned. The first value is
        NaN, because the first element of `where` is before the first
        index value.

        >>> s.asof([5, 20]).sort_index()
        5     NaN
        20    2.0
        Name: 0, dtype: float64

        Missing values are not considered. The following is ``2.0``, not
        NaN, even though NaN is at the index location for ``30``.

        >>> s.asof(30)
        2.0
        """
        should_return_series = True
        if isinstance(self.index, ks.MultiIndex):
            raise ValueError("asof is not supported for a MultiIndex")
        if isinstance(where, (ks.Index, ks.Series, ks.DataFrame)):
            raise ValueError("where cannot be an Index, Series or a DataFrame")
        if not self.index.is_monotonic_increasing:
            raise ValueError("asof requires a sorted index")
        if not is_list_like(where):
            should_return_series = False
            where = [where]
        sdf = self._internal._sdf
        index_scol = self._internal.index_spark_columns[0]
        cond = [F.max(F.when(index_scol <= index, self.spark.column)) for index in where]
        sdf = sdf.select(cond)
        if not should_return_series:
            result = sdf.head()[0]
            return result if result is not None else np.nan

        # The data is expected to be small so it's fine to transpose/use default index.
        with ks.option_context(
            "compute.default_index_type", "distributed", "compute.max_rows", None
        ):
            kdf = ks.DataFrame(sdf)
            kdf.columns = pd.Index(where)
            result_series = first_series(kdf.transpose())

        result_series.name = self.name
        return result_series

    def mad(self):
        """
        Return the mean absolute deviation of values.

        Examples
        --------
        >>> s = ks.Series([1, 2, 3, 4])
        >>> s
        0    1
        1    2
        2    3
        3    4
        Name: 0, dtype: int64

        >>> s.mad()
        1.0
        """

        sdf = self._internal.spark_frame
        spark_column = self._internal.spark_column
        avg = unpack_scalar(sdf.select(F.avg(spark_column)))
        mad = unpack_scalar(sdf.select(F.avg(F.abs(spark_column - avg))))

        return mad

    def unstack(self, level=-1):
        """
        Unstack, a.k.a. pivot, Series with MultiIndex to produce DataFrame.
        The level involved will automatically get sorted.

        Notes
        -----
        Unlike pandas, Koalas doesn't check whether an index is duplicated or not
        because the checking of duplicated index requires scanning whole data which
        can be quite expensive.

        Parameters
        ----------
        level : int, str, or list of these, default last level
            Level(s) to unstack, can pass level name.

        Returns
        -------
        DataFrame
            Unstacked Series.

        Examples
        --------
        >>> s = ks.Series([1, 2, 3, 4],
        ...               index=pd.MultiIndex.from_product([['one', 'two'],
        ...                                                 ['a', 'b']]))
        >>> s
        one  a    1
             b    2
        two  a    3
             b    4
        Name: 0, dtype: int64

        >>> s.unstack(level=-1).sort_index()
             a  b
        one  1  2
        two  3  4

        >>> s.unstack(level=0).sort_index()
           one  two
        a    1    3
        b    2    4
        """
        if not isinstance(self.index, ks.MultiIndex):
            raise ValueError("Series.unstack only support for a MultiIndex")
        index_nlevels = self.index.nlevels
        if level > 0 and (level > index_nlevels - 1):
            raise IndexError(
                "Too many levels: Index has only {} levels, not {}".format(index_nlevels, level + 1)
            )
        elif level < 0 and (level < -index_nlevels):
            raise IndexError(
                "Too many levels: Index has only {} levels, {} is not a valid level number".format(
                    index_nlevels, level
                )
            )

        sdf = self._internal.spark_frame
        index_scol_names = self._internal.index_spark_column_names.copy()
        pivot_col = index_scol_names.pop(level)
        scol = self.spark.column
        index_map = OrderedDict(
            (index_scol_name, self._internal.index_map[index_scol_name])
            for index_scol_name in index_scol_names
        )
        column_label_names = self._internal.index_map[pivot_col]
        if column_label_names is not None:
            column_label_names = [name_like_string(column_label_names)]

        sdf = sdf.groupby(index_scol_names).pivot(pivot_col).agg(F.first(scol))
        internal = InternalFrame(
            spark_frame=sdf, index_map=index_map, column_label_names=column_label_names
        )
        return DataFrame(internal)

    def item(self):
        """
        Return the first element of the underlying data as a Python scalar.

        Returns
        -------
        scalar
            The first element of Series.

        Raises
        ------
        ValueError
            If the data is not length-1.

        Examples
        --------
        >>> kser = ks.Series([10])
        >>> kser.item()
        10
        """
        return self.head(2).to_pandas().item()

    def _cum(self, func, skipna, part_cols=()):
        # This is used to cummin, cummax, cumsum, etc.

        window = (
            Window.orderBy(NATURAL_ORDER_COLUMN_NAME)
            .partitionBy(*part_cols)
            .rowsBetween(Window.unboundedPreceding, Window.currentRow)
        )

        if skipna:
            # There is a behavior difference between pandas and PySpark. In case of cummax,
            #
            # Input:
            #      A    B
            # 0  2.0  1.0
            # 1  5.0  NaN
            # 2  1.0  0.0
            # 3  2.0  4.0
            # 4  4.0  9.0
            #
            # pandas:
            #      A    B
            # 0  2.0  1.0
            # 1  5.0  NaN
            # 2  5.0  1.0
            # 3  5.0  4.0
            # 4  5.0  9.0
            #
            # PySpark:
            #      A    B
            # 0  2.0  1.0
            # 1  5.0  1.0
            # 2  5.0  1.0
            # 3  5.0  4.0
            # 4  5.0  9.0

            scol = F.when(
                # Manually sets nulls given the column defined above.
                self.spark.column.isNull(),
                F.lit(None),
            ).otherwise(func(self.spark.column).over(window))
        else:
            # Here, we use two Windows.
            # One for real data.
            # The other one for setting nulls after the first null it meets.
            #
            # There is a behavior difference between pandas and PySpark. In case of cummax,
            #
            # Input:
            #      A    B
            # 0  2.0  1.0
            # 1  5.0  NaN
            # 2  1.0  0.0
            # 3  2.0  4.0
            # 4  4.0  9.0
            #
            # pandas:
            #      A    B
            # 0  2.0  1.0
            # 1  5.0  NaN
            # 2  5.0  NaN
            # 3  5.0  NaN
            # 4  5.0  NaN
            #
            # PySpark:
            #      A    B
            # 0  2.0  1.0
            # 1  5.0  1.0
            # 2  5.0  1.0
            # 3  5.0  4.0
            # 4  5.0  9.0
            scol = F.when(
                # By going through with max, it sets True after the first time it meets null.
                F.max(self.spark.column.isNull()).over(window),
                # Manually sets nulls given the column defined above.
                F.lit(None),
            ).otherwise(func(self.spark.column).over(window))

        return self._with_new_scol(scol).rename(self.name)

    def _cumprod(self, skipna, part_cols=()):
        from pyspark.sql.functions import pandas_udf

        def cumprod(scol):
            @pandas_udf(returnType=self.spark.data_type)
            def negative_check(s):
                assert len(s) == 0 or ((s > 0) | (s.isnull())).all(), (
                    "values should be bigger than 0: %s" % s
                )
                return s

            return F.sum(F.log(negative_check(scol)))

        kser = self._cum(cumprod, skipna, part_cols)
        return kser._with_new_scol(F.exp(kser.spark.column)).rename(self.name)

    # ----------------------------------------------------------------------
    # Accessor Methods
    # ----------------------------------------------------------------------
    dt = CachedAccessor("dt", DatetimeMethods)
    str = CachedAccessor("str", StringMethods)
    plot = CachedAccessor("plot", KoalasSeriesPlotMethods)

    # ----------------------------------------------------------------------

    def _apply_series_op(self, op):
        return op(self)

    def _reduce_for_stat_function(self, sfun, name, axis=None, numeric_only=None):
        """
        Applies sfun to the column and returns a scalar

        Parameters
        ----------
        sfun : the stats function to be used for aggregation
        name : original pandas API name.
        axis : used only for sanity check because series only support index axis.
        numeric_only : not used by this implementation, but passed down by stats functions
        """
        from inspect import signature

        axis = validate_axis(axis)
        if axis == 1:
            raise ValueError("Series does not support columns axis.")
        num_args = len(signature(sfun).parameters)
<<<<<<< HEAD
        scol = self.spark_column
        spark_type = self.spark_type
        if isinstance(spark_type, BooleanType) and sfun.__name__ not in ("min", "max"):
=======
        col_sdf = self.spark.column
        col_type = self.spark.data_type
        if isinstance(col_type, BooleanType) and sfun.__name__ not in ("min", "max"):
>>>>>>> 25117cbb
            # Stat functions cannot be used with boolean values by default
            # Thus, cast to integer (true to 1 and false to 0)
            # Exclude the min and max methods though since those work with booleans
            scol = scol.cast("integer")
        if num_args == 1:
            # Only pass in the column if sfun accepts only one arg
            scol = sfun(scol)
        else:  # must be 2
            assert num_args == 2
            # Pass in both the column and its data type if sfun accepts two args
            scol = sfun(scol, spark_type)
        return unpack_scalar(self._internal.spark_frame.select(scol))

    def __len__(self):
        return len(self.to_dataframe())

    def __getitem__(self, key):
        try:
            if (isinstance(key, slice) and any(type(n) == int for n in [key.start, key.stop])) or (
                type(key) == int
                and not isinstance(self.index.spark.data_type, (IntegerType, LongType))
            ):
                # Seems like pandas Series always uses int as positional search when slicing
                # with ints, searches based on index values when the value is int.
                return self.iloc[key]
            return self.loc[key]
        except SparkPandasIndexingError:
            raise KeyError(
                "Key length ({}) exceeds index depth ({})".format(
                    len(key), len(self._internal.index_map)
                )
            )

    def __getattr__(self, item: str_type) -> Any:
        if item.startswith("__"):
            raise AttributeError(item)
        if hasattr(MissingPandasLikeSeries, item):
            property_or_func = getattr(MissingPandasLikeSeries, item)
            if isinstance(property_or_func, property):
                return property_or_func.fget(self)  # type: ignore
            else:
                return partial(property_or_func, self)
        raise AttributeError("'Series' object has no attribute '{}'".format(item))

    def _to_internal_pandas(self):
        """
        Return a pandas Series directly from _internal to avoid overhead of copy.

        This method is for internal use only.
        """
        return first_series(self._internal.to_pandas_frame)

    def __repr__(self):
        max_display_count = get_option("display.max_rows")
        if max_display_count is None:
            return self._to_internal_pandas().to_string(name=self.name, dtype=self.dtype)

        pser = self.head(max_display_count + 1)._to_internal_pandas()
        pser_length = len(pser)
        pser = pser.iloc[:max_display_count]
        if pser_length > max_display_count:
            repr_string = pser.to_string(length=True)
            rest, prev_footer = repr_string.rsplit("\n", 1)
            match = REPR_PATTERN.search(prev_footer)
            if match is not None:
                length = match.group("length")
                name = str(self.dtype.name)
                footer = "\nName: {name}, dtype: {dtype}\nShowing only the first {length}".format(
                    length=length, name=self.name, dtype=pprint_thing(name)
                )
                return rest + footer
        return pser.to_string(name=self.name, dtype=self.dtype)

    def __dir__(self):
        if not isinstance(self.spark.data_type, StructType):
            fields = []
        else:
            fields = [f for f in self.spark.data_type.fieldNames() if " " not in f]
        return super(Series, self).__dir__() + fields

    def __iter__(self):
        return MissingPandasLikeSeries.__iter__(self)

    def _equals(self, other: "Series") -> bool:
        return self.spark.column._jc.equals(other.spark.column._jc)


def unpack_scalar(sdf):
    """
    Takes a dataframe that is supposed to contain a single row with a single scalar value,
    and returns this value.
    """
    l = sdf.head(2)
    assert len(l) == 1, (sdf, l)
    row = l[0]
    l2 = list(row.asDict().values())
    assert len(l2) == 1, (row, l2)
    return l2[0]


def first_series(df):
    """
    Takes a DataFrame and returns the first column of the DataFrame as a Series
    """
    assert isinstance(df, (DataFrame, pd.DataFrame)), type(df)
    if isinstance(df, DataFrame):
        return df._kser_for(df._internal.column_labels[0])
    else:
        return df[df.columns[0]]<|MERGE_RESOLUTION|>--- conflicted
+++ resolved
@@ -5034,15 +5034,9 @@
         if axis == 1:
             raise ValueError("Series does not support columns axis.")
         num_args = len(signature(sfun).parameters)
-<<<<<<< HEAD
-        scol = self.spark_column
-        spark_type = self.spark_type
+        scol = self.spark.column
+        spark_type = self.spark.data_type
         if isinstance(spark_type, BooleanType) and sfun.__name__ not in ("min", "max"):
-=======
-        col_sdf = self.spark.column
-        col_type = self.spark.data_type
-        if isinstance(col_type, BooleanType) and sfun.__name__ not in ("min", "max"):
->>>>>>> 25117cbb
             # Stat functions cannot be used with boolean values by default
             # Thus, cast to integer (true to 1 and false to 0)
             # Exclude the min and max methods though since those work with booleans
