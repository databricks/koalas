--- conflicted
+++ resolved
@@ -3224,7 +3224,6 @@
         """
         return _col(DataFrame(self._internal.copy()))
 
-<<<<<<< HEAD
     def first_valid_index(self):
         """
         Retrieves the index of the first valid value.
@@ -3249,24 +3248,10 @@
 
         Support for MultiIndex
 
-=======
-    def keys(self):
-        """
-        Return alias for index.
-
-        Returns
-        -------
-        Index
-            Index of the Series.
-
-        Examples
-        --------
->>>>>>> c4921b0f
         >>> midx = pd.MultiIndex([['lama', 'cow', 'falcon'],
         ...                       ['speed', 'weight', 'length']],
         ...                      [[0, 0, 0, 1, 1, 1, 2, 2, 2],
         ...                       [0, 1, 2, 0, 1, 2, 0, 1, 2]])
-<<<<<<< HEAD
         >>> s = ks.Series([None, None, None, None, 250, 1.5, 320, 1, 0.3], index=midx)
         >>> s
         lama    speed       NaN
@@ -3294,7 +3279,18 @@
             first_valid_idx = first_valid_idx[0]
 
         return first_valid_idx
-=======
+
+    def keys(self):
+        """
+        Return alias for index.
+
+        Returns
+        -------
+        Index
+            Index of the Series.
+
+        Examples
+        --------
         >>> kser = ks.Series([45, 200, 1.2, 30, 250, 1.5, 320, 1, 0.3], index=midx)
 
         >>> kser.keys()  # doctest: +SKIP
@@ -3310,7 +3306,6 @@
                    )
         """
         return self.index
->>>>>>> c4921b0f
 
     # TODO: 'regex', 'method' parameter
     def replace(self, to_replace=None, value=None, regex=False) -> 'Series':
