#
# Copyright (C) 2019 Databricks, Inc.
#
# Licensed under the Apache License, Version 2.0 (the "License");
# you may not use this file except in compliance with the License.
# You may obtain a copy of the License at
#
#     http://www.apache.org/licenses/LICENSE-2.0
#
# Unless required by applicable law or agreed to in writing, software
# distributed under the License is distributed on an "AS IS" BASIS,
# WITHOUT WARRANTIES OR CONDITIONS OF ANY KIND, either express or implied.
# See the License for the specific language governing permissions and
# limitations under the License.
#

"""
A wrapper class for Spark Column to behave similar to pandas Series.
"""
import re
import inspect
from collections import Iterable
from functools import partial, wraps, reduce
from typing import Any, Generic, List, Optional, Tuple, TypeVar, Union

import numpy as np
import pandas as pd
from pandas.core.accessor import CachedAccessor
from pandas.io.formats.printing import pprint_thing

from databricks.koalas.typedef import as_python_type
from pyspark import sql as spark
from pyspark.sql import functions as F, Column
from pyspark.sql.types import BooleanType, StructType
from pyspark.sql.window import Window

from databricks import koalas as ks  # For running doctests and reference resolution in PyCharm.
from databricks.koalas.config import get_option
from databricks.koalas.base import IndexOpsMixin
from databricks.koalas.frame import DataFrame
from databricks.koalas.generic import _Frame
from databricks.koalas.internal import IndexMap, _InternalFrame
from databricks.koalas.missing.series import _MissingPandasLikeSeries
from databricks.koalas.plot import KoalasSeriesPlotMethods
from databricks.koalas.utils import validate_arguments_and_invoke_function, scol_for
from databricks.koalas.datetimes import DatetimeMethods
from databricks.koalas.strings import StringMethods


# This regular expression pattern is complied and defined here to avoid to compile the same
# pattern every time it is used in _repr_ in Series.
# This pattern basically seeks the footer string from Pandas'
REPR_PATTERN = re.compile(r"Length: (?P<length>[0-9]+)")

_flex_doc_SERIES = """
Return {desc} of series and other, element-wise (binary operator `{op_name}`).

Equivalent to ``{equiv}``

Parameters
----------
other : Series or scalar value

Returns
-------
Series
    The result of the operation.

See Also
--------
Series.{reverse}

{series_examples}
"""

_add_example_SERIES = """
Examples
--------
>>> df = ks.DataFrame({'a': [2, 2, 4, np.nan],
...                    'b': [2, np.nan, 2, np.nan]},
...                   index=['a', 'b', 'c', 'd'], columns=['a', 'b'])
>>> df
     a    b
a  2.0  2.0
b  2.0  NaN
c  4.0  2.0
d  NaN  NaN

>>> df.a.add(df.b)
a    4.0
b    NaN
c    6.0
d    NaN
Name: a, dtype: float64

>>> df.a.radd(df.b)
a    4.0
b    NaN
c    6.0
d    NaN
Name: a, dtype: float64
"""

_sub_example_SERIES = """
Examples
--------
>>> df = ks.DataFrame({'a': [2, 2, 4, np.nan],
...                    'b': [2, np.nan, 2, np.nan]},
...                   index=['a', 'b', 'c', 'd'], columns=['a', 'b'])
>>> df
     a    b
a  2.0  2.0
b  2.0  NaN
c  4.0  2.0
d  NaN  NaN

>>> df.a.subtract(df.b)
a    0.0
b    NaN
c    2.0
d    NaN
Name: a, dtype: float64

>>> df.a.rsub(df.b)
a    0.0
b    NaN
c   -2.0
d    NaN
Name: a, dtype: float64
"""

_mul_example_SERIES = """
Examples
--------
>>> df = ks.DataFrame({'a': [2, 2, 4, np.nan],
...                    'b': [2, np.nan, 2, np.nan]},
...                   index=['a', 'b', 'c', 'd'], columns=['a', 'b'])
>>> df
     a    b
a  2.0  2.0
b  2.0  NaN
c  4.0  2.0
d  NaN  NaN

>>> df.a.multiply(df.b)
a    4.0
b    NaN
c    8.0
d    NaN
Name: a, dtype: float64

>>> df.a.rmul(df.b)
a    4.0
b    NaN
c    8.0
d    NaN
Name: a, dtype: float64
"""

_div_example_SERIES = """
Examples
--------
>>> df = ks.DataFrame({'a': [2, 2, 4, np.nan],
...                    'b': [2, np.nan, 2, np.nan]},
...                   index=['a', 'b', 'c', 'd'], columns=['a', 'b'])
>>> df
     a    b
a  2.0  2.0
b  2.0  NaN
c  4.0  2.0
d  NaN  NaN

>>> df.a.divide(df.b)
a    1.0
b    NaN
c    2.0
d    NaN
Name: a, dtype: float64

>>> df.a.rdiv(df.b)
a    1.0
b    NaN
c    0.5
d    NaN
Name: a, dtype: float64
"""

_pow_example_SERIES = """
Examples
--------
>>> df = ks.DataFrame({'a': [2, 2, 4, np.nan],
...                    'b': [2, np.nan, 2, np.nan]},
...                   index=['a', 'b', 'c', 'd'], columns=['a', 'b'])
>>> df
     a    b
a  2.0  2.0
b  2.0  NaN
c  4.0  2.0
d  NaN  NaN

>>> df.a.pow(df.b)
a     4.0
b     NaN
c    16.0
d     NaN
Name: a, dtype: float64

>>> df.a.rpow(df.b)
a     4.0
b     NaN
c    16.0
d     NaN
Name: a, dtype: float64
"""

_mod_example_SERIES = """
Examples
--------
>>> df = ks.DataFrame({'a': [2, 2, 4, np.nan],
...                    'b': [2, np.nan, 2, np.nan]},
...                   index=['a', 'b', 'c', 'd'], columns=['a', 'b'])
>>> df
     a    b
a  2.0  2.0
b  2.0  NaN
c  4.0  2.0
d  NaN  NaN

>>> df.a.mod(df.b)
a    0.0
b    NaN
c    0.0
d    NaN
Name: a, dtype: float64

>>> df.a.rmod(df.b)
a    0.0
b    NaN
c    2.0
d    NaN
Name: a, dtype: float64
"""

_floordiv_example_SERIES = """
Examples
--------
>>> df = ks.DataFrame({'a': [2, 2, 4, np.nan],
...                    'b': [2, np.nan, 2, np.nan]},
...                   index=['a', 'b', 'c', 'd'], columns=['a', 'b'])
>>> df
     a    b
a  2.0  2.0
b  2.0  NaN
c  4.0  2.0
d  NaN  NaN

>>> df.a.floordiv(df.b)
a    1.0
b    NaN
c    2.0
d    NaN
Name: a, dtype: float64

>>> df.a.rfloordiv(df.b)
a    1.0
b    NaN
c    0.0
d    NaN
Name: a, dtype: float64
"""

T = TypeVar("T")

# Needed to disambiguate Series.str and str type
str_type = str


class Series(_Frame, IndexOpsMixin, Generic[T]):
    """
    Koala Series that corresponds to Pandas Series logically. This holds Spark Column
    internally.

    :ivar _internal: an internal immutable Frame to manage metadata.
    :type _internal: _InternalFrame
    :ivar _kdf: Parent's Koalas DataFrame
    :type _kdf: ks.DataFrame

    Parameters
    ----------
    data : array-like, dict, or scalar value, Pandas Series
        Contains data stored in Series
        If data is a dict, argument order is maintained for Python 3.6
        and later.
        Note that if `data` is a Pandas Series, other arguments should not be used.
    index : array-like or Index (1d)
        Values must be hashable and have the same length as `data`.
        Non-unique index values are allowed. Will default to
        RangeIndex (0, 1, 2, ..., n) if not provided. If both a dict and index
        sequence are used, the index will override the keys found in the
        dict.
    dtype : numpy.dtype or None
        If None, dtype will be inferred
    copy : boolean, default False
        Copy input data
    """

    def __init__(self, data=None, index=None, dtype=None, name=None, copy=False, fastpath=False,
                 anchor=None):
        if isinstance(data, _InternalFrame):
            assert dtype is None
            assert name is None
            assert not copy
            assert not fastpath
            IndexOpsMixin.__init__(self, data, anchor)
        else:
            if isinstance(data, pd.Series):
                assert index is None
                assert dtype is None
                assert name is None
                assert not copy
                assert anchor is None
                assert not fastpath
                s = data
            else:
                s = pd.Series(
                    data=data, index=index, dtype=dtype, name=name, copy=copy, fastpath=fastpath)
            kdf = DataFrame(s)
            IndexOpsMixin.__init__(self, kdf._internal.copy(scol=kdf._internal.data_scols[0]), kdf)

    @property
    def _index_map(self) -> List[IndexMap]:
        return self._internal.index_map

    def _with_new_scol(self, scol: spark.Column) -> 'Series':
        """
        Copy Koalas Series with the new Spark Column.

        :param scol: the new Spark Column
        :return: the copied Series
        """
        return Series(self._internal.copy(scol=scol), anchor=self._kdf)

    @property
    def dtypes(self):
        """Return the dtype object of the underlying data.

        >>> s = ks.Series(list('abc'))
        >>> s.dtype == s.dtypes
        True
        """
        return self.dtype

    @property
    def spark_type(self):
        """ Returns the data type as defined by Spark, as a Spark DataType object."""
        return self.schema.fields[-1].dataType

    plot = CachedAccessor("plot", KoalasSeriesPlotMethods)

    # Arithmetic Operators
    def add(self, other):
        return (self + other).rename(self.name)

    add.__doc__ = _flex_doc_SERIES.format(
        desc='Addition',
        op_name="+",
        equiv="series + other",
        reverse='radd',
        series_examples=_add_example_SERIES)

    def radd(self, other):
        return (other + self).rename(self.name)

    radd.__doc__ = _flex_doc_SERIES.format(
        desc='Reverse Addition',
        op_name="+",
        equiv="other + series",
        reverse='add',
        series_examples=_add_example_SERIES)

    def div(self, other):
        return (self / other).rename(self.name)

    div.__doc__ = _flex_doc_SERIES.format(
        desc='Floating division',
        op_name="/",
        equiv="series / other",
        reverse='rdiv',
        series_examples=_div_example_SERIES)

    divide = div

    def rdiv(self, other):
        return (other / self).rename(self.name)

    rdiv.__doc__ = _flex_doc_SERIES.format(
        desc='Reverse Floating division',
        op_name="/",
        equiv="other / series",
        reverse='div',
        series_examples=_div_example_SERIES)

    def truediv(self, other):
        return (self / other).rename(self.name)

    truediv.__doc__ = _flex_doc_SERIES.format(
        desc='Floating division',
        op_name="/",
        equiv="series / other",
        reverse='rtruediv',
        series_examples=_div_example_SERIES)

    def rtruediv(self, other):
        return (other / self).rename(self.name)

    rtruediv.__doc__ = _flex_doc_SERIES.format(
        desc='Reverse Floating division',
        op_name="/",
        equiv="other / series",
        reverse='truediv',
        series_examples=_div_example_SERIES)

    def mul(self, other):
        return (self * other).rename(self.name)

    mul.__doc__ = _flex_doc_SERIES.format(
        desc='Multiplication',
        op_name="*",
        equiv="series * other",
        reverse='rmul',
        series_examples=_mul_example_SERIES)

    multiply = mul

    def rmul(self, other):
        return (other * self).rename(self.name)

    rmul.__doc__ = _flex_doc_SERIES.format(
        desc='Reverse Multiplication',
        op_name="*",
        equiv="other * series",
        reverse='mul',
        series_examples=_mul_example_SERIES)

    def sub(self, other):
        return (self - other).rename(self.name)

    sub.__doc__ = _flex_doc_SERIES.format(
        desc='Subtraction',
        op_name="-",
        equiv="series - other",
        reverse='rsub',
        series_examples=_sub_example_SERIES)

    subtract = sub

    def rsub(self, other):
        return (other - self).rename(self.name)

    rsub.__doc__ = _flex_doc_SERIES.format(
        desc='Reverse Subtraction',
        op_name="-",
        equiv="other - series",
        reverse='sub',
        series_examples=_sub_example_SERIES)

    def mod(self, other):
        return (self % other).rename(self.name)

    mod.__doc__ = _flex_doc_SERIES.format(
        desc='Modulo',
        op_name='%',
        equiv='series % other',
        reverse='rmod',
        series_examples=_mod_example_SERIES)

    def rmod(self, other):
        return (other % self).rename(self.name)

    rmod.__doc__ = _flex_doc_SERIES.format(
        desc='Reverse Modulo',
        op_name='%',
        equiv='other % series',
        reverse='mod',
        series_examples=_mod_example_SERIES)

    def pow(self, other):
        return (self ** other).rename(self.name)

    pow.__doc__ = _flex_doc_SERIES.format(
        desc='Exponential power of series',
        op_name='**',
        equiv='series ** other',
        reverse='rpow',
        series_examples=_pow_example_SERIES)

    def rpow(self, other):
        return (other ** self).rename(self.name)

    rpow.__doc__ = _flex_doc_SERIES.format(
        desc='Reverse Exponential power',
        op_name='**',
        equiv='other ** series',
        reverse='pow',
        series_examples=_pow_example_SERIES)

    def floordiv(self, other):
        return (self // other).rename(self.name)

    floordiv.__doc__ = _flex_doc_SERIES.format(
        desc='Integer division',
        op_name='//',
        equiv='series // other',
        reverse='rfloordiv',
        series_examples=_floordiv_example_SERIES)

    def rfloordiv(self, other):
        return (other // self).rename(self.name)

    rfloordiv.__doc__ = _flex_doc_SERIES.format(
        desc='Reverse Integer division',
        op_name='//',
        equiv='other // series',
        reverse='floordiv',
        series_examples=_floordiv_example_SERIES)

    # Comparison Operators
    def eq(self, other):
        """
        Compare if the current value is equal to the other.

        >>> df = ks.DataFrame({'a': [1, 2, 3, 4],
        ...                    'b': [1, np.nan, 1, np.nan]},
        ...                   index=['a', 'b', 'c', 'd'], columns=['a', 'b'])

        >>> df.a == 1
        a     True
        b    False
        c    False
        d    False
        Name: a, dtype: bool

        >>> df.b.eq(1)
        a    True
        b    None
        c    True
        d    None
        Name: b, dtype: object
        """
        return (self == other).rename(self.name)

    equals = eq

    def gt(self, other):
        """
        Compare if the current value is greater than the other.

        >>> df = ks.DataFrame({'a': [1, 2, 3, 4],
        ...                    'b': [1, np.nan, 1, np.nan]},
        ...                   index=['a', 'b', 'c', 'd'], columns=['a', 'b'])

        >>> df.a > 1
        a    False
        b     True
        c     True
        d     True
        Name: a, dtype: bool

        >>> df.b.gt(1)
        a    False
        b     None
        c    False
        d     None
        Name: b, dtype: object
        """
        return (self > other).rename(self.name)

    def ge(self, other):
        """
        Compare if the current value is greater than or equal to the other.

        >>> df = ks.DataFrame({'a': [1, 2, 3, 4],
        ...                    'b': [1, np.nan, 1, np.nan]},
        ...                   index=['a', 'b', 'c', 'd'], columns=['a', 'b'])

        >>> df.a >= 2
        a    False
        b     True
        c     True
        d     True
        Name: a, dtype: bool

        >>> df.b.ge(2)
        a    False
        b     None
        c    False
        d     None
        Name: b, dtype: object
        """
        return (self >= other).rename(self.name)

    def lt(self, other):
        """
        Compare if the current value is less than the other.

        >>> df = ks.DataFrame({'a': [1, 2, 3, 4],
        ...                    'b': [1, np.nan, 1, np.nan]},
        ...                   index=['a', 'b', 'c', 'd'], columns=['a', 'b'])

        >>> df.a < 1
        a    False
        b    False
        c    False
        d    False
        Name: a, dtype: bool

        >>> df.b.lt(2)
        a    True
        b    None
        c    True
        d    None
        Name: b, dtype: object
        """
        return (self < other).rename(self.name)

    def le(self, other):
        """
        Compare if the current value is less than or equal to the other.

        >>> df = ks.DataFrame({'a': [1, 2, 3, 4],
        ...                    'b': [1, np.nan, 1, np.nan]},
        ...                   index=['a', 'b', 'c', 'd'], columns=['a', 'b'])

        >>> df.a <= 2
        a     True
        b     True
        c    False
        d    False
        Name: a, dtype: bool

        >>> df.b.le(2)
        a    True
        b    None
        c    True
        d    None
        Name: b, dtype: object
        """
        return (self <= other).rename(self.name)

    def ne(self, other):
        """
        Compare if the current value is not equal to the other.

        >>> df = ks.DataFrame({'a': [1, 2, 3, 4],
        ...                    'b': [1, np.nan, 1, np.nan]},
        ...                   index=['a', 'b', 'c', 'd'], columns=['a', 'b'])

        >>> df.a != 1
        a    False
        b     True
        c     True
        d     True
        Name: a, dtype: bool

        >>> df.b.ne(1)
        a    False
        b     None
        c    False
        d     None
        Name: b, dtype: object
        """
        return (self != other).rename(self.name)

    # TODO: arg should support Series
    # TODO: NaN and None
    def map(self, arg):
        """
        Map values of Series according to input correspondence.

        Used for substituting each value in a Series with another value,
        that may be derived from a function, a ``dict``.

        .. note:: make sure the size of the dictionary is not huge because it could
            downgrade the performance or throw OutOfMemoryError due to a huge
            expression within Spark. Consider the input as a functions as an
            alternative instead in this case.

        Parameters
        ----------
        arg : function or dict
            Mapping correspondence.

        Returns
        -------
        Series
            Same index as caller.

        See Also
        --------
        Series.apply : For applying more complex functions on a Series.
        DataFrame.applymap : Apply a function elementwise on a whole DataFrame.

        Notes
        -----
        When ``arg`` is a dictionary, values in Series that are not in the
        dictionary (as keys) are converted to ``None``. However, if the
        dictionary is a ``dict`` subclass that defines ``__missing__`` (i.e.
        provides a method for default values), then this default is used
        rather than ``None``.

        Examples
        --------
        >>> s = ks.Series(['cat', 'dog', None, 'rabbit'])
        >>> s
        0       cat
        1       dog
        2      None
        3    rabbit
        Name: 0, dtype: object

        ``map`` accepts a ``dict``. Values that are not found
        in the ``dict`` are converted to ``None``, unless the dict has a default
        value (e.g. ``defaultdict``):

        >>> s.map({'cat': 'kitten', 'dog': 'puppy'})
        0    kitten
        1     puppy
        2      None
        3      None
        Name: 0, dtype: object

        It also accepts a function:

        >>> def format(x) -> str:
        ...     return 'I am a {}'.format(x)

        >>> s.map(format)
        0       I am a cat
        1       I am a dog
        2      I am a None
        3    I am a rabbit
        Name: 0, dtype: object
        """
        if isinstance(arg, dict):
            is_start = True
            # In case dictionary is empty.
            current = F.when(F.lit(False), F.lit(None).cast(self.spark_type))

            for to_replace, value in arg.items():
                if is_start:
                    current = F.when(self._scol == F.lit(to_replace), value)
                    is_start = False
                else:
                    current = current.when(self._scol == F.lit(to_replace), value)

            if hasattr(arg, "__missing__"):
                tmp_val = arg[np._NoValue]
                del arg[np._NoValue]  # Remove in case it's set in defaultdict.
                current = current.otherwise(F.lit(tmp_val))
            else:
                current = current.otherwise(F.lit(None).cast(self.spark_type))
            return self._with_new_scol(current).rename(self.name)
        else:
            return self.apply(arg)

    def astype(self, dtype) -> 'Series':
        """
        Cast a Koalas object to a specified dtype ``dtype``.

        Parameters
        ----------
        dtype : data type
            Use a numpy.dtype or Python type to cast entire pandas object to
            the same type.

        Returns
        -------
        casted : same type as caller

        See Also
        --------
        to_datetime : Convert argument to datetime.

        Examples
        --------
        >>> ser = ks.Series([1, 2], dtype='int32')
        >>> ser
        0    1
        1    2
        Name: 0, dtype: int32

        >>> ser.astype('int64')
        0    1
        1    2
        Name: 0, dtype: int64
        """
        from databricks.koalas.typedef import as_spark_type
        spark_type = as_spark_type(dtype)
        if not spark_type:
            raise ValueError("Type {} not understood".format(dtype))
        return self._with_new_scol(self._scol.cast(spark_type))

    def getField(self, name):
        if not isinstance(self.schema, StructType):
            raise AttributeError("Not a struct: {}".format(self.schema))
        else:
            fnames = self.schema.fieldNames()
            if name not in fnames:
                raise AttributeError(
                    "Field {} not found, possible values are {}".format(name, ", ".join(fnames)))
            return self._with_new_scol(self._scol.getField(name))

    def alias(self, name):
        """An alias for :meth:`Series.rename`."""
        return self.rename(name)

    @property
    def schema(self) -> StructType:
        """Return the underlying Spark DataFrame's schema."""
        return self.to_dataframe()._sdf.schema

    @property
    def shape(self):
        """Return a tuple of the shape of the underlying data."""
        return len(self),

    @property
    def ndim(self):
        """Returns number of dimensions of the Series."""
        return 1

    @property
    def name(self) -> Union[str, Tuple[str, ...]]:
        """Return name of the Series."""
        name = self._internal.column_index[0]
        if name is not None and len(name) == 1:
            return name[0]
        else:
            return name

    @name.setter
    def name(self, name: Union[str, Tuple[str, ...]]):
        self.rename(name, inplace=True)

    # TODO: Functionality and documentation should be matched. Currently, changing index labels
    # taking dictionary and function to change index are not supported.
    def rename(self, index: Union[str, Tuple[str, ...]] = None, **kwargs):
        """
        Alter Series name.

        Parameters
        ----------
        index : scalar
            Scalar will alter the ``Series.name`` attribute.

        inplace : bool, default False
            Whether to return a new Series. If True then value of copy is
            ignored.

        Returns
        -------
        Series
            Series with name altered.

        Examples
        --------

        >>> s = ks.Series([1, 2, 3])
        >>> s
        0    1
        1    2
        2    3
        Name: 0, dtype: int64

        >>> s.rename("my_name")  # scalar, changes Series.name
        0    1
        1    2
        2    3
        Name: my_name, dtype: int64
        """
        if index is None:
            scol = self._scol
        else:
            scol = self._scol.alias(str(index))
        internal = self._internal.copy(
            scol=scol,
            column_index=[index if index is None or isinstance(index, tuple) else (index,)])
        if kwargs.get('inplace', False):
            self._internal = internal
            return self
        else:
            return Series(internal, anchor=self._kdf)

    @property
    def index(self):
        """The index (axis labels) Column of the Series.

        Currently not supported when the DataFrame has no index.

        See Also
        --------
        Index
        """
        return self._kdf.index

    @property
    def is_unique(self):
        """
        Return boolean if values in the object are unique

        Returns
        -------
        is_unique : boolean

        >>> ks.Series([1, 2, 3]).is_unique
        True
        >>> ks.Series([1, 2, 2]).is_unique
        False
        >>> ks.Series([1, 2, 3, None]).is_unique
        True
        """
        sdf = self._kdf._sdf.select(self._scol)
        col = self._scol

        # Here we check:
        #   1. the distinct count without nulls and count without nulls for non-null values
        #   2. count null values and see if null is a distinct value.
        #
        # This workaround is in order to calculate the distinct count including nulls in
        # single pass. Note that COUNT(DISTINCT expr) in Spark is designed to ignore nulls.
        return sdf.select(
            (F.count(col) == F.countDistinct(col)) &
            (F.count(F.when(col.isNull(), 1).otherwise(None)) <= 1)
        ).collect()[0][0]

    def reset_index(self, level=None, drop=False, name=None, inplace=False):
        """
        Generate a new DataFrame or Series with the index reset.

        This is useful when the index needs to be treated as a column,
        or when the index is meaningless and needs to be reset
        to the default before another operation.

        Parameters
        ----------
        level : int, str, tuple, or list, default optional
            For a Series with a MultiIndex, only remove the specified levels from the index.
            Removes all levels by default.
        drop : bool, default False
            Just reset the index, without inserting it as a column in the new DataFrame.
        name : object, optional
            The name to use for the column containing the original Series values.
            Uses self.name by default. This argument is ignored when drop is True.
        inplace : bool, default False
            Modify the Series in place (do not create a new object).

        Returns
        -------
        Series or DataFrame
            When `drop` is False (the default), a DataFrame is returned.
            The newly created columns will come first in the DataFrame,
            followed by the original Series values.
            When `drop` is True, a `Series` is returned.
            In either case, if ``inplace=True``, no value is returned.

        Examples
        --------
        >>> s = ks.Series([1, 2, 3, 4], name='foo',
        ...               index=pd.Index(['a', 'b', 'c', 'd'], name='idx'))

        Generate a DataFrame with default index.

        >>> s.reset_index()
          idx  foo
        0   a    1
        1   b    2
        2   c    3
        3   d    4

        To specify the name of the new column use `name`.

        >>> s.reset_index(name='values')
          idx  values
        0   a       1
        1   b       2
        2   c       3
        3   d       4

        To generate a new Series with the default set `drop` to True.

        >>> s.reset_index(drop=True)
        0    1
        1    2
        2    3
        3    4
        Name: foo, dtype: int64

        To update the Series in place, without generating a new one
        set `inplace` to True. Note that it also requires ``drop=True``.

        >>> s.reset_index(inplace=True, drop=True)
        >>> s
        0    1
        1    2
        2    3
        3    4
        Name: foo, dtype: int64
        """
        if inplace and not drop:
            raise TypeError('Cannot reset_index inplace on a Series to create a DataFrame')

        if name is not None:
            kdf = self.rename(name).to_dataframe()
        else:
            kdf = self.to_dataframe()
        kdf = kdf.reset_index(level=level, drop=drop)
        if drop:
            kseries = _col(kdf)
            if inplace:
                self._internal = kseries._internal
                self._kdf = kseries._kdf
            else:
                return kseries
        else:
            return kdf

    def to_frame(self, name: Union[str, Tuple[str, ...]] = None) -> spark.DataFrame:
        """
        Convert Series to DataFrame.

        Parameters
        ----------
        name : object, default None
            The passed name should substitute for the series name (if it has
            one).

        Returns
        -------
        DataFrame
            DataFrame representation of Series.

        Examples
        --------
        >>> s = ks.Series(["a", "b", "c"])
        >>> s.to_frame()
           0
        0  a
        1  b
        2  c

        >>> s = ks.Series(["a", "b", "c"], name="vals")
        >>> s.to_frame()
          vals
        0    a
        1    b
        2    c
        """
        if name is not None:
            renamed = self.rename(name)
        else:
            renamed = self
        sdf = renamed._internal.spark_internal_df
        column_index = None  # type: Optional[List[Tuple[str, ...]]]
        if renamed._internal.column_index[0] is None:
            column_index = [('0',)]
            column_index_names = None
        else:
            column_index = renamed._internal.column_index
            column_index_names = renamed._internal.column_index_names
        internal = _InternalFrame(sdf=sdf,
                                  data_columns=[sdf.schema[-1].name],
                                  index_map=renamed._internal.index_map,
                                  column_index=column_index,
                                  column_index_names=column_index_names)
        return DataFrame(internal)

    to_dataframe = to_frame

    def to_string(self, buf=None, na_rep='NaN', float_format=None, header=True,
                  index=True, length=False, dtype=False, name=False,
                  max_rows=None):
        """
        Render a string representation of the Series.

        .. note:: This method should only be used if the resulting Pandas object is expected
                  to be small, as all the data is loaded into the driver's memory. If the input
                  is large, set max_rows parameter.

        Parameters
        ----------
        buf : StringIO-like, optional
            buffer to write to
        na_rep : string, optional
            string representation of NAN to use, default 'NaN'
        float_format : one-parameter function, optional
            formatter function to apply to columns' elements if they are floats
            default None
        header : boolean, default True
            Add the Series header (index name)
        index : bool, optional
            Add index (row) labels, default True
        length : boolean, default False
            Add the Series length
        dtype : boolean, default False
            Add the Series dtype
        name : boolean, default False
            Add the Series name if not None
        max_rows : int, optional
            Maximum number of rows to show before truncating. If None, show
            all.

        Returns
        -------
        formatted : string (if not buffer passed)

        Examples
        --------
        >>> df = ks.DataFrame([(.2, .3), (.0, .6), (.6, .0), (.2, .1)], columns=['dogs', 'cats'])
        >>> print(df['dogs'].to_string())
        0    0.2
        1    0.0
        2    0.6
        3    0.2

        >>> print(df['dogs'].to_string(max_rows=2))
        0    0.2
        1    0.0
        """
        # Make sure locals() call is at the top of the function so we don't capture local variables.
        args = locals()
        if max_rows is not None:
            kseries = self.head(max_rows)
        else:
            kseries = self

        return validate_arguments_and_invoke_function(
            kseries._to_internal_pandas(), self.to_string, pd.Series.to_string, args)

    def to_clipboard(self, excel=True, sep=None, **kwargs):
        # Docstring defined below by reusing DataFrame.to_clipboard's.
        args = locals()
        kseries = self

        return validate_arguments_and_invoke_function(
            kseries._to_internal_pandas(), self.to_clipboard, pd.Series.to_clipboard, args)

    to_clipboard.__doc__ = DataFrame.to_clipboard.__doc__

    def to_dict(self, into=dict):
        """
        Convert Series to {label -> value} dict or dict-like object.

        .. note:: This method should only be used if the resulting Pandas DataFrame is expected
            to be small, as all the data is loaded into the driver's memory.

        Parameters
        ----------
        into : class, default dict
            The collections.abc.Mapping subclass to use as the return
            object. Can be the actual class or an empty
            instance of the mapping type you want.  If you want a
            collections.defaultdict, you must pass it initialized.

        Returns
        -------
        collections.abc.Mapping
            Key-value representation of Series.

        Examples
        --------
        >>> s = ks.Series([1, 2, 3, 4])
        >>> s_dict = s.to_dict()
        >>> sorted(s_dict.items())
        [(0, 1), (1, 2), (2, 3), (3, 4)]

        >>> from collections import OrderedDict, defaultdict
        >>> s.to_dict(OrderedDict)
        OrderedDict([(0, 1), (1, 2), (2, 3), (3, 4)])

        >>> dd = defaultdict(list)
        >>> s.to_dict(dd)  # doctest: +ELLIPSIS
        defaultdict(<class 'list'>, {...})
        """
        # Make sure locals() call is at the top of the function so we don't capture local variables.
        args = locals()
        kseries = self
        return validate_arguments_and_invoke_function(
            kseries._to_internal_pandas(), self.to_dict, pd.Series.to_dict, args)

    def to_latex(self, buf=None, columns=None, col_space=None, header=True, index=True,
                 na_rep='NaN', formatters=None, float_format=None, sparsify=None, index_names=True,
                 bold_rows=False, column_format=None, longtable=None, escape=None, encoding=None,
                 decimal='.', multicolumn=None, multicolumn_format=None, multirow=None):

        args = locals()
        kseries = self
        return validate_arguments_and_invoke_function(
            kseries._to_internal_pandas(), self.to_latex, pd.Series.to_latex, args)

    to_latex.__doc__ = DataFrame.to_latex.__doc__

    def to_pandas(self):
        """
        Return a pandas Series.

        .. note:: This method should only be used if the resulting Pandas object is expected
                  to be small, as all the data is loaded into the driver's memory.

        Examples
        --------
        >>> df = ks.DataFrame([(.2, .3), (.0, .6), (.6, .0), (.2, .1)], columns=['dogs', 'cats'])
        >>> df['dogs'].to_pandas()
        0    0.2
        1    0.0
        2    0.6
        3    0.2
        Name: dogs, dtype: float64
        """
        return _col(self._internal.pandas_df.copy())

    # Alias to maintain backward compatibility with Spark
    toPandas = to_pandas

    def to_list(self):
        """
        Return a list of the values.

        These are each a scalar type, which is a Python scalar
        (for str, int, float) or a pandas scalar
        (for Timestamp/Timedelta/Interval/Period)

        .. note:: This method should only be used if the resulting list is expected
            to be small, as all the data is loaded into the driver's memory.

        """
        return self._to_internal_pandas().to_list()

    tolist = to_list

    def fillna(self, value=None, method=None, axis=None, inplace=False, limit=None):
        """Fill NA/NaN values.

        .. note:: the current implementation of 'method' parameter in fillna uses Spark's Window
            without specifying partition specification. This leads to move all data into
            single partition in single machine and could cause serious
            performance degradation. Avoid this method against very large dataset.

        Parameters
        ----------
        value : scalar, dict, Series
            Value to use to fill holes. alternately a dict/Series of values
            specifying which value to use for each column.
            DataFrame is not supported.
        method : {'backfill', 'bfill', 'pad', 'ffill', None}, default None
            Method to use for filling holes in reindexed Series pad / ffill: propagate last valid
            observation forward to next valid backfill / bfill:
            use NEXT valid observation to fill gap
        axis : {0 or `index`}
            1 and `columns` are not supported.
        inplace : boolean, default False
            Fill in place (do not create a new object)
        limit : int, default None
            If method is specified, this is the maximum number of consecutive NaN values to
            forward/backward fill. In other words, if there is a gap with more than this number of
            consecutive NaNs, it will only be partially filled. If method is not specified,
            this is the maximum number of entries along the entire axis where NaNs will be filled.
            Must be greater than 0 if not None

        Returns
        -------
        Series
            Series with NA entries filled.

        Examples
        --------
        >>> s = ks.Series([np.nan, 2, 3, 4, np.nan, 6], name='x')
        >>> s
        0    NaN
        1    2.0
        2    3.0
        3    4.0
        4    NaN
        5    6.0
        Name: x, dtype: float64

        Replace all NaN elements with 0s.

        >>> s.fillna(0)
        0    0.0
        1    2.0
        2    3.0
        3    4.0
        4    0.0
        5    6.0
        Name: x, dtype: float64

        We can also propagate non-null values forward or backward.

        >>> s.fillna(method='ffill')
        0    NaN
        1    2.0
        2    3.0
        3    4.0
        4    4.0
        5    6.0
        Name: x, dtype: float64

        >>> s = ks.Series([np.nan, 'a', 'b', 'c', np.nan], name='x')
        >>> s.fillna(method='ffill')
        0    None
        1       a
        2       b
        3       c
        4       c
        Name: x, dtype: object
        """
        return self._fillna(value, method, axis, inplace, limit)

    def _fillna(self, value=None, method=None, axis=None, inplace=False, limit=None, part_cols=()):
        if axis is None:
            axis = 0
        if not (axis == 0 or axis == "index"):
            raise NotImplementedError("fillna currently only works for axis=0 or axis='index'")
        if (value is None) and (method is None):
            raise ValueError("Must specify a fillna 'value' or 'method' parameter.")
        if (method is not None) and (method not in ['ffill', 'pad', 'backfill', 'bfill']):
            raise ValueError("Expecting 'pad', 'ffill', 'backfill' or 'bfill'.")
        if self.isnull().sum() == 0:
            if inplace:
                self._internal = self._internal.copy()
                self._kdf = self._kdf.copy()
            else:
                return self

        column_name = self.name
        scol = self._scol

        if value is not None:
            if not isinstance(value, (float, int, str, bool)):
                raise TypeError("Unsupported type %s" % type(value))
            if limit is not None:
                raise ValueError('limit parameter for value is not support now')
            scol = F.when(scol.isNull(), value).otherwise(scol)
        else:
            if method in ['ffill', 'pad']:
                func = F.last
                end = (Window.currentRow - 1)
                if limit is not None:
                    begin = Window.currentRow - limit
                else:
                    begin = Window.unboundedPreceding
            elif method in ['bfill', 'backfill']:
                func = F.first
                begin = Window.currentRow + 1
                if limit is not None:
                    end = Window.currentRow + limit
                else:
                    end = Window.unboundedFollowing

            window = Window.partitionBy(*part_cols).orderBy(self._internal.index_scols)\
                .rowsBetween(begin, end)
            scol = F.when(scol.isNull(), func(scol, True).over(window)).otherwise(scol)
        kseries = self._with_new_scol(scol).rename(column_name)
        if inplace:
            self._internal = kseries._internal
            self._kdf = kseries._kdf
        else:
            return kseries

    def dropna(self, axis=0, inplace=False, **kwargs):
        """
        Return a new Series with missing values removed.

        Parameters
        ----------
        axis : {0 or 'index'}, default 0
            There is only one axis to drop values from.
        inplace : bool, default False
            If True, do operation inplace and return None.
        **kwargs
            Not in use.

        Returns
        -------
        Series
            Series with NA entries dropped from it.

        Examples
        --------
        >>> ser = ks.Series([1., 2., np.nan])
        >>> ser
        0    1.0
        1    2.0
        2    NaN
        Name: 0, dtype: float64

        Drop NA values from a Series.

        >>> ser.dropna()
        0    1.0
        1    2.0
        Name: 0, dtype: float64

        Keep the Series with valid entries in the same variable.

        >>> ser.dropna(inplace=True)
        >>> ser
        0    1.0
        1    2.0
        Name: 0, dtype: float64
        """
        # TODO: last two examples from Pandas produce different results.
        kseries = _col(self.to_dataframe().dropna(axis=axis, inplace=False))
        if inplace:
            self._internal = kseries._internal
            self._kdf = kseries._kdf
        else:
            return kseries

    def clip(self, lower: Union[float, int] = None, upper: Union[float, int] = None) -> 'Series':
        """
        Trim values at input threshold(s).

        Assigns values outside boundary to boundary values.

        Parameters
        ----------
        lower : float or int, default None
            Minimum threshold value. All values below this threshold will be set to it.
        upper : float or int, default None
            Maximum threshold value. All values above this threshold will be set to it.

        Returns
        -------
        Series
            Series with the values outside the clip boundaries replaced

        Examples
        --------
        >>> ks.Series([0, 2, 4]).clip(1, 3)
        0    1
        1    2
        2    3
        Name: 0, dtype: int64

        Notes
        -----
        One difference between this implementation and pandas is that running
        `pd.Series(['a', 'b']).clip(0, 1)` will crash with "TypeError: '<=' not supported between
        instances of 'str' and 'int'" while `ks.Series(['a', 'b']).clip(0, 1)` will output the
        original Series, simply ignoring the incompatible types.
        """
        return _col(self.to_dataframe().clip(lower, upper))

    def drop(self,
             labels=None,
             index: Union[str, Tuple[str, ...], List[str], List[Tuple[str, ...]]] = None,
             level=None):
        """
        Return Series with specified index labels removed.

        Remove elements of a Series based on specifying the index labels.
        When using a multi-index, labels on different levels can be removed by specifying the level.

        Parameters
        ----------
        labels : single label or list-like
            Index labels to drop.
        index : None
            Redundant for application on Series, but index can be used instead of labels.
        level : int or level name, optional
            For MultiIndex, level for which the labels will be removed.

        Returns
        -------
        Series
            Series with specified index labels removed.

        See Also
        --------
        Series.dropna

        Examples
        --------
        >>> s = ks.Series(data=np.arange(3), index=['A', 'B', 'C'])
        >>> s
        A    0
        B    1
        C    2
        Name: 0, dtype: int64

        Drop single label A

        >>> s.drop('A')
        B    1
        C    2
        Name: 0, dtype: int64

        Drop labels B and C

        >>> s.drop(labels=['B', 'C'])
        A    0
        Name: 0, dtype: int64

        With 'index' rather than 'labels' returns exactly same result.

        >>> s.drop(index='A')
        B    1
        C    2
        Name: 0, dtype: int64

        >>> s.drop(index=['B', 'C'])
        A    0
        Name: 0, dtype: int64

        Also support for MultiIndex

        >>> midx = pd.MultiIndex([['lama', 'cow', 'falcon'],
        ...                       ['speed', 'weight', 'length']],
        ...                      [[0, 0, 0, 1, 1, 1, 2, 2, 2],
        ...                       [0, 1, 2, 0, 1, 2, 0, 1, 2]])
        >>> s = ks.Series([45, 200, 1.2, 30, 250, 1.5, 320, 1, 0.3],
        ...               index=midx)
        >>> s
        lama    speed      45.0
                weight    200.0
                length      1.2
        cow     speed      30.0
                weight    250.0
                length      1.5
        falcon  speed     320.0
                weight      1.0
                length      0.3
        Name: 0, dtype: float64

        >>> s.drop(labels='weight', level=1)
        lama    speed      45.0
                length      1.2
        cow     speed      30.0
                length      1.5
        falcon  speed     320.0
                length      0.3
        Name: 0, dtype: float64

        >>> s.drop(('lama', 'weight'))
        lama    speed      45.0
                length      1.2
        cow     speed      30.0
                weight    250.0
                length      1.5
        falcon  speed     320.0
                weight      1.0
                length      0.3
        Name: 0, dtype: float64

        >>> s.drop([('lama', 'speed'), ('falcon', 'weight')])
        lama    weight    200.0
                length      1.2
        cow     speed      30.0
                weight    250.0
                length      1.5
        falcon  speed     320.0
                length      0.3
        Name: 0, dtype: float64
        """
        level_param = level
        if labels is not None:
            if index is not None:
                raise ValueError("Cannot specify both 'labels' and 'index'")
            return self.drop(index=labels, level=level)
        if index is not None:
            if not isinstance(index, (str, tuple, list)):
                raise ValueError("'index' type should be one of str, list, tuple")
            if level is None:
                level = 0
            if level >= len(self._internal.index_scols):
                raise ValueError("'level' should be less than the number of indexes")

            if isinstance(index, str):
                index = [(index,)]  # type: ignore
            elif isinstance(index, tuple):
                index = [index]
            else:
                if not (all((isinstance(idxes, str) for idxes in index)) or
                        all((isinstance(idxes, tuple) for idxes in index))):
                    raise ValueError("If the given index is a list, it "
                                     "should only contains names as strings, "
                                     "or a list of tuples that contain "
                                     "index names as strings")
                index = [idxes if isinstance(idxes, tuple) else (idxes,)  # type: ignore
                         for idxes in index]

            drop_index_scols = []
            for idxes in index:
                try:
                    index_scols = [self._internal.index_scols[lvl] == idx
                                   for lvl, idx in enumerate(idxes, level)]
                except IndexError:
                    if level_param is None:
                        raise KeyError("Key length ({}) exceeds index depth ({})"
                                       .format(len(self._internal.index_scols), len(idxes)))
                    else:
                        return self
                drop_index_scols.append(reduce(lambda x, y: x & y, index_scols))

            sdf = self._internal.sdf.where(~reduce(lambda x, y: x | y, drop_index_scols))
            return _col(DataFrame(self._internal.copy(sdf=sdf)))
        else:
            raise ValueError("Need to specify at least one of 'labels' or 'index'")

    def head(self, n=5):
        """
        Return the first n rows.

        This function returns the first n rows for the object based on position.
        It is useful for quickly testing if your object has the right type of data in it.

        Parameters
        ----------
        n : Integer, default =  5

        Returns
        -------
        The first n rows of the caller object.

        Examples
        --------
        >>> df = ks.DataFrame({'animal':['alligator', 'bee', 'falcon', 'lion']})
        >>> df.animal.head(2)  # doctest: +NORMALIZE_WHITESPACE
        0     alligator
        1     bee
        Name: animal, dtype: object
        """
        return _col(self.to_dataframe().head(n))

    # TODO: Categorical type isn't supported (due to PySpark's limitation) and
    # some doctests related with timestamps were not added.
    def unique(self):
        """
        Return unique values of Series object.

        Uniques are returned in order of appearance. Hash table-based unique,
        therefore does NOT sort.

        .. note:: This method returns newly creased Series whereas Pandas returns
                  the unique values as a NumPy array.

        Returns
        -------
        Returns the unique values as a Series.

        See Examples section.

        Examples
        --------
        >>> kser = ks.Series([2, 1, 3, 3], name='A')
        >>> kser.unique()
        0    1
        1    3
        2    2
        Name: A, dtype: int64

        >>> ks.Series([pd.Timestamp('2016-01-01') for _ in range(3)]).unique()
        0   2016-01-01
        Name: 0, dtype: datetime64[ns]

        >>> kser.name = ('x', 'a')
        >>> kser.unique()
        0    1
        1    3
        2    2
        Name: (x, a), dtype: int64
        """
        sdf = self._internal.sdf.select(self._scol).distinct()
        internal = _InternalFrame(sdf=sdf,
                                  data_columns=[self._internal.data_columns[0]],
                                  column_index=[self._internal.column_index[0]],
                                  column_index_names=self._internal.column_index_names)
        return _col(DataFrame(internal))

    def nunique(self, dropna: bool = True, approx: bool = False, rsd: float = 0.05) -> int:
        """
        Return number of unique elements in the object.

        Excludes NA values by default.

        Parameters
        ----------
        dropna : bool, default True
            Don’t include NaN in the count.
        approx: bool, default False
            If False, will use the exact algorithm and return the exact number of unique.
            If True, it uses the HyperLogLog approximate algorithm, which is significantly faster
            for large amount of data.
            Note: This parameter is specific to Koalas and is not found in pandas.
        rsd: float, default 0.05
            Maximum estimation error allowed in the HyperLogLog algorithm.
            Note: Just like ``approx`` this parameter is specific to Koalas.

        Returns
        -------
        The number of unique values as an int.

        Examples
        --------
        >>> ks.Series([1, 2, 3, np.nan]).nunique()
        3

        >>> ks.Series([1, 2, 3, np.nan]).nunique(dropna=False)
        4

        On big data, we recommend using the approximate algorithm to speed up this function.
        The result will be very close to the exact unique count.

        >>> ks.Series([1, 2, 3, np.nan]).nunique(approx=True)
        3
        """
        res = self._kdf._sdf.select([self._nunique(dropna, approx, rsd)])
        return res.collect()[0][0]

    def _nunique(self, dropna=True, approx=False, rsd=0.05):
        name = self.name
        count_fn = partial(F.approx_count_distinct, rsd=rsd) if approx else F.countDistinct
        if dropna:
            return count_fn(name).alias(name)
        else:
            return (count_fn(name) +
                    F.when(F.count(F.when(self._internal.scol_for(name).isNull(), 1)
                                   .otherwise(None)) >= 1, 1).otherwise(0)).alias(name)

    # TODO: Update Documentation for Bins Parameter when its supported
    def value_counts(self, normalize=False, sort=True, ascending=False, bins=None, dropna=True):
        """
        Return a Series containing counts of unique values.
        The resulting object will be in descending order so that the
        first element is the most frequently-occurring element.
        Excludes NA values by default.

        Parameters
        ----------
        normalize : boolean, default False
            If True then the object returned will contain the relative
            frequencies of the unique values.
        sort : boolean, default True
            Sort by values.
        ascending : boolean, default False
            Sort in ascending order.
        bins : Not Yet Supported
        dropna : boolean, default True
            Don't include counts of NaN.

        Returns
        -------
        counts : Series

        See Also
        --------
        Series.count: Number of non-NA elements in a Series.

        Examples
        --------
        >>> df = ks.DataFrame({'x':[0, 0, 1, 1, 1, np.nan]})
        >>> df.x.value_counts()  # doctest: +NORMALIZE_WHITESPACE
        1.0    3
        0.0    2
        Name: x, dtype: int64

        With `normalize` set to `True`, returns the relative frequency by
        dividing all values by the sum of values.

        >>> df.x.value_counts(normalize=True)  # doctest: +NORMALIZE_WHITESPACE
        1.0    0.6
        0.0    0.4
        Name: x, dtype: float64

        **dropna**
        With `dropna` set to `False` we can also see NaN index values.

        >>> df.x.value_counts(dropna=False)  # doctest: +NORMALIZE_WHITESPACE
        1.0    3
        0.0    2
        NaN    1
        Name: x, dtype: int64
        """
        if bins is not None:
            raise NotImplementedError("value_counts currently does not support bins")

        if dropna:
            sdf_dropna = self._kdf._sdf.filter(self.notna()._scol)
        else:
            sdf_dropna = self._kdf._sdf
        index_name = '__index_level_0__'
        sdf = sdf_dropna.groupby(self._scol.alias(index_name)).count()
        if sort:
            if ascending:
                sdf = sdf.orderBy(F.col('count'))
            else:
                sdf = sdf.orderBy(F.col('count').desc())

        if normalize:
            sum = sdf_dropna.count()
            sdf = sdf.withColumn('count', F.col('count') / F.lit(sum))

        internal = _InternalFrame(sdf=sdf,
                                  data_columns=['count'],
                                  index_map=[(index_name, None)],
                                  column_index=self._internal.column_index,
                                  column_index_names=self._internal.column_index_names)
        return _col(DataFrame(internal))

    def sort_values(self, ascending: bool = True, inplace: bool = False,
                    na_position: str = 'last') -> Union['Series', None]:
        """
        Sort by the values.

        Sort a Series in ascending or descending order by some criterion.

        Parameters
        ----------
        ascending : bool or list of bool, default True
             Sort ascending vs. descending. Specify list for multiple sort
             orders.  If this is a list of bools, must match the length of
             the by.
        inplace : bool, default False
             if True, perform operation in-place
        na_position : {'first', 'last'}, default 'last'
             `first` puts NaNs at the beginning, `last` puts NaNs at the end

        Returns
        -------
        sorted_obj : Series ordered by values.

        Examples
        --------
        >>> s = ks.Series([np.nan, 1, 3, 10, 5])
        >>> s
        0     NaN
        1     1.0
        2     3.0
        3    10.0
        4     5.0
        Name: 0, dtype: float64

        Sort values ascending order (default behaviour)

        >>> s.sort_values(ascending=True)
        1     1.0
        2     3.0
        4     5.0
        3    10.0
        0     NaN
        Name: 0, dtype: float64

        Sort values descending order

        >>> s.sort_values(ascending=False)
        3    10.0
        4     5.0
        2     3.0
        1     1.0
        0     NaN
        Name: 0, dtype: float64

        Sort values inplace

        >>> s.sort_values(ascending=False, inplace=True)
        >>> s
        3    10.0
        4     5.0
        2     3.0
        1     1.0
        0     NaN
        Name: 0, dtype: float64

        Sort values putting NAs first

        >>> s.sort_values(na_position='first')
        0     NaN
        1     1.0
        2     3.0
        4     5.0
        3    10.0
        Name: 0, dtype: float64

        Sort a series of strings

        >>> s = ks.Series(['z', 'b', 'd', 'a', 'c'])
        >>> s
        0    z
        1    b
        2    d
        3    a
        4    c
        Name: 0, dtype: object

        >>> s.sort_values()
        3    a
        1    b
        4    c
        2    d
        0    z
        Name: 0, dtype: object
        """
        kseries = _col(self.to_dataframe().sort_values(by=self.name, ascending=ascending,
                                                       na_position=na_position))
        if inplace:
            self._internal = kseries._internal
            self._kdf = kseries._kdf
            return None
        else:
            return kseries

    def sort_index(self, axis: int = 0,
                   level: Optional[Union[int, List[int]]] = None, ascending: bool = True,
                   inplace: bool = False, kind: str = None, na_position: str = 'last') \
            -> Optional['Series']:
        """
        Sort object by labels (along an axis)

        Parameters
        ----------
        axis : index, columns to direct sorting. Currently, only axis = 0 is supported.
        level : int or level name or list of ints or list of level names
            if not None, sort on values in specified index level(s)
        ascending : boolean, default True
            Sort ascending vs. descending
        inplace : bool, default False
            if True, perform operation in-place
        kind : str, default None
            Koalas does not allow specifying the sorting algorithm at the moment, default None
        na_position : {‘first’, ‘last’}, default ‘last’
            first puts NaNs at the beginning, last puts NaNs at the end. Not implemented for
            MultiIndex.

        Returns
        -------
        sorted_obj : Series

        Examples
        --------
        >>> df = ks.Series([2, 1, np.nan], index=['b', 'a', np.nan])

        >>> df.sort_index()
        a      1.0
        b      2.0
        NaN    NaN
        Name: 0, dtype: float64

        >>> df.sort_index(ascending=False)
        b      2.0
        a      1.0
        NaN    NaN
        Name: 0, dtype: float64

        >>> df.sort_index(na_position='first')
        NaN    NaN
        a      1.0
        b      2.0
        Name: 0, dtype: float64

        >>> df.sort_index(inplace=True)
        >>> df
        a      1.0
        b      2.0
        NaN    NaN
        Name: 0, dtype: float64

        >>> df = ks.Series(range(4), index=[['b', 'b', 'a', 'a'], [1, 0, 1, 0]], name='0')

        >>> df.sort_index()
        a  0    3
           1    2
        b  0    1
           1    0
        Name: 0, dtype: int64

        >>> df.sort_index(level=1)  # doctest: +SKIP
        a  0    3
        b  0    1
        a  1    2
        b  1    0
        Name: 0, dtype: int64

        >>> df.sort_index(level=[1, 0])
        a  0    3
        b  0    1
        a  1    2
        b  1    0
        Name: 0, dtype: int64
        """
        kseries = _col(self.to_dataframe().sort_index(axis=axis, level=level, ascending=ascending,
                                                      kind=kind, na_position=na_position))
        if inplace:
            self._internal = kseries._internal
            self._kdf = kseries._kdf
            return None
        else:
            return kseries

    def add_prefix(self, prefix):
        """
        Prefix labels with string `prefix`.

        For Series, the row labels are prefixed.
        For DataFrame, the column labels are prefixed.

        Parameters
        ----------
        prefix : str
           The string to add before each label.

        Returns
        -------
        Series
           New Series with updated labels.

        See Also
        --------
        Series.add_suffix: Suffix column labels with string `suffix`.
        DataFrame.add_suffix: Suffix column labels with string `suffix`.
        DataFrame.add_prefix: Prefix column labels with string `prefix`.

        Examples
        --------
        >>> s = ks.Series([1, 2, 3, 4])
        >>> s
        0    1
        1    2
        2    3
        3    4
        Name: 0, dtype: int64

        >>> s.add_prefix('item_')
        item_0    1
        item_1    2
        item_2    3
        item_3    4
        Name: 0, dtype: int64
        """
        assert isinstance(prefix, str)
        kdf = self.to_dataframe()
        internal = kdf._internal
        sdf = internal.sdf
        sdf = sdf.select([F.concat(F.lit(prefix),
                                   scol_for(sdf, index_column)).alias(index_column)
                          for index_column in internal.index_columns] + internal.data_scols)
        kdf._internal = internal.copy(sdf=sdf)
        return _col(kdf)

    def add_suffix(self, suffix):
        """
        Suffix labels with string suffix.

        For Series, the row labels are suffixed.
        For DataFrame, the column labels are suffixed.

        Parameters
        ----------
        suffix : str
           The string to add after each label.

        Returns
        -------
        Series
           New Series with updated labels.

        See Also
        --------
        Series.add_prefix: Prefix row labels with string `prefix`.
        DataFrame.add_prefix: Prefix column labels with string `prefix`.
        DataFrame.add_suffix: Suffix column labels with string `suffix`.

        Examples
        --------
        >>> s = ks.Series([1, 2, 3, 4])
        >>> s
        0    1
        1    2
        2    3
        3    4
        Name: 0, dtype: int64

        >>> s.add_suffix('_item')
        0_item    1
        1_item    2
        2_item    3
        3_item    4
        Name: 0, dtype: int64
        """
        assert isinstance(suffix, str)
        kdf = self.to_dataframe()
        internal = kdf._internal
        sdf = internal.sdf
        sdf = sdf.select([F.concat(scol_for(sdf, index_column),
                                   F.lit(suffix)).alias(index_column)
                          for index_column in internal.index_columns] + internal.data_scols)
        kdf._internal = internal.copy(sdf=sdf)
        return _col(kdf)

    def corr(self, other, method='pearson'):
        """
        Compute correlation with `other` Series, excluding missing values.

        Parameters
        ----------
        other : Series
        method : {'pearson', 'spearman'}
            * pearson : standard correlation coefficient
            * spearman : Spearman rank correlation

        Returns
        -------
        correlation : float

        Examples
        --------
        >>> df = ks.DataFrame({'s1': [.2, .0, .6, .2],
        ...                    's2': [.3, .6, .0, .1]})
        >>> s1 = df.s1
        >>> s2 = df.s2
        >>> s1.corr(s2, method='pearson')  # doctest: +ELLIPSIS
        -0.851064...

        >>> s1.corr(s2, method='spearman')  # doctest: +ELLIPSIS
        -0.948683...

        Notes
        -----
        There are behavior differences between Koalas and pandas.

        * the `method` argument only accepts 'pearson', 'spearman'
        * the data should not contain NaNs. Koalas will return an error.
        * Koalas doesn't support the following argument(s).

          * `min_periods` argument is not supported
        """
        # This implementation is suboptimal because it computes more than necessary,
        # but it should be a start
        df = self._kdf.assign(corr_arg1=self, corr_arg2=other)[["corr_arg1", "corr_arg2"]]
        c = df.corr(method=method)
        return c.loc["corr_arg1", "corr_arg2"]

    def nsmallest(self, n: int = 5) -> 'Series':
        """
        Return the smallest `n` elements.

        Parameters
        ----------
        n : int, default 5
            Return this many ascending sorted values.

        Returns
        -------
        Series
            The `n` smallest values in the Series, sorted in increasing order.

        See Also
        --------
        Series.nlargest: Get the `n` largest elements.
        Series.sort_values: Sort Series by values.
        Series.head: Return the first `n` rows.

        Notes
        -----
        Faster than ``.sort_values().head(n)`` for small `n` relative to
        the size of the ``Series`` object.
        In Koalas, thanks to Spark's lazy execution and query optimizer,
        the two would have same performance.

        Examples
        --------
        >>> data = [1, 2, 3, 4, np.nan ,6, 7, 8]
        >>> s = ks.Series(data)
        >>> s
        0    1.0
        1    2.0
        2    3.0
        3    4.0
        4    NaN
        5    6.0
        6    7.0
        7    8.0
        Name: 0, dtype: float64

        The `n` largest elements where ``n=5`` by default.

        >>> s.nsmallest()
        0    1.0
        1    2.0
        2    3.0
        3    4.0
        5    6.0
        Name: 0, dtype: float64

        >>> s.nsmallest(3)
        0    1.0
        1    2.0
        2    3.0
        Name: 0, dtype: float64
        """
        return _col(self.to_frame().nsmallest(n=n, columns=self.name))

    def nlargest(self, n: int = 5) -> 'Series':
        """
        Return the largest `n` elements.

        Parameters
        ----------
        n : int, default 5

        Returns
        -------
        Series
            The `n` largest values in the Series, sorted in decreasing order.

        See Also
        --------
        Series.nsmallest: Get the `n` smallest elements.
        Series.sort_values: Sort Series by values.
        Series.head: Return the first `n` rows.

        Notes
        -----
        Faster than ``.sort_values(ascending=False).head(n)`` for small `n`
        relative to the size of the ``Series`` object.

        In Koalas, thanks to Spark's lazy execution and query optimizer,
        the two would have same performance.

        Examples
        --------
        >>> data = [1, 2, 3, 4, np.nan ,6, 7, 8]
        >>> s = ks.Series(data)
        >>> s
        0    1.0
        1    2.0
        2    3.0
        3    4.0
        4    NaN
        5    6.0
        6    7.0
        7    8.0
        Name: 0, dtype: float64

        The `n` largest elements where ``n=5`` by default.

        >>> s.nlargest()
        7    8.0
        6    7.0
        5    6.0
        3    4.0
        2    3.0
        Name: 0, dtype: float64

        >>> s.nlargest(n=3)
        7    8.0
        6    7.0
        5    6.0
        Name: 0, dtype: float64


        """
        return _col(self.to_frame().nlargest(n=n, columns=self.name))

    def count(self):
        """
        Return number of non-NA/null observations in the Series.

        Returns
        -------
        nobs : int

        Examples
        --------
        Constructing DataFrame from a dictionary:

        >>> df = ks.DataFrame({"Person":
        ...                    ["John", "Myla", "Lewis", "John", "Myla"],
        ...                    "Age": [24., np.nan, 21., 33, 26]})

        Notice the uncounted NA values:

        >>> df['Person'].count()
        5

        >>> df['Age'].count()
        4
        """
        return self._reduce_for_stat_function(_Frame._count_expr, name="count")

    def append(self, to_append: 'Series', ignore_index: bool = False,
               verify_integrity: bool = False) -> 'Series':
        """
        Concatenate two or more Series.

        Parameters
        ----------
        to_append : Series or list/tuple of Series
        ignore_index : boolean, default False
            If True, do not use the index labels.
        verify_integrity : boolean, default False
            If True, raise Exception on creating index with duplicates

        Returns
        -------
        appended : Series

        Examples
        --------
        >>> s1 = ks.Series([1, 2, 3])
        >>> s2 = ks.Series([4, 5, 6])
        >>> s3 = ks.Series([4, 5, 6], index=[3,4,5])

        >>> s1.append(s2)
        0    1
        1    2
        2    3
        0    4
        1    5
        2    6
        Name: 0, dtype: int64

        >>> s1.append(s3)
        0    1
        1    2
        2    3
        3    4
        4    5
        5    6
        Name: 0, dtype: int64

        With ignore_index set to True:

        >>> s1.append(s2, ignore_index=True)
        0    1
        1    2
        2    3
        3    4
        4    5
        5    6
        Name: 0, dtype: int64
        """
        return _col(self.to_dataframe().append(to_append.to_dataframe(), ignore_index,
                                               verify_integrity))

    def sample(self, n: Optional[int] = None, frac: Optional[float] = None, replace: bool = False,
               random_state: Optional[int] = None) -> 'Series':
        return _col(self.to_dataframe().sample(
            n=n, frac=frac, replace=replace, random_state=random_state))

    sample.__doc__ = DataFrame.sample.__doc__

    def hist(self, bins=10, **kwds):
        return self.plot.hist(bins, **kwds)

    hist.__doc__ = KoalasSeriesPlotMethods.hist.__doc__

    def apply(self, func, args=(), **kwds):
        """
        Invoke function on values of Series.

        Can be a Python function that only works on the Series.

        .. note:: this API executes the function once to infer the type which is
             potentially expensive, for instance, when the dataset is created after
             aggregations or sorting.

             To avoid this, specify return type in ``func``, for instance, as below:

             >>> def square(x) -> np.int32:
             ...     return x ** 2

             Koalas uses return type hint and does not try to infer the type.

        Parameters
        ----------
        func : function
            Python function to apply. Note that type hint for return type is required.
        args : tuple
            Positional arguments passed to func after the series value.
        **kwds
            Additional keyword arguments passed to func.

        Returns
        -------
        Series

        Examples
        --------
        Create a Series with typical summer temperatures for each city.

        >>> s = ks.Series([20, 21, 12],
        ...               index=['London', 'New York', 'Helsinki'])
        >>> s
        London      20
        New York    21
        Helsinki    12
        Name: 0, dtype: int64


        Square the values by defining a function and passing it as an
        argument to ``apply()``.

        >>> def square(x) -> np.int64:
        ...     return x ** 2
        >>> s.apply(square)
        London      400
        New York    441
        Helsinki    144
        Name: 0, dtype: int64


        Define a custom function that needs additional positional
        arguments and pass these additional arguments using the
        ``args`` keyword

        >>> def subtract_custom_value(x, custom_value) -> np.int64:
        ...     return x - custom_value

        >>> s.apply(subtract_custom_value, args=(5,))
        London      15
        New York    16
        Helsinki     7
        Name: 0, dtype: int64


        Define a custom function that takes keyword arguments
        and pass these arguments to ``apply``

        >>> def add_custom_values(x, **kwargs) -> np.int64:
        ...     for month in kwargs:
        ...         x += kwargs[month]
        ...     return x

        >>> s.apply(add_custom_values, june=30, july=20, august=25)
        London      95
        New York    96
        Helsinki    87
        Name: 0, dtype: int64


        Use a function from the Numpy library

        >>> def numpy_log(col) -> np.float64:
        ...     return np.log(col)
        >>> s.apply(numpy_log)
        London      2.995732
        New York    3.044522
        Helsinki    2.484907
        Name: 0, dtype: float64


        You can omit the type hint and let Koalas infer its type.

        >>> s.apply(np.log)
        London      2.995732
        New York    3.044522
        Helsinki    2.484907
        Name: 0, dtype: float64

        """
        assert callable(func), "the first argument should be a callable function."
        try:
            spec = inspect.getfullargspec(func)
            return_sig = spec.annotations.get("return", None)
            should_infer_schema = return_sig is None
        except TypeError:
            # Falls back to schema inference if it fails to get signature.
            should_infer_schema = True

        apply_each = wraps(func)(lambda s, *a, **k: s.apply(func, args=a, **k))

        if should_infer_schema:
            # TODO: In this case, it avoids the shortcut for now (but only infers schema)
            #  because it returns a series from a different DataFrame and it has a different
            #  anchor. We should fix this to allow the shortcut or only allow to infer
            #  schema.
            limit = get_option("compute.shortcut_limit")
            pser = self.head(limit)._to_internal_pandas()
            transformed = pser.apply(func, *args, **kwds)
            kser = Series(transformed)

            wrapped = ks.pandas_wraps(
                return_col=as_python_type(kser.spark_type))(apply_each)
        else:
            wrapped = ks.pandas_wraps(return_col=return_sig)(apply_each)
        return wrapped(self, *args, **kwds).rename(self.name)

    # TODO: not all arguments are implemented comparing to Pandas' for now.
    def aggregate(self, func: Union[str, List[str]]):
        """Aggregate using one or more operations over the specified axis.

        Parameters
        ----------
        func : str or a list of str
            function name(s) as string apply to series.

        Returns
        -------
        scalar, Series
            The return can be:
            - scalar : when Series.agg is called with single function
            - Series : when Series.agg is called with several functions

        Notes
        -----
        `agg` is an alias for `aggregate`. Use the alias.

        See Also
        --------
        databricks.koalas.Series.apply
        databricks.koalas.Series.transform

        Examples
        --------
        >>> s = ks.Series([1, 2, 3, 4])
        >>> s.agg('min')
        1

        >>> s.agg(['min', 'max'])
        max    4
        min    1
        Name: 0, dtype: int64
        """
        if isinstance(func, list):
            return self.to_frame().agg(func)[self.name]
        elif isinstance(func, str):
            return getattr(self, func)()
        else:
            raise ValueError("func must be a string or list of strings")

    agg = aggregate

    def transpose(self, *args, **kwargs):
        """
        Return the transpose, which is by definition self.

        Examples
        --------
        It returns the same object as the transpose of the given series object, which is by
        definition self.

        >>> s = ks.Series([1, 2, 3])
        >>> s
        0    1
        1    2
        2    3
        Name: 0, dtype: int64

        >>> s.transpose()
        0    1
        1    2
        2    3
        Name: 0, dtype: int64
        """
        return Series(self._internal.copy(), anchor=self._kdf)

    T = property(transpose)

    def transform(self, func, *args, **kwargs):
        """
        Call ``func`` producing the same type as `self` with transformed values
        and that has the same axis length as input.

        .. note:: this API executes the function once to infer the type which is
             potentially expensive, for instance, when the dataset is created after
             aggregations or sorting.

             To avoid this, specify return type in ``func``, for instance, as below:

             >>> def square(x) -> np.int32:
             ...     return x ** 2

             Koalas uses return type hint and does not try to infer the type.

        Parameters
        ----------
        func : function or list
            A function or a list of functions to use for transforming the data.
        *args
            Positional arguments to pass to `func`.
        **kwargs
            Keyword arguments to pass to `func`.

        Returns
        -------
        An instance of the same type with `self` that must have the same length as input.

        See Also
        --------
        Series.apply : Invoke function on Series.

        Examples
        --------

        >>> s = ks.Series(range(3))
        >>> s
        0    0
        1    1
        2    2
        Name: 0, dtype: int64

        >>> def sqrt(x) -> float:
        ...    return np.sqrt(x)
        >>> s.transform(sqrt)
        0    0.000000
        1    1.000000
        2    1.414214
        Name: 0, dtype: float32

        Even though the resulting instance must have the same length as the
        input, it is possible to provide several input functions:

        >>> def exp(x) -> float:
        ...    return np.exp(x)
        >>> s.transform([sqrt, exp])
               sqrt       exp
        0  0.000000  1.000000
        1  1.000000  2.718282
        2  1.414214  7.389056

        You can omit the type hint and let Koalas infer its type.

        >>> s.transform([np.sqrt, np.exp])
               sqrt       exp
        0  0.000000  1.000000
        1  1.000000  2.718282
        2  1.414214  7.389056
        """
        if isinstance(func, list):
            applied = []
            for f in func:
                applied.append(self.apply(f, args=args, **kwargs).rename(f.__name__))

            sdf = self._kdf._sdf.select(
                self._internal.index_scols + [c._scol for c in applied])

            internal = self.to_dataframe()._internal.copy(
                sdf=sdf,
                data_columns=[c._internal.data_columns[0] for c in applied],
                column_index=[c._internal.column_index[0] for c in applied],
                column_index_names=None)

            return DataFrame(internal)
        else:
            return self.apply(func, args=args, **kwargs)

    def round(self, decimals=0):
        """
        Round each value in a Series to the given number of decimals.

        Parameters
        ----------
        decimals : int
            Number of decimal places to round to (default: 0).
            If decimals is negative, it specifies the number of
            positions to the left of the decimal point.

        Returns
        -------
        Series object

        See Also
        --------
        DataFrame.round

        Examples
        --------
        >>> df = ks.Series([0.028208, 0.038683, 0.877076], name='x')
        >>> df
        0    0.028208
        1    0.038683
        2    0.877076
        Name: x, dtype: float64

        >>> df.round(2)
        0    0.03
        1    0.04
        2    0.88
        Name: x, dtype: float64
        """
        if not isinstance(decimals, int):
            raise ValueError("decimals must be an integer")
        column_name = self.name
        scol = F.round(self._scol, decimals)
        return self._with_new_scol(scol).rename(column_name)

    # TODO: add 'interpolation' parameter.
    def quantile(self, q=0.5, accuracy=10000):
        """
        Return value at the given quantile.

        .. note:: Unlike pandas', the quantile in Koalas is an approximated quantile based upon
            approximate percentile computation because computing quantile across a large dataset
            is extremely expensive.

        Parameters
        ----------
        q : float or array-like, default 0.5 (50% quantile)
            0 <= q <= 1, the quantile(s) to compute.
        accuracy : int, optional
            Default accuracy of approximation. Larger value means better accuracy.
            The relative error can be deduced by 1.0 / accuracy.

        Returns
        -------
        float or Series
            If the current object is a Series and ``q`` is an array, a Series will be
            returned where the index is ``q`` and the values are the quantiles, otherwise
            a float will be returned.

        Examples
        --------
        >>> s = ks.Series([1, 2, 3, 4, 5])
        >>> s.quantile(.5)
        3

        >>> s.quantile([.25, .5, .75])
        0.25    2
        0.5     3
        0.75    4
        Name: 0, dtype: int64
        """
        if not isinstance(accuracy, int):
            raise ValueError("accuracy must be an integer; however, got [%s]" % type(accuracy))

        if isinstance(q, Iterable):
            q = list(q)

        for v in q if isinstance(q, list) else [q]:
            if not isinstance(v, float):
                raise ValueError(
                    "q must be a float of an array of floats; however, [%s] found." % type(v))
            if v < 0.0 or v > 1.0:
                raise ValueError(
                    "percentiles should all be in the interval [0, 1].")

        if isinstance(q, list):
            quantiles = q
            # TODO: avoid to use dataframe. After this, anchor will be lost.

            # First calculate the percentiles and map it to each `quantiles`
            # by creating each entry as a struct. So, it becomes an array of
            # structs as below:
            #
            # +--------------------------------+
            # | arrays                         |
            # +--------------------------------+
            # |[[0.25, 2], [0.5, 3], [0.75, 4]]|
            # +--------------------------------+
            sdf = self._kdf._sdf
            args = ", ".join(map(str, quantiles))
            percentile_col = F.expr(
                "approx_percentile(`%s`, array(%s), %s)" % (self.name, args, accuracy))
            sdf = sdf.select(percentile_col.alias("percentiles"))

            internal_index_column = "__index_level_0__"
            value_column = "value"
            cols = []
            for i, quantile in enumerate(quantiles):
                cols.append(F.struct(
                    F.lit("%s" % quantile).alias(internal_index_column),
                    F.expr("percentiles[%s]" % i).alias(value_column)))
            sdf = sdf.select(F.array(*cols).alias("arrays"))

            # And then, explode it and manually set the index.
            #
            # +-----------------+-----+
            # |__index_level_0__|value|
            # +-----------------+-----+
            # | 0.25            |    2|
            # |  0.5            |    3|
            # | 0.75            |    4|
            # +-----------------+-----+
            sdf = sdf.select(F.explode(F.col("arrays"))).selectExpr("col.*")

            internal = self._kdf._internal.copy(
                sdf=sdf,
                data_columns=[value_column],
                index_map=[(internal_index_column, None)],
                column_index=None,
                column_index_names=None)

            return DataFrame(internal)[value_column].rename(self.name)
        else:
            return self._reduce_for_stat_function(
                lambda _: F.expr("approx_percentile(`%s`, %s, %s)" % (self.name, q, accuracy)),
                name="median")

    # TODO: add axis, numeric_only, pct, na_option parameter
    def rank(self, method='average', ascending=True):
        """
        Compute numerical data ranks (1 through n) along axis. Equal values are
        assigned a rank that is the average of the ranks of those values.

        .. note:: the current implementation of rank uses Spark's Window without
            specifying partition specification. This leads to move all data into
            single partition in single machine and could cause serious
            performance degradation. Avoid this method against very large dataset.

        Parameters
        ----------
        method : {'average', 'min', 'max', 'first', 'dense'}
            * average: average rank of group
            * min: lowest rank in group
            * max: highest rank in group
            * first: ranks assigned in order they appear in the array
            * dense: like 'min', but rank always increases by 1 between groups
        ascending : boolean, default True
            False for ranks by high (1) to low (N)

        Returns
        -------
        ranks : same type as caller

        Examples
        --------
        >>> df = ks.DataFrame({'A': [1, 2, 2, 3], 'B': [4, 3, 2, 1]}, columns= ['A', 'B'])
        >>> df
           A  B
        0  1  4
        1  2  3
        2  2  2
        3  3  1

        >>> df.rank().sort_index()
             A    B
        0  1.0  4.0
        1  2.5  3.0
        2  2.5  2.0
        3  4.0  1.0

        If method is set to 'min', it use lowest rank in group.

        >>> df.rank(method='min').sort_index()
             A    B
        0  1.0  4.0
        1  2.0  3.0
        2  2.0  2.0
        3  4.0  1.0

        If method is set to 'max', it use highest rank in group.

        >>> df.rank(method='max').sort_index()
             A    B
        0  1.0  4.0
        1  3.0  3.0
        2  3.0  2.0
        3  4.0  1.0

        If method is set to 'dense', it leaves no gaps in group.

        >>> df.rank(method='dense').sort_index()
             A    B
        0  1.0  4.0
        1  2.0  3.0
        2  2.0  2.0
        3  3.0  1.0
        """
        return self._rank(method, ascending)

    def _rank(self, method='average', ascending=True, part_cols=()):
        if method not in ['average', 'min', 'max', 'first', 'dense']:
            msg = "method must be one of 'average', 'min', 'max', 'first', 'dense'"
            raise ValueError(msg)

        if len(self._internal.index_columns) > 1:
            raise ValueError('rank do not support index now')

        if ascending:
            asc_func = spark.functions.asc
        else:
            asc_func = spark.functions.desc

        index_column = self._internal.index_columns[0]
        column_name = self._internal.data_columns[0]

        if method == 'first':
            window = Window.orderBy(
                asc_func(column_name), asc_func(index_column)
            ).partitionBy(*part_cols).rowsBetween(Window.unboundedPreceding, Window.currentRow)
            scol = F.row_number().over(window)
        elif method == 'dense':
            window = Window.orderBy(asc_func(column_name)).partitionBy(*part_cols) \
                .rowsBetween(Window.unboundedPreceding, Window.currentRow)
            scol = F.dense_rank().over(window)
        else:
            if method == 'average':
                stat_func = F.mean
            elif method == 'min':
                stat_func = F.min
            elif method == 'max':
                stat_func = F.max
            window1 = Window.orderBy(
                asc_func(column_name)
            ).partitionBy(*part_cols).rowsBetween(Window.unboundedPreceding, Window.currentRow)
            window2 = Window.partitionBy(
                *[column_name] + list(part_cols)
            ).rowsBetween(Window.unboundedPreceding, Window.unboundedFollowing)
            scol = stat_func(F.row_number().over(window1)).over(window2)
        kser = self._with_new_scol(scol).rename(self.name)
        return kser.astype(np.float64)

    def describe(self, percentiles: Optional[List[float]] = None) -> 'Series':
        return _col(self.to_dataframe().describe(percentiles))

    describe.__doc__ = DataFrame.describe.__doc__

    def diff(self, periods=1):
        """
        First discrete difference of element.

        Calculates the difference of a Series element compared with another element in the
        DataFrame (default is the element in the same column of the previous row).

        .. note:: the current implementation of diff uses Spark's Window without
            specifying partition specification. This leads to move all data into
            single partition in single machine and could cause serious
            performance degradation. Avoid this method against very large dataset.

        Parameters
        ----------
        periods : int, default 1
            Periods to shift for calculating difference, accepts negative values.

        Returns
        -------
        diffed : DataFrame

        Examples
        --------
        >>> df = ks.DataFrame({'a': [1, 2, 3, 4, 5, 6],
        ...                    'b': [1, 1, 2, 3, 5, 8],
        ...                    'c': [1, 4, 9, 16, 25, 36]}, columns=['a', 'b', 'c'])
        >>> df
           a  b   c
        0  1  1   1
        1  2  1   4
        2  3  2   9
        3  4  3  16
        4  5  5  25
        5  6  8  36

        >>> df.b.diff()
        0    NaN
        1    0.0
        2    1.0
        3    1.0
        4    2.0
        5    3.0
        Name: b, dtype: float64

        Difference with previous value

        >>> df.c.diff(periods=3)
        0     NaN
        1     NaN
        2     NaN
        3    15.0
        4    21.0
        5    27.0
        Name: c, dtype: float64

        Difference with following value

        >>> df.c.diff(periods=-1)
        0    -3.0
        1    -5.0
        2    -7.0
        3    -9.0
        4   -11.0
        5     NaN
        Name: c, dtype: float64
        """
        return self._diff(periods)

    def _diff(self, periods, part_cols=()):
        if not isinstance(periods, int):
            raise ValueError('periods should be an int; however, got [%s]' % type(periods))
        window = Window.partitionBy(*part_cols).orderBy(self._internal.index_scols)\
            .rowsBetween(-periods, -periods)
        scol = self._scol - F.lag(self._scol, periods).over(window)
        return self._with_new_scol(scol).rename(self.name)

    def idxmax(self, skipna=True):
        """
        Return the row label of the maximum value.

        If multiple values equal the maximum, the row label with that
        value is returned.

        Parameters
        ----------
        skipna : bool, default True
            Exclude NA/null values. If the entire Series is NA, the result
            will be NA.

        Returns
        -------
        Index
            Label of the maximum value.

        Raises
        ------
        ValueError
            If the Series is empty.

        See Also
        --------
        Series.idxmin : Return index *label* of the first occurrence
            of minimum of values.

        Examples
        --------
        >>> s = ks.Series(data=[1, None, 4, 3, 5],
        ...               index=['A', 'B', 'C', 'D', 'E'])
        >>> s
        A    1.0
        B    NaN
        C    4.0
        D    3.0
        E    5.0
        Name: 0, dtype: float64

        >>> s.idxmax()
        'E'

        If `skipna` is False and there is an NA value in the data,
        the function returns ``nan``.

        >>> s.idxmax(skipna=False)
        nan

        In case of multi-index, you get a tuple:

        >>> index = pd.MultiIndex.from_arrays([
        ...     ['a', 'a', 'b', 'b'], ['c', 'd', 'e', 'f']], names=('first', 'second'))
        >>> s = ks.Series(data=[1, None, 4, 5], index=index)
        >>> s
        first  second
        a      c         1.0
               d         NaN
        b      e         4.0
               f         5.0
        Name: 0, dtype: float64

        >>> s.idxmax()
        ('b', 'f')
        """
        sdf = self._kdf._sdf
        scol = self._scol
        index_scols = self._kdf._internal.index_scols
        # desc_nulls_(last|first) is used via Py4J directly because
        # it's not supported in Spark 2.3.
        if skipna:
            sdf = sdf.orderBy(Column(scol._jc.desc_nulls_last()))
        else:
            sdf = sdf.orderBy(Column(scol._jc.desc_nulls_first()))
        results = sdf.select([scol] + index_scols).take(1)
        if len(results) == 0:
            raise ValueError("attempt to get idxmin of an empty sequence")
        if results[0][0] is None:
            # This will only happens when skipna is False because we will
            # place nulls first.
            return np.nan
        values = list(results[0][1:])
        if len(values) == 1:
            return values[0]
        else:
            return tuple(values)

    def idxmin(self, skipna=True):
        """
        Return the row label of the minimum value.

        If multiple values equal the minimum, the row label with that
        value is returned.

        Parameters
        ----------
        skipna : bool, default True
            Exclude NA/null values. If the entire Series is NA, the result
            will be NA.

        Returns
        -------
        Index
            Label of the minimum value.

        Raises
        ------
        ValueError
            If the Series is empty.

        See Also
        --------
        Series.idxmax : Return index *label* of the first occurrence
            of maximum of values.

        Notes
        -----
        This method is the Series version of ``ndarray.argmin``. This method
        returns the label of the minimum, while ``ndarray.argmin`` returns
        the position. To get the position, use ``series.values.argmin()``.

        Examples
        --------
        >>> s = ks.Series(data=[1, None, 4, 0],
        ...               index=['A', 'B', 'C', 'D'])
        >>> s
        A    1.0
        B    NaN
        C    4.0
        D    0.0
        Name: 0, dtype: float64

        >>> s.idxmin()
        'D'

        If `skipna` is False and there is an NA value in the data,
        the function returns ``nan``.

        >>> s.idxmin(skipna=False)
        nan

        In case of multi-index, you get a tuple:

        >>> index = pd.MultiIndex.from_arrays([
        ...     ['a', 'a', 'b', 'b'], ['c', 'd', 'e', 'f']], names=('first', 'second'))
        >>> s = ks.Series(data=[1, None, 4, 0], index=index)
        >>> s
        first  second
        a      c         1.0
               d         NaN
        b      e         4.0
               f         0.0
        Name: 0, dtype: float64

        >>> s.idxmin()
        ('b', 'f')
        """
        sdf = self._kdf._sdf
        scol = self._scol
        index_scols = self._kdf._internal.index_scols
        # asc_nulls_(list|first)is used via Py4J directly because
        # it's not supported in Spark 2.3.
        if skipna:
            sdf = sdf.orderBy(Column(scol._jc.asc_nulls_last()))
        else:
            sdf = sdf.orderBy(Column(scol._jc.asc_nulls_first()))
        results = sdf.select([scol] + index_scols).take(1)
        if len(results) == 0:
            raise ValueError("attempt to get idxmin of an empty sequence")
        if results[0][0] is None:
            # This will only happens when skipna is False because we will
            # place nulls first.
            return np.nan
        values = list(results[0][1:])
        if len(values) == 1:
            return values[0]
        else:
            return tuple(values)

<<<<<<< HEAD
    def pop(self, item):
        """
        Return item and drop from sereis.

        Parameters
        ----------
        item : str
            Label of index to be popped.

        Returns
        -------
        Series

        Examples
        --------
        >>> s = ks.Series(data=np.arange(3), index=['A', 'B', 'C'])
        >>> s
        A    0
        B    1
        C    2
        Name: 0, dtype: int64

        >>> s.pop('A')
        A    0
        Name: 0, dtype: int64

        >>> s
        B    1
        C    2
        Name: 0, dtype: int64

        Also support for MultiIndex

        >>> midx = pd.MultiIndex([['lama', 'cow', 'falcon'],
        ...                       ['speed', 'weight', 'length']],
        ...                      [[0, 0, 0, 1, 1, 1, 2, 2, 2],
        ...                       [0, 1, 2, 0, 1, 2, 0, 1, 2]])
        >>> s = ks.Series([45, 200, 1.2, 30, 250, 1.5, 320, 1, 0.3],
        ...               index=midx)
        >>> s
        lama    speed      45.0
                weight    200.0
                length      1.2
        cow     speed      30.0
                weight    250.0
                length      1.5
        falcon  speed     320.0
                weight      1.0
                length      0.3
        Name: 0, dtype: float64

        >>> s.pop('lama')
        speed      45.0
        weight    200.0
        length      1.2
        Name: 0, dtype: float64

        >>> s
        cow     speed      30.0
                weight    250.0
                length      1.5
        falcon  speed     320.0
                weight      1.0
                length      0.3
        Name: 0, dtype: float64
        """
        from databricks.koalas.indexes import Index, MultiIndex
        if isinstance(self.index, MultiIndex):
            sdf = self._internal.sdf \
                .select(self._internal.index_scols[1:] + [self._internal.scol]) \
                .where(self._internal.index_scols[0] == item)
            internal = self._internal.copy(sdf=sdf, index_map=self._internal.index_map[1:])
        else:
            sdf = self._internal.sdf.where(self._internal.index_scols[0] == item)
            internal = self._internal.copy(sdf=sdf)
        self._internal = self.drop(item)._internal

        return _col(DataFrame(internal))
=======
    def copy(self) -> 'Series':
        """
        Make a copy of this object's indices and data.

        Returns
        -------
        copy : Series

        Examples
        --------
        >>> s = ks.Series([1, 2], index=["a", "b"])
        >>> s
        a    1
        b    2
        Name: 0, dtype: int64
        >>> s_copy = s.copy()
        >>> s_copy
        a    1
        b    2
        Name: 0, dtype: int64
        """
        return _col(DataFrame(self._internal.copy()))
>>>>>>> 1d96eae2

    def _cum(self, func, skipna, part_cols=()):
        # This is used to cummin, cummax, cumsum, etc.
        index_columns = self._internal.index_columns
        window = Window.orderBy(
            index_columns).partitionBy(*part_cols).rowsBetween(
                Window.unboundedPreceding, Window.currentRow)

        if skipna:
            # There is a behavior difference between pandas and PySpark. In case of cummax,
            #
            # Input:
            #      A    B
            # 0  2.0  1.0
            # 1  5.0  NaN
            # 2  1.0  0.0
            # 3  2.0  4.0
            # 4  4.0  9.0
            #
            # pandas:
            #      A    B
            # 0  2.0  1.0
            # 1  5.0  NaN
            # 2  5.0  1.0
            # 3  5.0  4.0
            # 4  5.0  9.0
            #
            # PySpark:
            #      A    B
            # 0  2.0  1.0
            # 1  5.0  1.0
            # 2  5.0  1.0
            # 3  5.0  4.0
            # 4  5.0  9.0

            scol = F.when(
                # Manually sets nulls given the column defined above.
                self._scol.isNull(), F.lit(None)
            ).otherwise(func(self._scol).over(window))
        else:
            # Here, we use two Windows.
            # One for real data.
            # The other one for setting nulls after the first null it meets.
            #
            # There is a behavior difference between pandas and PySpark. In case of cummax,
            #
            # Input:
            #      A    B
            # 0  2.0  1.0
            # 1  5.0  NaN
            # 2  1.0  0.0
            # 3  2.0  4.0
            # 4  4.0  9.0
            #
            # pandas:
            #      A    B
            # 0  2.0  1.0
            # 1  5.0  NaN
            # 2  5.0  NaN
            # 3  5.0  NaN
            # 4  5.0  NaN
            #
            # PySpark:
            #      A    B
            # 0  2.0  1.0
            # 1  5.0  1.0
            # 2  5.0  1.0
            # 3  5.0  4.0
            # 4  5.0  9.0
            scol = F.when(
                # By going through with max, it sets True after the first time it meets null.
                F.max(self._scol.isNull()).over(window),
                # Manually sets nulls given the column defined above.
                F.lit(None)
            ).otherwise(func(self._scol).over(window))

        # cumprod uses exp(sum(log(...))) trick.
        if func.__name__ == "cumprod":
            scol = F.exp(scol)

        return self._with_new_scol(scol).rename(self.name)

    # ----------------------------------------------------------------------
    # Accessor Methods
    # ----------------------------------------------------------------------
    dt = CachedAccessor("dt", DatetimeMethods)
    str = CachedAccessor("str", StringMethods)

    # ----------------------------------------------------------------------

    def _reduce_for_stat_function(self, sfun, name, axis=None, numeric_only=None):
        """
        Applies sfun to the column and returns a scalar

        Parameters
        ----------
        sfun : the stats function to be used for aggregation
        name : original pandas API name.
        axis : used only for sanity check because series only support index axis.
        numeric_only : not used by this implementation, but passed down by stats functions
        """
        from inspect import signature
        if axis in ('columns', 1):
            raise ValueError("Series does not support columns axis.")
        num_args = len(signature(sfun).parameters)
        col_sdf = self._scol
        col_type = self.spark_type
        if isinstance(col_type, BooleanType) and sfun.__name__ not in ('min', 'max'):
            # Stat functions cannot be used with boolean values by default
            # Thus, cast to integer (true to 1 and false to 0)
            # Exclude the min and max methods though since those work with booleans
            col_sdf = col_sdf.cast('integer')
        if num_args == 1:
            # Only pass in the column if sfun accepts only one arg
            col_sdf = sfun(col_sdf)
        else:  # must be 2
            assert num_args == 2
            # Pass in both the column and its data type if sfun accepts two args
            col_sdf = sfun(col_sdf, col_type)
        return _unpack_scalar(self._kdf._sdf.select(col_sdf))

    def __len__(self):
        return len(self.to_dataframe())

    def __getitem__(self, key):
        return self._with_new_scol(self._scol.__getitem__(key))

    def __getattr__(self, item: str_type) -> Any:
        if item.startswith("__") or item.startswith("_pandas_") or item.startswith("_spark_"):
            raise AttributeError(item)
        if hasattr(_MissingPandasLikeSeries, item):
            property_or_func = getattr(_MissingPandasLikeSeries, item)
            if isinstance(property_or_func, property):
                return property_or_func.fget(self)  # type: ignore
            else:
                return partial(property_or_func, self)
        return self.getField(item)

    def __str__(self):
        return self._pandas_orig_repr()

    def _to_internal_pandas(self):
        """
        Return a pandas Series directly from _internal to avoid overhead of copy.

        This method is for internal use only.
        """
        return _col(self._internal.pandas_df)

    def __repr__(self):
        max_display_count = get_option("display.max_rows")
        if max_display_count is None:
            return self._to_internal_pandas().to_string(name=self.name, dtype=self.dtype)

        pser = self.head(max_display_count + 1)._to_internal_pandas()
        pser_length = len(pser)
        pser = pser.iloc[:max_display_count]
        if pser_length > max_display_count:
            repr_string = pser.to_string(length=True)
            rest, prev_footer = repr_string.rsplit("\n", 1)
            match = REPR_PATTERN.search(prev_footer)
            if match is not None:
                length = match.group("length")
                name = str(self.dtype.name)
                footer = ("\nName: {name}, dtype: {dtype}\nShowing only the first {length}"
                          .format(length=length, name=self.name, dtype=pprint_thing(name)))
                return rest + footer
        return pser.to_string(name=self.name, dtype=self.dtype)

    def __dir__(self):
        if not isinstance(self.schema, StructType):
            fields = []
        else:
            fields = [f for f in self.schema.fieldNames() if ' ' not in f]
        return super(Series, self).__dir__() + fields

    def __iter__(self):
        return _MissingPandasLikeSeries.__iter__(self)

    def _pandas_orig_repr(self):
        # TODO: figure out how to reuse the original one.
        return 'Column<%s>' % self._scol._jc.toString().encode('utf8')

    def _equals(self, other: 'Series') -> bool:
        return self._scol._jc.equals(other._scol._jc)


def _unpack_scalar(sdf):
    """
    Takes a dataframe that is supposed to contain a single row with a single scalar value,
    and returns this value.
    """
    l = sdf.head(2)
    assert len(l) == 1, (sdf, l)
    row = l[0]
    l2 = list(row.asDict().values())
    assert len(l2) == 1, (row, l2)
    return l2[0]


def _col(df):
    assert isinstance(df, (DataFrame, pd.DataFrame)), type(df)
    return df[df.columns[0]]<|MERGE_RESOLUTION|>--- conflicted
+++ resolved
@@ -3161,7 +3161,6 @@
         else:
             return tuple(values)
 
-<<<<<<< HEAD
     def pop(self, item):
         """
         Return item and drop from sereis.
@@ -3240,7 +3239,7 @@
         self._internal = self.drop(item)._internal
 
         return _col(DataFrame(internal))
-=======
+
     def copy(self) -> 'Series':
         """
         Make a copy of this object's indices and data.
@@ -3263,7 +3262,6 @@
         Name: 0, dtype: int64
         """
         return _col(DataFrame(self._internal.copy()))
->>>>>>> 1d96eae2
 
     def _cum(self, func, skipna, part_cols=()):
         # This is used to cummin, cummax, cumsum, etc.
