#
# Copyright (C) 2019 Databricks, Inc.
#
# Licensed under the Apache License, Version 2.0 (the "License");
# you may not use this file except in compliance with the License.
# You may obtain a copy of the License at
#
#     http://www.apache.org/licenses/LICENSE-2.0
#
# Unless required by applicable law or agreed to in writing, software
# distributed under the License is distributed on an "AS IS" BASIS,
# WITHOUT WARRANTIES OR CONDITIONS OF ANY KIND, either express or implied.
# See the License for the specific language governing permissions and
# limitations under the License.
#

"""
A wrapper class for Spark Column to behave similar to pandas Series.
"""
import re
import inspect
from functools import partial, wraps
from typing import Any, Optional, Union

import numpy as np
import pandas as pd

from pyspark import sql as spark
from pyspark.sql import functions as F
from pyspark.sql.types import BooleanType, StructType

from databricks import koalas as ks  # For running doctests and reference resolution in PyCharm.
from databricks.koalas.base import IndexOpsMixin
from databricks.koalas.frame import DataFrame
from databricks.koalas.generic import _Frame, max_display_count
from databricks.koalas.metadata import Metadata
from databricks.koalas.missing.series import _MissingPandasLikeSeries
from databricks.koalas.utils import validate_arguments_and_invoke_function


# This regular expression pattern is complied and defined here to avoid to compile the same
# pattern every time it is used in _repr_ in Series.
# This pattern basically seeks the footer string from Pandas'
REPR_PATTERN = re.compile(r"Length: (?P<length>[0-9]+)")


class Series(_Frame, IndexOpsMixin):
    """
    Koala Series that corresponds to Pandas Series logically. This holds Spark Column
    internally.

    :ivar _scol: Spark Column instance
    :type _scol: pyspark.Column
    :ivar _kdf: Parent's Koalas DataFrame
    :type _kdf: ks.DataFrame
    :ivar _index_map: Each pair holds the index field name which exists in Spark fields,
      and the index name.

    Parameters
    ----------
    data : array-like, dict, or scalar value, Pandas Series or Spark Column
        Contains data stored in Series
        If data is a dict, argument order is maintained for Python 3.6
        and later.
        Note that if `data` is a Pandas Series, other arguments should not be used.
        If `data` is a Spark Column, all other arguments except `index` should not be used.
    index : array-like or Index (1d)
        Values must be hashable and have the same length as `data`.
        Non-unique index values are allowed. Will default to
        RangeIndex (0, 1, 2, ..., n) if not provided. If both a dict and index
        sequence are used, the index will override the keys found in the
        dict.
        If `data` is a Spark DataFrame, `index` is expected to be `Metadata`s `index_map`.
    dtype : numpy.dtype or None
        If None, dtype will be inferred
    copy : boolean, default False
        Copy input data
    """

    def __init__(self, data=None, index=None, dtype=None, name=None, copy=False, fastpath=False,
                 anchor=None):
        if isinstance(data, pd.Series):
            assert index is None
            assert dtype is None
            assert name is None
            assert not copy
            assert anchor is None
            assert not fastpath
            self._init_from_pandas(data)
        elif isinstance(data, spark.Column):
            assert dtype is None
            assert name is None
            assert not copy
            assert not fastpath
            self._init_from_spark(data, anchor, index)
        else:
            s = pd.Series(
                data=data, index=index, dtype=dtype, name=name, copy=copy, fastpath=fastpath)
            self._init_from_pandas(s)

    def _init_from_pandas(self, s):
        """
        Creates Koalas Series from Pandas Series.

        :param s: Pandas Series
        """

        kdf = DataFrame(pd.DataFrame(s))
        self._init_from_spark(kdf._sdf[kdf._metadata.data_columns[0]],
                              kdf, kdf._metadata.index_map)

    def _init_from_spark(self, scol, kdf, index_map):
        """
        Creates Koalas Series from Spark Column.

        :param scol: Spark Column
        :param kdf: Koalas DataFrame that should have the `scol`.
        :param index_map: index information of this Series.
        """
        assert index_map is not None
        assert kdf is not None
        assert isinstance(kdf, ks.DataFrame), type(kdf)
        self._scol = scol
        self._kdf = kdf
        self._index_map = index_map

    def _with_new_scol(self, scol: spark.Column) -> 'Series':
        """
        Copy Koalas Series with the new Spark Column.

        :param scol: the new Spark Column
        :return: the copied Series
        """
        return Series(scol, anchor=self._kdf, index=self._index_map)

    @property
    def spark_type(self):
        """ Returns the data type as defined by Spark, as a Spark DataType object."""
        return self.schema.fields[-1].dataType

<<<<<<< HEAD
=======
    def astype(self, dtype) -> 'Series':
        """
        Cast a Koalas object to a specified dtype ``dtype``.

        Parameters
        ----------
        dtype : data type
            Use a numpy.dtype or Python type to cast entire pandas object to
            the same type.

        Returns
        -------
        casted : same type as caller

        See Also
        --------
        to_datetime : Convert argument to datetime.

        Examples
        --------
        >>> ser = ks.Series([1, 2], dtype='int32')
        >>> ser
        0    1
        1    2
        Name: 0, dtype: int32

        >>> ser.astype('int64')
        0    1
        1    2
        Name: 0, dtype: int64
        """
        from databricks.koalas.typedef import as_spark_type
        spark_type = as_spark_type(dtype)
        if not spark_type:
            raise ValueError("Type {} not understood".format(dtype))
        return Series(self._scol.cast(spark_type), anchor=self._kdf, index=self._index_map)

>>>>>>> 3cffb281
    def getField(self, name):
        if not isinstance(self.schema, StructType):
            raise AttributeError("Not a struct: {}".format(self.schema))
        else:
            fnames = self.schema.fieldNames()
            if name not in fnames:
                raise AttributeError(
                    "Field {} not found, possible values are {}".format(name, ", ".join(fnames)))
            return Series(self._scol.getField(name), anchor=self._kdf, index=self._index_map)

    def alias(self, name):
        """An alias for :meth:`Series.rename`."""
        return self.rename(name)

    @property
    def schema(self) -> StructType:
        """Return the underlying Spark DataFrame's schema."""
        return self.to_dataframe()._sdf.schema

    @property
    def shape(self):
        """Return a tuple of the shape of the underlying data."""
        return len(self),

    @property
    def name(self) -> str:
        """Return name of the Series."""
        return self._metadata.data_columns[0]

    @name.setter
    def name(self, name):
        self.rename(name, inplace=True)

    # TODO: Functionality and documentation should be matched. Currently, changing index labels
    # taking dictionary and function to change index are not supported.
    def rename(self, index=None, **kwargs):
        """
        Alter Series name.

        Parameters
        ----------
        index : scalar
            Scalar will alter the ``Series.name`` attribute.

        inplace : bool, default False
            Whether to return a new Series. If True then value of copy is
            ignored.

        Returns
        -------
        Series
            Series with name altered.

        Examples
        --------

        >>> s = ks.Series([1, 2, 3])
        >>> s
        0    1
        1    2
        2    3
        Name: 0, dtype: int64

        >>> s.rename("my_name")  # scalar, changes Series.name
        0    1
        1    2
        2    3
        Name: my_name, dtype: int64
        """
        if index is None:
            return self
        scol = self._scol.alias(index)
        if kwargs.get('inplace', False):
            self._scol = scol
            return self
        else:
            return Series(scol, anchor=self._kdf, index=self._index_map)

    @property
    def _metadata(self):
        return self.to_dataframe()._metadata

    @property
    def index(self):
        """The index (axis labels) Column of the Series.

        Currently not supported when the DataFrame has no index.

        See Also
        --------
        Index
        """
        return self._kdf.index

    @property
    def is_unique(self):
        """
        Return boolean if values in the object are unique

        Returns
        -------
        is_unique : boolean

        >>> ks.Series([1, 2, 3]).is_unique
        True
        >>> ks.Series([1, 2, 2]).is_unique
        False
        >>> ks.Series([1, 2, 3, None]).is_unique
        True
        """
        sdf = self._kdf._sdf.select(self._scol)
        col = self._scol

        # Here we check:
        #   1. the distinct count without nulls and count without nulls for non-null values
        #   2. count null values and see if null is a distinct value.
        #
        # This workaround is in order to calculate the distinct count including nulls in
        # single pass. Note that COUNT(DISTINCT expr) in Spark is designed to ignore nulls.
        return sdf.select(
            (F.count(col) == F.countDistinct(col)) &
            (F.count(F.when(col.isNull(), 1).otherwise(None)) <= 1)
        ).collect()[0][0]

    def reset_index(self, level=None, drop=False, name=None, inplace=False):
        """
        Generate a new DataFrame or Series with the index reset.

        This is useful when the index needs to be treated as a column,
        or when the index is meaningless and needs to be reset
        to the default before another operation.

        Parameters
        ----------
        level : int, str, tuple, or list, default optional
            For a Series with a MultiIndex, only remove the specified levels from the index.
            Removes all levels by default.
        drop : bool, default False
            Just reset the index, without inserting it as a column in the new DataFrame.
        name : object, optional
            The name to use for the column containing the original Series values.
            Uses self.name by default. This argument is ignored when drop is True.
        inplace : bool, default False
            Modify the Series in place (do not create a new object).

        Returns
        -------
        Series or DataFrame
            When `drop` is False (the default), a DataFrame is returned.
            The newly created columns will come first in the DataFrame,
            followed by the original Series values.
            When `drop` is True, a `Series` is returned.
            In either case, if ``inplace=True``, no value is returned.

        Examples
        --------
        >>> s = ks.Series([1, 2, 3, 4], name='foo',
        ...               index=pd.Index(['a', 'b', 'c', 'd'], name='idx'))

        Generate a DataFrame with default index.

        >>> s.reset_index()
          idx  foo
        0   a    1
        1   b    2
        2   c    3
        3   d    4

        To specify the name of the new column use `name`.

        >>> s.reset_index(name='values')
          idx  values
        0   a       1
        1   b       2
        2   c       3
        3   d       4

        To generate a new Series with the default set `drop` to True.

        >>> s.reset_index(drop=True)
        0    1
        1    2
        2    3
        3    4
        Name: foo, dtype: int64

        To update the Series in place, without generating a new one
        set `inplace` to True. Note that it also requires ``drop=True``.

        >>> s.reset_index(inplace=True, drop=True)
        >>> s
        0    1
        1    2
        2    3
        3    4
        Name: foo, dtype: int64
        """
        if inplace and not drop:
            raise TypeError('Cannot reset_index inplace on a Series to create a DataFrame')

        if name is not None:
            kdf = self.rename(name).to_dataframe()
        else:
            kdf = self.to_dataframe()
        kdf = kdf.reset_index(level=level, drop=drop)
        if drop:
            s = _col(kdf)
            if inplace:
                self._kdf = kdf
                self._scol = s._scol
                self._index_map = s._index_map
            else:
                return s
        else:
            return kdf

    def to_dataframe(self) -> spark.DataFrame:
        sdf = self._kdf._sdf.select([field for field, _ in self._index_map] + [self._scol])
        metadata = Metadata(data_columns=[sdf.schema[-1].name], index_map=self._index_map)
        return DataFrame(sdf, metadata)

    def to_string(self, buf=None, na_rep='NaN', float_format=None, header=True,
                  index=True, length=False, dtype=False, name=False,
                  max_rows=None):
        """
        Render a string representation of the Series.

        .. note:: This method should only be used if the resulting Pandas object is expected
                  to be small, as all the data is loaded into the driver's memory. If the input
                  is large, set max_rows parameter.

        Parameters
        ----------
        buf : StringIO-like, optional
            buffer to write to
        na_rep : string, optional
            string representation of NAN to use, default 'NaN'
        float_format : one-parameter function, optional
            formatter function to apply to columns' elements if they are floats
            default None
        header : boolean, default True
            Add the Series header (index name)
        index : bool, optional
            Add index (row) labels, default True
        length : boolean, default False
            Add the Series length
        dtype : boolean, default False
            Add the Series dtype
        name : boolean, default False
            Add the Series name if not None
        max_rows : int, optional
            Maximum number of rows to show before truncating. If None, show
            all.

        Returns
        -------
        formatted : string (if not buffer passed)

        Examples
        --------
        >>> df = ks.DataFrame([(.2, .3), (.0, .6), (.6, .0), (.2, .1)], columns=['dogs', 'cats'])
        >>> print(df['dogs'].to_string())
        0    0.2
        1    0.0
        2    0.6
        3    0.2

        >>> print(df['dogs'].to_string(max_rows=2))
        0    0.2
        1    0.0
        """
        # Make sure locals() call is at the top of the function so we don't capture local variables.
        args = locals()
        if max_rows is not None:
            kseries = self.head(max_rows)
        else:
            kseries = self

        return validate_arguments_and_invoke_function(
            kseries.to_pandas(), self.to_string, pd.Series.to_string, args)

    def to_clipboard(self, excel=True, sep=None, **kwargs):
        # Docstring defined below by reusing DataFrame.to_clipboard's.
        args = locals()
        kseries = self

        return validate_arguments_and_invoke_function(
            kseries.to_pandas(), self.to_clipboard, pd.Series.to_clipboard, args)

    to_clipboard.__doc__ = DataFrame.to_clipboard.__doc__

    def to_dict(self, into=dict):
        """
        Convert Series to {label -> value} dict or dict-like object.

        .. note:: This method should only be used if the resulting Pandas DataFrame is expected
            to be small, as all the data is loaded into the driver's memory.

        Parameters
        ----------
        into : class, default dict
            The collections.abc.Mapping subclass to use as the return
            object. Can be the actual class or an empty
            instance of the mapping type you want.  If you want a
            collections.defaultdict, you must pass it initialized.

        Returns
        -------
        collections.abc.Mapping
            Key-value representation of Series.

        Examples
        --------
        >>> s = ks.Series([1, 2, 3, 4])
        >>> s_dict = s.to_dict()
        >>> sorted(s_dict.items())
        [(0, 1), (1, 2), (2, 3), (3, 4)]
        >>> from collections import OrderedDict, defaultdict
        >>> s.to_dict(OrderedDict)
        OrderedDict([(0, 1), (1, 2), (2, 3), (3, 4)])
        >>> dd = defaultdict(list)
        >>> s.to_dict(dd)  # doctest: +ELLIPSIS
        defaultdict(<class 'list'>, {...})
        """
        # Make sure locals() call is at the top of the function so we don't capture local variables.
        args = locals()
        kseries = self
        return validate_arguments_and_invoke_function(
            kseries.to_pandas(), self.to_dict, pd.Series.to_dict, args)

    def to_latex(self, buf=None, columns=None, col_space=None, header=True, index=True,
                 na_rep='NaN', formatters=None, float_format=None, sparsify=None, index_names=True,
                 bold_rows=False, column_format=None, longtable=None, escape=None, encoding=None,
                 decimal='.', multicolumn=None, multicolumn_format=None, multirow=None):

        args = locals()
        kseries = self
        return validate_arguments_and_invoke_function(
            kseries.to_pandas(), self.to_latex, pd.Series.to_latex, args)

    to_latex.__doc__ = DataFrame.to_latex.__doc__

    def to_pandas(self):
        """
        Return a pandas Series.

        .. note:: This method should only be used if the resulting Pandas object is expected
                  to be small, as all the data is loaded into the driver's memory. If the input
                  is large, set max_rows parameter.

        Examples
        --------
        >>> df = ks.DataFrame([(.2, .3), (.0, .6), (.6, .0), (.2, .1)], columns=['dogs', 'cats'])
        >>> df['dogs'].to_pandas()
        0    0.2
        1    0.0
        2    0.6
        3    0.2
        Name: dogs, dtype: float64
        """
        return _col(self.to_dataframe().toPandas())

    # Alias to maintain backward compatibility with Spark
    toPandas = to_pandas

    def fillna(self, value=None, axis=None, inplace=False):
        """Fill NA/NaN values.

        Parameters
        ----------
        value : scalar
            Value to use to fill holes.
        axis : {0 or `index`}
            1 and `columns` are not supported.
        inplace : boolean, default False
            Fill in place (do not create a new object)

        Returns
        -------
        Series
            Series with NA entries filled.

        Examples
        --------
        >>> s = ks.Series([np.nan, 2, 3, 4, np.nan, 6], name='x')
        >>> s
        0    NaN
        1    2.0
        2    3.0
        3    4.0
        4    NaN
        5    6.0
        Name: x, dtype: float64

        Replace all NaN elements with 0s.

        >>> s.fillna(0)
        0    0.0
        1    2.0
        2    3.0
        3    4.0
        4    0.0
        5    6.0
        Name: x, dtype: float64
        """

        ks = _col(self.to_dataframe().fillna(value=value, axis=axis, inplace=False))
        if inplace:
            self._kdf = ks._kdf
            self._scol = ks._scol
        else:
            return ks

    def dropna(self, axis=0, inplace=False, **kwargs):
        """
        Return a new Series with missing values removed.

        Parameters
        ----------
        axis : {0 or 'index'}, default 0
            There is only one axis to drop values from.
        inplace : bool, default False
            If True, do operation inplace and return None.
        **kwargs
            Not in use.

        Returns
        -------
        Series
            Series with NA entries dropped from it.

        Examples
        --------
        >>> ser = ks.Series([1., 2., np.nan])
        >>> ser
        0    1.0
        1    2.0
        2    NaN
        Name: 0, dtype: float64

        Drop NA values from a Series.

        >>> ser.dropna()
        0    1.0
        1    2.0
        Name: 0, dtype: float64

        Keep the Series with valid entries in the same variable.

        >>> ser.dropna(inplace=True)
        >>> ser
        0    1.0
        1    2.0
        Name: 0, dtype: float64
        """
        # TODO: last two examples from Pandas produce different results.
        kser = _col(self.to_dataframe().dropna(axis=axis, inplace=False))
        if inplace:
            self._kdf = kser._kdf
            self._scol = kser._scol
        else:
            return kser

    def clip(self, lower: Union[float, int] = None, upper: Union[float, int] = None) -> 'Series':
        """
        Trim values at input threshold(s).

        Assigns values outside boundary to boundary values.

        Parameters
        ----------
        lower : float or int, default None
            Minimum threshold value. All values below this threshold will be set to it.
        upper : float or int, default None
            Maximum threshold value. All values above this threshold will be set to it.

        Returns
        -------
        Series
            Series with the values outside the clip boundaries replaced

        Examples
        --------
        >>> ks.Series([0, 2, 4]).clip(1, 3)
        0    1
        1    2
        2    3
        Name: 0, dtype: int64

        Notes
        -----
        One difference between this implementation and pandas is that running
        pd.Series(['a', 'b']).clip(0, 1) will crash with "TypeError: '<=' not supported between
        instances of 'str' and 'int'" while ks.Series(['a', 'b']).clip(0, 1) will output the
        original Series, simply ignoring the incompatible types.
        """
        return _col(self.to_dataframe().clip(lower, upper))

    def head(self, n=5):
        """
        Return the first n rows.

        This function returns the first n rows for the object based on position.
        It is useful for quickly testing if your object has the right type of data in it.

        Parameters
        ----------
        n : Integer, default =  5

        Returns
        -------
        The first n rows of the caller object.

        Examples
        --------
        >>> df = ks.DataFrame({'animal':['alligator', 'bee', 'falcon', 'lion']})
        >>> df.animal.head(2)  # doctest: +NORMALIZE_WHITESPACE
        0     alligator
        1     bee
        Name: animal, dtype: object
        """
        return _col(self.to_dataframe().head(n))

    # TODO: Categorical type isn't supported (due to PySpark's limitation) and
    # some doctests related with timestamps were not added.
    def unique(self):
        """
        Return unique values of Series object.

        Uniques are returned in order of appearance. Hash table-based unique,
        therefore does NOT sort.

        .. note:: This method returns newly creased Series whereas Pandas returns
                  the unique values as a NumPy array.

        Returns
        -------
        Returns the unique values as a Series.

        See Examples section.

        Examples
        --------
        >>> ks.Series([2, 1, 3, 3], name='A').unique()
        0    1
        1    3
        2    2
        Name: A, dtype: int64

        >>> ks.Series([pd.Timestamp('2016-01-01') for _ in range(3)]).unique()
        0   2016-01-01
        Name: 0, dtype: datetime64[ns]
        """
        sdf = self.to_dataframe()._sdf
        return _col(DataFrame(sdf.select(self._scol).distinct()))

    # TODO: Update Documentation for Bins Parameter when its supported
    def value_counts(self, normalize=False, sort=True, ascending=False, bins=None, dropna=True):
        """
        Return a Series containing counts of unique values.
        The resulting object will be in descending order so that the
        first element is the most frequently-occurring element.
        Excludes NA values by default.

        Parameters
        ----------
        normalize : boolean, default False
            If True then the object returned will contain the relative
            frequencies of the unique values.
        sort : boolean, default True
            Sort by values.
        ascending : boolean, default False
            Sort in ascending order.
        bins : Not Yet Supported
        dropna : boolean, default True
            Don't include counts of NaN.

        Returns
        -------
        counts : Series

        See Also
        --------
        Series.count: Number of non-NA elements in a Series.

        Examples
        --------
        >>> df = ks.DataFrame({'x':[0, 0, 1, 1, 1, np.nan]})
        >>> df.x.value_counts()  # doctest: +NORMALIZE_WHITESPACE
        1.0    3
        0.0    2
        Name: x, dtype: int64

        With `normalize` set to `True`, returns the relative frequency by
        dividing all values by the sum of values.

        >>> df.x.value_counts(normalize=True)  # doctest: +NORMALIZE_WHITESPACE
        1.0    0.6
        0.0    0.4
        Name: x, dtype: float64

        **dropna**
        With `dropna` set to `False` we can also see NaN index values.

        >>> df.x.value_counts(dropna=False)  # doctest: +NORMALIZE_WHITESPACE
        1.0    3
        0.0    2
        NaN    1
        Name: x, dtype: int64
        """
        if bins is not None:
            raise NotImplementedError("value_counts currently does not support bins")

        if dropna:
            sdf_dropna = self._kdf._sdf.filter(self.notna()._scol)
        else:
            sdf_dropna = self._kdf._sdf
        sdf = sdf_dropna.groupby(self._scol).count()
        if sort:
            if ascending:
                sdf = sdf.orderBy(F.col('count'))
            else:
                sdf = sdf.orderBy(F.col('count').desc())

        if normalize:
            sum = sdf_dropna.count()
            sdf = sdf.withColumn('count', F.col('count') / F.lit(sum))

        index_name = 'index' if self.name != 'index' else 'level_0'
        kdf = DataFrame(sdf)
        kdf.columns = [index_name, self.name]
        kdf._metadata = Metadata(data_columns=[self.name], index_map=[(index_name, None)])
        return _col(kdf)

    def corr(self, other, method='pearson'):
        """
        Compute correlation with `other` Series, excluding missing values.

        Parameters
        ----------
        other : Series
        method : {'pearson', 'spearman'}
            * pearson : standard correlation coefficient
            * spearman : Spearman rank correlation

        Returns
        -------
        correlation : float

        Examples
        --------
        >>> df = ks.DataFrame({'s1': [.2, .0, .6, .2],
        ...                    's2': [.3, .6, .0, .1]})
        >>> s1 = df.s1
        >>> s2 = df.s2
        >>> s1.corr(s2, method='pearson')  # doctest: +ELLIPSIS
        -0.851064...

        >>> s1.corr(s2, method='spearman')  # doctest: +ELLIPSIS
        -0.948683...

        Notes
        -----
        There are behavior differences between Koalas and pandas.

        * the `method` argument only accepts 'pearson', 'spearman'
        * the data should not contain NaNs. Koalas will return an error.
        * Koalas doesn't support the following argument(s).

          * `min_periods` argument is not supported
        """
        # This implementation is suboptimal because it computes more than necessary,
        # but it should be a start
        df = self._kdf.assign(corr_arg1=self, corr_arg2=other)[["corr_arg1", "corr_arg2"]]
        c = df.corr(method=method)
        return c.loc["corr_arg1", "corr_arg2"]

    def count(self):
        """
        Return number of non-NA/null observations in the Series.

        Returns
        -------
        nobs : int

        Examples
        --------
        Constructing DataFrame from a dictionary:

        >>> df = ks.DataFrame({"Person":
        ...                    ["John", "Myla", "Lewis", "John", "Myla"],
        ...                    "Age": [24., np.nan, 21., 33, 26]})

        Notice the uncounted NA values:

        >>> df['Person'].count()
        5

        >>> df['Age'].count()
        4
        """
        return self._reduce_for_stat_function(_Frame._count_expr)

    def sample(self, n: Optional[int] = None, frac: Optional[float] = None, replace: bool = False,
               random_state: Optional[int] = None) -> 'Series':
        return _col(self.to_dataframe().sample(
            n=n, frac=frac, replace=replace, random_state=random_state))

    sample.__doc__ = DataFrame.sample.__doc__

    def apply(self, func, args=(), **kwds):
        """
        Invoke function on values of Series.

        Can be a Python function that only works on the Series.

        .. note:: unlike pandas, it is required for `func` to specify return type hint.

        Parameters
        ----------
        func : function
            Python function to apply. Note that type hint for return type is required.
        args : tuple
            Positional arguments passed to func after the series value.
        **kwds
            Additional keyword arguments passed to func.

        Returns
        -------
        Series

        Examples
        --------
        Create a Series with typical summer temperatures for each city.

        >>> s = ks.Series([20, 21, 12],
        ...               index=['London', 'New York', 'Helsinki'])
        >>> s
        London      20
        New York    21
        Helsinki    12
        Name: 0, dtype: int64


        Square the values by defining a function and passing it as an
        argument to ``apply()``.

        >>> def square(x) -> np.int64:
        ...     return x ** 2
        >>> s.apply(square)
        London      400
        New York    441
        Helsinki    144
        Name: square(0), dtype: int64


        Define a custom function that needs additional positional
        arguments and pass these additional arguments using the
        ``args`` keyword

        >>> def subtract_custom_value(x, custom_value) -> np.int64:
        ...     return x - custom_value

        >>> s.apply(subtract_custom_value, args=(5,))
        London      15
        New York    16
        Helsinki     7
        Name: subtract_custom_value(0), dtype: int64


        Define a custom function that takes keyword arguments
        and pass these arguments to ``apply``

        >>> def add_custom_values(x, **kwargs) -> np.int64:
        ...     for month in kwargs:
        ...         x += kwargs[month]
        ...     return x

        >>> s.apply(add_custom_values, june=30, july=20, august=25)
        London      95
        New York    96
        Helsinki    87
        Name: add_custom_values(0), dtype: int64


        Use a function from the Numpy library

        >>> def numpy_log(col) -> np.float64:
        ...     return np.log(col)
        >>> s.apply(numpy_log)
        London      2.995732
        New York    3.044522
        Helsinki    2.484907
        Name: numpy_log(0), dtype: float64
        """
        spec = inspect.getfullargspec(func)
        return_sig = spec.annotations.get("return", None)
        if return_sig is None:
            raise ValueError("Given function must have return type hint; however, not found.")

        apply_each = wraps(func)(lambda s, *a, **k: s.apply(func, args=a, **k))
        wrapped = ks.pandas_wraps(return_col=return_sig)(apply_each)
        return wrapped(self, *args, **kwds)

    def _reduce_for_stat_function(self, sfun):
        from inspect import signature
        num_args = len(signature(sfun).parameters)
        col_sdf = self._scol
        col_type = self.schema[self.name].dataType
        if isinstance(col_type, BooleanType) and sfun.__name__ not in ('min', 'max'):
            # Stat functions cannot be used with boolean values by default
            # Thus, cast to integer (true to 1 and false to 0)
            # Exclude the min and max methods though since those work with booleans
            col_sdf = col_sdf.cast('integer')
        if num_args == 1:
            # Only pass in the column if sfun accepts only one arg
            col_sdf = sfun(col_sdf)
        else:  # must be 2
            assert num_args == 2
            # Pass in both the column and its data type if sfun accepts two args
            col_sdf = sfun(col_sdf, col_type)
        return _unpack_scalar(self._kdf._sdf.select(col_sdf))

    def __len__(self):
        return len(self.to_dataframe())

    def __getitem__(self, key):
        return Series(self._scol.__getitem__(key), anchor=self._kdf, index=self._index_map)

    def __getattr__(self, item: str) -> Any:
        if item.startswith("__") or item.startswith("_pandas_") or item.startswith("_spark_"):
            raise AttributeError(item)
        if hasattr(_MissingPandasLikeSeries, item):
            property_or_func = getattr(_MissingPandasLikeSeries, item)
            if isinstance(property_or_func, property):
                return property_or_func.fget(self)  # type: ignore
            else:
                return partial(property_or_func, self)
        return self.getField(item)

    def __str__(self):
        return self._pandas_orig_repr()

    def __repr__(self):
        pser = self.head(max_display_count + 1).to_pandas()
        pser_length = len(pser)
        repr_string = repr(pser.iloc[:max_display_count])
        if pser_length > max_display_count:
            rest, prev_footer = repr_string.rsplit("\n", 1)
            match = REPR_PATTERN.search(prev_footer)
            if match is not None:
                length = match.group("length")
                footer = ("\n{prev_footer}\nShowing only the first {length}"
                          .format(length=length, prev_footer=prev_footer))
                return rest + footer
        return repr_string

    def __dir__(self):
        if not isinstance(self.schema, StructType):
            fields = []
        else:
            fields = [f for f in self.schema.fieldNames() if ' ' not in f]
        return super(Series, self).__dir__() + fields

    def _pandas_orig_repr(self):
        # TODO: figure out how to reuse the original one.
        return 'Column<%s>' % self._scol._jc.toString().encode('utf8')


def _unpack_scalar(sdf):
    """
    Takes a dataframe that is supposed to contain a single row with a single scalar value,
    and returns this value.
    """
    l = sdf.head(2)
    assert len(l) == 1, (sdf, l)
    row = l[0]
    l2 = list(row.asDict().values())
    assert len(l2) == 1, (row, l2)
    return l2[0]


def _col(df):
    assert isinstance(df, (DataFrame, pd.DataFrame)), type(df)
    return df[df.columns[0]]<|MERGE_RESOLUTION|>--- conflicted
+++ resolved
@@ -138,8 +138,6 @@
         """ Returns the data type as defined by Spark, as a Spark DataType object."""
         return self.schema.fields[-1].dataType
 
-<<<<<<< HEAD
-=======
     def astype(self, dtype) -> 'Series':
         """
         Cast a Koalas object to a specified dtype ``dtype``.
@@ -177,7 +175,6 @@
             raise ValueError("Type {} not understood".format(dtype))
         return Series(self._scol.cast(spark_type), anchor=self._kdf, index=self._index_map)
 
->>>>>>> 3cffb281
     def getField(self, name):
         if not isinstance(self.schema, StructType):
             raise AttributeError("Not a struct: {}".format(self.schema))
