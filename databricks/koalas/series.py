#
# Copyright (C) 2019 Databricks, Inc.
#
# Licensed under the Apache License, Version 2.0 (the "License");
# you may not use this file except in compliance with the License.
# You may obtain a copy of the License at
#
#     http://www.apache.org/licenses/LICENSE-2.0
#
# Unless required by applicable law or agreed to in writing, software
# distributed under the License is distributed on an "AS IS" BASIS,
# WITHOUT WARRANTIES OR CONDITIONS OF ANY KIND, either express or implied.
# See the License for the specific language governing permissions and
# limitations under the License.
#

"""
A wrapper class for Spark Column to behave similar to pandas Series.
"""
import re
import inspect
import sys
import warnings
from collections import OrderedDict
from collections.abc import Iterable
from distutils.version import LooseVersion
from functools import partial, wraps, reduce
from typing import Any, Generic, List, Optional, Tuple, TypeVar, Union

import numpy as np
import pandas as pd
from pandas.core.accessor import CachedAccessor
from pandas.io.formats.printing import pprint_thing
from pandas.api.types import is_list_like
import pyspark
from pyspark import sql as spark
from pyspark.sql import functions as F, Column
from pyspark.sql.types import (
    BooleanType,
    DoubleType,
    FloatType,
    IntegerType,
    LongType,
    NumericType,
    StringType,
    StructType,
    IntegralType,
)
from pyspark.sql.window import Window

from databricks import koalas as ks  # For running doctests and reference resolution in PyCharm.
from databricks.koalas.accessors import KoalasSeriesMethods
from databricks.koalas.config import get_option, option_context
from databricks.koalas.base import IndexOpsMixin
from databricks.koalas.exceptions import SparkPandasIndexingError
from databricks.koalas.frame import DataFrame
from databricks.koalas.generic import Frame
from databricks.koalas.internal import (
    InternalFrame,
    NATURAL_ORDER_COLUMN_NAME,
    SPARK_DEFAULT_INDEX_NAME,
    SPARK_DEFAULT_SERIES_NAME,
)
from databricks.koalas.missing.series import MissingPandasLikeSeries
from databricks.koalas.plot import KoalasPlotAccessor
from databricks.koalas.ml import corr
from databricks.koalas.utils import (
    combine_frames,
    name_like_string,
    same_anchor,
    scol_for,
    validate_arguments_and_invoke_function,
    validate_axis,
    validate_bool_kwarg,
    verify_temp_column_name,
    default_session,
)
from databricks.koalas.datetimes import DatetimeMethods
from databricks.koalas.spark import functions as SF
from databricks.koalas.spark.accessors import SparkIndexOpsMethods
from databricks.koalas.strings import StringMethods
from databricks.koalas.typedef import infer_return_type, SeriesType, ScalarType


# This regular expression pattern is complied and defined here to avoid to compile the same
# pattern every time it is used in _repr_ in Series.
# This pattern basically seeks the footer string from pandas'
REPR_PATTERN = re.compile(r"Length: (?P<length>[0-9]+)")

_flex_doc_SERIES = """
Return {desc} of series and other, element-wise (binary operator `{op_name}`).

Equivalent to ``{equiv}``

Parameters
----------
other : Series or scalar value

Returns
-------
Series
    The result of the operation.

See Also
--------
Series.{reverse}

{series_examples}
"""

_add_example_SERIES = """
Examples
--------
>>> df = ks.DataFrame({'a': [2, 2, 4, np.nan],
...                    'b': [2, np.nan, 2, np.nan]},
...                   index=['a', 'b', 'c', 'd'], columns=['a', 'b'])
>>> df
     a    b
a  2.0  2.0
b  2.0  NaN
c  4.0  2.0
d  NaN  NaN

>>> df.a.add(df.b)
a    4.0
b    NaN
c    6.0
d    NaN
Name: a, dtype: float64

>>> df.a.radd(df.b)
a    4.0
b    NaN
c    6.0
d    NaN
Name: a, dtype: float64
"""

_sub_example_SERIES = """
Examples
--------
>>> df = ks.DataFrame({'a': [2, 2, 4, np.nan],
...                    'b': [2, np.nan, 2, np.nan]},
...                   index=['a', 'b', 'c', 'd'], columns=['a', 'b'])
>>> df
     a    b
a  2.0  2.0
b  2.0  NaN
c  4.0  2.0
d  NaN  NaN

>>> df.a.subtract(df.b)
a    0.0
b    NaN
c    2.0
d    NaN
Name: a, dtype: float64

>>> df.a.rsub(df.b)
a    0.0
b    NaN
c   -2.0
d    NaN
Name: a, dtype: float64
"""

_mul_example_SERIES = """
Examples
--------
>>> df = ks.DataFrame({'a': [2, 2, 4, np.nan],
...                    'b': [2, np.nan, 2, np.nan]},
...                   index=['a', 'b', 'c', 'd'], columns=['a', 'b'])
>>> df
     a    b
a  2.0  2.0
b  2.0  NaN
c  4.0  2.0
d  NaN  NaN

>>> df.a.multiply(df.b)
a    4.0
b    NaN
c    8.0
d    NaN
Name: a, dtype: float64

>>> df.a.rmul(df.b)
a    4.0
b    NaN
c    8.0
d    NaN
Name: a, dtype: float64
"""

_div_example_SERIES = """
Examples
--------
>>> df = ks.DataFrame({'a': [2, 2, 4, np.nan],
...                    'b': [2, np.nan, 2, np.nan]},
...                   index=['a', 'b', 'c', 'd'], columns=['a', 'b'])
>>> df
     a    b
a  2.0  2.0
b  2.0  NaN
c  4.0  2.0
d  NaN  NaN

>>> df.a.divide(df.b)
a    1.0
b    NaN
c    2.0
d    NaN
Name: a, dtype: float64

>>> df.a.rdiv(df.b)
a    1.0
b    NaN
c    0.5
d    NaN
Name: a, dtype: float64
"""

_pow_example_SERIES = """
Examples
--------
>>> df = ks.DataFrame({'a': [2, 2, 4, np.nan],
...                    'b': [2, np.nan, 2, np.nan]},
...                   index=['a', 'b', 'c', 'd'], columns=['a', 'b'])
>>> df
     a    b
a  2.0  2.0
b  2.0  NaN
c  4.0  2.0
d  NaN  NaN

>>> df.a.pow(df.b)
a     4.0
b     NaN
c    16.0
d     NaN
Name: a, dtype: float64

>>> df.a.rpow(df.b)
a     4.0
b     NaN
c    16.0
d     NaN
Name: a, dtype: float64
"""

_mod_example_SERIES = """
Examples
--------
>>> df = ks.DataFrame({'a': [2, 2, 4, np.nan],
...                    'b': [2, np.nan, 2, np.nan]},
...                   index=['a', 'b', 'c', 'd'], columns=['a', 'b'])
>>> df
     a    b
a  2.0  2.0
b  2.0  NaN
c  4.0  2.0
d  NaN  NaN

>>> df.a.mod(df.b)
a    0.0
b    NaN
c    0.0
d    NaN
Name: a, dtype: float64

>>> df.a.rmod(df.b)
a    0.0
b    NaN
c    2.0
d    NaN
Name: a, dtype: float64
"""

_floordiv_example_SERIES = """
Examples
--------
>>> df = ks.DataFrame({'a': [2, 2, 4, np.nan],
...                    'b': [2, np.nan, 2, np.nan]},
...                   index=['a', 'b', 'c', 'd'], columns=['a', 'b'])
>>> df
     a    b
a  2.0  2.0
b  2.0  NaN
c  4.0  2.0
d  NaN  NaN

>>> df.a.floordiv(df.b)
a    1.0
b    NaN
c    2.0
d    NaN
Name: a, dtype: float64

>>> df.a.rfloordiv(df.b)
a    1.0
b    NaN
c    0.0
d    NaN
Name: a, dtype: float64
"""

T = TypeVar("T")

# Needed to disambiguate Series.str and str type
str_type = str


class Series(Frame, IndexOpsMixin, Generic[T]):
    """
    Koalas Series that corresponds to pandas Series logically. This holds Spark Column
    internally.

    :ivar _internal: an internal immutable Frame to manage metadata.
    :type _internal: InternalFrame
    :ivar _kdf: Parent's Koalas DataFrame
    :type _kdf: ks.DataFrame

    Parameters
    ----------
    data : array-like, dict, or scalar value, pandas Series
        Contains data stored in Series
        If data is a dict, argument order is maintained for Python 3.6
        and later.
        Note that if `data` is a pandas Series, other arguments should not be used.
    index : array-like or Index (1d)
        Values must be hashable and have the same length as `data`.
        Non-unique index values are allowed. Will default to
        RangeIndex (0, 1, 2, ..., n) if not provided. If both a dict and index
        sequence are used, the index will override the keys found in the
        dict.
    dtype : numpy.dtype or None
        If None, dtype will be inferred
    copy : boolean, default False
        Copy input data
    """

    def __init__(self, data=None, index=None, dtype=None, name=None, copy=False, fastpath=False):
        if isinstance(data, DataFrame):
            assert dtype is None
            assert name is None
            assert not copy
            assert not fastpath

            super(Series, self).__init__(data)
            self._column_label = index
        else:
            if isinstance(data, pd.Series):
                assert index is None
                assert dtype is None
                assert name is None
                assert not copy
                assert not fastpath
                s = data
            else:
                s = pd.Series(
                    data=data, index=index, dtype=dtype, name=name, copy=copy, fastpath=fastpath
                )
            internal = InternalFrame.from_pandas(pd.DataFrame(s))
            if s.name is None:
                internal = internal.copy(column_labels=[None])
            anchor = DataFrame(internal)

            super(Series, self).__init__(anchor)
            self._column_label = anchor._internal.column_labels[0]
            anchor._kseries = {self._column_label: self}

    @property
    def _internal(self) -> InternalFrame:
        return self._kdf._internal.select_column(self._column_label)

    def _update_anchor(self, kdf: DataFrame):
        assert kdf._internal.column_labels == [self._column_label], (
            kdf._internal.column_labels,
            [self._column_label],
        )
        self._anchor = kdf
        kdf._kseries = {self._column_label: self}

    def _with_new_scol(self, scol: spark.Column) -> "Series":
        """
        Copy Koalas Series with the new Spark Column.

        :param scol: the new Spark Column
        :return: the copied Series
        """
        internal = self._kdf._internal.copy(
            column_labels=[self._column_label],
            data_spark_columns=[scol.alias(name_like_string(self._column_label))],
        )
        return first_series(DataFrame(internal))

    @property
    def dtypes(self):
        """Return the dtype object of the underlying data.

        >>> s = ks.Series(list('abc'))
        >>> s.dtype == s.dtypes
        True
        """
        return self.dtype

    @property
    def axes(self):
        """
        Return a list of the row axis labels.

        Examples
        --------

        >>> kser = ks.Series([1, 2, 3])
        >>> kser.axes
        [Int64Index([0, 1, 2], dtype='int64')]
        """
        return [self.index]

    @property
    def spark_type(self):
        warnings.warn(
            "Series.spark_type is deprecated as of Series.spark.data_type. "
            "Please use the API instead.",
            FutureWarning,
        )
        return self.spark.data_type

    spark_type.__doc__ = SparkIndexOpsMethods.data_type.__doc__

    # Arithmetic Operators
    def add(self, other):
        return self + other

    add.__doc__ = _flex_doc_SERIES.format(
        desc="Addition",
        op_name="+",
        equiv="series + other",
        reverse="radd",
        series_examples=_add_example_SERIES,
    )

    def radd(self, other):
        return (other + self).rename(self.name)

    radd.__doc__ = _flex_doc_SERIES.format(
        desc="Reverse Addition",
        op_name="+",
        equiv="other + series",
        reverse="add",
        series_examples=_add_example_SERIES,
    )

    def div(self, other):
        return self / other

    div.__doc__ = _flex_doc_SERIES.format(
        desc="Floating division",
        op_name="/",
        equiv="series / other",
        reverse="rdiv",
        series_examples=_div_example_SERIES,
    )

    divide = div

    def rdiv(self, other):
        return (other / self).rename(self.name)

    rdiv.__doc__ = _flex_doc_SERIES.format(
        desc="Reverse Floating division",
        op_name="/",
        equiv="other / series",
        reverse="div",
        series_examples=_div_example_SERIES,
    )

    def truediv(self, other):
        return self / other

    truediv.__doc__ = _flex_doc_SERIES.format(
        desc="Floating division",
        op_name="/",
        equiv="series / other",
        reverse="rtruediv",
        series_examples=_div_example_SERIES,
    )

    def rtruediv(self, other):
        return (other / self).rename(self.name)

    rtruediv.__doc__ = _flex_doc_SERIES.format(
        desc="Reverse Floating division",
        op_name="/",
        equiv="other / series",
        reverse="truediv",
        series_examples=_div_example_SERIES,
    )

    def mul(self, other):
        return self * other

    mul.__doc__ = _flex_doc_SERIES.format(
        desc="Multiplication",
        op_name="*",
        equiv="series * other",
        reverse="rmul",
        series_examples=_mul_example_SERIES,
    )

    multiply = mul

    def rmul(self, other):
        return (other * self).rename(self.name)

    rmul.__doc__ = _flex_doc_SERIES.format(
        desc="Reverse Multiplication",
        op_name="*",
        equiv="other * series",
        reverse="mul",
        series_examples=_mul_example_SERIES,
    )

    def sub(self, other):
        return self - other

    sub.__doc__ = _flex_doc_SERIES.format(
        desc="Subtraction",
        op_name="-",
        equiv="series - other",
        reverse="rsub",
        series_examples=_sub_example_SERIES,
    )

    subtract = sub

    def rsub(self, other):
        return (other - self).rename(self.name)

    rsub.__doc__ = _flex_doc_SERIES.format(
        desc="Reverse Subtraction",
        op_name="-",
        equiv="other - series",
        reverse="sub",
        series_examples=_sub_example_SERIES,
    )

    def mod(self, other):
        return self % other

    mod.__doc__ = _flex_doc_SERIES.format(
        desc="Modulo",
        op_name="%",
        equiv="series % other",
        reverse="rmod",
        series_examples=_mod_example_SERIES,
    )

    def rmod(self, other):
        return (other % self).rename(self.name)

    rmod.__doc__ = _flex_doc_SERIES.format(
        desc="Reverse Modulo",
        op_name="%",
        equiv="other % series",
        reverse="mod",
        series_examples=_mod_example_SERIES,
    )

    def pow(self, other):
        return self ** other

    pow.__doc__ = _flex_doc_SERIES.format(
        desc="Exponential power of series",
        op_name="**",
        equiv="series ** other",
        reverse="rpow",
        series_examples=_pow_example_SERIES,
    )

    def rpow(self, other):
        return (other ** self).rename(self.name)

    rpow.__doc__ = _flex_doc_SERIES.format(
        desc="Reverse Exponential power",
        op_name="**",
        equiv="other ** series",
        reverse="pow",
        series_examples=_pow_example_SERIES,
    )

    def floordiv(self, other):
        return self // other

    floordiv.__doc__ = _flex_doc_SERIES.format(
        desc="Integer division",
        op_name="//",
        equiv="series // other",
        reverse="rfloordiv",
        series_examples=_floordiv_example_SERIES,
    )

    def rfloordiv(self, other):
        return (other // self).rename(self.name)

    rfloordiv.__doc__ = _flex_doc_SERIES.format(
        desc="Reverse Integer division",
        op_name="//",
        equiv="other // series",
        reverse="floordiv",
        series_examples=_floordiv_example_SERIES,
    )

    # create accessor for Koalas specific methods.
    koalas = CachedAccessor("koalas", KoalasSeriesMethods)

    # Comparison Operators
    def eq(self, other):
        """
        Compare if the current value is equal to the other.

        >>> df = ks.DataFrame({'a': [1, 2, 3, 4],
        ...                    'b': [1, np.nan, 1, np.nan]},
        ...                   index=['a', 'b', 'c', 'd'], columns=['a', 'b'])

        >>> df.a == 1
        a     True
        b    False
        c    False
        d    False
        Name: a, dtype: bool

        >>> df.b.eq(1)
        a     True
        b    False
        c     True
        d    False
        Name: b, dtype: bool
        """
        return self == other

    equals = eq

    def gt(self, other):
        """
        Compare if the current value is greater than the other.

        >>> df = ks.DataFrame({'a': [1, 2, 3, 4],
        ...                    'b': [1, np.nan, 1, np.nan]},
        ...                   index=['a', 'b', 'c', 'd'], columns=['a', 'b'])

        >>> df.a > 1
        a    False
        b     True
        c     True
        d     True
        Name: a, dtype: bool

        >>> df.b.gt(1)
        a    False
        b    False
        c    False
        d    False
        Name: b, dtype: bool
        """
        return self > other

    def ge(self, other):
        """
        Compare if the current value is greater than or equal to the other.

        >>> df = ks.DataFrame({'a': [1, 2, 3, 4],
        ...                    'b': [1, np.nan, 1, np.nan]},
        ...                   index=['a', 'b', 'c', 'd'], columns=['a', 'b'])

        >>> df.a >= 2
        a    False
        b     True
        c     True
        d     True
        Name: a, dtype: bool

        >>> df.b.ge(2)
        a    False
        b    False
        c    False
        d    False
        Name: b, dtype: bool
        """
        return self >= other

    def lt(self, other):
        """
        Compare if the current value is less than the other.

        >>> df = ks.DataFrame({'a': [1, 2, 3, 4],
        ...                    'b': [1, np.nan, 1, np.nan]},
        ...                   index=['a', 'b', 'c', 'd'], columns=['a', 'b'])

        >>> df.a < 1
        a    False
        b    False
        c    False
        d    False
        Name: a, dtype: bool

        >>> df.b.lt(2)
        a     True
        b    False
        c     True
        d    False
        Name: b, dtype: bool
        """
        return self < other

    def le(self, other):
        """
        Compare if the current value is less than or equal to the other.

        >>> df = ks.DataFrame({'a': [1, 2, 3, 4],
        ...                    'b': [1, np.nan, 1, np.nan]},
        ...                   index=['a', 'b', 'c', 'd'], columns=['a', 'b'])

        >>> df.a <= 2
        a     True
        b     True
        c    False
        d    False
        Name: a, dtype: bool

        >>> df.b.le(2)
        a     True
        b    False
        c     True
        d    False
        Name: b, dtype: bool
        """
        return self <= other

    def ne(self, other):
        """
        Compare if the current value is not equal to the other.

        >>> df = ks.DataFrame({'a': [1, 2, 3, 4],
        ...                    'b': [1, np.nan, 1, np.nan]},
        ...                   index=['a', 'b', 'c', 'd'], columns=['a', 'b'])

        >>> df.a != 1
        a    False
        b     True
        c     True
        d     True
        Name: a, dtype: bool

        >>> df.b.ne(1)
        a    False
        b     True
        c    False
        d     True
        Name: b, dtype: bool
        """
        return self != other

    def divmod(self, other):
        """
        Return Integer division and modulo of series and other, element-wise
        (binary operator `divmod`).

        Parameters
        ----------
        other : Series or scalar value

        Returns
        -------
        Series
            The result of the operation.

        See Also
        --------
        Series.rdivmod
        """
        return (self.floordiv(other), self.mod(other))

    def rdivmod(self, other):
        """
        Return Integer division and modulo of series and other, element-wise
        (binary operator `rdivmod`).

        Parameters
        ----------
        other : Series or scalar value

        Returns
        -------
        Series
            The result of the operation.

        See Also
        --------
        Series.divmod
        """
        return (self.rfloordiv(other), self.rmod(other))

    def between(self, left, right, inclusive=True):
        """
        Return boolean Series equivalent to left <= series <= right.
        This function returns a boolean vector containing `True` wherever the
        corresponding Series element is between the boundary values `left` and
        `right`. NA values are treated as `False`.

        Parameters
        ----------
        left : scalar or list-like
            Left boundary.
        right : scalar or list-like
            Right boundary.
        inclusive : bool, default True
            Include boundaries.

        Returns
        -------
        Series
            Series representing whether each element is between left and
            right (inclusive).

        See Also
        --------
        Series.gt : Greater than of series and other.
        Series.lt : Less than of series and other.

        Notes
        -----
        This function is equivalent to ``(left <= ser) & (ser <= right)``

        Examples
        --------
        >>> s = ks.Series([2, 0, 4, 8, np.nan])

        Boundary values are included by default:

        >>> s.between(1, 4)
        0     True
        1    False
        2     True
        3    False
        4    False
        dtype: bool

        With `inclusive` set to ``False`` boundary values are excluded:

        >>> s.between(1, 4, inclusive=False)
        0     True
        1    False
        2    False
        3    False
        4    False
        dtype: bool

        `left` and `right` can be any scalar value:

        >>> s = ks.Series(['Alice', 'Bob', 'Carol', 'Eve'])
        >>> s.between('Anna', 'Daniel')
        0    False
        1     True
        2     True
        3    False
        dtype: bool
        """
        if inclusive:
            lmask = self >= left
            rmask = self <= right
        else:
            lmask = self > left
            rmask = self < right

        return lmask & rmask

    # TODO: arg should support Series
    # TODO: NaN and None
    def map(self, arg):
        """
        Map values of Series according to input correspondence.

        Used for substituting each value in a Series with another value,
        that may be derived from a function, a ``dict``.

        .. note:: make sure the size of the dictionary is not huge because it could
            downgrade the performance or throw OutOfMemoryError due to a huge
            expression within Spark. Consider the input as a functions as an
            alternative instead in this case.

        Parameters
        ----------
        arg : function or dict
            Mapping correspondence.

        Returns
        -------
        Series
            Same index as caller.

        See Also
        --------
        Series.apply : For applying more complex functions on a Series.
        DataFrame.applymap : Apply a function elementwise on a whole DataFrame.

        Notes
        -----
        When ``arg`` is a dictionary, values in Series that are not in the
        dictionary (as keys) are converted to ``None``. However, if the
        dictionary is a ``dict`` subclass that defines ``__missing__`` (i.e.
        provides a method for default values), then this default is used
        rather than ``None``.

        Examples
        --------
        >>> s = ks.Series(['cat', 'dog', None, 'rabbit'])
        >>> s
        0       cat
        1       dog
        2      None
        3    rabbit
        dtype: object

        ``map`` accepts a ``dict``. Values that are not found
        in the ``dict`` are converted to ``None``, unless the dict has a default
        value (e.g. ``defaultdict``):

        >>> s.map({'cat': 'kitten', 'dog': 'puppy'})
        0    kitten
        1     puppy
        2      None
        3      None
        dtype: object

        It also accepts a function:

        >>> def format(x) -> str:
        ...     return 'I am a {}'.format(x)

        >>> s.map(format)
        0       I am a cat
        1       I am a dog
        2      I am a None
        3    I am a rabbit
        dtype: object
        """
        if isinstance(arg, dict):
            is_start = True
            # In case dictionary is empty.
            current = F.when(F.lit(False), F.lit(None).cast(self.spark.data_type))

            for to_replace, value in arg.items():
                if is_start:
                    current = F.when(self.spark.column == F.lit(to_replace), value)
                    is_start = False
                else:
                    current = current.when(self.spark.column == F.lit(to_replace), value)

            if hasattr(arg, "__missing__"):
                tmp_val = arg[np._NoValue]
                del arg[np._NoValue]  # Remove in case it's set in defaultdict.
                current = current.otherwise(F.lit(tmp_val))
            else:
                current = current.otherwise(F.lit(None).cast(self.spark.data_type))
            return self._with_new_scol(current)
        else:
            return self.apply(arg)

    def astype(self, dtype) -> "Series":
        """
        Cast a Koalas object to a specified dtype ``dtype``.

        Parameters
        ----------
        dtype : data type
            Use a numpy.dtype or Python type to cast entire pandas object to
            the same type.

        Returns
        -------
        casted : same type as caller

        See Also
        --------
        to_datetime : Convert argument to datetime.

        Examples
        --------
        >>> ser = ks.Series([1, 2], dtype='int32')
        >>> ser
        0    1
        1    2
        dtype: int32

        >>> ser.astype('int64')
        0    1
        1    2
        dtype: int64
        """
        from databricks.koalas.typedef import as_spark_type

        spark_type = as_spark_type(dtype)
        if not spark_type:
            raise ValueError("Type {} not understood".format(dtype))
        if isinstance(spark_type, BooleanType):
            if isinstance(self.spark.data_type, StringType):
                scol = F.when(self.spark.column.isNull(), F.lit(False)).otherwise(
                    F.length(self.spark.column) > 0
                )
            elif isinstance(self.spark.data_type, (FloatType, DoubleType)):
                scol = F.when(
                    self.spark.column.isNull() | F.isnan(self.spark.column), F.lit(True)
                ).otherwise(self.spark.column.cast(spark_type))
            else:
                scol = F.when(self.spark.column.isNull(), F.lit(False)).otherwise(
                    self.spark.column.cast(spark_type)
                )
        else:
            scol = self.spark.column.cast(spark_type)
        return self._with_new_scol(scol)

    def alias(self, name):
        """An alias for :meth:`Series.rename`."""
        return self.rename(name)

    @property
    def shape(self):
        """Return a tuple of the shape of the underlying data."""
        return (len(self),)

    @property
    def name(self) -> Union[str, Tuple[str, ...]]:
        """Return name of the Series."""
        name = self._column_label
        if name is not None and len(name) == 1:
            return name[0]
        else:
            return name

    @name.setter
    def name(self, name: Union[str, Tuple[str, ...]]):
        self.rename(name, inplace=True)

    # TODO: Functionality and documentation should be matched. Currently, changing index labels
    # taking dictionary and function to change index are not supported.
    def rename(self, index: Union[str, Tuple[str, ...]] = None, **kwargs):
        """
        Alter Series name.

        Parameters
        ----------
        index : scalar
            Scalar will alter the ``Series.name`` attribute.

        inplace : bool, default False
            Whether to return a new Series. If True then value of copy is
            ignored.

        Returns
        -------
        Series
            Series with name altered.

        Examples
        --------

        >>> s = ks.Series([1, 2, 3])
        >>> s
        0    1
        1    2
        2    3
        dtype: int64

        >>> s.rename("my_name")  # scalar, changes Series.name
        0    1
        1    2
        2    3
        Name: my_name, dtype: int64
        """
        if index is None:
            pass
        elif not isinstance(index, tuple):
            index = (index,)
        scol = self.spark.column.alias(name_like_string(index))

        internal = self._kdf._internal.copy(column_labels=[index], data_spark_columns=[scol])
        kdf = DataFrame(internal)  # type: DataFrame

        if kwargs.get("inplace", False):
            self._column_label = index
            self._update_anchor(kdf)
            return self
        else:
            return first_series(kdf)

    @property
    def index(self):
        """The index (axis labels) Column of the Series.

        See Also
        --------
        Index
        """
        return self._kdf.index

    @property
    def is_unique(self):
        """
        Return boolean if values in the object are unique

        Returns
        -------
        is_unique : boolean

        >>> ks.Series([1, 2, 3]).is_unique
        True
        >>> ks.Series([1, 2, 2]).is_unique
        False
        >>> ks.Series([1, 2, 3, None]).is_unique
        True
        """
        scol = self.spark.column

        # Here we check:
        #   1. the distinct count without nulls and count without nulls for non-null values
        #   2. count null values and see if null is a distinct value.
        #
        # This workaround is in order to calculate the distinct count including nulls in
        # single pass. Note that COUNT(DISTINCT expr) in Spark is designed to ignore nulls.
        return self._internal.spark_frame.select(
            (F.count(scol) == F.countDistinct(scol))
            & (F.count(F.when(scol.isNull(), 1).otherwise(None)) <= 1)
        ).collect()[0][0]

    def reset_index(self, level=None, drop=False, name=None, inplace=False):
        """
        Generate a new DataFrame or Series with the index reset.

        This is useful when the index needs to be treated as a column,
        or when the index is meaningless and needs to be reset
        to the default before another operation.

        Parameters
        ----------
        level : int, str, tuple, or list, default optional
            For a Series with a MultiIndex, only remove the specified levels from the index.
            Removes all levels by default.
        drop : bool, default False
            Just reset the index, without inserting it as a column in the new DataFrame.
        name : object, optional
            The name to use for the column containing the original Series values.
            Uses self.name by default. This argument is ignored when drop is True.
        inplace : bool, default False
            Modify the Series in place (do not create a new object).

        Returns
        -------
        Series or DataFrame
            When `drop` is False (the default), a DataFrame is returned.
            The newly created columns will come first in the DataFrame,
            followed by the original Series values.
            When `drop` is True, a `Series` is returned.
            In either case, if ``inplace=True``, no value is returned.

        Examples
        --------
        >>> s = pd.Series([1, 2, 3, 4], index=pd.Index(['a', 'b', 'c', 'd'], name='idx'))

        Generate a DataFrame with default index.

        >>> s.reset_index()
          idx  0
        0   a  1
        1   b  2
        2   c  3
        3   d  4

        To specify the name of the new column use `name`.

        >>> s.reset_index(name='values')
          idx  values
        0   a       1
        1   b       2
        2   c       3
        3   d       4

        To generate a new Series with the default set `drop` to True.

        >>> s.reset_index(drop=True)
        0    1
        1    2
        2    3
        3    4
        dtype: int64

        To update the Series in place, without generating a new one
        set `inplace` to True. Note that it also requires ``drop=True``.

        >>> s.reset_index(inplace=True, drop=True)
        >>> s
        0    1
        1    2
        2    3
        3    4
        dtype: int64
        """
        inplace = validate_bool_kwarg(inplace, "inplace")
        if inplace and not drop:
            raise TypeError("Cannot reset_index inplace on a Series to create a DataFrame")

        if drop:
            kdf = self._kdf[[self.name]]
        else:
            kser = self
            if name is not None:
                kser = kser.rename(name)
            kdf = kser.to_frame()
        kdf = kdf.reset_index(level=level, drop=drop)
        if drop:
            if inplace:
                self._update_anchor(kdf)
            else:
                return first_series(kdf)
        else:
            return kdf

    def to_frame(self, name: Union[str, Tuple[str, ...]] = None) -> spark.DataFrame:
        """
        Convert Series to DataFrame.

        Parameters
        ----------
        name : object, default None
            The passed name should substitute for the series name (if it has
            one).

        Returns
        -------
        DataFrame
            DataFrame representation of Series.

        Examples
        --------
        >>> s = ks.Series(["a", "b", "c"])
        >>> s.to_frame()
           0
        0  a
        1  b
        2  c

        >>> s = ks.Series(["a", "b", "c"], name="vals")
        >>> s.to_frame()
          vals
        0    a
        1    b
        2    c
        """
        if name is not None:
            renamed = self.rename(name)
        elif self._column_label is None:
            renamed = self.rename(SPARK_DEFAULT_SERIES_NAME)
        else:
            renamed = self
        return DataFrame(renamed._internal)

    to_dataframe = to_frame

    def to_string(
        self,
        buf=None,
        na_rep="NaN",
        float_format=None,
        header=True,
        index=True,
        length=False,
        dtype=False,
        name=False,
        max_rows=None,
    ):
        """
        Render a string representation of the Series.

        .. note:: This method should only be used if the resulting pandas object is expected
                  to be small, as all the data is loaded into the driver's memory. If the input
                  is large, set max_rows parameter.

        Parameters
        ----------
        buf : StringIO-like, optional
            buffer to write to
        na_rep : string, optional
            string representation of NAN to use, default 'NaN'
        float_format : one-parameter function, optional
            formatter function to apply to columns' elements if they are floats
            default None
        header : boolean, default True
            Add the Series header (index name)
        index : bool, optional
            Add index (row) labels, default True
        length : boolean, default False
            Add the Series length
        dtype : boolean, default False
            Add the Series dtype
        name : boolean, default False
            Add the Series name if not None
        max_rows : int, optional
            Maximum number of rows to show before truncating. If None, show
            all.

        Returns
        -------
        formatted : string (if not buffer passed)

        Examples
        --------
        >>> df = ks.DataFrame([(.2, .3), (.0, .6), (.6, .0), (.2, .1)], columns=['dogs', 'cats'])
        >>> print(df['dogs'].to_string())
        0    0.2
        1    0.0
        2    0.6
        3    0.2

        >>> print(df['dogs'].to_string(max_rows=2))
        0    0.2
        1    0.0
        """
        # Make sure locals() call is at the top of the function so we don't capture local variables.
        args = locals()
        if max_rows is not None:
            kseries = self.head(max_rows)
        else:
            kseries = self

        return validate_arguments_and_invoke_function(
            kseries._to_internal_pandas(), self.to_string, pd.Series.to_string, args
        )

    def to_clipboard(self, excel=True, sep=None, **kwargs):
        # Docstring defined below by reusing DataFrame.to_clipboard's.
        args = locals()
        kseries = self

        return validate_arguments_and_invoke_function(
            kseries._to_internal_pandas(), self.to_clipboard, pd.Series.to_clipboard, args
        )

    to_clipboard.__doc__ = DataFrame.to_clipboard.__doc__

    def to_dict(self, into=dict):
        """
        Convert Series to {label -> value} dict or dict-like object.

        .. note:: This method should only be used if the resulting pandas DataFrame is expected
            to be small, as all the data is loaded into the driver's memory.

        Parameters
        ----------
        into : class, default dict
            The collections.abc.Mapping subclass to use as the return
            object. Can be the actual class or an empty
            instance of the mapping type you want.  If you want a
            collections.defaultdict, you must pass it initialized.

        Returns
        -------
        collections.abc.Mapping
            Key-value representation of Series.

        Examples
        --------
        >>> s = ks.Series([1, 2, 3, 4])
        >>> s_dict = s.to_dict()
        >>> sorted(s_dict.items())
        [(0, 1), (1, 2), (2, 3), (3, 4)]

        >>> from collections import OrderedDict, defaultdict
        >>> s.to_dict(OrderedDict)
        OrderedDict([(0, 1), (1, 2), (2, 3), (3, 4)])

        >>> dd = defaultdict(list)
        >>> s.to_dict(dd)  # doctest: +ELLIPSIS
        defaultdict(<class 'list'>, {...})
        """
        # Make sure locals() call is at the top of the function so we don't capture local variables.
        args = locals()
        kseries = self
        return validate_arguments_and_invoke_function(
            kseries._to_internal_pandas(), self.to_dict, pd.Series.to_dict, args
        )

    def to_latex(
        self,
        buf=None,
        columns=None,
        col_space=None,
        header=True,
        index=True,
        na_rep="NaN",
        formatters=None,
        float_format=None,
        sparsify=None,
        index_names=True,
        bold_rows=False,
        column_format=None,
        longtable=None,
        escape=None,
        encoding=None,
        decimal=".",
        multicolumn=None,
        multicolumn_format=None,
        multirow=None,
    ):

        args = locals()
        kseries = self
        return validate_arguments_and_invoke_function(
            kseries._to_internal_pandas(), self.to_latex, pd.Series.to_latex, args
        )

    to_latex.__doc__ = DataFrame.to_latex.__doc__

    def to_pandas(self):
        """
        Return a pandas Series.

        .. note:: This method should only be used if the resulting pandas object is expected
                  to be small, as all the data is loaded into the driver's memory.

        Examples
        --------
        >>> df = ks.DataFrame([(.2, .3), (.0, .6), (.6, .0), (.2, .1)], columns=['dogs', 'cats'])
        >>> df['dogs'].to_pandas()
        0    0.2
        1    0.0
        2    0.6
        3    0.2
        Name: dogs, dtype: float64
        """
        return first_series(self._internal.to_pandas_frame.copy())

    # Alias to maintain backward compatibility with Spark
    toPandas = to_pandas

    def to_list(self):
        """
        Return a list of the values.

        These are each a scalar type, which is a Python scalar
        (for str, int, float) or a pandas scalar
        (for Timestamp/Timedelta/Interval/Period)

        .. note:: This method should only be used if the resulting list is expected
            to be small, as all the data is loaded into the driver's memory.

        """
        return self._to_internal_pandas().to_list()

    tolist = to_list

    def drop_duplicates(self, keep="first", inplace=False):
        """
        Return Series with duplicate values removed.

        Parameters
        ----------
        keep : {'first', 'last', ``False``}, default 'first'
            Method to handle dropping duplicates:
            - 'first' : Drop duplicates except for the first occurrence.
            - 'last' : Drop duplicates except for the last occurrence.
            - ``False`` : Drop all duplicates.
        inplace : bool, default ``False``
            If ``True``, performs operation inplace and returns None.

        Returns
        -------
        Series
            Series with duplicates dropped.

        Examples
        --------
        Generate a Series with duplicated entries.

        >>> s = ks.Series(['lama', 'cow', 'lama', 'beetle', 'lama', 'hippo'],
        ...               name='animal')
        >>> s.sort_index()
        0      lama
        1       cow
        2      lama
        3    beetle
        4      lama
        5     hippo
        Name: animal, dtype: object

        With the 'keep' parameter, the selection behaviour of duplicated values
        can be changed. The value 'first' keeps the first occurrence for each
        set of duplicated entries. The default value of keep is 'first'.

        >>> s.drop_duplicates().sort_index()
        0      lama
        1       cow
        3    beetle
        5     hippo
        Name: animal, dtype: object

        The value 'last' for parameter 'keep' keeps the last occurrence for
        each set of duplicated entries.

        >>> s.drop_duplicates(keep='last').sort_index()
        1       cow
        3    beetle
        4      lama
        5     hippo
        Name: animal, dtype: object

        The value ``False`` for parameter 'keep' discards all sets of
        duplicated entries. Setting the value of 'inplace' to ``True`` performs
        the operation inplace and returns ``None``.

        >>> s.drop_duplicates(keep=False, inplace=True)
        >>> s.sort_index()
        1       cow
        3    beetle
        5     hippo
        Name: animal, dtype: object
        """
        inplace = validate_bool_kwarg(inplace, "inplace")
        kdf = self._kdf[[self.name]].drop_duplicates(keep=keep)

        if inplace:
            self._update_anchor(kdf)
        else:
            return first_series(kdf)

    def fillna(self, value=None, method=None, axis=None, inplace=False, limit=None):
        """Fill NA/NaN values.

        .. note:: the current implementation of 'method' parameter in fillna uses Spark's Window
            without specifying partition specification. This leads to move all data into
            single partition in single machine and could cause serious
            performance degradation. Avoid this method against very large dataset.

        Parameters
        ----------
        value : scalar, dict, Series
            Value to use to fill holes. alternately a dict/Series of values
            specifying which value to use for each column.
            DataFrame is not supported.
        method : {'backfill', 'bfill', 'pad', 'ffill', None}, default None
            Method to use for filling holes in reindexed Series pad / ffill: propagate last valid
            observation forward to next valid backfill / bfill:
            use NEXT valid observation to fill gap
        axis : {0 or `index`}
            1 and `columns` are not supported.
        inplace : boolean, default False
            Fill in place (do not create a new object)
        limit : int, default None
            If method is specified, this is the maximum number of consecutive NaN values to
            forward/backward fill. In other words, if there is a gap with more than this number of
            consecutive NaNs, it will only be partially filled. If method is not specified,
            this is the maximum number of entries along the entire axis where NaNs will be filled.
            Must be greater than 0 if not None

        Returns
        -------
        Series
            Series with NA entries filled.

        Examples
        --------
        >>> s = ks.Series([np.nan, 2, 3, 4, np.nan, 6], name='x')
        >>> s
        0    NaN
        1    2.0
        2    3.0
        3    4.0
        4    NaN
        5    6.0
        Name: x, dtype: float64

        Replace all NaN elements with 0s.

        >>> s.fillna(0)
        0    0.0
        1    2.0
        2    3.0
        3    4.0
        4    0.0
        5    6.0
        Name: x, dtype: float64

        We can also propagate non-null values forward or backward.

        >>> s.fillna(method='ffill')
        0    NaN
        1    2.0
        2    3.0
        3    4.0
        4    4.0
        5    6.0
        Name: x, dtype: float64

        >>> s = ks.Series([np.nan, 'a', 'b', 'c', np.nan], name='x')
        >>> s.fillna(method='ffill')
        0    None
        1       a
        2       b
        3       c
        4       c
        Name: x, dtype: object
        """
        kser = self._fillna(value=value, method=method, axis=axis, limit=limit)

        if method is not None:
            kser = DataFrame(kser._kdf._internal.resolved_copy)._kser_for(self._column_label)

        inplace = validate_bool_kwarg(inplace, "inplace")
        if inplace:
            self._kdf._update_internal_frame(kser._kdf._internal, requires_same_anchor=False)
        else:
            return kser._with_new_scol(kser.spark.column)

    def _fillna(self, value=None, method=None, axis=None, limit=None, part_cols=()):
        axis = validate_axis(axis)
        if axis != 0:
            raise NotImplementedError("fillna currently only works for axis=0 or axis='index'")
        if (value is None) and (method is None):
            raise ValueError("Must specify a fillna 'value' or 'method' parameter.")
        if (method is not None) and (method not in ["ffill", "pad", "backfill", "bfill"]):
            raise ValueError("Expecting 'pad', 'ffill', 'backfill' or 'bfill'.")

        scol = self.spark.column

        if isinstance(self.spark.data_type, (FloatType, DoubleType)):
            cond = scol.isNull() | F.isnan(scol)
        else:
            if not self.spark.nullable:
                return self.copy()
            cond = scol.isNull()

        if value is not None:
            if not isinstance(value, (float, int, str, bool)):
                raise TypeError("Unsupported type %s" % type(value))
            if limit is not None:
                raise ValueError("limit parameter for value is not support now")
            scol = F.when(cond, value).otherwise(scol)
        else:
            if method in ["ffill", "pad"]:
                func = F.last
                end = Window.currentRow - 1
                if limit is not None:
                    begin = Window.currentRow - limit
                else:
                    begin = Window.unboundedPreceding
            elif method in ["bfill", "backfill"]:
                func = F.first
                begin = Window.currentRow + 1
                if limit is not None:
                    end = Window.currentRow + limit
                else:
                    end = Window.unboundedFollowing

            window = (
                Window.partitionBy(*part_cols)
                .orderBy(NATURAL_ORDER_COLUMN_NAME)
                .rowsBetween(begin, end)
            )
            scol = F.when(cond, func(scol, True).over(window)).otherwise(scol)

        return DataFrame(
            self._kdf._internal.with_new_spark_column(
                self._column_label, scol.alias(name_like_string(self.name))
            )
        )._kser_for(self._column_label)

    def dropna(self, axis=0, inplace=False, **kwargs):
        """
        Return a new Series with missing values removed.

        Parameters
        ----------
        axis : {0 or 'index'}, default 0
            There is only one axis to drop values from.
        inplace : bool, default False
            If True, do operation inplace and return None.
        **kwargs
            Not in use.

        Returns
        -------
        Series
            Series with NA entries dropped from it.

        Examples
        --------
        >>> ser = ks.Series([1., 2., np.nan])
        >>> ser
        0    1.0
        1    2.0
        2    NaN
        dtype: float64

        Drop NA values from a Series.

        >>> ser.dropna()
        0    1.0
        1    2.0
        dtype: float64

        Keep the Series with valid entries in the same variable.

        >>> ser.dropna(inplace=True)
        >>> ser
        0    1.0
        1    2.0
        dtype: float64
        """
        inplace = validate_bool_kwarg(inplace, "inplace")
        # TODO: last two examples from pandas produce different results.
        kdf = self._kdf[[self.name]].dropna(axis=axis, inplace=False)
        if inplace:
            self._update_anchor(kdf)
        else:
            return first_series(kdf)

    def clip(self, lower: Union[float, int] = None, upper: Union[float, int] = None) -> "Series":
        """
        Trim values at input threshold(s).

        Assigns values outside boundary to boundary values.

        Parameters
        ----------
        lower : float or int, default None
            Minimum threshold value. All values below this threshold will be set to it.
        upper : float or int, default None
            Maximum threshold value. All values above this threshold will be set to it.

        Returns
        -------
        Series
            Series with the values outside the clip boundaries replaced

        Examples
        --------
        >>> ks.Series([0, 2, 4]).clip(1, 3)
        0    1
        1    2
        2    3
        dtype: int64

        Notes
        -----
        One difference between this implementation and pandas is that running
        `pd.Series(['a', 'b']).clip(0, 1)` will crash with "TypeError: '<=' not supported between
        instances of 'str' and 'int'" while `ks.Series(['a', 'b']).clip(0, 1)` will output the
        original Series, simply ignoring the incompatible types.
        """
        if is_list_like(lower) or is_list_like(upper):
            raise ValueError(
                "List-like value are not supported for 'lower' and 'upper' at the " + "moment"
            )

        if lower is None and upper is None:
            return self

        if isinstance(self.spark.data_type, NumericType):
            scol = self.spark.column
            if lower is not None:
                scol = F.when(scol < lower, lower).otherwise(scol)
            if upper is not None:
                scol = F.when(scol > upper, upper).otherwise(scol)
            return self._with_new_scol(scol)
        else:
            return self

    def drop(
        self,
        labels=None,
        index: Union[str, Tuple[str, ...], List[str], List[Tuple[str, ...]]] = None,
        level=None,
    ):
        """
        Return Series with specified index labels removed.

        Remove elements of a Series based on specifying the index labels.
        When using a multi-index, labels on different levels can be removed by specifying the level.

        Parameters
        ----------
        labels : single label or list-like
            Index labels to drop.
        index : None
            Redundant for application on Series, but index can be used instead of labels.
        level : int or level name, optional
            For MultiIndex, level for which the labels will be removed.

        Returns
        -------
        Series
            Series with specified index labels removed.

        See Also
        --------
        Series.dropna

        Examples
        --------
        >>> s = ks.Series(data=np.arange(3), index=['A', 'B', 'C'])
        >>> s
        A    0
        B    1
        C    2
        dtype: int64

        Drop single label A

        >>> s.drop('A')
        B    1
        C    2
        dtype: int64

        Drop labels B and C

        >>> s.drop(labels=['B', 'C'])
        A    0
        dtype: int64

        With 'index' rather than 'labels' returns exactly same result.

        >>> s.drop(index='A')
        B    1
        C    2
        dtype: int64

        >>> s.drop(index=['B', 'C'])
        A    0
        dtype: int64

        Also support for MultiIndex

        >>> midx = pd.MultiIndex([['lama', 'cow', 'falcon'],
        ...                       ['speed', 'weight', 'length']],
        ...                      [[0, 0, 0, 1, 1, 1, 2, 2, 2],
        ...                       [0, 1, 2, 0, 1, 2, 0, 1, 2]])
        >>> s = ks.Series([45, 200, 1.2, 30, 250, 1.5, 320, 1, 0.3],
        ...               index=midx)
        >>> s
        lama    speed      45.0
                weight    200.0
                length      1.2
        cow     speed      30.0
                weight    250.0
                length      1.5
        falcon  speed     320.0
                weight      1.0
                length      0.3
        dtype: float64

        >>> s.drop(labels='weight', level=1)
        lama    speed      45.0
                length      1.2
        cow     speed      30.0
                length      1.5
        falcon  speed     320.0
                length      0.3
        dtype: float64

        >>> s.drop(('lama', 'weight'))
        lama    speed      45.0
                length      1.2
        cow     speed      30.0
                weight    250.0
                length      1.5
        falcon  speed     320.0
                weight      1.0
                length      0.3
        dtype: float64

        >>> s.drop([('lama', 'speed'), ('falcon', 'weight')])
        lama    weight    200.0
                length      1.2
        cow     speed      30.0
                weight    250.0
                length      1.5
        falcon  speed     320.0
                length      0.3
        dtype: float64
        """
        return first_series(self._drop(labels=labels, index=index, level=level))

    def _drop(
        self,
        labels=None,
        index: Union[str, Tuple[str, ...], List[str], List[Tuple[str, ...]]] = None,
        level=None,
    ):
        level_param = level
        if labels is not None:
            if index is not None:
                raise ValueError("Cannot specify both 'labels' and 'index'")
            return self._drop(index=labels, level=level)
        if index is not None:
            internal = self._internal
            if not isinstance(index, (str, tuple, list)):
                raise ValueError("'index' type should be one of str, list, tuple")
            if level is None:
                level = 0
            if level >= len(internal.index_spark_columns):
                raise ValueError("'level' should be less than the number of indexes")

            if isinstance(index, str):
                index = [(index,)]  # type: ignore
            elif isinstance(index, tuple):
                index = [index]
            else:
                if not (
                    all((isinstance(idxes, str) for idxes in index))
                    or all((isinstance(idxes, tuple) for idxes in index))
                ):
                    raise ValueError(
                        "If the given index is a list, it "
                        "should only contains names as strings, "
                        "or a list of tuples that contain "
                        "index names as strings"
                    )
                new_index = []
                for idxes in index:
                    if isinstance(idxes, tuple):
                        new_index.append(idxes)
                    else:
                        new_index.append((idxes,))
                index = new_index

            drop_index_scols = []
            for idxes in index:
                try:
                    index_scols = [
                        internal.index_spark_columns[lvl] == idx
                        for lvl, idx in enumerate(idxes, level)
                    ]
                except IndexError:
                    if level_param is None:
                        raise KeyError(
                            "Key length ({}) exceeds index depth ({})".format(
                                len(internal.index_spark_columns), len(idxes)
                            )
                        )
                    else:
                        return self._kdf[[self.name]]
                drop_index_scols.append(reduce(lambda x, y: x & y, index_scols))

            cond = ~reduce(lambda x, y: x | y, drop_index_scols)

            return DataFrame(internal.with_filter(cond))
        else:
            raise ValueError("Need to specify at least one of 'labels' or 'index'")

    def head(self, n: int = 5) -> "Series":
        """
        Return the first n rows.

        This function returns the first n rows for the object based on position.
        It is useful for quickly testing if your object has the right type of data in it.

        Parameters
        ----------
        n : Integer, default =  5

        Returns
        -------
        The first n rows of the caller object.

        Examples
        --------
        >>> df = ks.DataFrame({'animal':['alligator', 'bee', 'falcon', 'lion']})
        >>> df.animal.head(2)  # doctest: +NORMALIZE_WHITESPACE
        0     alligator
        1     bee
        Name: animal, dtype: object
        """
        return first_series(self.to_frame().head(n)).rename(self.name)

    # TODO: Categorical type isn't supported (due to PySpark's limitation) and
    # some doctests related with timestamps were not added.
    def unique(self):
        """
        Return unique values of Series object.

        Uniques are returned in order of appearance. Hash table-based unique,
        therefore does NOT sort.

        .. note:: This method returns newly created Series whereas pandas returns
                  the unique values as a NumPy array.

        Returns
        -------
        Returns the unique values as a Series.

        See Also
        --------
        Index.unique
        groupby.SeriesGroupBy.unique

        Examples
        --------
        >>> kser = ks.Series([2, 1, 3, 3], name='A')
        >>> kser.unique().sort_values()  # doctest: +NORMALIZE_WHITESPACE, +ELLIPSIS
        <BLANKLINE>
        ...  1
        ...  2
        ...  3
        Name: A, dtype: int64

        >>> ks.Series([pd.Timestamp('2016-01-01') for _ in range(3)]).unique()
        0   2016-01-01
        dtype: datetime64[ns]

        >>> kser.name = ('x', 'a')
        >>> kser.unique().sort_values()  # doctest: +NORMALIZE_WHITESPACE, +ELLIPSIS
        <BLANKLINE>
        ...  1
        ...  2
        ...  3
        Name: (x, a), dtype: int64
        """
        sdf = self._internal.spark_frame.select(self.spark.column).distinct()
        internal = InternalFrame(
            spark_frame=sdf,
            index_map=None,
            column_labels=[self._column_label],
            data_spark_columns=[scol_for(sdf, self._internal.data_spark_column_names[0])],
            column_label_names=self._internal.column_label_names,
        )
        return first_series(DataFrame(internal))

    def sort_values(
        self, ascending: bool = True, inplace: bool = False, na_position: str = "last"
    ) -> Union["Series", None]:
        """
        Sort by the values.

        Sort a Series in ascending or descending order by some criterion.

        Parameters
        ----------
        ascending : bool or list of bool, default True
             Sort ascending vs. descending. Specify list for multiple sort
             orders.  If this is a list of bools, must match the length of
             the by.
        inplace : bool, default False
             if True, perform operation in-place
        na_position : {'first', 'last'}, default 'last'
             `first` puts NaNs at the beginning, `last` puts NaNs at the end

        Returns
        -------
        sorted_obj : Series ordered by values.

        Examples
        --------
        >>> s = ks.Series([np.nan, 1, 3, 10, 5])
        >>> s
        0     NaN
        1     1.0
        2     3.0
        3    10.0
        4     5.0
        dtype: float64

        Sort values ascending order (default behaviour)

        >>> s.sort_values(ascending=True)
        1     1.0
        2     3.0
        4     5.0
        3    10.0
        0     NaN
        dtype: float64

        Sort values descending order

        >>> s.sort_values(ascending=False)
        3    10.0
        4     5.0
        2     3.0
        1     1.0
        0     NaN
        dtype: float64

        Sort values inplace

        >>> s.sort_values(ascending=False, inplace=True)
        >>> s
        3    10.0
        4     5.0
        2     3.0
        1     1.0
        0     NaN
        dtype: float64

        Sort values putting NAs first

        >>> s.sort_values(na_position='first')
        0     NaN
        1     1.0
        2     3.0
        4     5.0
        3    10.0
        dtype: float64

        Sort a series of strings

        >>> s = ks.Series(['z', 'b', 'd', 'a', 'c'])
        >>> s
        0    z
        1    b
        2    d
        3    a
        4    c
        dtype: object

        >>> s.sort_values()
        3    a
        1    b
        4    c
        2    d
        0    z
        dtype: object
        """
        inplace = validate_bool_kwarg(inplace, "inplace")
        kdf = self._kdf[[self.name]]._sort(
            by=[self.spark.column], ascending=ascending, inplace=False, na_position=na_position
        )

        if inplace:
            self._update_anchor(kdf)
            return None
        else:
            return first_series(kdf)

    def sort_index(
        self,
        axis: int = 0,
        level: Optional[Union[int, List[int]]] = None,
        ascending: bool = True,
        inplace: bool = False,
        kind: str = None,
        na_position: str = "last",
    ) -> Optional["Series"]:
        """
        Sort object by labels (along an axis)

        Parameters
        ----------
        axis : index, columns to direct sorting. Currently, only axis = 0 is supported.
        level : int or level name or list of ints or list of level names
            if not None, sort on values in specified index level(s)
        ascending : boolean, default True
            Sort ascending vs. descending
        inplace : bool, default False
            if True, perform operation in-place
        kind : str, default None
            Koalas does not allow specifying the sorting algorithm at the moment, default None
        na_position : {‘first’, ‘last’}, default ‘last’
            first puts NaNs at the beginning, last puts NaNs at the end. Not implemented for
            MultiIndex.

        Returns
        -------
        sorted_obj : Series

        Examples
        --------
        >>> df = ks.Series([2, 1, np.nan], index=['b', 'a', np.nan])

        >>> df.sort_index()
        a      1.0
        b      2.0
        NaN    NaN
        dtype: float64

        >>> df.sort_index(ascending=False)
        b      2.0
        a      1.0
        NaN    NaN
        dtype: float64

        >>> df.sort_index(na_position='first')
        NaN    NaN
        a      1.0
        b      2.0
        dtype: float64

        >>> df.sort_index(inplace=True)
        >>> df
        a      1.0
        b      2.0
        NaN    NaN
        dtype: float64

        >>> df = ks.Series(range(4), index=[['b', 'b', 'a', 'a'], [1, 0, 1, 0]], name='0')

        >>> df.sort_index()
        a  0    3
           1    2
        b  0    1
           1    0
        Name: 0, dtype: int64

        >>> df.sort_index(level=1)  # doctest: +SKIP
        a  0    3
        b  0    1
        a  1    2
        b  1    0
        Name: 0, dtype: int64

        >>> df.sort_index(level=[1, 0])
        a  0    3
        b  0    1
        a  1    2
        b  1    0
        Name: 0, dtype: int64
        """
        inplace = validate_bool_kwarg(inplace, "inplace")
        kdf = self._kdf[[self.name]].sort_index(
            axis=axis, level=level, ascending=ascending, kind=kind, na_position=na_position
        )

        if inplace:
            self._update_anchor(kdf)
            return None
        else:
            return first_series(kdf)

    def add_prefix(self, prefix):
        """
        Prefix labels with string `prefix`.

        For Series, the row labels are prefixed.
        For DataFrame, the column labels are prefixed.

        Parameters
        ----------
        prefix : str
           The string to add before each label.

        Returns
        -------
        Series
           New Series with updated labels.

        See Also
        --------
        Series.add_suffix: Suffix column labels with string `suffix`.
        DataFrame.add_suffix: Suffix column labels with string `suffix`.
        DataFrame.add_prefix: Prefix column labels with string `prefix`.

        Examples
        --------
        >>> s = ks.Series([1, 2, 3, 4])
        >>> s
        0    1
        1    2
        2    3
        3    4
        dtype: int64

        >>> s.add_prefix('item_')
        item_0    1
        item_1    2
        item_2    3
        item_3    4
        dtype: int64
        """
        assert isinstance(prefix, str)
        internal = self._internal
        sdf = internal.spark_frame.select(
            [
                F.concat(F.lit(prefix), index_spark_column).alias(index_spark_column_name)
                for index_spark_column, index_spark_column_name in zip(
                    internal.index_spark_columns, internal.index_spark_column_names
                )
            ]
            + internal.data_spark_columns
        )
        return first_series(DataFrame(internal.with_new_sdf(sdf)))

    def add_suffix(self, suffix):
        """
        Suffix labels with string suffix.

        For Series, the row labels are suffixed.
        For DataFrame, the column labels are suffixed.

        Parameters
        ----------
        suffix : str
           The string to add after each label.

        Returns
        -------
        Series
           New Series with updated labels.

        See Also
        --------
        Series.add_prefix: Prefix row labels with string `prefix`.
        DataFrame.add_prefix: Prefix column labels with string `prefix`.
        DataFrame.add_suffix: Suffix column labels with string `suffix`.

        Examples
        --------
        >>> s = ks.Series([1, 2, 3, 4])
        >>> s
        0    1
        1    2
        2    3
        3    4
        dtype: int64

        >>> s.add_suffix('_item')
        0_item    1
        1_item    2
        2_item    3
        3_item    4
        dtype: int64
        """
        assert isinstance(suffix, str)
        internal = self._internal
        sdf = internal.spark_frame.select(
            [
                F.concat(index_spark_column, F.lit(suffix)).alias(index_spark_column_name)
                for index_spark_column, index_spark_column_name in zip(
                    internal.index_spark_columns, internal.index_spark_column_names
                )
            ]
            + internal.data_spark_columns
        )
        return first_series(DataFrame(internal.with_new_sdf(sdf)))

    def corr(self, other, method="pearson"):
        """
        Compute correlation with `other` Series, excluding missing values.

        Parameters
        ----------
        other : Series
        method : {'pearson', 'spearman'}
            * pearson : standard correlation coefficient
            * spearman : Spearman rank correlation

        Returns
        -------
        correlation : float

        Examples
        --------
        >>> df = ks.DataFrame({'s1': [.2, .0, .6, .2],
        ...                    's2': [.3, .6, .0, .1]})
        >>> s1 = df.s1
        >>> s2 = df.s2
        >>> s1.corr(s2, method='pearson')  # doctest: +ELLIPSIS
        -0.851064...

        >>> s1.corr(s2, method='spearman')  # doctest: +ELLIPSIS
        -0.948683...

        Notes
        -----
        There are behavior differences between Koalas and pandas.

        * the `method` argument only accepts 'pearson', 'spearman'
        * the data should not contain NaNs. Koalas will return an error.
        * Koalas doesn't support the following argument(s).

          * `min_periods` argument is not supported
        """
        # This implementation is suboptimal because it computes more than necessary,
        # but it should be a start
        columns = ["__corr_arg1__", "__corr_arg2__"]
        kdf = self._kdf.assign(__corr_arg1__=self, __corr_arg2__=other)[columns]
        kdf.columns = columns
        c = corr(kdf, method=method)
        return c.loc[tuple(columns)]

    def nsmallest(self, n: int = 5) -> "Series":
        """
        Return the smallest `n` elements.

        Parameters
        ----------
        n : int, default 5
            Return this many ascending sorted values.

        Returns
        -------
        Series
            The `n` smallest values in the Series, sorted in increasing order.

        See Also
        --------
        Series.nlargest: Get the `n` largest elements.
        Series.sort_values: Sort Series by values.
        Series.head: Return the first `n` rows.

        Notes
        -----
        Faster than ``.sort_values().head(n)`` for small `n` relative to
        the size of the ``Series`` object.
        In Koalas, thanks to Spark's lazy execution and query optimizer,
        the two would have same performance.

        Examples
        --------
        >>> data = [1, 2, 3, 4, np.nan ,6, 7, 8]
        >>> s = ks.Series(data)
        >>> s
        0    1.0
        1    2.0
        2    3.0
        3    4.0
        4    NaN
        5    6.0
        6    7.0
        7    8.0
        dtype: float64

        The `n` largest elements where ``n=5`` by default.

        >>> s.nsmallest()
        0    1.0
        1    2.0
        2    3.0
        3    4.0
        5    6.0
        dtype: float64

        >>> s.nsmallest(3)
        0    1.0
        1    2.0
        2    3.0
        dtype: float64
        """
        return self.sort_values(ascending=True).head(n)  # type: ignore

    def nlargest(self, n: int = 5) -> "Series":
        """
        Return the largest `n` elements.

        Parameters
        ----------
        n : int, default 5

        Returns
        -------
        Series
            The `n` largest values in the Series, sorted in decreasing order.

        See Also
        --------
        Series.nsmallest: Get the `n` smallest elements.
        Series.sort_values: Sort Series by values.
        Series.head: Return the first `n` rows.

        Notes
        -----
        Faster than ``.sort_values(ascending=False).head(n)`` for small `n`
        relative to the size of the ``Series`` object.

        In Koalas, thanks to Spark's lazy execution and query optimizer,
        the two would have same performance.

        Examples
        --------
        >>> data = [1, 2, 3, 4, np.nan ,6, 7, 8]
        >>> s = ks.Series(data)
        >>> s
        0    1.0
        1    2.0
        2    3.0
        3    4.0
        4    NaN
        5    6.0
        6    7.0
        7    8.0
        dtype: float64

        The `n` largest elements where ``n=5`` by default.

        >>> s.nlargest()
        7    8.0
        6    7.0
        5    6.0
        3    4.0
        2    3.0
        dtype: float64

        >>> s.nlargest(n=3)
        7    8.0
        6    7.0
        5    6.0
        dtype: float64


        """
        return self.sort_values(ascending=False).head(n)  # type: ignore

    def count(self):
        """
        Return number of non-NA/null observations in the Series.

        Returns
        -------
        nobs : int

        Examples
        --------
        Constructing DataFrame from a dictionary:

        >>> df = ks.DataFrame({"Person":
        ...                    ["John", "Myla", "Lewis", "John", "Myla"],
        ...                    "Age": [24., np.nan, 21., 33, 26]})

        Notice the uncounted NA values:

        >>> df['Person'].count()
        5

        >>> df['Age'].count()
        4
        """
        return self._reduce_for_stat_function(Frame._count_expr, name="count")

    def append(
        self, to_append: "Series", ignore_index: bool = False, verify_integrity: bool = False
    ) -> "Series":
        """
        Concatenate two or more Series.

        Parameters
        ----------
        to_append : Series or list/tuple of Series
        ignore_index : boolean, default False
            If True, do not use the index labels.
        verify_integrity : boolean, default False
            If True, raise Exception on creating index with duplicates

        Returns
        -------
        appended : Series

        Examples
        --------
        >>> s1 = ks.Series([1, 2, 3])
        >>> s2 = ks.Series([4, 5, 6])
        >>> s3 = ks.Series([4, 5, 6], index=[3,4,5])

        >>> s1.append(s2)
        0    1
        1    2
        2    3
        0    4
        1    5
        2    6
        dtype: int64

        >>> s1.append(s3)
        0    1
        1    2
        2    3
        3    4
        4    5
        5    6
        dtype: int64

        With ignore_index set to True:

        >>> s1.append(s2, ignore_index=True).sort_index()
        0    1
        1    2
        2    3
        3    4
        4    5
        5    6
        dtype: int64
        """
        return first_series(
            self.to_frame().append(to_append.to_frame(), ignore_index, verify_integrity)
        ).rename(self.name)

    def sample(
        self,
        n: Optional[int] = None,
        frac: Optional[float] = None,
        replace: bool = False,
        random_state: Optional[int] = None,
    ) -> "Series":
        return first_series(
            self.to_frame().sample(n=n, frac=frac, replace=replace, random_state=random_state)
        ).rename(self.name)

    sample.__doc__ = DataFrame.sample.__doc__

    def hist(self, bins=10, **kwds):
        return self.plot.hist(bins, **kwds)

    hist.__doc__ = KoalasPlotAccessor.hist.__doc__

    def apply(self, func, args=(), **kwds):
        """
        Invoke function on values of Series.

        Can be a Python function that only works on the Series.

        .. note:: this API executes the function once to infer the type which is
             potentially expensive, for instance, when the dataset is created after
             aggregations or sorting.

             To avoid this, specify return type in ``func``, for instance, as below:

             >>> def square(x) -> np.int32:
             ...     return x ** 2

             Koalas uses return type hint and does not try to infer the type.

        Parameters
        ----------
        func : function
            Python function to apply. Note that type hint for return type is required.
        args : tuple
            Positional arguments passed to func after the series value.
        **kwds
            Additional keyword arguments passed to func.

        Returns
        -------
        Series

        See Also
        --------
        Series.aggregate : Only perform aggregating type operations.
        Series.transform : Only perform transforming type operations.
        DataFrame.apply : The equivalent function for DataFrame.

        Examples
        --------
        Create a Series with typical summer temperatures for each city.

        >>> s = ks.Series([20, 21, 12],
        ...               index=['London', 'New York', 'Helsinki'])
        >>> s
        London      20
        New York    21
        Helsinki    12
        dtype: int64


        Square the values by defining a function and passing it as an
        argument to ``apply()``.

        >>> def square(x) -> np.int64:
        ...     return x ** 2
        >>> s.apply(square)
        London      400
        New York    441
        Helsinki    144
        dtype: int64


        Define a custom function that needs additional positional
        arguments and pass these additional arguments using the
        ``args`` keyword

        >>> def subtract_custom_value(x, custom_value) -> np.int64:
        ...     return x - custom_value

        >>> s.apply(subtract_custom_value, args=(5,))
        London      15
        New York    16
        Helsinki     7
        dtype: int64


        Define a custom function that takes keyword arguments
        and pass these arguments to ``apply``

        >>> def add_custom_values(x, **kwargs) -> np.int64:
        ...     for month in kwargs:
        ...         x += kwargs[month]
        ...     return x

        >>> s.apply(add_custom_values, june=30, july=20, august=25)
        London      95
        New York    96
        Helsinki    87
        dtype: int64


        Use a function from the Numpy library

        >>> def numpy_log(col) -> np.float64:
        ...     return np.log(col)
        >>> s.apply(numpy_log)
        London      2.995732
        New York    3.044522
        Helsinki    2.484907
        dtype: float64


        You can omit the type hint and let Koalas infer its type.

        >>> s.apply(np.log)
        London      2.995732
        New York    3.044522
        Helsinki    2.484907
        dtype: float64

        """
        assert callable(func), "the first argument should be a callable function."
        try:
            spec = inspect.getfullargspec(func)
            return_sig = spec.annotations.get("return", None)
            should_infer_schema = return_sig is None
        except TypeError:
            # Falls back to schema inference if it fails to get signature.
            should_infer_schema = True

        apply_each = wraps(func)(lambda s: s.apply(func, args=args, **kwds))

        if should_infer_schema:
            # TODO: In this case, it avoids the shortcut for now (but only infers schema)
            #  because it returns a series from a different DataFrame and it has a different
            #  anchor. We should fix this to allow the shortcut or only allow to infer
            #  schema.
            limit = get_option("compute.shortcut_limit")
            pser = self.head(limit)._to_internal_pandas()
            transformed = pser.apply(func, *args, **kwds)
            kser = Series(transformed)
            return self.koalas._transform_batch(apply_each, kser.spark.data_type)
        else:
            sig_return = infer_return_type(func)
            if not isinstance(sig_return, ScalarType):
                raise ValueError(
                    "Expected the return type of this function to be of scalar type, "
                    "but found type {}".format(sig_return)
                )
            return_schema = sig_return.tpe
            return self.koalas._transform_batch(apply_each, return_schema)

    # TODO: not all arguments are implemented comparing to pandas' for now.
    def aggregate(self, func: Union[str, List[str]]):
        """Aggregate using one or more operations over the specified axis.

        Parameters
        ----------
        func : str or a list of str
            function name(s) as string apply to series.

        Returns
        -------
        scalar, Series
            The return can be:
            - scalar : when Series.agg is called with single function
            - Series : when Series.agg is called with several functions

        Notes
        -----
        `agg` is an alias for `aggregate`. Use the alias.

        See Also
        --------
        Series.apply : Invoke function on a Series.
        Series.transform : Only perform transforming type operations.
        Series.groupby : Perform operations over groups.
        DataFrame.aggregate : The equivalent function for DataFrame.

        Examples
        --------
        >>> s = ks.Series([1, 2, 3, 4])
        >>> s.agg('min')
        1

        >>> s.agg(['min', 'max'])
        max    4
        min    1
        dtype: int64
        """
        if isinstance(func, list):
            return first_series(self.to_frame().agg(func)).rename(self.name)
        elif isinstance(func, str):
            return getattr(self, func)()
        else:
            raise ValueError("func must be a string or list of strings")

    agg = aggregate

    def transpose(self, *args, **kwargs):
        """
        Return the transpose, which is by definition self.

        Examples
        --------
        It returns the same object as the transpose of the given series object, which is by
        definition self.

        >>> s = ks.Series([1, 2, 3])
        >>> s
        0    1
        1    2
        2    3
        dtype: int64

        >>> s.transpose()
        0    1
        1    2
        2    3
        dtype: int64
        """
        return self.copy()

    T = property(transpose)

    def transform(self, func, axis=0, *args, **kwargs):
        """
        Call ``func`` producing the same type as `self` with transformed values
        and that has the same axis length as input.

        .. note:: this API executes the function once to infer the type which is
             potentially expensive, for instance, when the dataset is created after
             aggregations or sorting.

             To avoid this, specify return type in ``func``, for instance, as below:

             >>> def square(x) -> np.int32:
             ...     return x ** 2

             Koalas uses return type hint and does not try to infer the type.

        Parameters
        ----------
        func : function or list
            A function or a list of functions to use for transforming the data.
        axis : int, default 0 or 'index'
            Can only be set to 0 at the moment.
        *args
            Positional arguments to pass to `func`.
        **kwargs
            Keyword arguments to pass to `func`.

        Returns
        -------
        An instance of the same type with `self` that must have the same length as input.

        See Also
        --------
        Series.aggregate : Only perform aggregating type operations.
        Series.apply : Invoke function on Series.
        DataFrame.transform : The equivalent function for DataFrame.

        Examples
        --------

        >>> s = ks.Series(range(3))
        >>> s
        0    0
        1    1
        2    2
        dtype: int64

        >>> def sqrt(x) -> float:
        ...     return np.sqrt(x)
        >>> s.transform(sqrt)
        0    0.000000
        1    1.000000
        2    1.414214
        dtype: float32

        Even though the resulting instance must have the same length as the
        input, it is possible to provide several input functions:

        >>> def exp(x) -> float:
        ...     return np.exp(x)
        >>> s.transform([sqrt, exp])
               sqrt       exp
        0  0.000000  1.000000
        1  1.000000  2.718282
        2  1.414214  7.389056

        You can omit the type hint and let Koalas infer its type.

        >>> s.transform([np.sqrt, np.exp])
               sqrt       exp
        0  0.000000  1.000000
        1  1.000000  2.718282
        2  1.414214  7.389056
        """
        axis = validate_axis(axis)
        if axis != 0:
            raise NotImplementedError('axis should be either 0 or "index" currently.')

        if isinstance(func, list):
            applied = []
            for f in func:
                applied.append(self.apply(f, args=args, **kwargs).rename(f.__name__))

            internal = self._internal.with_new_columns(applied)
            return DataFrame(internal)
        else:
            return self.apply(func, args=args, **kwargs)

    def transform_batch(self, func, *args, **kwargs) -> "ks.Series":
        warnings.warn(
            "Series.transform_batch is deprecated as of Series.koalas.transform_batch. "
            "Please use the API instead.",
            FutureWarning,
        )
        return self.koalas.transform_batch(func, *args, **kwargs)

    transform_batch.__doc__ = KoalasSeriesMethods.transform_batch.__doc__

    def round(self, decimals=0):
        """
        Round each value in a Series to the given number of decimals.

        Parameters
        ----------
        decimals : int
            Number of decimal places to round to (default: 0).
            If decimals is negative, it specifies the number of
            positions to the left of the decimal point.

        Returns
        -------
        Series object

        See Also
        --------
        DataFrame.round

        Examples
        --------
        >>> df = ks.Series([0.028208, 0.038683, 0.877076], name='x')
        >>> df
        0    0.028208
        1    0.038683
        2    0.877076
        Name: x, dtype: float64

        >>> df.round(2)
        0    0.03
        1    0.04
        2    0.88
        Name: x, dtype: float64
        """
        if not isinstance(decimals, int):
            raise ValueError("decimals must be an integer")
        scol = F.round(self.spark.column, decimals)
        return self._with_new_scol(scol)

    # TODO: add 'interpolation' parameter.
    def quantile(self, q=0.5, accuracy=10000):
        """
        Return value at the given quantile.

        .. note:: Unlike pandas', the quantile in Koalas is an approximated quantile based upon
            approximate percentile computation because computing quantile across a large dataset
            is extremely expensive.

        Parameters
        ----------
        q : float or array-like, default 0.5 (50% quantile)
            0 <= q <= 1, the quantile(s) to compute.
        accuracy : int, optional
            Default accuracy of approximation. Larger value means better accuracy.
            The relative error can be deduced by 1.0 / accuracy.

        Returns
        -------
        float or Series
            If the current object is a Series and ``q`` is an array, a Series will be
            returned where the index is ``q`` and the values are the quantiles, otherwise
            a float will be returned.

        Examples
        --------
        >>> s = ks.Series([1, 2, 3, 4, 5])
        >>> s.quantile(.5)
        3

        >>> (s + 1).quantile(.5)
        4

        >>> s.quantile([.25, .5, .75])
        0.25    2
        0.5     3
        0.75    4
        dtype: int64

        >>> (s + 1).quantile([.25, .5, .75])
        0.25    3
        0.5     4
        0.75    5
        dtype: int64
        """
        if not isinstance(accuracy, int):
            raise ValueError("accuracy must be an integer; however, got [%s]" % type(accuracy))

        if isinstance(q, Iterable):
            q = list(q)

        for v in q if isinstance(q, list) else [q]:
            if not isinstance(v, float):
                raise ValueError(
                    "q must be a float of an array of floats; however, [%s] found." % type(v)
                )
            if v < 0.0 or v > 1.0:
                raise ValueError("percentiles should all be in the interval [0, 1].")

        if isinstance(q, list):
            quantiles = q
            # TODO: avoid to use dataframe. After this, anchor will be lost.

            # First calculate the percentiles and map it to each `quantiles`
            # by creating each entry as a struct. So, it becomes an array of
            # structs as below:
            #
            # +--------------------------------+
            # | arrays                         |
            # +--------------------------------+
            # |[[0.25, 2], [0.5, 3], [0.75, 4]]|
            # +--------------------------------+
            percentile_col = SF.percentile_approx(self.spark.column, quantiles, accuracy)
            sdf = self._internal.spark_frame.select(percentile_col.alias("percentiles"))

            internal_index_column = SPARK_DEFAULT_INDEX_NAME
            value_column = "value"
            cols = []
            for i, quantile in enumerate(quantiles):
                cols.append(
                    F.struct(
                        F.lit("%s" % quantile).alias(internal_index_column),
                        F.expr("percentiles[%s]" % i).alias(value_column),
                    )
                )
            sdf = sdf.select(F.array(*cols).alias("arrays"))

            # And then, explode it and manually set the index.
            #
            # +-----------------+-----+
            # |__index_level_0__|value|
            # +-----------------+-----+
            # | 0.25            |    2|
            # |  0.5            |    3|
            # | 0.75            |    4|
            # +-----------------+-----+
            sdf = sdf.select(F.explode(F.col("arrays"))).selectExpr("col.*")

            internal = InternalFrame(
                spark_frame=sdf,
                index_map=OrderedDict({internal_index_column: None}),
                column_labels=None,
                data_spark_columns=[scol_for(sdf, value_column)],
                column_label_names=None,
            )

            return DataFrame(internal)[value_column].rename(self.name)
        else:
            return self._reduce_for_stat_function(
                lambda scol: SF.percentile_approx(scol, q, accuracy), name="quantile"
            )

    # TODO: add axis, numeric_only, pct, na_option parameter
    def rank(self, method="average", ascending=True):
        """
        Compute numerical data ranks (1 through n) along axis. Equal values are
        assigned a rank that is the average of the ranks of those values.

        .. note:: the current implementation of rank uses Spark's Window without
            specifying partition specification. This leads to move all data into
            single partition in single machine and could cause serious
            performance degradation. Avoid this method against very large dataset.

        Parameters
        ----------
        method : {'average', 'min', 'max', 'first', 'dense'}
            * average: average rank of group
            * min: lowest rank in group
            * max: highest rank in group
            * first: ranks assigned in order they appear in the array
            * dense: like 'min', but rank always increases by 1 between groups
        ascending : boolean, default True
            False for ranks by high (1) to low (N)

        Returns
        -------
        ranks : same type as caller

        Examples
        --------
        >>> s = ks.Series([1, 2, 2, 3], name='A')
        >>> s
        0    1
        1    2
        2    2
        3    3
        Name: A, dtype: int64

        >>> s.rank()
        0    1.0
        1    2.5
        2    2.5
        3    4.0
        Name: A, dtype: float64

        If method is set to 'min', it use lowest rank in group.

        >>> s.rank(method='min')
        0    1.0
        1    2.0
        2    2.0
        3    4.0
        Name: A, dtype: float64

        If method is set to 'max', it use highest rank in group.

        >>> s.rank(method='max')
        0    1.0
        1    3.0
        2    3.0
        3    4.0
        Name: A, dtype: float64

        If method is set to 'first', it is assigned rank in order without groups.

        >>> s.rank(method='first')
        0    1.0
        1    2.0
        2    3.0
        3    4.0
        Name: A, dtype: float64

        If method is set to 'dense', it leaves no gaps in group.

        >>> s.rank(method='dense')
        0    1.0
        1    2.0
        2    2.0
        3    3.0
        Name: A, dtype: float64
        """
        return self._rank(method, ascending)

    def _rank(self, method="average", ascending=True, part_cols=()):
        if method not in ["average", "min", "max", "first", "dense"]:
            msg = "method must be one of 'average', 'min', 'max', 'first', 'dense'"
            raise ValueError(msg)

        if len(self._internal.index_spark_column_names) > 1:
            raise ValueError("rank do not support index now")

        if ascending:
            asc_func = lambda scol: scol.asc()
        else:
            asc_func = lambda scol: scol.desc()

        if method == "first":
            window = (
                Window.orderBy(
                    asc_func(self.spark.column), asc_func(F.col(NATURAL_ORDER_COLUMN_NAME)),
                )
                .partitionBy(*part_cols)
                .rowsBetween(Window.unboundedPreceding, Window.currentRow)
            )
            scol = F.row_number().over(window)
        elif method == "dense":
            window = (
                Window.orderBy(asc_func(self.spark.column))
                .partitionBy(*part_cols)
                .rowsBetween(Window.unboundedPreceding, Window.currentRow)
            )
            scol = F.dense_rank().over(window)
        else:
            if method == "average":
                stat_func = F.mean
            elif method == "min":
                stat_func = F.min
            elif method == "max":
                stat_func = F.max
            window1 = (
                Window.orderBy(asc_func(self.spark.column))
                .partitionBy(*part_cols)
                .rowsBetween(Window.unboundedPreceding, Window.currentRow)
            )
            window2 = Window.partitionBy([self.spark.column] + list(part_cols)).rowsBetween(
                Window.unboundedPreceding, Window.unboundedFollowing
            )
            scol = stat_func(F.row_number().over(window1)).over(window2)
        kser = self._with_new_scol(scol)
        return kser.astype(np.float64)

    def filter(self, items=None, like=None, regex=None, axis=None):
        axis = validate_axis(axis)
        if axis == 1:
            raise ValueError("Series does not support columns axis.")
        return first_series(
            self.to_frame().filter(items=items, like=like, regex=regex, axis=axis)
        ).rename(self.name)

    filter.__doc__ = DataFrame.filter.__doc__

    def describe(self, percentiles: Optional[List[float]] = None) -> "Series":
        return first_series(self.to_frame().describe(percentiles)).rename(self.name)

    describe.__doc__ = DataFrame.describe.__doc__

    def diff(self, periods=1):
        """
        First discrete difference of element.

        Calculates the difference of a Series element compared with another element in the
        DataFrame (default is the element in the same column of the previous row).

        .. note:: the current implementation of diff uses Spark's Window without
            specifying partition specification. This leads to move all data into
            single partition in single machine and could cause serious
            performance degradation. Avoid this method against very large dataset.

        Parameters
        ----------
        periods : int, default 1
            Periods to shift for calculating difference, accepts negative values.

        Returns
        -------
        diffed : DataFrame

        Examples
        --------
        >>> df = ks.DataFrame({'a': [1, 2, 3, 4, 5, 6],
        ...                    'b': [1, 1, 2, 3, 5, 8],
        ...                    'c': [1, 4, 9, 16, 25, 36]}, columns=['a', 'b', 'c'])
        >>> df
           a  b   c
        0  1  1   1
        1  2  1   4
        2  3  2   9
        3  4  3  16
        4  5  5  25
        5  6  8  36

        >>> df.b.diff()
        0    NaN
        1    0.0
        2    1.0
        3    1.0
        4    2.0
        5    3.0
        Name: b, dtype: float64

        Difference with previous value

        >>> df.c.diff(periods=3)
        0     NaN
        1     NaN
        2     NaN
        3    15.0
        4    21.0
        5    27.0
        Name: c, dtype: float64

        Difference with following value

        >>> df.c.diff(periods=-1)
        0    -3.0
        1    -5.0
        2    -7.0
        3    -9.0
        4   -11.0
        5     NaN
        Name: c, dtype: float64
        """
        return self._diff(periods)

    def _diff(self, periods, part_cols=()):
        if not isinstance(periods, int):
            raise ValueError("periods should be an int; however, got [%s]" % type(periods))
        window = (
            Window.partitionBy(*part_cols)
            .orderBy(NATURAL_ORDER_COLUMN_NAME)
            .rowsBetween(-periods, -periods)
        )
        scol = self.spark.column - F.lag(self.spark.column, periods).over(window)
        return self._with_new_scol(scol)

    def idxmax(self, skipna=True):
        """
        Return the row label of the maximum value.

        If multiple values equal the maximum, the first row label with that
        value is returned.

        Parameters
        ----------
        skipna : bool, default True
            Exclude NA/null values. If the entire Series is NA, the result
            will be NA.

        Returns
        -------
        Index
            Label of the maximum value.

        Raises
        ------
        ValueError
            If the Series is empty.

        See Also
        --------
        Series.idxmin : Return index *label* of the first occurrence
            of minimum of values.

        Examples
        --------
        >>> s = ks.Series(data=[1, None, 4, 3, 5],
        ...               index=['A', 'B', 'C', 'D', 'E'])
        >>> s
        A    1.0
        B    NaN
        C    4.0
        D    3.0
        E    5.0
        dtype: float64

        >>> s.idxmax()
        'E'

        If `skipna` is False and there is an NA value in the data,
        the function returns ``nan``.

        >>> s.idxmax(skipna=False)
        nan

        In case of multi-index, you get a tuple:

        >>> index = pd.MultiIndex.from_arrays([
        ...     ['a', 'a', 'b', 'b'], ['c', 'd', 'e', 'f']], names=('first', 'second'))
        >>> s = ks.Series(data=[1, None, 4, 5], index=index)
        >>> s
        first  second
        a      c         1.0
               d         NaN
        b      e         4.0
               f         5.0
        dtype: float64

        >>> s.idxmax()
        ('b', 'f')

        If multiple values equal the maximum, the first row label with that
        value is returned.

        >>> s = ks.Series([1, 100, 1, 100, 1, 100], index=[10, 3, 5, 2, 1, 8])
        >>> s
        10      1
        3     100
        5       1
        2     100
        1       1
        8     100
        dtype: int64

        >>> s.idxmax()
        3
        """
        sdf = self._internal.spark_frame
        scol = self.spark.column
        index_scols = self._internal.index_spark_columns
        # desc_nulls_(last|first) is used via Py4J directly because
        # it's not supported in Spark 2.3.
        if skipna:
            sdf = sdf.orderBy(Column(scol._jc.desc_nulls_last()), NATURAL_ORDER_COLUMN_NAME)
        else:
            sdf = sdf.orderBy(Column(scol._jc.desc_nulls_first()), NATURAL_ORDER_COLUMN_NAME)
        results = sdf.select([scol] + index_scols).take(1)
        if len(results) == 0:
            raise ValueError("attempt to get idxmin of an empty sequence")
        if results[0][0] is None:
            # This will only happens when skipna is False because we will
            # place nulls first.
            return np.nan
        values = list(results[0][1:])
        if len(values) == 1:
            return values[0]
        else:
            return tuple(values)

    def idxmin(self, skipna=True):
        """
        Return the row label of the minimum value.

        If multiple values equal the minimum, the first row label with that
        value is returned.

        Parameters
        ----------
        skipna : bool, default True
            Exclude NA/null values. If the entire Series is NA, the result
            will be NA.

        Returns
        -------
        Index
            Label of the minimum value.

        Raises
        ------
        ValueError
            If the Series is empty.

        See Also
        --------
        Series.idxmax : Return index *label* of the first occurrence
            of maximum of values.

        Notes
        -----
        This method is the Series version of ``ndarray.argmin``. This method
        returns the label of the minimum, while ``ndarray.argmin`` returns
        the position. To get the position, use ``series.values.argmin()``.

        Examples
        --------
        >>> s = ks.Series(data=[1, None, 4, 0],
        ...               index=['A', 'B', 'C', 'D'])
        >>> s
        A    1.0
        B    NaN
        C    4.0
        D    0.0
        dtype: float64

        >>> s.idxmin()
        'D'

        If `skipna` is False and there is an NA value in the data,
        the function returns ``nan``.

        >>> s.idxmin(skipna=False)
        nan

        In case of multi-index, you get a tuple:

        >>> index = pd.MultiIndex.from_arrays([
        ...     ['a', 'a', 'b', 'b'], ['c', 'd', 'e', 'f']], names=('first', 'second'))
        >>> s = ks.Series(data=[1, None, 4, 0], index=index)
        >>> s
        first  second
        a      c         1.0
               d         NaN
        b      e         4.0
               f         0.0
        dtype: float64

        >>> s.idxmin()
        ('b', 'f')

        If multiple values equal the minimum, the first row label with that
        value is returned.

        >>> s = ks.Series([1, 100, 1, 100, 1, 100], index=[10, 3, 5, 2, 1, 8])
        >>> s
        10      1
        3     100
        5       1
        2     100
        1       1
        8     100
        dtype: int64

        >>> s.idxmin()
        10
        """
        sdf = self._internal.spark_frame
        scol = self.spark.column
        index_scols = self._internal.index_spark_columns
        # asc_nulls_(last|first)is used via Py4J directly because
        # it's not supported in Spark 2.3.
        if skipna:
            sdf = sdf.orderBy(Column(scol._jc.asc_nulls_last()), NATURAL_ORDER_COLUMN_NAME)
        else:
            sdf = sdf.orderBy(Column(scol._jc.asc_nulls_first()), NATURAL_ORDER_COLUMN_NAME)
        results = sdf.select([scol] + index_scols).take(1)
        if len(results) == 0:
            raise ValueError("attempt to get idxmin of an empty sequence")
        if results[0][0] is None:
            # This will only happens when skipna is False because we will
            # place nulls first.
            return np.nan
        values = list(results[0][1:])
        if len(values) == 1:
            return values[0]
        else:
            return tuple(values)

    def pop(self, item):
        """
        Return item and drop from sereis.

        Parameters
        ----------
        item : str
            Label of index to be popped.

        Returns
        -------
        Series

        Examples
        --------
        >>> s = ks.Series(data=np.arange(3), index=['A', 'B', 'C'])
        >>> s
        A    0
        B    1
        C    2
        dtype: int64

        >>> s.pop('A')
        0

        >>> s
        B    1
        C    2
        dtype: int64

        >>> s = ks.Series(data=np.arange(3), index=['A', 'A', 'C'])
        >>> s
        A    0
        A    1
        C    2
        dtype: int64

        >>> s.pop('A')
        A    0
        A    1
        dtype: int64

        >>> s
        C    2
        dtype: int64

        Also support for MultiIndex

        >>> midx = pd.MultiIndex([['lama', 'cow', 'falcon'],
        ...                       ['speed', 'weight', 'length']],
        ...                      [[0, 0, 0, 1, 1, 1, 2, 2, 2],
        ...                       [0, 1, 2, 0, 1, 2, 0, 1, 2]])
        >>> s = ks.Series([45, 200, 1.2, 30, 250, 1.5, 320, 1, 0.3],
        ...               index=midx)
        >>> s
        lama    speed      45.0
                weight    200.0
                length      1.2
        cow     speed      30.0
                weight    250.0
                length      1.5
        falcon  speed     320.0
                weight      1.0
                length      0.3
        dtype: float64

        >>> s.pop('lama')
        speed      45.0
        weight    200.0
        length      1.2
        dtype: float64

        >>> s
        cow     speed      30.0
                weight    250.0
                length      1.5
        falcon  speed     320.0
                weight      1.0
                length      0.3
        dtype: float64

        Also support for MultiIndex with several indexs.

        >>> midx = pd.MultiIndex([['a', 'b', 'c'],
        ...                       ['lama', 'cow', 'falcon'],
        ...                       ['speed', 'weight', 'length']],
        ...                      [[0, 0, 0, 0, 0, 0, 1, 1, 1],
        ...                       [0, 0, 0, 1, 1, 1, 2, 2, 2],
        ...                       [0, 1, 2, 0, 1, 2, 0, 0, 2]]
        ...  )
        >>> s = ks.Series([45, 200, 1.2, 30, 250, 1.5, 320, 1, 0.3],
        ...              index=midx)
        >>> s
        a  lama    speed      45.0
                   weight    200.0
                   length      1.2
           cow     speed      30.0
                   weight    250.0
                   length      1.5
        b  falcon  speed     320.0
                   speed       1.0
                   length      0.3
        dtype: float64

        >>> s.pop(('a', 'lama'))
        speed      45.0
        weight    200.0
        length      1.2
        dtype: float64

        >>> s
        a  cow     speed      30.0
                   weight    250.0
                   length      1.5
        b  falcon  speed     320.0
                   speed       1.0
                   length      0.3
        dtype: float64

        >>> s.pop(('b', 'falcon', 'speed'))
        (b, falcon, speed)    320.0
        (b, falcon, speed)      1.0
        dtype: float64
        """
        if not isinstance(item, (str, tuple)):
            raise ValueError("'key' should be string or tuple that contains strings")
        if isinstance(item, str):
            item = (item,)
        if not all(isinstance(index, str) for index in item):
            raise ValueError(
                "'key' should have index names as only strings "
                "or a tuple that contain index names as only strings"
            )
        if len(self._internal._index_map) < len(item):
            raise KeyError(
                "Key length ({}) exceeds index depth ({})".format(
                    len(item), len(self._internal.index_map)
                )
            )

        internal = self._internal
        scols = internal.index_spark_columns[len(item) :] + [self.spark.column]
        rows = [internal.spark_columns[level] == index for level, index in enumerate(item)]
        sdf = internal.spark_frame.filter(reduce(lambda x, y: x & y, rows)).select(scols)

        kdf = self._drop(item)
        self._update_anchor(kdf)

        if len(self._internal._index_map) == len(item):
            # if spark_frame has one column and one data, return data only without frame
            pdf = sdf.limit(2).toPandas()
            length = len(pdf)
            if length == 1:
                return pdf[self._internal.data_spark_column_names[0]].iloc[0]

            item_string = name_like_string(item)
            sdf = sdf.withColumn(SPARK_DEFAULT_INDEX_NAME, F.lit(str(item_string)))
            internal = InternalFrame(
                spark_frame=sdf,
                index_map=OrderedDict({SPARK_DEFAULT_INDEX_NAME: None}),
                column_labels=[self._column_label],
            )
            return first_series(DataFrame(internal))
        else:
            internal = internal.copy(
                spark_frame=sdf,
                index_map=OrderedDict(list(self._internal._index_map.items())[len(item) :]),
                data_spark_columns=[scol_for(sdf, internal.data_spark_column_names[0])],
            )
            return first_series(DataFrame(internal))

    def copy(self, deep=None) -> "Series":
        """
        Make a copy of this object's indices and data.

        Parameters
        ----------
        deep : None
            this parameter is not supported but just dummy parameter to match pandas.

        Returns
        -------
        copy : Series

        Examples
        --------
        >>> s = ks.Series([1, 2], index=["a", "b"])
        >>> s
        a    1
        b    2
        dtype: int64
        >>> s_copy = s.copy()
        >>> s_copy
        a    1
        b    2
        dtype: int64
        """
        return first_series(DataFrame(self._internal))

    def mode(self, dropna=True) -> "Series":
        """
        Return the mode(s) of the dataset.

        Always returns Series even if only one value is returned.

        Parameters
        ----------
        dropna : bool, default True
            Don't consider counts of NaN/NaT.

        Returns
        -------
        Series
            Modes of the Series.

        Examples
        --------
        >>> s = ks.Series([0, 0, 1, 1, 1, np.nan, np.nan, np.nan])
        >>> s
        0    0.0
        1    0.0
        2    1.0
        3    1.0
        4    1.0
        5    NaN
        6    NaN
        7    NaN
        dtype: float64

        >>> s.mode()
        0    1.0
        dtype: float64

        If there are several same modes, all items are shown

        >>> s = ks.Series([0, 0, 1, 1, 1, 2, 2, 2, 3, 3, 3,
        ...                np.nan, np.nan, np.nan])
        >>> s
        0     0.0
        1     0.0
        2     1.0
        3     1.0
        4     1.0
        5     2.0
        6     2.0
        7     2.0
        8     3.0
        9     3.0
        10    3.0
        11    NaN
        12    NaN
        13    NaN
        dtype: float64

        >>> s.mode().sort_values()  # doctest: +NORMALIZE_WHITESPACE, +ELLIPSIS
        <BLANKLINE>
        ...  1.0
        ...  2.0
        ...  3.0
        dtype: float64

        With 'dropna' set to 'False', we can also see NaN in the result

        >>> s.mode(False).sort_values()  # doctest: +NORMALIZE_WHITESPACE, +ELLIPSIS
        <BLANKLINE>
        ...  1.0
        ...  2.0
        ...  3.0
        ...  NaN
        dtype: float64
        """
        ser_count = self.value_counts(dropna=dropna, sort=False)
        sdf_count = ser_count._internal.spark_frame
        most_value = ser_count.max()
        sdf_most_value = sdf_count.filter("count == {}".format(most_value))
        sdf = sdf_most_value.select(
            F.col(SPARK_DEFAULT_INDEX_NAME).alias(SPARK_DEFAULT_SERIES_NAME)
        )
        internal = InternalFrame(
            spark_frame=sdf, index_map=None, column_labels=[self._column_label]
        )

        return first_series(DataFrame(internal))

    def keys(self):
        """
        Return alias for index.

        Returns
        -------
        Index
            Index of the Series.

        Examples
        --------
        >>> midx = pd.MultiIndex([['lama', 'cow', 'falcon'],
        ...                       ['speed', 'weight', 'length']],
        ...                      [[0, 0, 0, 1, 1, 1, 2, 2, 2],
        ...                       [0, 1, 2, 0, 1, 2, 0, 1, 2]])
        >>> kser = ks.Series([45, 200, 1.2, 30, 250, 1.5, 320, 1, 0.3], index=midx)

        >>> kser.keys()  # doctest: +SKIP
        MultiIndex([(  'lama',  'speed'),
                    (  'lama', 'weight'),
                    (  'lama', 'length'),
                    (   'cow',  'speed'),
                    (   'cow', 'weight'),
                    (   'cow', 'length'),
                    ('falcon',  'speed'),
                    ('falcon', 'weight'),
                    ('falcon', 'length')],
                   )
        """
        return self.index

    # TODO: 'regex', 'method' parameter
    def replace(self, to_replace=None, value=None, regex=False) -> "Series":
        """
        Replace values given in to_replace with value.
        Values of the Series are replaced with other values dynamically.

        Parameters
        ----------
        to_replace : str, list, dict, Series, int, float, or None
            How to find the values that will be replaced.
            * numeric, str:

                - numeric: numeric values equal to to_replace will be replaced with value
                - str: string exactly matching to_replace will be replaced with value

            * list of str or numeric:

                - if to_replace and value are both lists, they must be the same length.
                - str and numeric rules apply as above.

            * dict:

                - Dicts can be used to specify different replacement values for different
                  existing values.
                  For example, {'a': 'b', 'y': 'z'} replaces the value ‘a’ with ‘b’ and ‘y’
                  with ‘z’. To use a dict in this way the value parameter should be None.
                - For a DataFrame a dict can specify that different values should be replaced
                  in different columns. For example, {'a': 1, 'b': 'z'} looks for the value 1
                  in column ‘a’ and the value ‘z’ in column ‘b’ and replaces these values with
                  whatever is specified in value.
                  The value parameter should not be None in this case.
                  You can treat this as a special case of passing two lists except that you are
                  specifying the column to search in.

            See the examples section for examples of each of these.

        value : scalar, dict, list, str default None
            Value to replace any values matching to_replace with.
            For a DataFrame a dict of values can be used to specify which value to use
            for each column (columns not in the dict will not be filled).
            Regular expressions, strings and lists or dicts of such objects are also allowed.

        Returns
        -------
        Series
            Object after replacement.

        Examples
        --------

        Scalar `to_replace` and `value`

        >>> s = ks.Series([0, 1, 2, 3, 4])
        >>> s
        0    0
        1    1
        2    2
        3    3
        4    4
        dtype: int64

        >>> s.replace(0, 5)
        0    5
        1    1
        2    2
        3    3
        4    4
        dtype: int64

        List-like `to_replace`

        >>> s.replace([0, 4], 5000)
        0    5000
        1       1
        2       2
        3       3
        4    5000
        dtype: int64

        >>> s.replace([1, 2, 3], [10, 20, 30])
        0     0
        1    10
        2    20
        3    30
        4     4
        dtype: int64

        Dict-like `to_replace`

        >>> s.replace({1: 1000, 2: 2000, 3: 3000, 4: 4000})
        0       0
        1    1000
        2    2000
        3    3000
        4    4000
        dtype: int64

        Also support for MultiIndex

        >>> midx = pd.MultiIndex([['lama', 'cow', 'falcon'],
        ...                       ['speed', 'weight', 'length']],
        ...                      [[0, 0, 0, 1, 1, 1, 2, 2, 2],
        ...                       [0, 1, 2, 0, 1, 2, 0, 1, 2]])
        >>> s = ks.Series([45, 200, 1.2, 30, 250, 1.5, 320, 1, 0.3],
        ...               index=midx)
        >>> s
        lama    speed      45.0
                weight    200.0
                length      1.2
        cow     speed      30.0
                weight    250.0
                length      1.5
        falcon  speed     320.0
                weight      1.0
                length      0.3
        dtype: float64

        >>> s.replace(45, 450)
        lama    speed     450.0
                weight    200.0
                length      1.2
        cow     speed      30.0
                weight    250.0
                length      1.5
        falcon  speed     320.0
                weight      1.0
                length      0.3
        dtype: float64

        >>> s.replace([45, 30, 320], 500)
        lama    speed     500.0
                weight    200.0
                length      1.2
        cow     speed     500.0
                weight    250.0
                length      1.5
        falcon  speed     500.0
                weight      1.0
                length      0.3
        dtype: float64

        >>> s.replace({45: 450, 30: 300})
        lama    speed     450.0
                weight    200.0
                length      1.2
        cow     speed     300.0
                weight    250.0
                length      1.5
        falcon  speed     320.0
                weight      1.0
                length      0.3
        dtype: float64
        """
        if to_replace is None:
            return self
        if not isinstance(to_replace, (str, list, dict, int, float)):
            raise ValueError("'to_replace' should be one of str, list, dict, int, float")
        if regex:
            raise NotImplementedError("replace currently not support for regex")
        if isinstance(to_replace, list) and isinstance(value, list):
            if not len(to_replace) == len(value):
                raise ValueError(
                    "Replacement lists must match in length. Expecting {} got {}".format(
                        len(to_replace), len(value)
                    )
                )
            to_replace = {k: v for k, v in zip(to_replace, value)}
        if isinstance(to_replace, dict):
            is_start = True
            if len(to_replace) == 0:
                current = self.spark.column
            else:
                for to_replace_, value in to_replace.items():
                    if is_start:
                        current = F.when(self.spark.column == F.lit(to_replace_), value)
                        is_start = False
                    else:
                        current = current.when(self.spark.column == F.lit(to_replace_), value)
                current = current.otherwise(self.spark.column)
        else:
            current = F.when(self.spark.column.isin(to_replace), value).otherwise(self.spark.column)

        return self._with_new_scol(current)

    def update(self, other):
        """
        Modify Series in place using non-NA values from passed Series. Aligns on index.

        Parameters
        ----------
        other : Series

        Examples
        --------
        >>> from databricks.koalas.config import set_option, reset_option
        >>> set_option("compute.ops_on_diff_frames", True)
        >>> s = ks.Series([1, 2, 3])
        >>> s.update(ks.Series([4, 5, 6]))
        >>> s.sort_index()
        0    4
        1    5
        2    6
        dtype: int64

        >>> s = ks.Series(['a', 'b', 'c'])
        >>> s.update(ks.Series(['d', 'e'], index=[0, 2]))
        >>> s.sort_index()
        0    d
        1    b
        2    e
        dtype: object

        >>> s = ks.Series([1, 2, 3])
        >>> s.update(ks.Series([4, 5, 6, 7, 8]))
        >>> s.sort_index()
        0    4
        1    5
        2    6
        dtype: int64

        >>> s = ks.Series([1, 2, 3], index=[10, 11, 12])
        >>> s
        10    1
        11    2
        12    3
        dtype: int64

        >>> s.update(ks.Series([4, 5, 6]))
        >>> s.sort_index()
        10    1
        11    2
        12    3
        dtype: int64

        >>> s.update(ks.Series([4, 5, 6], index=[11, 12, 13]))
        >>> s.sort_index()
        10    1
        11    4
        12    5
        dtype: int64

        If ``other`` contains NaNs the corresponding values are not updated
        in the original Series.

        >>> s = ks.Series([1, 2, 3])
        >>> s.update(ks.Series([4, np.nan, 6]))
        >>> s.sort_index()
        0    4.0
        1    2.0
        2    6.0
        dtype: float64

        >>> reset_option("compute.ops_on_diff_frames")
        """
        if not isinstance(other, Series):
            raise ValueError("'other' must be a Series")

        combined = combine_frames(self._kdf, other._kdf, how="leftouter")

        this_scol = combined["this"]._internal.spark_column_for(self._column_label)
        that_scol = combined["that"]._internal.spark_column_for(other._column_label)

        scol = (
            F.when(that_scol.isNotNull(), that_scol)
            .otherwise(this_scol)
            .alias(self._kdf._internal.spark_column_name_for(self._column_label))
        )

        internal = combined["this"]._internal.with_new_spark_column(self._column_label, scol)

        self._kdf._update_internal_frame(internal.resolved_copy, requires_same_anchor=False)

    def where(self, cond, other=np.nan):
        """
        Replace values where the condition is False.

        Parameters
        ----------
        cond : boolean Series
            Where cond is True, keep the original value. Where False,
            replace with corresponding value from other.
        other : scalar, Series
            Entries where cond is False are replaced with corresponding value from other.

        Returns
        -------
        Series

        Examples
        --------

        >>> from databricks.koalas.config import set_option, reset_option
        >>> set_option("compute.ops_on_diff_frames", True)
        >>> s1 = ks.Series([0, 1, 2, 3, 4])
        >>> s2 = ks.Series([100, 200, 300, 400, 500])
        >>> s1.where(s1 > 0).sort_index()
        0    NaN
        1    1.0
        2    2.0
        3    3.0
        4    4.0
        dtype: float64

        >>> s1.where(s1 > 1, 10).sort_index()
        0    10
        1    10
        2     2
        3     3
        4     4
        dtype: int64

        >>> s1.where(s1 > 1, s1 + 100).sort_index()
        0    100
        1    101
        2      2
        3      3
        4      4
        dtype: int64

        >>> s1.where(s1 > 1, s2).sort_index()
        0    100
        1    200
        2      2
        3      3
        4      4
        dtype: int64

        >>> reset_option("compute.ops_on_diff_frames")
        """
        assert isinstance(cond, Series)

        # We should check the DataFrame from both `cond` and `other`.
        should_try_ops_on_diff_frame = not same_anchor(cond, self) or (
            isinstance(other, Series) and not same_anchor(other, self)
        )

        if should_try_ops_on_diff_frame:
            # Try to perform it with 'compute.ops_on_diff_frame' option.
            kdf = self.to_frame()
            tmp_cond_col = verify_temp_column_name(kdf, "__tmp_cond_col__")
            tmp_other_col = verify_temp_column_name(kdf, "__tmp_other_col__")

            kdf[tmp_cond_col] = cond
            kdf[tmp_other_col] = other

            # above logic makes a Spark DataFrame looks like below:
            # +-----------------+---+----------------+-----------------+
            # |__index_level_0__|  0|__tmp_cond_col__|__tmp_other_col__|
            # +-----------------+---+----------------+-----------------+
            # |                0|  0|           false|              100|
            # |                1|  1|           false|              200|
            # |                3|  3|            true|              400|
            # |                2|  2|            true|              300|
            # |                4|  4|            true|              500|
            # +-----------------+---+----------------+-----------------+
            condition = (
<<<<<<< HEAD
                F.when(
                    kdf[tmp_cond_col].spark.column,
                    kdf._kser_for(kdf._internal.column_labels[0]).spark.column,
                )
=======
                F.when(kdf[tmp_cond_col].spark.column, kdf[self._column_label].spark.column)
>>>>>>> a3394fd4
                .otherwise(kdf[tmp_other_col].spark.column)
                .alias(kdf._internal.data_spark_column_names[0])
            )

            internal = kdf._internal.with_new_columns(
                [condition], column_labels=self._internal.column_labels
            )
            return first_series(DataFrame(internal))
        else:
            if isinstance(other, Series):
                other = other.spark.column
            condition = (
                F.when(cond.spark.column, self.spark.column)
                .otherwise(other)
                .alias(self._internal.data_spark_column_names[0])
            )
            return self._with_new_scol(condition)

    def mask(self, cond, other=np.nan):
        """
        Replace values where the condition is True.

        Parameters
        ----------
        cond : boolean Series
            Where cond is False, keep the original value. Where True,
            replace with corresponding value from other.
        other : scalar, Series
            Entries where cond is True are replaced with corresponding value from other.

        Returns
        -------
        Series

        Examples
        --------

        >>> from databricks.koalas.config import set_option, reset_option
        >>> set_option("compute.ops_on_diff_frames", True)
        >>> s1 = ks.Series([0, 1, 2, 3, 4])
        >>> s2 = ks.Series([100, 200, 300, 400, 500])
        >>> s1.mask(s1 > 0).sort_index()
        0    0.0
        1    NaN
        2    NaN
        3    NaN
        4    NaN
        dtype: float64

        >>> s1.mask(s1 > 1, 10).sort_index()
        0     0
        1     1
        2    10
        3    10
        4    10
        dtype: int64

        >>> s1.mask(s1 > 1, s1 + 100).sort_index()
        0      0
        1      1
        2    102
        3    103
        4    104
        dtype: int64

        >>> s1.mask(s1 > 1, s2).sort_index()
        0      0
        1      1
        2    300
        3    400
        4    500
        dtype: int64

        >>> reset_option("compute.ops_on_diff_frames")
        """
        return self.where(~cond, other)

    def xs(self, key, level=None):
        """
        Return cross-section from the Series.

        This method takes a `key` argument to select data at a particular
        level of a MultiIndex.

        Parameters
        ----------
        key : label or tuple of label
            Label contained in the index, or partially in a MultiIndex.
        level : object, defaults to first n levels (n=1 or len(key))
            In case of a key partially contained in a MultiIndex, indicate
            which levels are used. Levels can be referred by label or position.

        Returns
        -------
        Series
            Cross-section from the original Series
            corresponding to the selected index levels.

        Examples
        --------
        >>> midx = pd.MultiIndex([['a', 'b', 'c'],
        ...                       ['lama', 'cow', 'falcon'],
        ...                       ['speed', 'weight', 'length']],
        ...                      [[0, 0, 0, 1, 1, 1, 2, 2, 2],
        ...                       [0, 0, 0, 1, 1, 1, 2, 2, 2],
        ...                       [0, 1, 2, 0, 1, 2, 0, 1, 2]])
        >>> s = ks.Series([45, 200, 1.2, 30, 250, 1.5, 320, 1, 0.3],
        ...               index=midx)
        >>> s
        a  lama    speed      45.0
                   weight    200.0
                   length      1.2
        b  cow     speed      30.0
                   weight    250.0
                   length      1.5
        c  falcon  speed     320.0
                   weight      1.0
                   length      0.3
        dtype: float64

        Get values at specified index

        >>> s.xs('a')
        lama  speed      45.0
              weight    200.0
              length      1.2
        dtype: float64

        Get values at several indexes

        >>> s.xs(('a', 'lama'))
        speed      45.0
        weight    200.0
        length      1.2
        dtype: float64

        Get values at specified index and level

        >>> s.xs('lama', level=1)
        a  speed      45.0
           weight    200.0
           length      1.2
        dtype: float64
        """
        if not isinstance(key, tuple):
            key = (key,)
        if level is None:
            level = 0

        internal = self._internal
        scols = (
            internal.index_spark_columns[:level]
            + internal.index_spark_columns[level + len(key) :]
            + [self.spark.column]
        )
        rows = [internal.spark_columns[lvl] == index for lvl, index in enumerate(key, level)]
        sdf = internal.spark_frame.filter(reduce(lambda x, y: x & y, rows)).select(scols)

        if len(internal._index_map) == len(key):
            # if spark_frame has one column and one data, return data only without frame
            pdf = sdf.limit(2).toPandas()
            length = len(pdf)
            if length == 1:
                return pdf[self._internal.data_spark_column_names[0]].iloc[0]

        index_map = list(internal.index_map.items())
        index_map = index_map[:level] + index_map[level + len(key) :]

        internal = internal.copy(
            spark_frame=sdf,
            index_map=OrderedDict(index_map),
            data_spark_columns=[scol_for(sdf, internal.data_spark_column_names[0])],
        )
        return first_series(DataFrame(internal))

    def pct_change(self, periods=1):
        """
        Percentage change between the current and a prior element.

        .. note:: the current implementation of this API uses Spark's Window without
            specifying partition specification. This leads to move all data into
            single partition in single machine and could cause serious
            performance degradation. Avoid this method against very large dataset.

        Parameters
        ----------
        periods : int, default 1
            Periods to shift for forming percent change.

        Returns
        -------
        Series

        Examples
        --------

        >>> kser = ks.Series([90, 91, 85], index=[2, 4, 1])
        >>> kser
        2    90
        4    91
        1    85
        dtype: int64

        >>> kser.pct_change()
        2         NaN
        4    0.011111
        1   -0.065934
        dtype: float64

        >>> kser.sort_index().pct_change()
        1         NaN
        2    0.058824
        4    0.011111
        dtype: float64

        >>> kser.pct_change(periods=2)
        2         NaN
        4         NaN
        1   -0.055556
        dtype: float64
        """
        scol = self.spark.column

        window = Window.orderBy(NATURAL_ORDER_COLUMN_NAME).rowsBetween(-periods, -periods)
        prev_row = F.lag(scol, periods).over(window)

        return self._with_new_scol((scol - prev_row) / prev_row)

    def combine_first(self, other):
        """
        Combine Series values, choosing the calling Series's values first.

        Parameters
        ----------
        other : Series
            The value(s) to be combined with the `Series`.

        Returns
        -------
        Series
            The result of combining the Series with the other object.

        See Also
        --------
        Series.combine : Perform elementwise operation on two Series
            using a given function.

        Notes
        -----
        Result index will be the union of the two indexes.

        Examples
        --------
        >>> s1 = ks.Series([1, np.nan])
        >>> s2 = ks.Series([3, 4])
        >>> s1.combine_first(s2)
        0    1.0
        1    4.0
        dtype: float64
        """
        if not isinstance(other, ks.Series):
            raise ValueError("`combine_first` only allows `Series` for parameter `other`")
        if same_anchor(self, other):
            this = self.spark.column
            that = other.spark.column
            combined = self._kdf
        else:
            with option_context("compute.ops_on_diff_frames", True):
                combined = combine_frames(self._kdf, other._kdf)
            this = combined["this"]._internal.spark_column_for(self._column_label)
            that = combined["that"]._internal.spark_column_for(other._column_label)
        # If `self` has missing value, use value of `other`
        cond = F.when(this.isNull(), that).otherwise(this)
        # If `self` and `other` come from same frame, the anchor should be kept
        if same_anchor(self, other):
            return self._with_new_scol(cond)
        index_scols = combined._internal.index_spark_columns
        sdf = combined._internal.spark_frame.select(
            *index_scols, cond.alias(self._internal.data_spark_column_names[0])
        ).distinct()
        internal = InternalFrame(
            spark_frame=sdf,
            index_map=self._internal.index_map,
            column_labels=self._internal.column_labels,
            data_spark_columns=[scol_for(sdf, self._internal.data_spark_column_names[0])],
            column_label_names=self._internal.column_label_names,
        )
        return first_series(ks.DataFrame(internal))

    def dot(self, other):
        """
        Compute the dot product between the Series and the columns of other.

        This method computes the dot product between the Series and another
        one, or the Series and each columns of a DataFrame.

        It can also be called using `self @ other` in Python >= 3.5.

        .. note:: This API is slightly different from pandas when indexes from both
            are not aligned. To match with pandas', it requires to read the whole data for,
            for example, counting. pandas raises an exception; however, Koalas just proceeds
            and performs by ignoring mismatches with NaN permissively.

            >>> pdf1 = pd.Series([1, 2, 3], index=[0, 1, 2])
            >>> pdf2 = pd.Series([1, 2, 3], index=[0, 1, 3])
            >>> pdf1.dot(pdf2)  # doctest: +SKIP
            ...
            ValueError: matrices are not aligned

            >>> kdf1 = ks.Series([1, 2, 3], index=[0, 1, 2])
            >>> kdf2 = ks.Series([1, 2, 3], index=[0, 1, 3])
            >>> kdf1.dot(kdf2)  # doctest: +SKIP
            5

        Parameters
        ----------
        other : Series, DataFrame.
            The other object to compute the dot product with its columns.

        Returns
        -------
        scalar, Series
            Return the dot product of the Series and other if other is a
            Series, the Series of the dot product of Series and each rows of
            other if other is a DataFrame.

        Notes
        -----
        The Series and other has to share the same index if other is a Series
        or a DataFrame.

        Examples
        --------
        >>> s = ks.Series([0, 1, 2, 3])

        >>> s.dot(s)
        14

        >>> s @ s
        14
        """
        if isinstance(other, DataFrame):
            raise ValueError(
                "Series.dot() is currently not supported with DataFrame since "
                "it will cause expansive calculation as many as the number "
                "of columns of DataFrame"
            )
        if self._kdf is not other._kdf:
            if len(self.index) != len(other.index):
                raise ValueError("matrices are not aligned")
        if isinstance(other, Series):
            result = (self * other).sum()

        return result

    def __matmul__(self, other):
        """
        Matrix multiplication using binary `@` operator in Python>=3.5.
        """
        return self.dot(other)

    def repeat(self, repeats: Union[int, "Series"]) -> "Series":
        """
        Repeat elements of a Series.

        Returns a new Series where each element of the current Series
        is repeated consecutively a given number of times.

        Parameters
        ----------
        repeats : int or Series
            The number of repetitions for each element. This should be a
            non-negative integer. Repeating 0 times will return an empty
            Series.

        Returns
        -------
        Series
            Newly created Series with repeated elements.

        See Also
        --------
        Index.repeat : Equivalent function for Index.

        Examples
        --------
        >>> s = ks.Series(['a', 'b', 'c'])
        >>> s
        0    a
        1    b
        2    c
        dtype: object
        >>> s.repeat(2)
        0    a
        1    b
        2    c
        0    a
        1    b
        2    c
        dtype: object
        >>> ks.Series([1, 2, 3]).repeat(0)
        Series([], dtype: int64)
        """
        if not isinstance(repeats, (int, Series)):
            raise ValueError(
                "`repeats` argument must be integer or Series, but got {}".format(type(repeats))
            )

        if isinstance(repeats, Series):
            if LooseVersion(pyspark.__version__) < LooseVersion("2.4"):
                raise ValueError(
                    "`repeats` argument must be integer with Spark<2.4, but got {}".format(
                        type(repeats)
                    )
                )
            if not same_anchor(self, repeats):
                kdf = self.to_frame()
                temp_repeats = verify_temp_column_name(kdf, "__temp_repeats__")
                kdf[temp_repeats] = repeats
                return (
                    kdf._kser_for(kdf._internal.column_labels[0])
                    .repeat(kdf[temp_repeats])
                    .rename(self.name)
                )
            else:
                scol = F.explode(
                    SF.array_repeat(self.spark.column, repeats.astype(int).spark.column)
                ).alias(name_like_string(self.name))
                sdf = self._internal.spark_frame.select(self._internal.index_spark_columns + [scol])
                internal = self._internal.copy(
                    spark_frame=sdf,
                    data_spark_columns=[scol_for(sdf, name_like_string(self.name))],
                )
                return first_series(DataFrame(internal))
        else:
            if repeats < 0:
                raise ValueError("negative dimensions are not allowed")

            kdf = self._kdf[[self.name]]
            if repeats == 0:
                return first_series(DataFrame(kdf._internal.with_filter(F.lit(False))))
            else:
                return first_series(ks.concat([kdf] * repeats))

    def asof(self, where):
        """
        Return the last row(s) without any NaNs before `where`.

        The last row (for each element in `where`, if list) without any
        NaN is taken.

        If there is no good value, NaN is returned.

        .. note:: This API is dependent on :meth:`Index.is_monotonic_increasing`
            which can be expensive.

        Parameters
        ----------
        where : index or array-like of indices

        Returns
        -------
        scalar or Series

            The return can be:

            * scalar : when `self` is a Series and `where` is a scalar
            * Series: when `self` is a Series and `where` is an array-like

            Return scalar or Series

        Notes
        -----
        Indices are assumed to be sorted. Raises if this is not the case.

        Examples
        --------
        >>> s = ks.Series([1, 2, np.nan, 4], index=[10, 20, 30, 40])
        >>> s
        10    1.0
        20    2.0
        30    NaN
        40    4.0
        dtype: float64

        A scalar `where`.

        >>> s.asof(20)
        2.0

        For a sequence `where`, a Series is returned. The first value is
        NaN, because the first element of `where` is before the first
        index value.

        >>> s.asof([5, 20]).sort_index()
        5     NaN
        20    2.0
        dtype: float64

        Missing values are not considered. The following is ``2.0``, not
        NaN, even though NaN is at the index location for ``30``.

        >>> s.asof(30)
        2.0
        """
        should_return_series = True
        if isinstance(self.index, ks.MultiIndex):
            raise ValueError("asof is not supported for a MultiIndex")
        if isinstance(where, (ks.Index, ks.Series, ks.DataFrame)):
            raise ValueError("where cannot be an Index, Series or a DataFrame")
        if not self.index.is_monotonic_increasing:
            raise ValueError("asof requires a sorted index")
        if not is_list_like(where):
            should_return_series = False
            where = [where]
        index_scol = self._internal.index_spark_columns[0]
        cond = [F.max(F.when(index_scol <= index, self.spark.column)) for index in where]
        sdf = self._internal.spark_frame.select(cond)
        if not should_return_series:
            result = sdf.head()[0]
            return result if result is not None else np.nan

        # The data is expected to be small so it's fine to transpose/use default index.
        with ks.option_context(
            "compute.default_index_type", "distributed", "compute.max_rows", None
        ):
            kdf = ks.DataFrame(sdf)
            kdf.columns = pd.Index(where)
            return first_series(kdf.transpose()).rename(self.name)

    def mad(self):
        """
        Return the mean absolute deviation of values.

        Examples
        --------
        >>> s = ks.Series([1, 2, 3, 4])
        >>> s
        0    1
        1    2
        2    3
        3    4
        dtype: int64

        >>> s.mad()
        1.0
        """

        sdf = self._internal.spark_frame
        spark_column = self.spark.column
        avg = unpack_scalar(sdf.select(F.avg(spark_column)))
        mad = unpack_scalar(sdf.select(F.avg(F.abs(spark_column - avg))))

        return mad

    def unstack(self, level=-1):
        """
        Unstack, a.k.a. pivot, Series with MultiIndex to produce DataFrame.
        The level involved will automatically get sorted.

        Notes
        -----
        Unlike pandas, Koalas doesn't check whether an index is duplicated or not
        because the checking of duplicated index requires scanning whole data which
        can be quite expensive.

        Parameters
        ----------
        level : int, str, or list of these, default last level
            Level(s) to unstack, can pass level name.

        Returns
        -------
        DataFrame
            Unstacked Series.

        Examples
        --------
        >>> s = ks.Series([1, 2, 3, 4],
        ...               index=pd.MultiIndex.from_product([['one', 'two'],
        ...                                                 ['a', 'b']]))
        >>> s
        one  a    1
             b    2
        two  a    3
             b    4
        dtype: int64

        >>> s.unstack(level=-1).sort_index()
             a  b
        one  1  2
        two  3  4

        >>> s.unstack(level=0).sort_index()
           one  two
        a    1    3
        b    2    4
        """
        if not isinstance(self.index, ks.MultiIndex):
            raise ValueError("Series.unstack only support for a MultiIndex")
        index_nlevels = self.index.nlevels
        if level > 0 and (level > index_nlevels - 1):
            raise IndexError(
                "Too many levels: Index has only {} levels, not {}".format(index_nlevels, level + 1)
            )
        elif level < 0 and (level < -index_nlevels):
            raise IndexError(
                "Too many levels: Index has only {} levels, {} is not a valid level number".format(
                    index_nlevels, level
                )
            )

        sdf = self._internal.spark_frame
        index_scol_names = self._internal.index_spark_column_names.copy()
        pivot_col = index_scol_names.pop(level)
        scol = self.spark.column
        index_map = OrderedDict(
            (index_scol_name, self._internal.index_map[index_scol_name])
            for index_scol_name in index_scol_names
        )
        column_label_names = self._internal.index_map[pivot_col]
        if column_label_names is not None:
            column_label_names = [name_like_string(column_label_names)]

        sdf = sdf.groupby(index_scol_names).pivot(pivot_col).agg(F.first(scol))
        internal = InternalFrame(
            spark_frame=sdf, index_map=index_map, column_label_names=column_label_names
        )
        return DataFrame(internal)

    def item(self):
        """
        Return the first element of the underlying data as a Python scalar.

        Returns
        -------
        scalar
            The first element of Series.

        Raises
        ------
        ValueError
            If the data is not length-1.

        Examples
        --------
        >>> kser = ks.Series([10])
        >>> kser.item()
        10
        """
        return self.head(2).to_pandas().item()

    def iteritems(self):
        """
        Lazily iterate over (index, value) tuples.

        This method returns an iterable tuple (index, value). This is
        convenient if you want to create a lazy iterator.

        .. note:: Unlike pandas', the iteritems in Koalas returns generator rather zip object

        Returns
        -------
        iterable
            Iterable of tuples containing the (index, value) pairs from a
            Series.

        See Also
        --------
        DataFrame.items : Iterate over (column name, Series) pairs.
        DataFrame.iterrows : Iterate over DataFrame rows as (index, Series) pairs.

        Examples
        --------
        >>> s = ks.Series(['A', 'B', 'C'])
        >>> for index, value in s.items():
        ...     print("Index : {}, Value : {}".format(index, value))
        Index : 0, Value : A
        Index : 1, Value : B
        Index : 2, Value : C
        """
        internal_index_columns = self._internal.index_spark_column_names
        internal_data_column = self._internal.data_spark_column_names[0]

        def extract_kv_from_spark_row(row):
            k = (
                row[internal_index_columns[0]]
                if len(internal_index_columns) == 1
                else tuple(row[c] for c in internal_index_columns)
            )
            v = row[internal_data_column]
            return k, v

        for k, v in map(
            extract_kv_from_spark_row, self._internal.resolved_copy.spark_frame.toLocalIterator()
        ):
            yield k, v

    def items(self) -> Iterable:
        """This is an alias of ``iteritems``."""
        return self.iteritems()

    def droplevel(self, level):
        """
        Return Series with requested index level(s) removed.

        Parameters
        ----------
        level : int, str, or list-like
            If a string is given, must be the name of a level
            If list-like, elements must be names or positional indexes
            of levels.

        Returns
        -------
        Series
            Series with requested index level(s) removed.

        Examples
        --------
        >>> kser = ks.Series(
        ...     [1, 2, 3],
        ...     index=pd.MultiIndex.from_tuples(
        ...         [("x", "a"), ("x", "b"), ("y", "c")], names=["level_1", "level_2"]
        ...     ),
        ... )
        >>> kser
        level_1  level_2
        x        a          1
                 b          2
        y        c          3
        dtype: int64

        Removing specific index level by level

        >>> kser.droplevel(0)
        level_2
        a    1
        b    2
        c    3
        dtype: int64

        Removing specific index level by name

        >>> kser.droplevel("level_2")
        level_1
        x    1
        x    2
        y    3
        dtype: int64
        """
        return first_series(self.to_frame().droplevel(level=level, axis=0)).rename(self.name)

    def tail(self, n=5):
        """
        Return the last `n` rows.

        This function returns last `n` rows from the object based on
        position. It is useful for quickly verifying data, for example,
        after sorting or appending rows.

        For negative values of `n`, this function returns all rows except
        the first `n` rows, equivalent to ``df[n:]``.

        Parameters
        ----------
        n : int, default 5
            Number of rows to select.

        Returns
        -------
        type of caller
            The last `n` rows of the caller object.

        See Also
        --------
        DataFrame.head : The first `n` rows of the caller object.

        Examples
        --------
        >>> kser = ks.Series([1, 2, 3, 4, 5])
        >>> kser
        0    1
        1    2
        2    3
        3    4
        4    5
        dtype: int64

        >>> kser.tail(3)  # doctest: +SKIP
        2    3
        3    4
        4    5
        dtype: int64
        """
        return first_series(self.to_frame().tail(n=n)).rename(self.name)

    def product(self, min_count=0):
        """
        Return the product of the values.

        .. note:: unlike pandas', Koalas' emulates product by ``exp(sum(log(...)))``
            trick. Therefore, it only works for positive numbers.

        Parameters
        ----------
        min_count : int, default 0
            The required number of valid values to perform the operation. If fewer than
            ``min_count`` non-NA values are present the result will be NA.

        Examples
        --------
        >>> ks.Series([1, 2, 3, 4, 5]).prod()
        120

        By default, the product of an empty or all-NA Series is ``1``

        >>> ks.Series([]).prod()
        1.0

        This can be controlled with the ``min_count`` parameter

        >>> ks.Series([]).prod(min_count=1)
        nan
        """
        # When number of valid values is fewer than `min_count`, pandas returns np.nan
        if (min_count > 0) and (len(self.dropna()) < min_count):
            return np.nan

        data_type = self.spark.data_type
        if isinstance(data_type, BooleanType):
            return self.all()
        elif isinstance(data_type, NumericType):
            spark_frame = self._internal.spark_frame
            spark_column = self.spark.column

            cond = F.when(spark_column.isNull(), F.lit(1)).otherwise(spark_column)
            spark_frame = spark_frame.select(F.exp(F.sum(F.log(cond))))

            result = spark_frame.head(1)[0][0]
            if result is None:
                # When Series is empty, pandas returns 1.0
                return 1.0
            elif isinstance(data_type, IntegralType):
                return int(round(result))
            else:
                return result
        else:
            raise TypeError("cannot perform prod with type {}".format(self.dtype))

    prod = product

    def _cum(self, func, skipna, part_cols=(), ascending=True):
        # This is used to cummin, cummax, cumsum, etc.

        if ascending:
            window = (
                Window.orderBy(F.asc(NATURAL_ORDER_COLUMN_NAME))
                .partitionBy(*part_cols)
                .rowsBetween(Window.unboundedPreceding, Window.currentRow)
            )
        else:
            window = (
                Window.orderBy(F.desc(NATURAL_ORDER_COLUMN_NAME))
                .partitionBy(*part_cols)
                .rowsBetween(Window.unboundedPreceding, Window.currentRow)
            )

        if skipna:
            # There is a behavior difference between pandas and PySpark. In case of cummax,
            #
            # Input:
            #      A    B
            # 0  2.0  1.0
            # 1  5.0  NaN
            # 2  1.0  0.0
            # 3  2.0  4.0
            # 4  4.0  9.0
            #
            # pandas:
            #      A    B
            # 0  2.0  1.0
            # 1  5.0  NaN
            # 2  5.0  1.0
            # 3  5.0  4.0
            # 4  5.0  9.0
            #
            # PySpark:
            #      A    B
            # 0  2.0  1.0
            # 1  5.0  1.0
            # 2  5.0  1.0
            # 3  5.0  4.0
            # 4  5.0  9.0

            scol = F.when(
                # Manually sets nulls given the column defined above.
                self.spark.column.isNull(),
                F.lit(None),
            ).otherwise(func(self.spark.column).over(window))
        else:
            # Here, we use two Windows.
            # One for real data.
            # The other one for setting nulls after the first null it meets.
            #
            # There is a behavior difference between pandas and PySpark. In case of cummax,
            #
            # Input:
            #      A    B
            # 0  2.0  1.0
            # 1  5.0  NaN
            # 2  1.0  0.0
            # 3  2.0  4.0
            # 4  4.0  9.0
            #
            # pandas:
            #      A    B
            # 0  2.0  1.0
            # 1  5.0  NaN
            # 2  5.0  NaN
            # 3  5.0  NaN
            # 4  5.0  NaN
            #
            # PySpark:
            #      A    B
            # 0  2.0  1.0
            # 1  5.0  1.0
            # 2  5.0  1.0
            # 3  5.0  4.0
            # 4  5.0  9.0
            scol = F.when(
                # By going through with max, it sets True after the first time it meets null.
                F.max(self.spark.column.isNull()).over(window),
                # Manually sets nulls given the column defined above.
                F.lit(None),
            ).otherwise(func(self.spark.column).over(window))

        return self._with_new_scol(scol)

    def _cumprod(self, skipna, part_cols=()):
        from pyspark.sql.functions import pandas_udf

        def cumprod(scol):
            @pandas_udf(returnType=self.spark.data_type)
            def negative_check(s):
                assert len(s) == 0 or ((s > 0) | (s.isnull())).all(), (
                    "values should be bigger than 0: %s" % s
                )
                return s

            return F.sum(F.log(negative_check(scol)))

        kser = self._cum(cumprod, skipna, part_cols)
        return kser._with_new_scol(F.exp(kser.spark.column))

    # ----------------------------------------------------------------------
    # Accessor Methods
    # ----------------------------------------------------------------------
    dt = CachedAccessor("dt", DatetimeMethods)
    str = CachedAccessor("str", StringMethods)
    plot = CachedAccessor("plot", KoalasPlotAccessor)

    # ----------------------------------------------------------------------

    def _apply_series_op(self, op, should_resolve: bool = False):
        kser = op(self)
        if should_resolve:
            internal = kser._internal.resolved_copy
            return first_series(DataFrame(internal))
        else:
            return kser

    def _reduce_for_stat_function(self, sfun, name, axis=None, numeric_only=None):
        """
        Applies sfun to the column and returns a scalar

        Parameters
        ----------
        sfun : the stats function to be used for aggregation
        name : original pandas API name.
        axis : used only for sanity check because series only support index axis.
        numeric_only : not used by this implementation, but passed down by stats functions
        """
        from inspect import signature

        axis = validate_axis(axis)
        if axis == 1:
            raise ValueError("Series does not support columns axis.")
        num_args = len(signature(sfun).parameters)
        scol = self.spark.column
        spark_type = self.spark.data_type
        if isinstance(spark_type, BooleanType) and sfun.__name__ not in ("min", "max"):
            # Stat functions cannot be used with boolean values by default
            # Thus, cast to integer (true to 1 and false to 0)
            # Exclude the min and max methods though since those work with booleans
            scol = scol.cast("integer")
        if num_args == 1:
            # Only pass in the column if sfun accepts only one arg
            scol = sfun(scol)
        else:  # must be 2
            assert num_args == 2
            # Pass in both the column and its data type if sfun accepts two args
            scol = sfun(scol, spark_type)
        return unpack_scalar(self._internal.spark_frame.select(scol))

    def __len__(self):
        return len(self.to_dataframe())

    def __getitem__(self, key):
        try:
            if (isinstance(key, slice) and any(type(n) == int for n in [key.start, key.stop])) or (
                type(key) == int
                and not isinstance(self.index.spark.data_type, (IntegerType, LongType))
            ):
                # Seems like pandas Series always uses int as positional search when slicing
                # with ints, searches based on index values when the value is int.
                return self.iloc[key]
            return self.loc[key]
        except SparkPandasIndexingError:
            raise KeyError(
                "Key length ({}) exceeds index depth ({})".format(
                    len(key), len(self._internal.index_map)
                )
            )

    def __getattr__(self, item: str_type) -> Any:
        if item.startswith("__"):
            raise AttributeError(item)
        if hasattr(MissingPandasLikeSeries, item):
            property_or_func = getattr(MissingPandasLikeSeries, item)
            if isinstance(property_or_func, property):
                return property_or_func.fget(self)  # type: ignore
            else:
                return partial(property_or_func, self)
        raise AttributeError("'Series' object has no attribute '{}'".format(item))

    def _to_internal_pandas(self):
        """
        Return a pandas Series directly from _internal to avoid overhead of copy.

        This method is for internal use only.
        """
        return first_series(self._internal.to_pandas_frame)

    def __repr__(self):
        max_display_count = get_option("display.max_rows")
        if max_display_count is None:
            return self._to_internal_pandas().to_string(name=self.name, dtype=self.dtype)

        pser = self._kdf._get_or_create_repr_pandas_cache(max_display_count)[self.name]
        pser_length = len(pser)
        pser = pser.iloc[:max_display_count]
        if pser_length > max_display_count:
            repr_string = pser.to_string(length=True)
            rest, prev_footer = repr_string.rsplit("\n", 1)
            match = REPR_PATTERN.search(prev_footer)
            if match is not None:
                length = match.group("length")
                name = str(self.dtype.name)
                footer = "\nName: {name}, dtype: {dtype}\nShowing only the first {length}".format(
                    length=length, name=self.name, dtype=pprint_thing(name)
                )
                return rest + footer
        return pser.to_string(name=self.name, dtype=self.dtype)

    def __dir__(self):
        if not isinstance(self.spark.data_type, StructType):
            fields = []
        else:
            fields = [f for f in self.spark.data_type.fieldNames() if " " not in f]
        return super(Series, self).__dir__() + fields

    def __iter__(self):
        return MissingPandasLikeSeries.__iter__(self)

    if sys.version_info >= (3, 7):
        # In order to support the type hints such as Series[...]. See DataFrame.__class_getitem__.
        def __class_getitem__(cls, tpe):
            return SeriesType[tpe]


def unpack_scalar(sdf):
    """
    Takes a dataframe that is supposed to contain a single row with a single scalar value,
    and returns this value.
    """
    l = sdf.head(2)
    assert len(l) == 1, (sdf, l)
    row = l[0]
    l2 = list(row.asDict().values())
    assert len(l2) == 1, (row, l2)
    return l2[0]


def first_series(df):
    """
    Takes a DataFrame and returns the first column of the DataFrame as a Series
    """
    assert isinstance(df, (DataFrame, pd.DataFrame)), type(df)
    if isinstance(df, DataFrame):
        return df._kser_for(df._internal.column_labels[0])
    else:
        return df[df.columns[0]]<|MERGE_RESOLUTION|>--- conflicted
+++ resolved
@@ -4176,14 +4176,10 @@
             # |                4|  4|            true|              500|
             # +-----------------+---+----------------+-----------------+
             condition = (
-<<<<<<< HEAD
                 F.when(
                     kdf[tmp_cond_col].spark.column,
                     kdf._kser_for(kdf._internal.column_labels[0]).spark.column,
                 )
-=======
-                F.when(kdf[tmp_cond_col].spark.column, kdf[self._column_label].spark.column)
->>>>>>> a3394fd4
                 .otherwise(kdf[tmp_other_col].spark.column)
                 .alias(kdf._internal.data_spark_column_names[0])
             )
