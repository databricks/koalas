--- conflicted
+++ resolved
@@ -24,12 +24,8 @@
 from collections.abc import Mapping
 from distutils.version import LooseVersion
 from functools import partial, wraps, reduce
-<<<<<<< HEAD
 from itertools import chain
-from typing import Any, Generic, List, Optional, Tuple, TypeVar, Union, cast
-=======
 from typing import Any, Generic, Iterable, List, Optional, Tuple, TypeVar, Union, cast
->>>>>>> 0e44bc7a
 
 import matplotlib
 import numpy as np
