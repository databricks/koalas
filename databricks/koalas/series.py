#
# Copyright (C) 2019 Databricks, Inc.
#
# Licensed under the Apache License, Version 2.0 (the "License");
# you may not use this file except in compliance with the License.
# You may obtain a copy of the License at
#
#     http://www.apache.org/licenses/LICENSE-2.0
#
# Unless required by applicable law or agreed to in writing, software
# distributed under the License is distributed on an "AS IS" BASIS,
# WITHOUT WARRANTIES OR CONDITIONS OF ANY KIND, either express or implied.
# See the License for the specific language governing permissions and
# limitations under the License.
#

"""
A wrapper class for Spark Column to behave similar to pandas Series.
"""
import re
import inspect
from collections import Iterable
from functools import partial, wraps
from typing import Any, Optional, List, Union, Generic, TypeVar

import numpy as np
import pandas as pd
from pandas.api.types import is_list_like
from pandas.core.accessor import CachedAccessor

from pyspark import sql as spark
from pyspark.sql import functions as F
from pyspark.sql.types import BooleanType, StructType
from pyspark.sql.window import Window

from databricks import koalas as ks  # For running doctests and reference resolution in PyCharm.
from databricks.koalas.base import IndexOpsMixin
from databricks.koalas.frame import DataFrame
from databricks.koalas.generic import _Frame, max_display_count
from databricks.koalas.internal import IndexMap, _InternalFrame
from databricks.koalas.missing.series import _MissingPandasLikeSeries
from databricks.koalas.plot import KoalasSeriesPlotMethods
from databricks.koalas.utils import validate_arguments_and_invoke_function, scol_for
from databricks.koalas.datetimes import DatetimeMethods
from databricks.koalas.strings import StringMethods


# This regular expression pattern is complied and defined here to avoid to compile the same
# pattern every time it is used in _repr_ in Series.
# This pattern basically seeks the footer string from Pandas'
REPR_PATTERN = re.compile(r"Length: (?P<length>[0-9]+)")

_flex_doc_SERIES = """
Return {desc} of series and other, element-wise (binary operator `{op_name}`).

Equivalent to ``{equiv}``

Parameters
----------
other : Series or scalar value

Returns
-------
Series
    The result of the operation.

See Also
--------
Series.{reverse}

{series_examples}
"""

_add_example_SERIES = """
Examples
--------
>>> df = ks.DataFrame({'a': [1, 1, 1, np.nan],
...                    'b': [1, np.nan, 1, np.nan]},
...                   index=['a', 'b', 'c', 'd'], columns=['a', 'b'])
>>> df
     a    b
a  1.0  1.0
b  1.0  NaN
c  1.0  1.0
d  NaN  NaN

>>> df.a.add(df.b)
a    2.0
b    NaN
c    2.0
d    NaN
Name: a, dtype: float64
"""

_sub_example_SERIES = """
Examples
--------
>>> df = ks.DataFrame({'a': [1, 1, 1, np.nan],
...                    'b': [1, np.nan, 1, np.nan]},
...                   index=['a', 'b', 'c', 'd'], columns=['a', 'b'])
>>> df
     a    b
a  1.0  1.0
b  1.0  NaN
c  1.0  1.0
d  NaN  NaN

>>> df.a.subtract(df.b)
a    0.0
b    NaN
c    0.0
d    NaN
Name: a, dtype: float64
"""

_mul_example_SERIES = """
Examples
--------
>>> df = ks.DataFrame({'a': [2, 2, 4, np.nan],
...                    'b': [2, np.nan, 2, np.nan]},
...                   index=['a', 'b', 'c', 'd'], columns=['a', 'b'])
>>> df
     a    b
a  2.0  2.0
b  2.0  NaN
c  4.0  2.0
d  NaN  NaN

>>> df.a.multiply(df.b)
a    4.0
b    NaN
c    8.0
d    NaN
Name: a, dtype: float64
"""

_div_example_SERIES = """
Examples
--------
>>> df = ks.DataFrame({'a': [2, 2, 4, np.nan],
...                    'b': [2, np.nan, 2, np.nan]},
...                   index=['a', 'b', 'c', 'd'], columns=['a', 'b'])
>>> df
     a    b
a  2.0  2.0
b  2.0  NaN
c  4.0  2.0
d  NaN  NaN

>>> df.a.divide(df.b)
a    1.0
b    NaN
c    2.0
d    NaN
Name: a, dtype: float64
"""

_pow_example_SERIES = """
Examples
--------
>>> df = ks.DataFrame({'a': [2, 2, 4, np.nan],
...                    'b': [2, np.nan, 2, np.nan]},
...                   index=['a', 'b', 'c', 'd'], columns=['a', 'b'])
>>> df
     a    b
a  2.0  2.0
b  2.0  NaN
c  4.0  2.0
d  NaN  NaN

>>> df.a.pow(df.b)
a     4.0
b     NaN
c    16.0
d     NaN
Name: a, dtype: float64
"""

_mod_example_SERIES = """
Examples
--------
>>> df = ks.DataFrame({'a': [2, 2, 4, np.nan],
...                    'b': [2, np.nan, 2, np.nan]},
...                   index=['a', 'b', 'c', 'd'], columns=['a', 'b'])
>>> df
     a    b
a  2.0  2.0
b  2.0  NaN
c  4.0  2.0
d  NaN  NaN

>>> df.a.mod(df.b)
a    0.0
b    NaN
c    0.0
d    NaN
Name: a, dtype: float64
"""

_floordiv_example_SERIES = """
Examples
--------
>>> df = ks.DataFrame({'a': [2, 2, 4, np.nan],
...                    'b': [2, np.nan, 2, np.nan]},
...                   index=['a', 'b', 'c', 'd'], columns=['a', 'b'])
>>> df
     a    b
a  2.0  2.0
b  2.0  NaN
c  4.0  2.0
d  NaN  NaN

>>> df.a.floordiv(df.b)
a    1.0
b    NaN
c    2.0
d    NaN
Name: a, dtype: float64
"""

T = TypeVar("T")

# Needed to disambiguate Series.str and str type
str_type = str


class Series(_Frame, IndexOpsMixin, Generic[T]):
    """
    Koala Series that corresponds to Pandas Series logically. This holds Spark Column
    internally.

    :ivar _internal: an internal immutable Frame to manage metadata.
    :type _internal: _InternalFrame
    :ivar _kdf: Parent's Koalas DataFrame
    :type _kdf: ks.DataFrame

    Parameters
    ----------
    data : array-like, dict, or scalar value, Pandas Series
        Contains data stored in Series
        If data is a dict, argument order is maintained for Python 3.6
        and later.
        Note that if `data` is a Pandas Series, other arguments should not be used.
    index : array-like or Index (1d)
        Values must be hashable and have the same length as `data`.
        Non-unique index values are allowed. Will default to
        RangeIndex (0, 1, 2, ..., n) if not provided. If both a dict and index
        sequence are used, the index will override the keys found in the
        dict.
    dtype : numpy.dtype or None
        If None, dtype will be inferred
    copy : boolean, default False
        Copy input data
    """

    def __init__(self, data=None, index=None, dtype=None, name=None, copy=False, fastpath=False,
                 anchor=None):
        if isinstance(data, _InternalFrame):
            assert dtype is None
            assert name is None
            assert not copy
            assert not fastpath
            IndexOpsMixin.__init__(self, data, anchor)
        else:
            if isinstance(data, pd.Series):
                assert index is None
                assert dtype is None
                assert name is None
                assert not copy
                assert anchor is None
                assert not fastpath
                s = data
            else:
                s = pd.Series(
                    data=data, index=index, dtype=dtype, name=name, copy=copy, fastpath=fastpath)
            kdf = DataFrame(s)
            IndexOpsMixin.__init__(self, kdf._internal.copy(scol=kdf._internal.data_scols[0]), kdf)

    @property
    def _index_map(self) -> List[IndexMap]:
        return self._internal.index_map

    def _with_new_scol(self, scol: spark.Column) -> 'Series':
        """
        Copy Koalas Series with the new Spark Column.

        :param scol: the new Spark Column
        :return: the copied Series
        """
        return Series(self._kdf._internal.copy(scol=scol), anchor=self._kdf)

    @property
    def dtypes(self):
        """Return the dtype object of the underlying data.

        >>> s = ks.Series(list('abc'))
        >>> s.dtype == s.dtypes
        True
        """
        return self.dtype

    @property
    def spark_type(self):
        """ Returns the data type as defined by Spark, as a Spark DataType object."""
        return self.schema.fields[-1].dataType

    plot = CachedAccessor("plot", KoalasSeriesPlotMethods)

    # Arithmetic Operators
    def add(self, other):
        return (self + other).rename(self.name)

    add.__doc__ = _flex_doc_SERIES.format(
        desc='Addition',
        op_name="+",
        equiv="series + other",
        reverse='radd',
        series_examples=_add_example_SERIES)

    def radd(self, other):
        return (other + self).rename(self.name)

    radd.__doc__ = _flex_doc_SERIES.format(
        desc='Addition',
        op_name="+",
        equiv="other + series",
        reverse='add',
        series_examples=_add_example_SERIES)

    def div(self, other):
        return (self / other).rename(self.name)

    div.__doc__ = _flex_doc_SERIES.format(
        desc='Floating division',
        op_name="/",
        equiv="series / other",
        reverse='rdiv',
        series_examples=_div_example_SERIES)

    divide = div

    def rdiv(self, other):
        return (other / self).rename(self.name)

    rdiv.__doc__ = _flex_doc_SERIES.format(
        desc='Floating division',
        op_name="/",
        equiv="other / series",
        reverse='div',
        series_examples=_div_example_SERIES)

    def truediv(self, other):
        return (self / other).rename(self.name)

    truediv.__doc__ = _flex_doc_SERIES.format(
        desc='Floating division',
        op_name="/",
        equiv="series / other",
        reverse='rtruediv',
        series_examples=_div_example_SERIES)

    def rtruediv(self, other):
        return (other / self).rename(self.name)

    rtruediv.__doc__ = _flex_doc_SERIES.format(
        desc='Floating division',
        op_name="/",
        equiv="other / series",
        reverse='truediv',
        series_examples=_div_example_SERIES)

    def mul(self, other):
        return (self * other).rename(self.name)

    mul.__doc__ = _flex_doc_SERIES.format(
        desc='Multiplication',
        op_name="*",
        equiv="series * other",
        reverse='rmul',
        series_examples=_mul_example_SERIES)

    multiply = mul

    def rmul(self, other):
        return (other * self).rename(self.name)

    rmul.__doc__ = _flex_doc_SERIES.format(
        desc='Multiplication',
        op_name="*",
        equiv="other * series",
        reverse='mul',
        series_examples=_mul_example_SERIES)

    def sub(self, other):
        return (self - other).rename(self.name)

    sub.__doc__ = _flex_doc_SERIES.format(
        desc='Subtraction',
        op_name="-",
        equiv="series - other",
        reverse='rsub',
        series_examples=_sub_example_SERIES)

    subtract = sub

    def rsub(self, other):
        return (other - self).rename(self.name)

    rsub.__doc__ = _flex_doc_SERIES.format(
        desc='Subtraction',
        op_name="-",
        equiv="other - series",
        reverse='sub',
        series_examples=_sub_example_SERIES)

    def mod(self, other):
        return (self % other).rename(self.name)

    mod.__doc__ = _flex_doc_SERIES.format(
        desc='Modulo',
        op_name='%',
        equiv='series % other',
        reverse='rmod',
        series_examples=_mod_example_SERIES)

    def rmod(self, other):
        return (other % self).rename(self.name)

    rmod.__doc__ = _flex_doc_SERIES.format(
        desc='Modulo',
        op_name='%',
        equiv='other % series',
        reverse='mod',
        series_examples=_mod_example_SERIES)

    def pow(self, other):
        return (self ** other).rename(self.name)

    pow.__doc__ = _flex_doc_SERIES.format(
        desc='Exponential power of series',
        op_name='**',
        equiv='series ** other',
        reverse='rpow',
        series_examples=_pow_example_SERIES)

    def rpow(self, other):
        return (other - self).rename(self.name)

    rpow.__doc__ = _flex_doc_SERIES.format(
        desc='Exponential power',
        op_name='**',
        equiv='other ** series',
        reverse='pow',
        series_examples=_pow_example_SERIES)

    def floordiv(self, other):
        return (self // other).rename(self.name)

    floordiv.__doc__ = _flex_doc_SERIES.format(
        desc='Integer division',
        op_name='//',
        equiv='series // other',
        reverse='rfloordiv',
        series_examples=_floordiv_example_SERIES)

    def rfloordiv(self, other):
        return (other - self).rename(self.name)

    rfloordiv.__doc__ = _flex_doc_SERIES.format(
        desc='Integer division',
        op_name='//',
        equiv='other // series',
        reverse='floordiv',
        series_examples=_floordiv_example_SERIES)

    # Comparison Operators
    def eq(self, other):
        """
        Compare if the current value is equal to the other.

        >>> df = ks.DataFrame({'a': [1, 2, 3, 4],
        ...                    'b': [1, np.nan, 1, np.nan]},
        ...                   index=['a', 'b', 'c', 'd'], columns=['a', 'b'])

        >>> df.a == 1
        a     True
        b    False
        c    False
        d    False
        Name: (a = 1), dtype: bool

        >>> df.b.eq(1)
        a    True
        b    None
        c    True
        d    None
        Name: b, dtype: object
        """
        return (self == other).rename(self.name)

    equals = eq

    def gt(self, other):
        """
        Compare if the current value is greater than the other.

        >>> df = ks.DataFrame({'a': [1, 2, 3, 4],
        ...                    'b': [1, np.nan, 1, np.nan]},
        ...                   index=['a', 'b', 'c', 'd'], columns=['a', 'b'])

        >>> df.a > 1
        a    False
        b     True
        c     True
        d     True
        Name: (a > 1), dtype: bool


        >>> df.b.gt(1)
        a    False
        b     None
        c    False
        d     None
        Name: b, dtype: object
        """
        return (self > other).rename(self.name)

    def ge(self, other):
        """
        Compare if the current value is greater than or equal to the other.

        >>> df = ks.DataFrame({'a': [1, 2, 3, 4],
        ...                    'b': [1, np.nan, 1, np.nan]},
        ...                   index=['a', 'b', 'c', 'd'], columns=['a', 'b'])

        >>> df.a >= 2
        a    False
        b     True
        c     True
        d     True
        Name: (a >= 2), dtype: bool

        >>> df.b.ge(2)
        a    False
        b     None
        c    False
        d     None
        Name: b, dtype: object
        """
        return (self >= other).rename(self.name)

    def lt(self, other):
        """
        Compare if the current value is less than the other.

        >>> df = ks.DataFrame({'a': [1, 2, 3, 4],
        ...                    'b': [1, np.nan, 1, np.nan]},
        ...                   index=['a', 'b', 'c', 'd'], columns=['a', 'b'])

        >>> df.a < 1
        a    False
        b    False
        c    False
        d    False
        Name: (a < 1), dtype: bool

        >>> df.b.lt(2)
        a    True
        b    None
        c    True
        d    None
        Name: b, dtype: object
        """
        return (self < other).rename(self.name)

    def le(self, other):
        """
        Compare if the current value is less than or equal to the other.

        >>> df = ks.DataFrame({'a': [1, 2, 3, 4],
        ...                    'b': [1, np.nan, 1, np.nan]},
        ...                   index=['a', 'b', 'c', 'd'], columns=['a', 'b'])

        >>> df.a <= 2
        a     True
        b     True
        c    False
        d    False
        Name: (a <= 2), dtype: bool

        >>> df.b.le(2)
        a    True
        b    None
        c    True
        d    None
        Name: b, dtype: object
        """
        return (self <= other).rename(self.name)

    def ne(self, other):
        """
        Compare if the current value is not equal to the other.

        >>> df = ks.DataFrame({'a': [1, 2, 3, 4],
        ...                    'b': [1, np.nan, 1, np.nan]},
        ...                   index=['a', 'b', 'c', 'd'], columns=['a', 'b'])

        >>> df.a != 1
        a    False
        b     True
        c     True
        d     True
        Name: (NOT (a = 1)), dtype: bool

        >>> df.b.ne(1)
        a    False
        b     None
        c    False
        d     None
        Name: b, dtype: object
        """
        return (self != other).rename(self.name)

    # TODO: arg should support Series
    # TODO: NaN and None
    def map(self, arg):
        """
        Map values of Series according to input correspondence.

        Used for substituting each value in a Series with another value,
        that may be derived from a function, a ``dict``.

        .. note:: make sure the size of the dictionary is not huge because it could
            downgrade the performance or throw OutOfMemoryError due to a huge
            expression within Spark. Consider the input as a functions as an
            alternative instead in this case.

        Parameters
        ----------
        arg : function or dict
            Mapping correspondence.

        Returns
        -------
        Series
            Same index as caller.

        See Also
        --------
        Series.apply : For applying more complex functions on a Series.
        DataFrame.applymap : Apply a function elementwise on a whole DataFrame.

        Notes
        -----
        When ``arg`` is a dictionary, values in Series that are not in the
        dictionary (as keys) are converted to ``None``. However, if the
        dictionary is a ``dict`` subclass that defines ``__missing__`` (i.e.
        provides a method for default values), then this default is used
        rather than ``None``.

        Examples
        --------
        >>> s = ks.Series(['cat', 'dog', None, 'rabbit'])
        >>> s
        0       cat
        1       dog
        2      None
        3    rabbit
        Name: 0, dtype: object

        ``map`` accepts a ``dict``. Values that are not found
        in the ``dict`` are converted to ``None``, unless the dict has a default
        value (e.g. ``defaultdict``):

        >>> s.map({'cat': 'kitten', 'dog': 'puppy'})
        0    kitten
        1     puppy
        2      None
        3      None
        Name: 0, dtype: object

        It also accepts a function:

        >>> def format(x) -> str:
        ...     return 'I am a {}'.format(x)

        >>> s.map(format)
        0       I am a cat
        1       I am a dog
        2      I am a None
        3    I am a rabbit
        Name: 0, dtype: object
        """
        if isinstance(arg, dict):
            is_start = True
            # In case dictionary is empty.
            current = F.when(F.lit(False), F.lit(None).cast(self.spark_type))

            for to_replace, value in arg.items():
                if is_start:
                    current = F.when(self._scol == F.lit(to_replace), value)
                    is_start = False
                else:
                    current = current.when(self._scol == F.lit(to_replace), value)

            if hasattr(arg, "__missing__"):
                tmp_val = arg[np._NoValue]
                del arg[np._NoValue]  # Remove in case it's set in defaultdict.
                current = current.otherwise(F.lit(tmp_val))
            else:
                current = current.otherwise(F.lit(None).cast(self.spark_type))
            return Series(self._kdf._internal.copy(scol=current),
                          anchor=self._kdf).rename(self.name)
        else:
            return self.apply(arg)

    def astype(self, dtype) -> 'Series':
        """
        Cast a Koalas object to a specified dtype ``dtype``.

        Parameters
        ----------
        dtype : data type
            Use a numpy.dtype or Python type to cast entire pandas object to
            the same type.

        Returns
        -------
        casted : same type as caller

        See Also
        --------
        to_datetime : Convert argument to datetime.

        Examples
        --------
        >>> ser = ks.Series([1, 2], dtype='int32')
        >>> ser
        0    1
        1    2
        Name: 0, dtype: int32

        >>> ser.astype('int64')
        0    1
        1    2
        Name: 0, dtype: int64
        """
        from databricks.koalas.typedef import as_spark_type
        spark_type = as_spark_type(dtype)
        if not spark_type:
            raise ValueError("Type {} not understood".format(dtype))
        return Series(self._kdf._internal.copy(scol=self._scol.cast(spark_type)), anchor=self._kdf)

    def getField(self, name):
        if not isinstance(self.schema, StructType):
            raise AttributeError("Not a struct: {}".format(self.schema))
        else:
            fnames = self.schema.fieldNames()
            if name not in fnames:
                raise AttributeError(
                    "Field {} not found, possible values are {}".format(name, ", ".join(fnames)))
            return Series(self._kdf._internal.copy(scol=self._scol.getField(name)),
                          anchor=self._kdf)

    def alias(self, name):
        """An alias for :meth:`Series.rename`."""
        return self.rename(name)

    @property
    def schema(self) -> StructType:
        """Return the underlying Spark DataFrame's schema."""
        return self.to_dataframe()._sdf.schema

    @property
    def shape(self):
        """Return a tuple of the shape of the underlying data."""
        return len(self),

    @property
    def ndim(self):
        """Returns number of dimensions of the Series."""
        return 1

    @property
    def name(self) -> str:
        """Return name of the Series."""
        return self._internal.data_columns[0]

    @name.setter
    def name(self, name):
        self.rename(name, inplace=True)

    # TODO: Functionality and documentation should be matched. Currently, changing index labels
    # taking dictionary and function to change index are not supported.
    def rename(self, index=None, **kwargs):
        """
        Alter Series name.

        Parameters
        ----------
        index : scalar
            Scalar will alter the ``Series.name`` attribute.

        inplace : bool, default False
            Whether to return a new Series. If True then value of copy is
            ignored.

        Returns
        -------
        Series
            Series with name altered.

        Examples
        --------

        >>> s = ks.Series([1, 2, 3])
        >>> s
        0    1
        1    2
        2    3
        Name: 0, dtype: int64

        >>> s.rename("my_name")  # scalar, changes Series.name
        0    1
        1    2
        2    3
        Name: my_name, dtype: int64
        """
        if index is None:
            return self
        scol = self._scol.alias(index)
        if kwargs.get('inplace', False):
            self._internal = self._internal.copy(scol=scol)
            return self
        else:
            return Series(self._kdf._internal.copy(scol=scol), anchor=self._kdf)

    @property
    def index(self):
        """The index (axis labels) Column of the Series.

        Currently not supported when the DataFrame has no index.

        See Also
        --------
        Index
        """
        return self._kdf.index

    @property
    def is_unique(self):
        """
        Return boolean if values in the object are unique

        Returns
        -------
        is_unique : boolean

        >>> ks.Series([1, 2, 3]).is_unique
        True
        >>> ks.Series([1, 2, 2]).is_unique
        False
        >>> ks.Series([1, 2, 3, None]).is_unique
        True
        """
        sdf = self._kdf._sdf.select(self._scol)
        col = self._scol

        # Here we check:
        #   1. the distinct count without nulls and count without nulls for non-null values
        #   2. count null values and see if null is a distinct value.
        #
        # This workaround is in order to calculate the distinct count including nulls in
        # single pass. Note that COUNT(DISTINCT expr) in Spark is designed to ignore nulls.
        return sdf.select(
            (F.count(col) == F.countDistinct(col)) &
            (F.count(F.when(col.isNull(), 1).otherwise(None)) <= 1)
        ).collect()[0][0]

    def reset_index(self, level=None, drop=False, name=None, inplace=False):
        """
        Generate a new DataFrame or Series with the index reset.

        This is useful when the index needs to be treated as a column,
        or when the index is meaningless and needs to be reset
        to the default before another operation.

        Parameters
        ----------
        level : int, str, tuple, or list, default optional
            For a Series with a MultiIndex, only remove the specified levels from the index.
            Removes all levels by default.
        drop : bool, default False
            Just reset the index, without inserting it as a column in the new DataFrame.
        name : object, optional
            The name to use for the column containing the original Series values.
            Uses self.name by default. This argument is ignored when drop is True.
        inplace : bool, default False
            Modify the Series in place (do not create a new object).

        Returns
        -------
        Series or DataFrame
            When `drop` is False (the default), a DataFrame is returned.
            The newly created columns will come first in the DataFrame,
            followed by the original Series values.
            When `drop` is True, a `Series` is returned.
            In either case, if ``inplace=True``, no value is returned.

        Examples
        --------
        >>> s = ks.Series([1, 2, 3, 4], name='foo',
        ...               index=pd.Index(['a', 'b', 'c', 'd'], name='idx'))

        Generate a DataFrame with default index.

        >>> s.reset_index()
          idx  foo
        0   a    1
        1   b    2
        2   c    3
        3   d    4

        To specify the name of the new column use `name`.

        >>> s.reset_index(name='values')
          idx  values
        0   a       1
        1   b       2
        2   c       3
        3   d       4

        To generate a new Series with the default set `drop` to True.

        >>> s.reset_index(drop=True)
        0    1
        1    2
        2    3
        3    4
        Name: foo, dtype: int64

        To update the Series in place, without generating a new one
        set `inplace` to True. Note that it also requires ``drop=True``.

        >>> s.reset_index(inplace=True, drop=True)
        >>> s
        0    1
        1    2
        2    3
        3    4
        Name: foo, dtype: int64
        """
        if inplace and not drop:
            raise TypeError('Cannot reset_index inplace on a Series to create a DataFrame')

        if name is not None:
            kdf = self.rename(name).to_dataframe()
        else:
            kdf = self.to_dataframe()
        kdf = kdf.reset_index(level=level, drop=drop)
        if drop:
            kseries = _col(kdf)
            if inplace:
                self._internal = kseries._internal
                self._kdf = kseries._kdf
            else:
                return kseries
        else:
            return kdf

    def to_frame(self, name=None) -> spark.DataFrame:
        """
        Convert Series to DataFrame.

        Parameters
        ----------
        name : object, default None
            The passed name should substitute for the series name (if it has
            one).

        Returns
        -------
        DataFrame
            DataFrame representation of Series.

        Examples
        --------
        >>> s = ks.Series(["a", "b", "c"])
        >>> s.to_frame()
           0
        0  a
        1  b
        2  c

        >>> s = ks.Series(["a", "b", "c"], name="vals")
        >>> s.to_frame()
          vals
        0    a
        1    b
        2    c
        """
        renamed = self.rename(name)
        sdf = renamed._internal.spark_df
        internal = _InternalFrame(sdf=sdf,
                                  data_columns=[sdf.schema[-1].name],
                                  index_map=renamed._internal.index_map)
        return DataFrame(internal)

    to_dataframe = to_frame

    def to_string(self, buf=None, na_rep='NaN', float_format=None, header=True,
                  index=True, length=False, dtype=False, name=False,
                  max_rows=None):
        """
        Render a string representation of the Series.

        .. note:: This method should only be used if the resulting Pandas object is expected
                  to be small, as all the data is loaded into the driver's memory. If the input
                  is large, set max_rows parameter.

        Parameters
        ----------
        buf : StringIO-like, optional
            buffer to write to
        na_rep : string, optional
            string representation of NAN to use, default 'NaN'
        float_format : one-parameter function, optional
            formatter function to apply to columns' elements if they are floats
            default None
        header : boolean, default True
            Add the Series header (index name)
        index : bool, optional
            Add index (row) labels, default True
        length : boolean, default False
            Add the Series length
        dtype : boolean, default False
            Add the Series dtype
        name : boolean, default False
            Add the Series name if not None
        max_rows : int, optional
            Maximum number of rows to show before truncating. If None, show
            all.

        Returns
        -------
        formatted : string (if not buffer passed)

        Examples
        --------
        >>> df = ks.DataFrame([(.2, .3), (.0, .6), (.6, .0), (.2, .1)], columns=['dogs', 'cats'])
        >>> print(df['dogs'].to_string())
        0    0.2
        1    0.0
        2    0.6
        3    0.2

        >>> print(df['dogs'].to_string(max_rows=2))
        0    0.2
        1    0.0
        """
        # Make sure locals() call is at the top of the function so we don't capture local variables.
        args = locals()
        if max_rows is not None:
            kseries = self.head(max_rows)
        else:
            kseries = self

        return validate_arguments_and_invoke_function(
            kseries.to_pandas(), self.to_string, pd.Series.to_string, args)

    def to_clipboard(self, excel=True, sep=None, **kwargs):
        # Docstring defined below by reusing DataFrame.to_clipboard's.
        args = locals()
        kseries = self

        return validate_arguments_and_invoke_function(
            kseries.to_pandas(), self.to_clipboard, pd.Series.to_clipboard, args)

    to_clipboard.__doc__ = DataFrame.to_clipboard.__doc__

    def to_dict(self, into=dict):
        """
        Convert Series to {label -> value} dict or dict-like object.

        .. note:: This method should only be used if the resulting Pandas DataFrame is expected
            to be small, as all the data is loaded into the driver's memory.

        Parameters
        ----------
        into : class, default dict
            The collections.abc.Mapping subclass to use as the return
            object. Can be the actual class or an empty
            instance of the mapping type you want.  If you want a
            collections.defaultdict, you must pass it initialized.

        Returns
        -------
        collections.abc.Mapping
            Key-value representation of Series.

        Examples
        --------
        >>> s = ks.Series([1, 2, 3, 4])
        >>> s_dict = s.to_dict()
        >>> sorted(s_dict.items())
        [(0, 1), (1, 2), (2, 3), (3, 4)]

        >>> from collections import OrderedDict, defaultdict
        >>> s.to_dict(OrderedDict)
        OrderedDict([(0, 1), (1, 2), (2, 3), (3, 4)])

        >>> dd = defaultdict(list)
        >>> s.to_dict(dd)  # doctest: +ELLIPSIS
        defaultdict(<class 'list'>, {...})
        """
        # Make sure locals() call is at the top of the function so we don't capture local variables.
        args = locals()
        kseries = self
        return validate_arguments_and_invoke_function(
            kseries.to_pandas(), self.to_dict, pd.Series.to_dict, args)

    def to_latex(self, buf=None, columns=None, col_space=None, header=True, index=True,
                 na_rep='NaN', formatters=None, float_format=None, sparsify=None, index_names=True,
                 bold_rows=False, column_format=None, longtable=None, escape=None, encoding=None,
                 decimal='.', multicolumn=None, multicolumn_format=None, multirow=None):

        args = locals()
        kseries = self
        return validate_arguments_and_invoke_function(
            kseries.to_pandas(), self.to_latex, pd.Series.to_latex, args)

    to_latex.__doc__ = DataFrame.to_latex.__doc__

    def to_pandas(self):
        """
        Return a pandas Series.

        .. note:: This method should only be used if the resulting Pandas object is expected
                  to be small, as all the data is loaded into the driver's memory. If the input
                  is large, set max_rows parameter.

        Examples
        --------
        >>> df = ks.DataFrame([(.2, .3), (.0, .6), (.6, .0), (.2, .1)], columns=['dogs', 'cats'])
        >>> df['dogs'].to_pandas()
        0    0.2
        1    0.0
        2    0.6
        3    0.2
        Name: dogs, dtype: float64
        """
        return _col(self._internal.pandas_df.copy())

    # Alias to maintain backward compatibility with Spark
    toPandas = to_pandas

    def to_list(self):
        """
        Return a list of the values.

        These are each a scalar type, which is a Python scalar
        (for str, int, float) or a pandas scalar
        (for Timestamp/Timedelta/Interval/Period)

        .. note:: This method should only be used if the resulting list is expected
            to be small, as all the data is loaded into the driver's memory.

        """
        return self.to_pandas().to_list()

    tolist = to_list

    def fillna(self, value=None, method=None, axis=None, inplace=False, limit=None):
        """Fill NA/NaN values.

        .. note:: the current implementation of 'method' parameter in fillna uses Spark's Window
            without specifying partition specification. This leads to move all data into
            single partition in single machine and could cause serious
            performance degradation. Avoid this method against very large dataset.

        Parameters
        ----------
        value : scalar, dict, Series
            Value to use to fill holes. alternately a dict/Series of values
            specifying which value to use for each column.
            DataFrame is not supported.
        method : {'backfill', 'bfill', 'pad', 'ffill', None}, default None
            Method to use for filling holes in reindexed Series pad / ffill: propagate last valid
            observation forward to next valid backfill / bfill:
            use NEXT valid observation to fill gap
        axis : {0 or `index`}
            1 and `columns` are not supported.
        inplace : boolean, default False
            Fill in place (do not create a new object)
        limit : int, default None
            If method is specified, this is the maximum number of consecutive NaN values to
            forward/backward fill. In other words, if there is a gap with more than this number of
            consecutive NaNs, it will only be partially filled. If method is not specified,
            this is the maximum number of entries along the entire axis where NaNs will be filled.
            Must be greater than 0 if not None

        Returns
        -------
        Series
            Series with NA entries filled.

        Examples
        --------
        >>> s = ks.Series([np.nan, 2, 3, 4, np.nan, 6], name='x')
        >>> s
        0    NaN
        1    2.0
        2    3.0
        3    4.0
        4    NaN
        5    6.0
        Name: x, dtype: float64

        Replace all NaN elements with 0s.

        >>> s.fillna(0)
        0    0.0
        1    2.0
        2    3.0
        3    4.0
        4    0.0
        5    6.0
        Name: x, dtype: float64

        We can also propagate non-null values forward or backward.

        >>> s.fillna(method='ffill')
        0    NaN
        1    2.0
        2    3.0
        3    4.0
        4    4.0
        5    6.0
        Name: x, dtype: float64
        """
<<<<<<< HEAD
        if axis is None:
            axis = 0
        if not (axis == 0 or axis == "index"):
            raise NotImplementedError("fillna currently only works for axis=0 or axis='index'")
        if (value is None) and (method is None):
            raise ValueError("Must specify a fill 'value' or 'method'.")

        column_name = self.name
        scol = self._scol
        if value is not None:
            if not isinstance(value, (float, int, str, bool)):
                raise TypeError("Unsupported type %s" % type(value))
            if limit is not None:
                raise ValueError('limit parameter for value is not support now')
            scol = F.when(scol.isNull(), value).otherwise(scol)
        else:
            if method in ['ffill', 'pad']:
                func = F.last
                end = (Window.currentRow - 1)
                if limit is not None:
                    begin = Window.currentRow - limit
                else:
                    begin = Window.unboundedPreceding
            elif method in ['bfill', 'backfill']:
                func = F.first
                begin = Window.currentRow + 1
                if limit is not None:
                    end = Window.currentRow + limit
                else:
                    end = Window.unboundedFollowing
            else:
                raise ValueError('Expecting pad, ffill, backfill or bfill.')
            window = Window.orderBy(self._internal.index_columns).rowsBetween(begin, end)
            scol = F.when(scol.isNull(), func(scol, True).over(window)).otherwise(scol)

        kseries = Series(self._kdf._internal.copy(scol=scol), anchor=self._kdf)\
            .rename(column_name).astype(np.float64)
=======
        kseries = _col(self.to_dataframe().fillna(value=value, axis=axis, inplace=False))
>>>>>>> a0bc2714
        if inplace:
            self._internal = kseries._internal
            self._kdf = kseries._kdf
        else:
            return kseries

    def dropna(self, axis=0, inplace=False, **kwargs):
        """
        Return a new Series with missing values removed.

        Parameters
        ----------
        axis : {0 or 'index'}, default 0
            There is only one axis to drop values from.
        inplace : bool, default False
            If True, do operation inplace and return None.
        **kwargs
            Not in use.

        Returns
        -------
        Series
            Series with NA entries dropped from it.

        Examples
        --------
        >>> ser = ks.Series([1., 2., np.nan])
        >>> ser
        0    1.0
        1    2.0
        2    NaN
        Name: 0, dtype: float64

        Drop NA values from a Series.

        >>> ser.dropna()
        0    1.0
        1    2.0
        Name: 0, dtype: float64

        Keep the Series with valid entries in the same variable.

        >>> ser.dropna(inplace=True)
        >>> ser
        0    1.0
        1    2.0
        Name: 0, dtype: float64
        """
        # TODO: last two examples from Pandas produce different results.
        kseries = _col(self.to_dataframe().dropna(axis=axis, inplace=False))
        if inplace:
            self._internal = kseries._internal
            self._kdf = kseries._kdf
        else:
            return kseries

    def clip(self, lower: Union[float, int] = None, upper: Union[float, int] = None) -> 'Series':
        """
        Trim values at input threshold(s).

        Assigns values outside boundary to boundary values.

        Parameters
        ----------
        lower : float or int, default None
            Minimum threshold value. All values below this threshold will be set to it.
        upper : float or int, default None
            Maximum threshold value. All values above this threshold will be set to it.

        Returns
        -------
        Series
            Series with the values outside the clip boundaries replaced

        Examples
        --------
        >>> ks.Series([0, 2, 4]).clip(1, 3)
        0    1
        1    2
        2    3
        Name: 0, dtype: int64

        Notes
        -----
        One difference between this implementation and pandas is that running
        `pd.Series(['a', 'b']).clip(0, 1)` will crash with "TypeError: '<=' not supported between
        instances of 'str' and 'int'" while `ks.Series(['a', 'b']).clip(0, 1)` will output the
        original Series, simply ignoring the incompatible types.
        """
        return _col(self.to_dataframe().clip(lower, upper))

    def head(self, n=5):
        """
        Return the first n rows.

        This function returns the first n rows for the object based on position.
        It is useful for quickly testing if your object has the right type of data in it.

        Parameters
        ----------
        n : Integer, default =  5

        Returns
        -------
        The first n rows of the caller object.

        Examples
        --------
        >>> df = ks.DataFrame({'animal':['alligator', 'bee', 'falcon', 'lion']})
        >>> df.animal.head(2)  # doctest: +NORMALIZE_WHITESPACE
        0     alligator
        1     bee
        Name: animal, dtype: object
        """
        return _col(self.to_dataframe().head(n))

    # TODO: Categorical type isn't supported (due to PySpark's limitation) and
    # some doctests related with timestamps were not added.
    def unique(self):
        """
        Return unique values of Series object.

        Uniques are returned in order of appearance. Hash table-based unique,
        therefore does NOT sort.

        .. note:: This method returns newly creased Series whereas Pandas returns
                  the unique values as a NumPy array.

        Returns
        -------
        Returns the unique values as a Series.

        See Examples section.

        Examples
        --------
        >>> ks.Series([2, 1, 3, 3], name='A').unique()
        0    1
        1    3
        2    2
        Name: A, dtype: int64

        >>> ks.Series([pd.Timestamp('2016-01-01') for _ in range(3)]).unique()
        0   2016-01-01
        Name: 0, dtype: datetime64[ns]
        """
        sdf = self.to_dataframe()._sdf
        return _col(DataFrame(sdf.select(self._scol).distinct()))

    def nunique(self, dropna: bool = True, approx: bool = False, rsd: float = 0.05) -> int:
        """
        Return number of unique elements in the object.

        Excludes NA values by default.

        Parameters
        ----------
        dropna : bool, default True
            Don’t include NaN in the count.
        approx: bool, default False
            If False, will use the exact algorithm and return the exact number of unique.
            If True, it uses the HyperLogLog approximate algorithm, which is significantly faster
            for large amount of data.
            Note: This parameter is specific to Koalas and is not found in pandas.
        rsd: float, default 0.05
            Maximum estimation error allowed in the HyperLogLog algorithm.
            Note: Just like ``approx`` this parameter is specific to Koalas.

        Returns
        -------
        The number of unique values as an int.

        Examples
        --------
        >>> ks.Series([1, 2, 3, np.nan]).nunique()
        3

        >>> ks.Series([1, 2, 3, np.nan]).nunique(dropna=False)
        4

        On big data, we recommend using the approximate algorithm to speed up this function.
        The result will be very close to the exact unique count.

        >>> ks.Series([1, 2, 3, np.nan]).nunique(approx=True)
        3
        """
        return self.to_dataframe().nunique(dropna=dropna, approx=approx, rsd=rsd).iloc[0]

    # TODO: Update Documentation for Bins Parameter when its supported
    def value_counts(self, normalize=False, sort=True, ascending=False, bins=None, dropna=True):
        """
        Return a Series containing counts of unique values.
        The resulting object will be in descending order so that the
        first element is the most frequently-occurring element.
        Excludes NA values by default.

        Parameters
        ----------
        normalize : boolean, default False
            If True then the object returned will contain the relative
            frequencies of the unique values.
        sort : boolean, default True
            Sort by values.
        ascending : boolean, default False
            Sort in ascending order.
        bins : Not Yet Supported
        dropna : boolean, default True
            Don't include counts of NaN.

        Returns
        -------
        counts : Series

        See Also
        --------
        Series.count: Number of non-NA elements in a Series.

        Examples
        --------
        >>> df = ks.DataFrame({'x':[0, 0, 1, 1, 1, np.nan]})
        >>> df.x.value_counts()  # doctest: +NORMALIZE_WHITESPACE
        1.0    3
        0.0    2
        Name: x, dtype: int64

        With `normalize` set to `True`, returns the relative frequency by
        dividing all values by the sum of values.

        >>> df.x.value_counts(normalize=True)  # doctest: +NORMALIZE_WHITESPACE
        1.0    0.6
        0.0    0.4
        Name: x, dtype: float64

        **dropna**
        With `dropna` set to `False` we can also see NaN index values.

        >>> df.x.value_counts(dropna=False)  # doctest: +NORMALIZE_WHITESPACE
        1.0    3
        0.0    2
        NaN    1
        Name: x, dtype: int64
        """
        if bins is not None:
            raise NotImplementedError("value_counts currently does not support bins")

        if dropna:
            sdf_dropna = self._kdf._sdf.filter(self.notna()._scol)
        else:
            sdf_dropna = self._kdf._sdf
        sdf = sdf_dropna.groupby(self._scol).count()
        if sort:
            if ascending:
                sdf = sdf.orderBy(F.col('count'))
            else:
                sdf = sdf.orderBy(F.col('count').desc())

        if normalize:
            sum = sdf_dropna.count()
            sdf = sdf.withColumn('count', F.col('count') / F.lit(sum))

        index_name = 'index' if self.name != 'index' else 'level_0'
        sdf = sdf.select(scol_for(sdf, self.name).alias(index_name),
                         scol_for(sdf, 'count').alias(self.name))
        internal = _InternalFrame(sdf=sdf, data_columns=[self.name], index_map=[(index_name, None)])
        return _col(DataFrame(internal))

    def sort_values(self, ascending: bool = True, inplace: bool = False,
                    na_position: str = 'last') -> Union['Series', None]:
        """
        Sort by the values.

        Sort a Series in ascending or descending order by some criterion.

        Parameters
        ----------
        ascending : bool or list of bool, default True
             Sort ascending vs. descending. Specify list for multiple sort
             orders.  If this is a list of bools, must match the length of
             the by.
        inplace : bool, default False
             if True, perform operation in-place
        na_position : {'first', 'last'}, default 'last'
             `first` puts NaNs at the beginning, `last` puts NaNs at the end

        Returns
        -------
        sorted_obj : Series ordered by values.

        Examples
        --------
        >>> s = ks.Series([np.nan, 1, 3, 10, 5])
        >>> s
        0     NaN
        1     1.0
        2     3.0
        3    10.0
        4     5.0
        Name: 0, dtype: float64

        Sort values ascending order (default behaviour)

        >>> s.sort_values(ascending=True)
        1     1.0
        2     3.0
        4     5.0
        3    10.0
        0     NaN
        Name: 0, dtype: float64

        Sort values descending order

        >>> s.sort_values(ascending=False)
        3    10.0
        4     5.0
        2     3.0
        1     1.0
        0     NaN
        Name: 0, dtype: float64

        Sort values inplace

        >>> s.sort_values(ascending=False, inplace=True)
        >>> s
        3    10.0
        4     5.0
        2     3.0
        1     1.0
        0     NaN
        Name: 0, dtype: float64

        Sort values putting NAs first

        >>> s.sort_values(na_position='first')
        0     NaN
        1     1.0
        2     3.0
        4     5.0
        3    10.0
        Name: 0, dtype: float64

        Sort a series of strings

        >>> s = ks.Series(['z', 'b', 'd', 'a', 'c'])
        >>> s
        0    z
        1    b
        2    d
        3    a
        4    c
        Name: 0, dtype: object

        >>> s.sort_values()
        3    a
        1    b
        4    c
        2    d
        0    z
        Name: 0, dtype: object
        """
        kseries = _col(self.to_dataframe().sort_values(by=self.name, ascending=ascending,
                                                       na_position=na_position))
        if inplace:
            self._internal = kseries._internal
            self._kdf = kseries._kdf
            return None
        else:
            return kseries

    def sort_index(self, axis: int = 0,
                   level: Optional[Union[int, List[int]]] = None, ascending: bool = True,
                   inplace: bool = False, kind: str = None, na_position: str = 'last') \
            -> Optional['Series']:
        """
        Sort object by labels (along an axis)

        Parameters
        ----------
        axis : index, columns to direct sorting. Currently, only axis = 0 is supported.
        level : int or level name or list of ints or list of level names
            if not None, sort on values in specified index level(s)
        ascending : boolean, default True
            Sort ascending vs. descending
        inplace : bool, default False
            if True, perform operation in-place
        kind : str, default None
            Koalas does not allow specifying the sorting algorithm at the moment, default None
        na_position : {‘first’, ‘last’}, default ‘last’
            first puts NaNs at the beginning, last puts NaNs at the end. Not implemented for
            MultiIndex.

        Returns
        -------
        sorted_obj : Series

        Examples
        --------
        >>> df = ks.Series([2, 1, np.nan], index=['b', 'a', np.nan])

        >>> df.sort_index()
        a      1.0
        b      2.0
        NaN    NaN
        Name: 0, dtype: float64

        >>> df.sort_index(ascending=False)
        b      2.0
        a      1.0
        NaN    NaN
        Name: 0, dtype: float64

        >>> df.sort_index(na_position='first')
        NaN    NaN
        a      1.0
        b      2.0
        Name: 0, dtype: float64

        >>> df.sort_index(inplace=True)
        >>> df
        a      1.0
        b      2.0
        NaN    NaN
        Name: 0, dtype: float64

        >>> df = ks.Series(range(4), index=[['b', 'b', 'a', 'a'], [1, 0, 1, 0]], name='0')

        >>> df.sort_index()
        a  0    3
           1    2
        b  0    1
           1    0
        Name: 0, dtype: int64

        >>> df.sort_index(level=1)  # doctest: +SKIP
        a  0    3
        b  0    1
        a  1    2
        b  1    0
        Name: 0, dtype: int64

        >>> df.sort_index(level=[1, 0])
        a  0    3
        b  0    1
        a  1    2
        b  1    0
        Name: 0, dtype: int64
        """
        if len(self._internal.index_map) == 0:
            raise ValueError("Index should be set.")

        if axis != 0:
            raise ValueError("No other axes than 0 are supported at the moment")
        if kind is not None:
            raise ValueError("Specifying the sorting algorithm is supported at the moment.")

        if level is None or (is_list_like(level) and len(level) == 0):  # type: ignore
            by = self._internal.index_columns
        elif is_list_like(level):
            by = [self._internal.index_columns[l] for l in level]  # type: ignore
        else:
            by = self._internal.index_columns[level]

        kseries = _col(self.to_dataframe().sort_values(by=by,
                                                       ascending=ascending,
                                                       na_position=na_position))
        if inplace:
            self._internal = kseries._internal
            self._kdf = kseries._kdf
            return None
        else:
            return kseries

    def add_prefix(self, prefix):
        """
        Prefix labels with string `prefix`.

        For Series, the row labels are prefixed.
        For DataFrame, the column labels are prefixed.

        Parameters
        ----------
        prefix : str
           The string to add before each label.

        Returns
        -------
        Series
           New Series with updated labels.

        See Also
        --------
        Series.add_suffix: Suffix column labels with string `suffix`.
        DataFrame.add_suffix: Suffix column labels with string `suffix`.
        DataFrame.add_prefix: Prefix column labels with string `prefix`.

        Examples
        --------
        >>> s = ks.Series([1, 2, 3, 4])
        >>> s
        0    1
        1    2
        2    3
        3    4
        Name: 0, dtype: int64

        >>> s.add_prefix('item_')
        item_0    1
        item_1    2
        item_2    3
        item_3    4
        Name: 0, dtype: int64
        """
        assert isinstance(prefix, str)
        kdf = self.to_dataframe()
        internal = kdf._internal
        sdf = internal.sdf
        sdf = sdf.select([F.concat(F.lit(prefix),
                                   scol_for(sdf, index_column)).alias(index_column)
                          for index_column in internal.index_columns] + internal.data_columns)
        kdf._internal = internal.copy(sdf=sdf)
        return Series(kdf._internal.copy(scol=self._scol), anchor=kdf)

    def add_suffix(self, suffix):
        """
        Suffix labels with string suffix.

        For Series, the row labels are suffixed.
        For DataFrame, the column labels are suffixed.

        Parameters
        ----------
        suffix : str
           The string to add after each label.

        Returns
        -------
        Series
           New Series with updated labels.

        See Also
        --------
        Series.add_prefix: Prefix row labels with string `prefix`.
        DataFrame.add_prefix: Prefix column labels with string `prefix`.
        DataFrame.add_suffix: Suffix column labels with string `suffix`.

        Examples
        --------
        >>> s = ks.Series([1, 2, 3, 4])
        >>> s
        0    1
        1    2
        2    3
        3    4
        Name: 0, dtype: int64

        >>> s.add_suffix('_item')
        0_item    1
        1_item    2
        2_item    3
        3_item    4
        Name: 0, dtype: int64
        """
        assert isinstance(suffix, str)
        kdf = self.to_dataframe()
        internal = kdf._internal
        sdf = internal.sdf
        sdf = sdf.select([F.concat(scol_for(sdf, index_column),
                                   F.lit(suffix)).alias(index_column)
                          for index_column in internal.index_columns] + internal.data_columns)
        kdf._internal = internal.copy(sdf=sdf)
        return Series(kdf._internal.copy(scol=self._scol), anchor=kdf)

    def corr(self, other, method='pearson'):
        """
        Compute correlation with `other` Series, excluding missing values.

        Parameters
        ----------
        other : Series
        method : {'pearson', 'spearman'}
            * pearson : standard correlation coefficient
            * spearman : Spearman rank correlation

        Returns
        -------
        correlation : float

        Examples
        --------
        >>> df = ks.DataFrame({'s1': [.2, .0, .6, .2],
        ...                    's2': [.3, .6, .0, .1]})
        >>> s1 = df.s1
        >>> s2 = df.s2
        >>> s1.corr(s2, method='pearson')  # doctest: +ELLIPSIS
        -0.851064...

        >>> s1.corr(s2, method='spearman')  # doctest: +ELLIPSIS
        -0.948683...

        Notes
        -----
        There are behavior differences between Koalas and pandas.

        * the `method` argument only accepts 'pearson', 'spearman'
        * the data should not contain NaNs. Koalas will return an error.
        * Koalas doesn't support the following argument(s).

          * `min_periods` argument is not supported
        """
        # This implementation is suboptimal because it computes more than necessary,
        # but it should be a start
        df = self._kdf.assign(corr_arg1=self, corr_arg2=other)[["corr_arg1", "corr_arg2"]]
        c = df.corr(method=method)
        return c.loc["corr_arg1", "corr_arg2"]

    def nsmallest(self, n: int = 5) -> 'Series':
        """
        Return the smallest `n` elements.

        Parameters
        ----------
        n : int, default 5
            Return this many ascending sorted values.

        Returns
        -------
        Series
            The `n` smallest values in the Series, sorted in increasing order.

        See Also
        --------
        Series.nlargest: Get the `n` largest elements.
        Series.sort_values: Sort Series by values.
        Series.head: Return the first `n` rows.

        Notes
        -----
        Faster than ``.sort_values().head(n)`` for small `n` relative to
        the size of the ``Series`` object.
        In Koalas, thanks to Spark's lazy execution and query optimizer,
        the two would have same performance.

        Examples
        --------
        >>> data = [1, 2, 3, 4, np.nan ,6, 7, 8]
        >>> s = ks.Series(data)
        >>> s
        0    1.0
        1    2.0
        2    3.0
        3    4.0
        4    NaN
        5    6.0
        6    7.0
        7    8.0
        Name: 0, dtype: float64

        The `n` largest elements where ``n=5`` by default.

        >>> s.nsmallest()
        0    1.0
        1    2.0
        2    3.0
        3    4.0
        5    6.0
        Name: 0, dtype: float64

        >>> s.nsmallest(3)
        0    1.0
        1    2.0
        2    3.0
        Name: 0, dtype: float64
        """
        return _col(self._kdf.nsmallest(n=n, columns=self.name))

    def nlargest(self, n: int = 5) -> 'Series':
        """
        Return the largest `n` elements.

        Parameters
        ----------
        n : int, default 5

        Returns
        -------
        Series
            The `n` largest values in the Series, sorted in decreasing order.

        See Also
        --------
        Series.nsmallest: Get the `n` smallest elements.
        Series.sort_values: Sort Series by values.
        Series.head: Return the first `n` rows.

        Notes
        -----
        Faster than ``.sort_values(ascending=False).head(n)`` for small `n`
        relative to the size of the ``Series`` object.

        In Koalas, thanks to Spark's lazy execution and query optimizer,
        the two would have same performance.

        Examples
        --------
        >>> data = [1, 2, 3, 4, np.nan ,6, 7, 8]
        >>> s = ks.Series(data)
        >>> s
        0    1.0
        1    2.0
        2    3.0
        3    4.0
        4    NaN
        5    6.0
        6    7.0
        7    8.0
        Name: 0, dtype: float64

        The `n` largest elements where ``n=5`` by default.

        >>> s.nlargest()
        7    8.0
        6    7.0
        5    6.0
        3    4.0
        2    3.0
        Name: 0, dtype: float64

        >>> s.nlargest(n=3)
        7    8.0
        6    7.0
        5    6.0
        Name: 0, dtype: float64


        """
        return _col(self._kdf.nlargest(n=n, columns=self.name))

    def count(self):
        """
        Return number of non-NA/null observations in the Series.

        Returns
        -------
        nobs : int

        Examples
        --------
        Constructing DataFrame from a dictionary:

        >>> df = ks.DataFrame({"Person":
        ...                    ["John", "Myla", "Lewis", "John", "Myla"],
        ...                    "Age": [24., np.nan, 21., 33, 26]})

        Notice the uncounted NA values:

        >>> df['Person'].count()
        5

        >>> df['Age'].count()
        4
        """
        return self._reduce_for_stat_function(_Frame._count_expr)

    def append(self, to_append: 'Series', ignore_index: bool = False,
               verify_integrity: bool = False) -> 'Series':
        """
        Concatenate two or more Series.

        Parameters
        ----------
        to_append : Series or list/tuple of Series
        ignore_index : boolean, default False
            If True, do not use the index labels.
        verify_integrity : boolean, default False
            If True, raise Exception on creating index with duplicates

        Returns
        -------
        appended : Series

        Examples
        --------
        >>> s1 = ks.Series([1, 2, 3])
        >>> s2 = ks.Series([4, 5, 6])
        >>> s3 = ks.Series([4, 5, 6], index=[3,4,5])

        >>> s1.append(s2)
        0    1
        1    2
        2    3
        0    4
        1    5
        2    6
        Name: 0, dtype: int64

        >>> s1.append(s3)
        0    1
        1    2
        2    3
        3    4
        4    5
        5    6
        Name: 0, dtype: int64

        With ignore_index set to True:

        >>> s1.append(s2, ignore_index=True)
        0    1
        1    2
        2    3
        3    4
        4    5
        5    6
        Name: 0, dtype: int64
        """
        return _col(self.to_dataframe().append(to_append.to_dataframe(), ignore_index,
                                               verify_integrity))

    def sample(self, n: Optional[int] = None, frac: Optional[float] = None, replace: bool = False,
               random_state: Optional[int] = None) -> 'Series':
        return _col(self.to_dataframe().sample(
            n=n, frac=frac, replace=replace, random_state=random_state))

    sample.__doc__ = DataFrame.sample.__doc__

    def hist(self, bins=10, **kwds):
        return self.plot.hist(bins, **kwds)

    hist.__doc__ = KoalasSeriesPlotMethods.hist.__doc__

    def apply(self, func, args=(), **kwds):
        """
        Invoke function on values of Series.

        Can be a Python function that only works on the Series.

        .. note:: unlike pandas, it is required for `func` to specify return type hint.

        Parameters
        ----------
        func : function
            Python function to apply. Note that type hint for return type is required.
        args : tuple
            Positional arguments passed to func after the series value.
        **kwds
            Additional keyword arguments passed to func.

        Returns
        -------
        Series

        Examples
        --------
        Create a Series with typical summer temperatures for each city.

        >>> s = ks.Series([20, 21, 12],
        ...               index=['London', 'New York', 'Helsinki'])
        >>> s
        London      20
        New York    21
        Helsinki    12
        Name: 0, dtype: int64


        Square the values by defining a function and passing it as an
        argument to ``apply()``.

        >>> def square(x) -> np.int64:
        ...     return x ** 2
        >>> s.apply(square)
        London      400
        New York    441
        Helsinki    144
        Name: 0, dtype: int64


        Define a custom function that needs additional positional
        arguments and pass these additional arguments using the
        ``args`` keyword

        >>> def subtract_custom_value(x, custom_value) -> np.int64:
        ...     return x - custom_value

        >>> s.apply(subtract_custom_value, args=(5,))
        London      15
        New York    16
        Helsinki     7
        Name: 0, dtype: int64


        Define a custom function that takes keyword arguments
        and pass these arguments to ``apply``

        >>> def add_custom_values(x, **kwargs) -> np.int64:
        ...     for month in kwargs:
        ...         x += kwargs[month]
        ...     return x

        >>> s.apply(add_custom_values, june=30, july=20, august=25)
        London      95
        New York    96
        Helsinki    87
        Name: 0, dtype: int64


        Use a function from the Numpy library

        >>> def numpy_log(col) -> np.float64:
        ...     return np.log(col)
        >>> s.apply(numpy_log)
        London      2.995732
        New York    3.044522
        Helsinki    2.484907
        Name: 0, dtype: float64
        """
        assert callable(func), "the first argument should be a callable function."
        spec = inspect.getfullargspec(func)
        return_sig = spec.annotations.get("return", None)
        if return_sig is None:
            raise ValueError("Given function must have return type hint; however, not found.")

        apply_each = wraps(func)(lambda s, *a, **k: s.apply(func, args=a, **k))
        wrapped = ks.pandas_wraps(return_col=return_sig)(apply_each)
        return wrapped(self, *args, **kwds).rename(self.name)

    def transpose(self, *args, **kwargs):
        """
        Return the transpose, which is by definition self.

        Examples
        --------
        It returns the same object as the transpose of the given series object, which is by
        definition self.

        >>> s = ks.Series([1, 2, 3])
        >>> s
        0    1
        1    2
        2    3
        Name: 0, dtype: int64

        >>> s.transpose()
        0    1
        1    2
        2    3
        Name: 0, dtype: int64
        """
        return Series(self._kdf._internal.copy(), anchor=self._kdf)

    T = property(transpose)

    def transform(self, func, *args, **kwargs):
        """
        Call ``func`` producing the same type as `self` with transformed values
        and that has the same axis length as input.

        .. note:: unlike pandas, it is required for `func` to specify return type hint.

        Parameters
        ----------
        func : function or list
            A function or a list of functions to use for transforming the data.
        *args
            Positional arguments to pass to `func`.
        **kwargs
            Keyword arguments to pass to `func`.

        Returns
        -------
        An instance of the same type with `self` that must have the same length as input.

        See Also
        --------
        Series.apply : Invoke function on Series.

        Examples
        --------

        >>> s = ks.Series(range(3))
        >>> s
        0    0
        1    1
        2    2
        Name: 0, dtype: int64

        >>> def sqrt(x) -> float:
        ...    return np.sqrt(x)
        >>> s.transform(sqrt)
        0    0.000000
        1    1.000000
        2    1.414214
        Name: 0, dtype: float32

        Even though the resulting instance must have the same length as the
        input, it is possible to provide several input functions:

        >>> def exp(x) -> float:
        ...    return np.exp(x)
        >>> s.transform([sqrt, exp])
               sqrt       exp
        0  0.000000  1.000000
        1  1.000000  2.718282
        2  1.414214  7.389056

        """
        if isinstance(func, list):
            applied = []
            for f in func:
                applied.append(self.apply(f).rename(f.__name__))

            sdf = self._kdf._sdf.select(
                self._internal.index_scols + [c._scol for c in applied])

            internal = self.to_dataframe()._internal.copy(
                sdf=sdf, data_columns=[c.name for c in applied])

            return DataFrame(internal)
        else:
            return self.apply(func, args=args, **kwargs)

    def round(self, decimals=0):
        """
        Round each value in a Series to the given number of decimals.

        Parameters
        ----------
        decimals : int
            Number of decimal places to round to (default: 0).
            If decimals is negative, it specifies the number of
            positions to the left of the decimal point.

        Returns
        -------
        Series object

        See Also
        --------
        DataFrame.round

        Examples
        --------
        >>> df = ks.Series([0.028208, 0.038683, 0.877076], name='x')
        >>> df
        0    0.028208
        1    0.038683
        2    0.877076
        Name: x, dtype: float64

        >>> df.round(2)
        0    0.03
        1    0.04
        2    0.88
        Name: x, dtype: float64
        """
        if not isinstance(decimals, int):
            raise ValueError("decimals must be an integer")
        column_name = self.name
        scol = F.round(self._scol, decimals)
        return Series(self._kdf._internal.copy(scol=scol), anchor=self._kdf).rename(column_name)

    # TODO: add 'interpolation' parameter.
    def quantile(self, q=0.5, accuracy=10000):
        """
        Return value at the given quantile.

        .. note:: Unlike pandas', the quantile in Koalas is an approximated quantile based upon
            approximate percentile computation because computing quantile across a large dataset
            is extremely expensive.

        Parameters
        ----------
        q : float or array-like, default 0.5 (50% quantile)
            0 <= q <= 1, the quantile(s) to compute.
        accuracy : int, optional
            Default accuracy of approximation. Larger value means better accuracy.
            The relative error can be deduced by 1.0 / accuracy.

        Returns
        -------
        float or Series
            If the current object is a Series and ``q`` is an array, a Series will be
            returned where the index is ``q`` and the values are the quantiles, otherwise
            a float will be returned.

        Examples
        --------
        >>> s = ks.Series([1, 2, 3, 4, 5])
        >>> s.quantile(.5)
        3

        >>> s.quantile([.25, .5, .75])
        0.25    2
        0.5     3
        0.75    4
        Name: 0, dtype: int64
        """
        if not isinstance(accuracy, int):
            raise ValueError("accuracy must be an integer; however, got [%s]" % type(accuracy))

        if isinstance(q, Iterable):
            q = list(q)

        for v in q if isinstance(q, list) else [q]:
            if not isinstance(v, float):
                raise ValueError(
                    "q must be a float of an array of floats; however, [%s] found." % type(v))
            if v < 0.0 or v > 1.0:
                raise ValueError(
                    "percentiles should all be in the interval [0, 1].")

        if isinstance(q, list):
            quantiles = q
            # TODO: avoid to use dataframe. After this, anchor will be lost.

            # First calculate the percentiles and map it to each `quantiles`
            # by creating each entry as a struct. So, it becomes an array of
            # structs as below:
            #
            # +--------------------------------+
            # | arrays                         |
            # +--------------------------------+
            # |[[0.25, 2], [0.5, 3], [0.75, 4]]|
            # +--------------------------------+
            sdf = self._kdf._sdf
            args = ", ".join(map(str, quantiles))
            percentile_col = F.expr(
                "approx_percentile(`%s`, array(%s), %s)" % (self.name, args, accuracy))
            sdf = sdf.select(percentile_col.alias("percentiles"))

            internal_index_column = "__index_level_0__"
            value_column = "value"
            cols = []
            for i, quantile in enumerate(quantiles):
                cols.append(F.struct(
                    F.lit("%s" % quantile).alias(internal_index_column),
                    F.expr("percentiles[%s]" % i).alias(value_column)))
            sdf = sdf.select(F.array(*cols).alias("arrays"))

            # And then, explode it and manually set the index.
            #
            # +-----------------+-----+
            # |__index_level_0__|value|
            # +-----------------+-----+
            # | 0.25            |    2|
            # |  0.5            |    3|
            # | 0.75            |    4|
            # +-----------------+-----+
            sdf = sdf.select(F.explode(F.col("arrays"))).selectExpr("col.*")

            internal = self._kdf._internal.copy(
                sdf=sdf,
                data_columns=[value_column],
                index_map=[(internal_index_column, None)])

            ser = DataFrame(internal)[value_column].rename(self.name)
            return ser
        else:
            return self._reduce_for_stat_function(
                lambda _: F.expr("approx_percentile(`%s`, %s, %s)" % (self.name, q, accuracy)))

    # TODO: add axis, numeric_only, pct, na_option parameter
    def rank(self, method='average', ascending=True):
        """
        Compute numerical data ranks (1 through n) along axis. Equal values are
        assigned a rank that is the average of the ranks of those values.

        .. note:: the current implementation of rank uses Spark's Window without
            specifying partition specification. This leads to move all data into
            single partition in single machine and could cause serious
            performance degradation. Avoid this method against very large dataset.

        Parameters
        ----------
        method : {'average', 'min', 'max', 'first', 'dense'}
            * average: average rank of group
            * min: lowest rank in group
            * max: highest rank in group
            * first: ranks assigned in order they appear in the array
            * dense: like 'min', but rank always increases by 1 between groups
        ascending : boolean, default True
            False for ranks by high (1) to low (N)

        Returns
        -------
        ranks : same type as caller

        Examples
        --------
        >>> df = ks.DataFrame({'A': [1, 2, 2, 3], 'B': [4, 3, 2, 1]}, columns= ['A', 'B'])
        >>> df
           A  B
        0  1  4
        1  2  3
        2  2  2
        3  3  1

        >>> df.rank().sort_index()
             A    B
        0  1.0  4.0
        1  2.5  3.0
        2  2.5  2.0
        3  4.0  1.0

        If method is set to 'min', it use lowest rank in group.

        >>> df.rank(method='min').sort_index()
             A    B
        0  1.0  4.0
        1  2.0  3.0
        2  2.0  2.0
        3  4.0  1.0

        If method is set to 'max', it use highest rank in group.

        >>> df.rank(method='max').sort_index()
             A    B
        0  1.0  4.0
        1  3.0  3.0
        2  3.0  2.0
        3  4.0  1.0

        If method is set to 'dense', it leaves no gaps in group.

        >>> df.rank(method='dense').sort_index()
             A    B
        0  1.0  4.0
        1  2.0  3.0
        2  2.0  2.0
        3  3.0  1.0
        """
        if method not in ['average', 'min', 'max', 'first', 'dense']:
            msg = "method must be one of 'average', 'min', 'max', 'first', 'dense'"
            raise ValueError(msg)

        if len(self._internal.index_columns) > 1:
            raise ValueError('rank do not support index now')

        if ascending:
            asc_func = spark.functions.asc
        else:
            asc_func = spark.functions.desc

        index_column = self._internal.index_columns[0]
        column_name = self.name

        if method == 'first':
            window = Window.orderBy(asc_func(column_name), asc_func(index_column))\
                .rowsBetween(Window.unboundedPreceding, Window.currentRow)
            scol = F.row_number().over(window)
        elif method == 'dense':
            window = Window.orderBy(asc_func(column_name))\
                .rowsBetween(Window.unboundedPreceding, Window.currentRow)
            scol = F.dense_rank().over(window)
        else:
            if method == 'average':
                stat_func = F.mean
            elif method == 'min':
                stat_func = F.min
            elif method == 'max':
                stat_func = F.max
            window1 = Window.orderBy(asc_func(column_name))\
                .rowsBetween(Window.unboundedPreceding, Window.currentRow)
            window2 = Window.partitionBy(column_name)\
                .rowsBetween(Window.unboundedPreceding, Window.unboundedFollowing)
            scol = stat_func(F.row_number().over(window1)).over(window2)
        return Series(self._kdf._internal.copy(scol=scol), anchor=self._kdf).rename(column_name)\
            .astype(np.float64)

    def describe(self, percentiles: Optional[List[float]] = None) -> 'Series':
        return _col(self.to_dataframe().describe(percentiles))

    describe.__doc__ = DataFrame.describe.__doc__

    def diff(self, periods=1):
        """
        First discrete difference of element.

        Calculates the difference of a Series element compared with another element in the
        DataFrame (default is the element in the same column of the previous row).

        .. note:: the current implementation of diff uses Spark's Window without
            specifying partition specification. This leads to move all data into
            single partition in single machine and could cause serious
            performance degradation. Avoid this method against very large dataset.

        Parameters
        ----------
        periods : int, default 1
            Periods to shift for calculating difference, accepts negative values.

        Returns
        -------
        diffed : DataFrame

        Examples
        --------
        >>> df = ks.DataFrame({'a': [1, 2, 3, 4, 5, 6],
        ...                    'b': [1, 1, 2, 3, 5, 8],
        ...                    'c': [1, 4, 9, 16, 25, 36]}, columns=['a', 'b', 'c'])
        >>> df
           a  b   c
        0  1  1   1
        1  2  1   4
        2  3  2   9
        3  4  3  16
        4  5  5  25
        5  6  8  36

        >>> df.b.diff()
        0    NaN
        1    0.0
        2    1.0
        3    1.0
        4    2.0
        5    3.0
        Name: b, dtype: float64

        Difference with previous value

        >>> df.c.diff(periods=3)
        0     NaN
        1     NaN
        2     NaN
        3    15.0
        4    21.0
        5    27.0
        Name: c, dtype: float64

        Difference with following value

        >>> df.c.diff(periods=-1)
        0    -3.0
        1    -5.0
        2    -7.0
        3    -9.0
        4   -11.0
        5     NaN
        Name: c, dtype: float64
        """

        if len(self._internal.index_columns) == 0:
            raise ValueError("Index must be set.")

        if not isinstance(periods, int):
            raise ValueError('periods should be an int; however, got [%s]' % type(periods))

        col = self._scol
        window = Window.orderBy(self._internal.index_scols).rowsBetween(-periods, -periods)
        return self._with_new_scol(col - F.lag(col, periods).over(window)).alias(self.name)

    def _cum(self, func, skipna):
        # This is used to cummin, cummax, cumsum, etc.
        if len(self._internal.index_columns) == 0:
            raise ValueError("Index must be set.")

        index_columns = self._internal.index_columns
        window = Window.orderBy(
            index_columns).rowsBetween(Window.unboundedPreceding, Window.currentRow)

        column_name = self.name

        if skipna:
            # There is a behavior difference between pandas and PySpark. In case of cummax,
            #
            # Input:
            #      A    B
            # 0  2.0  1.0
            # 1  5.0  NaN
            # 2  1.0  0.0
            # 3  2.0  4.0
            # 4  4.0  9.0
            #
            # pandas:
            #      A    B
            # 0  2.0  1.0
            # 1  5.0  NaN
            # 2  5.0  1.0
            # 3  5.0  4.0
            # 4  5.0  9.0
            #
            # PySpark:
            #      A    B
            # 0  2.0  1.0
            # 1  5.0  1.0
            # 2  5.0  1.0
            # 3  5.0  4.0
            # 4  5.0  9.0

            scol = F.when(
                # Manually sets nulls given the column defined above.
                F.col(column_name).isNull(), F.lit(None)
            ).otherwise(func(column_name).over(window))
        else:
            # Here, we use two Windows.
            # One for real data.
            # The other one for setting nulls after the first null it meets.
            #
            # There is a behavior difference between pandas and PySpark. In case of cummax,
            #
            # Input:
            #      A    B
            # 0  2.0  1.0
            # 1  5.0  NaN
            # 2  1.0  0.0
            # 3  2.0  4.0
            # 4  4.0  9.0
            #
            # pandas:
            #      A    B
            # 0  2.0  1.0
            # 1  5.0  NaN
            # 2  5.0  NaN
            # 3  5.0  NaN
            # 4  5.0  NaN
            #
            # PySpark:
            #      A    B
            # 0  2.0  1.0
            # 1  5.0  1.0
            # 2  5.0  1.0
            # 3  5.0  4.0
            # 4  5.0  9.0
            scol = F.when(
                # By going through with max, it sets True after the first time it meets null.
                F.max(F.col(column_name).isNull()).over(window),
                # Manually sets nulls given the column defined above.
                F.lit(None)
            ).otherwise(func(column_name).over(window))

        # cumprod uses exp(sum(log(...))) trick.
        if func.__name__ == "cumprod":
            scol = F.exp(scol)

        return Series(self._kdf._internal.copy(scol=scol), anchor=self._kdf).rename(column_name)

    # ----------------------------------------------------------------------
    # Accessor Methods
    # ----------------------------------------------------------------------
    dt = CachedAccessor("dt", DatetimeMethods)
    str = CachedAccessor("str", StringMethods)

    # ----------------------------------------------------------------------

    def _reduce_for_stat_function(self, sfun, numeric_only=None):
        """
        :param sfun: the stats function to be used for aggregation
        :param numeric_only: not used by this implementation, but passed down by stats functions
        """
        from inspect import signature
        num_args = len(signature(sfun).parameters)
        col_sdf = self._scol
        col_type = self.spark_type
        if isinstance(col_type, BooleanType) and sfun.__name__ not in ('min', 'max'):
            # Stat functions cannot be used with boolean values by default
            # Thus, cast to integer (true to 1 and false to 0)
            # Exclude the min and max methods though since those work with booleans
            col_sdf = col_sdf.cast('integer')
        if num_args == 1:
            # Only pass in the column if sfun accepts only one arg
            col_sdf = sfun(col_sdf)
        else:  # must be 2
            assert num_args == 2
            # Pass in both the column and its data type if sfun accepts two args
            col_sdf = sfun(col_sdf, col_type)
        return _unpack_scalar(self._kdf._sdf.select(col_sdf))

    def __len__(self):
        return len(self.to_dataframe())

    def __getitem__(self, key):
        return Series(self._scol.__getitem__(key), anchor=self._kdf, index=self._index_map)

    def __getattr__(self, item: str_type) -> Any:
        if item.startswith("__") or item.startswith("_pandas_") or item.startswith("_spark_"):
            raise AttributeError(item)
        if hasattr(_MissingPandasLikeSeries, item):
            property_or_func = getattr(_MissingPandasLikeSeries, item)
            if isinstance(property_or_func, property):
                return property_or_func.fget(self)  # type: ignore
            else:
                return partial(property_or_func, self)
        return self.getField(item)

    def __str__(self):
        return self._pandas_orig_repr()

    def __repr__(self):
        pser = self.head(max_display_count + 1).to_pandas()
        pser_length = len(pser)
        repr_string = repr(pser.iloc[:max_display_count])
        if pser_length > max_display_count:
            rest, prev_footer = repr_string.rsplit("\n", 1)
            match = REPR_PATTERN.search(prev_footer)
            if match is not None:
                length = match.group("length")
                footer = ("\n{prev_footer}\nShowing only the first {length}"
                          .format(length=length, prev_footer=prev_footer))
                return rest + footer
        return repr_string

    def __dir__(self):
        if not isinstance(self.schema, StructType):
            fields = []
        else:
            fields = [f for f in self.schema.fieldNames() if ' ' not in f]
        return super(Series, self).__dir__() + fields

    def _pandas_orig_repr(self):
        # TODO: figure out how to reuse the original one.
        return 'Column<%s>' % self._scol._jc.toString().encode('utf8')


def _unpack_scalar(sdf):
    """
    Takes a dataframe that is supposed to contain a single row with a single scalar value,
    and returns this value.
    """
    l = sdf.head(2)
    assert len(l) == 1, (sdf, l)
    row = l[0]
    l2 = list(row.asDict().values())
    assert len(l2) == 1, (row, l2)
    return l2[0]


def _col(df):
    assert isinstance(df, (DataFrame, pd.DataFrame)), type(df)
    return df[df.columns[0]]<|MERGE_RESOLUTION|>--- conflicted
+++ resolved
@@ -1238,7 +1238,6 @@
         5    6.0
         Name: x, dtype: float64
         """
-<<<<<<< HEAD
         if axis is None:
             axis = 0
         if not (axis == 0 or axis == "index"):
@@ -1276,9 +1275,6 @@
 
         kseries = Series(self._kdf._internal.copy(scol=scol), anchor=self._kdf)\
             .rename(column_name).astype(np.float64)
-=======
-        kseries = _col(self.to_dataframe().fillna(value=value, axis=axis, inplace=False))
->>>>>>> a0bc2714
         if inplace:
             self._internal = kseries._internal
             self._kdf = kseries._kdf
