#
# Copyright (C) 2019 Databricks, Inc.
#
# Licensed under the Apache License, Version 2.0 (the "License");
# you may not use this file except in compliance with the License.
# You may obtain a copy of the License at
#
#     http://www.apache.org/licenses/LICENSE-2.0
#
# Unless required by applicable law or agreed to in writing, software
# distributed under the License is distributed on an "AS IS" BASIS,
# WITHOUT WARRANTIES OR CONDITIONS OF ANY KIND, either express or implied.
# See the License for the specific language governing permissions and
# limitations under the License.
#

"""
A wrapper class for Spark Column to behave similar to pandas Series.
"""
import re
import inspect
from collections import Iterable
from functools import partial, wraps, reduce
from typing import Any, Generic, List, Optional, Tuple, TypeVar, Union

import numpy as np
import pandas as pd
from pandas.core.accessor import CachedAccessor
from pandas.io.formats.printing import pprint_thing

from databricks.koalas.typedef import as_python_type
from pyspark import sql as spark
from pyspark.sql import functions as F, Column
from pyspark.sql.types import BooleanType, StructType
from pyspark.sql.window import Window

from databricks import koalas as ks  # For running doctests and reference resolution in PyCharm.
from databricks.koalas.config import get_option
from databricks.koalas.base import IndexOpsMixin
from databricks.koalas.frame import DataFrame
from databricks.koalas.generic import _Frame
from databricks.koalas.internal import IndexMap, _InternalFrame, SPARK_INDEX_NAME_FORMAT
from databricks.koalas.missing.series import _MissingPandasLikeSeries
from databricks.koalas.plot import KoalasSeriesPlotMethods
from databricks.koalas.utils import (validate_arguments_and_invoke_function, scol_for,
                                     tuple_like_strings)
from databricks.koalas.datetimes import DatetimeMethods
from databricks.koalas.strings import StringMethods


# This regular expression pattern is complied and defined here to avoid to compile the same
# pattern every time it is used in _repr_ in Series.
# This pattern basically seeks the footer string from Pandas'
REPR_PATTERN = re.compile(r"Length: (?P<length>[0-9]+)")

_flex_doc_SERIES = """
Return {desc} of series and other, element-wise (binary operator `{op_name}`).

Equivalent to ``{equiv}``

Parameters
----------
other : Series or scalar value

Returns
-------
Series
    The result of the operation.

See Also
--------
Series.{reverse}

{series_examples}
"""

_add_example_SERIES = """
Examples
--------
>>> df = ks.DataFrame({'a': [2, 2, 4, np.nan],
...                    'b': [2, np.nan, 2, np.nan]},
...                   index=['a', 'b', 'c', 'd'], columns=['a', 'b'])
>>> df
     a    b
a  2.0  2.0
b  2.0  NaN
c  4.0  2.0
d  NaN  NaN

>>> df.a.add(df.b)
a    4.0
b    NaN
c    6.0
d    NaN
Name: a, dtype: float64

>>> df.a.radd(df.b)
a    4.0
b    NaN
c    6.0
d    NaN
Name: a, dtype: float64
"""

_sub_example_SERIES = """
Examples
--------
>>> df = ks.DataFrame({'a': [2, 2, 4, np.nan],
...                    'b': [2, np.nan, 2, np.nan]},
...                   index=['a', 'b', 'c', 'd'], columns=['a', 'b'])
>>> df
     a    b
a  2.0  2.0
b  2.0  NaN
c  4.0  2.0
d  NaN  NaN

>>> df.a.subtract(df.b)
a    0.0
b    NaN
c    2.0
d    NaN
Name: a, dtype: float64

>>> df.a.rsub(df.b)
a    0.0
b    NaN
c   -2.0
d    NaN
Name: a, dtype: float64
"""

_mul_example_SERIES = """
Examples
--------
>>> df = ks.DataFrame({'a': [2, 2, 4, np.nan],
...                    'b': [2, np.nan, 2, np.nan]},
...                   index=['a', 'b', 'c', 'd'], columns=['a', 'b'])
>>> df
     a    b
a  2.0  2.0
b  2.0  NaN
c  4.0  2.0
d  NaN  NaN

>>> df.a.multiply(df.b)
a    4.0
b    NaN
c    8.0
d    NaN
Name: a, dtype: float64

>>> df.a.rmul(df.b)
a    4.0
b    NaN
c    8.0
d    NaN
Name: a, dtype: float64
"""

_div_example_SERIES = """
Examples
--------
>>> df = ks.DataFrame({'a': [2, 2, 4, np.nan],
...                    'b': [2, np.nan, 2, np.nan]},
...                   index=['a', 'b', 'c', 'd'], columns=['a', 'b'])
>>> df
     a    b
a  2.0  2.0
b  2.0  NaN
c  4.0  2.0
d  NaN  NaN

>>> df.a.divide(df.b)
a    1.0
b    NaN
c    2.0
d    NaN
Name: a, dtype: float64

>>> df.a.rdiv(df.b)
a    1.0
b    NaN
c    0.5
d    NaN
Name: a, dtype: float64
"""

_pow_example_SERIES = """
Examples
--------
>>> df = ks.DataFrame({'a': [2, 2, 4, np.nan],
...                    'b': [2, np.nan, 2, np.nan]},
...                   index=['a', 'b', 'c', 'd'], columns=['a', 'b'])
>>> df
     a    b
a  2.0  2.0
b  2.0  NaN
c  4.0  2.0
d  NaN  NaN

>>> df.a.pow(df.b)
a     4.0
b     NaN
c    16.0
d     NaN
Name: a, dtype: float64

>>> df.a.rpow(df.b)
a     4.0
b     NaN
c    16.0
d     NaN
Name: a, dtype: float64
"""

_mod_example_SERIES = """
Examples
--------
>>> df = ks.DataFrame({'a': [2, 2, 4, np.nan],
...                    'b': [2, np.nan, 2, np.nan]},
...                   index=['a', 'b', 'c', 'd'], columns=['a', 'b'])
>>> df
     a    b
a  2.0  2.0
b  2.0  NaN
c  4.0  2.0
d  NaN  NaN

>>> df.a.mod(df.b)
a    0.0
b    NaN
c    0.0
d    NaN
Name: a, dtype: float64

>>> df.a.rmod(df.b)
a    0.0
b    NaN
c    2.0
d    NaN
Name: a, dtype: float64
"""

_floordiv_example_SERIES = """
Examples
--------
>>> df = ks.DataFrame({'a': [2, 2, 4, np.nan],
...                    'b': [2, np.nan, 2, np.nan]},
...                   index=['a', 'b', 'c', 'd'], columns=['a', 'b'])
>>> df
     a    b
a  2.0  2.0
b  2.0  NaN
c  4.0  2.0
d  NaN  NaN

>>> df.a.floordiv(df.b)
a    1.0
b    NaN
c    2.0
d    NaN
Name: a, dtype: float64

>>> df.a.rfloordiv(df.b)
a    1.0
b    NaN
c    0.0
d    NaN
Name: a, dtype: float64
"""

T = TypeVar("T")

# Needed to disambiguate Series.str and str type
str_type = str


class Series(_Frame, IndexOpsMixin, Generic[T]):
    """
    Koala Series that corresponds to Pandas Series logically. This holds Spark Column
    internally.

    :ivar _internal: an internal immutable Frame to manage metadata.
    :type _internal: _InternalFrame
    :ivar _kdf: Parent's Koalas DataFrame
    :type _kdf: ks.DataFrame

    Parameters
    ----------
    data : array-like, dict, or scalar value, Pandas Series
        Contains data stored in Series
        If data is a dict, argument order is maintained for Python 3.6
        and later.
        Note that if `data` is a Pandas Series, other arguments should not be used.
    index : array-like or Index (1d)
        Values must be hashable and have the same length as `data`.
        Non-unique index values are allowed. Will default to
        RangeIndex (0, 1, 2, ..., n) if not provided. If both a dict and index
        sequence are used, the index will override the keys found in the
        dict.
    dtype : numpy.dtype or None
        If None, dtype will be inferred
    copy : boolean, default False
        Copy input data
    """

    def __init__(self, data=None, index=None, dtype=None, name=None, copy=False, fastpath=False,
                 anchor=None):
        if isinstance(data, _InternalFrame):
            assert dtype is None
            assert name is None
            assert not copy
            assert not fastpath
            IndexOpsMixin.__init__(self, data, anchor)
        else:
            if isinstance(data, pd.Series):
                assert index is None
                assert dtype is None
                assert name is None
                assert not copy
                assert anchor is None
                assert not fastpath
                s = data
            else:
                s = pd.Series(
                    data=data, index=index, dtype=dtype, name=name, copy=copy, fastpath=fastpath)
            kdf = DataFrame(s)
            IndexOpsMixin.__init__(self, kdf._internal.copy(scol=kdf._internal.data_scols[0]), kdf)

    def _with_new_scol(self, scol: spark.Column) -> 'Series':
        """
        Copy Koalas Series with the new Spark Column.

        :param scol: the new Spark Column
        :return: the copied Series
        """
        return Series(self._internal.copy(scol=scol), anchor=self._kdf)

    @property
    def dtypes(self):
        """Return the dtype object of the underlying data.

        >>> s = ks.Series(list('abc'))
        >>> s.dtype == s.dtypes
        True
        """
        return self.dtype

    @property
    def spark_type(self):
        """ Returns the data type as defined by Spark, as a Spark DataType object."""
        return self.schema.fields[-1].dataType

    plot = CachedAccessor("plot", KoalasSeriesPlotMethods)

    # Arithmetic Operators
    def add(self, other):
        return (self + other).rename(self.name)

    add.__doc__ = _flex_doc_SERIES.format(
        desc='Addition',
        op_name="+",
        equiv="series + other",
        reverse='radd',
        series_examples=_add_example_SERIES)

    def radd(self, other):
        return (other + self).rename(self.name)

    radd.__doc__ = _flex_doc_SERIES.format(
        desc='Reverse Addition',
        op_name="+",
        equiv="other + series",
        reverse='add',
        series_examples=_add_example_SERIES)

    def div(self, other):
        return (self / other).rename(self.name)

    div.__doc__ = _flex_doc_SERIES.format(
        desc='Floating division',
        op_name="/",
        equiv="series / other",
        reverse='rdiv',
        series_examples=_div_example_SERIES)

    divide = div

    def rdiv(self, other):
        return (other / self).rename(self.name)

    rdiv.__doc__ = _flex_doc_SERIES.format(
        desc='Reverse Floating division',
        op_name="/",
        equiv="other / series",
        reverse='div',
        series_examples=_div_example_SERIES)

    def truediv(self, other):
        return (self / other).rename(self.name)

    truediv.__doc__ = _flex_doc_SERIES.format(
        desc='Floating division',
        op_name="/",
        equiv="series / other",
        reverse='rtruediv',
        series_examples=_div_example_SERIES)

    def rtruediv(self, other):
        return (other / self).rename(self.name)

    rtruediv.__doc__ = _flex_doc_SERIES.format(
        desc='Reverse Floating division',
        op_name="/",
        equiv="other / series",
        reverse='truediv',
        series_examples=_div_example_SERIES)

    def mul(self, other):
        return (self * other).rename(self.name)

    mul.__doc__ = _flex_doc_SERIES.format(
        desc='Multiplication',
        op_name="*",
        equiv="series * other",
        reverse='rmul',
        series_examples=_mul_example_SERIES)

    multiply = mul

    def rmul(self, other):
        return (other * self).rename(self.name)

    rmul.__doc__ = _flex_doc_SERIES.format(
        desc='Reverse Multiplication',
        op_name="*",
        equiv="other * series",
        reverse='mul',
        series_examples=_mul_example_SERIES)

    def sub(self, other):
        return (self - other).rename(self.name)

    sub.__doc__ = _flex_doc_SERIES.format(
        desc='Subtraction',
        op_name="-",
        equiv="series - other",
        reverse='rsub',
        series_examples=_sub_example_SERIES)

    subtract = sub

    def rsub(self, other):
        return (other - self).rename(self.name)

    rsub.__doc__ = _flex_doc_SERIES.format(
        desc='Reverse Subtraction',
        op_name="-",
        equiv="other - series",
        reverse='sub',
        series_examples=_sub_example_SERIES)

    def mod(self, other):
        return (self % other).rename(self.name)

    mod.__doc__ = _flex_doc_SERIES.format(
        desc='Modulo',
        op_name='%',
        equiv='series % other',
        reverse='rmod',
        series_examples=_mod_example_SERIES)

    def rmod(self, other):
        return (other % self).rename(self.name)

    rmod.__doc__ = _flex_doc_SERIES.format(
        desc='Reverse Modulo',
        op_name='%',
        equiv='other % series',
        reverse='mod',
        series_examples=_mod_example_SERIES)

    def pow(self, other):
        return (self ** other).rename(self.name)

    pow.__doc__ = _flex_doc_SERIES.format(
        desc='Exponential power of series',
        op_name='**',
        equiv='series ** other',
        reverse='rpow',
        series_examples=_pow_example_SERIES)

    def rpow(self, other):
        return (other ** self).rename(self.name)

    rpow.__doc__ = _flex_doc_SERIES.format(
        desc='Reverse Exponential power',
        op_name='**',
        equiv='other ** series',
        reverse='pow',
        series_examples=_pow_example_SERIES)

    def floordiv(self, other):
        return (self // other).rename(self.name)

    floordiv.__doc__ = _flex_doc_SERIES.format(
        desc='Integer division',
        op_name='//',
        equiv='series // other',
        reverse='rfloordiv',
        series_examples=_floordiv_example_SERIES)

    def rfloordiv(self, other):
        return (other // self).rename(self.name)

    rfloordiv.__doc__ = _flex_doc_SERIES.format(
        desc='Reverse Integer division',
        op_name='//',
        equiv='other // series',
        reverse='floordiv',
        series_examples=_floordiv_example_SERIES)

    # Comparison Operators
    def eq(self, other):
        """
        Compare if the current value is equal to the other.

        >>> df = ks.DataFrame({'a': [1, 2, 3, 4],
        ...                    'b': [1, np.nan, 1, np.nan]},
        ...                   index=['a', 'b', 'c', 'd'], columns=['a', 'b'])

        >>> df.a == 1
        a     True
        b    False
        c    False
        d    False
        Name: a, dtype: bool

        >>> df.b.eq(1)
        a    True
        b    None
        c    True
        d    None
        Name: b, dtype: object
        """
        return (self == other).rename(self.name)

    equals = eq

    def gt(self, other):
        """
        Compare if the current value is greater than the other.

        >>> df = ks.DataFrame({'a': [1, 2, 3, 4],
        ...                    'b': [1, np.nan, 1, np.nan]},
        ...                   index=['a', 'b', 'c', 'd'], columns=['a', 'b'])

        >>> df.a > 1
        a    False
        b     True
        c     True
        d     True
        Name: a, dtype: bool

        >>> df.b.gt(1)
        a    False
        b     None
        c    False
        d     None
        Name: b, dtype: object
        """
        return (self > other).rename(self.name)

    def ge(self, other):
        """
        Compare if the current value is greater than or equal to the other.

        >>> df = ks.DataFrame({'a': [1, 2, 3, 4],
        ...                    'b': [1, np.nan, 1, np.nan]},
        ...                   index=['a', 'b', 'c', 'd'], columns=['a', 'b'])

        >>> df.a >= 2
        a    False
        b     True
        c     True
        d     True
        Name: a, dtype: bool

        >>> df.b.ge(2)
        a    False
        b     None
        c    False
        d     None
        Name: b, dtype: object
        """
        return (self >= other).rename(self.name)

    def lt(self, other):
        """
        Compare if the current value is less than the other.

        >>> df = ks.DataFrame({'a': [1, 2, 3, 4],
        ...                    'b': [1, np.nan, 1, np.nan]},
        ...                   index=['a', 'b', 'c', 'd'], columns=['a', 'b'])

        >>> df.a < 1
        a    False
        b    False
        c    False
        d    False
        Name: a, dtype: bool

        >>> df.b.lt(2)
        a    True
        b    None
        c    True
        d    None
        Name: b, dtype: object
        """
        return (self < other).rename(self.name)

    def le(self, other):
        """
        Compare if the current value is less than or equal to the other.

        >>> df = ks.DataFrame({'a': [1, 2, 3, 4],
        ...                    'b': [1, np.nan, 1, np.nan]},
        ...                   index=['a', 'b', 'c', 'd'], columns=['a', 'b'])

        >>> df.a <= 2
        a     True
        b     True
        c    False
        d    False
        Name: a, dtype: bool

        >>> df.b.le(2)
        a    True
        b    None
        c    True
        d    None
        Name: b, dtype: object
        """
        return (self <= other).rename(self.name)

    def ne(self, other):
        """
        Compare if the current value is not equal to the other.

        >>> df = ks.DataFrame({'a': [1, 2, 3, 4],
        ...                    'b': [1, np.nan, 1, np.nan]},
        ...                   index=['a', 'b', 'c', 'd'], columns=['a', 'b'])

        >>> df.a != 1
        a    False
        b     True
        c     True
        d     True
        Name: a, dtype: bool

        >>> df.b.ne(1)
        a    False
        b     None
        c    False
        d     None
        Name: b, dtype: object
        """
        return (self != other).rename(self.name)

    # TODO: arg should support Series
    # TODO: NaN and None
    def map(self, arg):
        """
        Map values of Series according to input correspondence.

        Used for substituting each value in a Series with another value,
        that may be derived from a function, a ``dict``.

        .. note:: make sure the size of the dictionary is not huge because it could
            downgrade the performance or throw OutOfMemoryError due to a huge
            expression within Spark. Consider the input as a functions as an
            alternative instead in this case.

        Parameters
        ----------
        arg : function or dict
            Mapping correspondence.

        Returns
        -------
        Series
            Same index as caller.

        See Also
        --------
        Series.apply : For applying more complex functions on a Series.
        DataFrame.applymap : Apply a function elementwise on a whole DataFrame.

        Notes
        -----
        When ``arg`` is a dictionary, values in Series that are not in the
        dictionary (as keys) are converted to ``None``. However, if the
        dictionary is a ``dict`` subclass that defines ``__missing__`` (i.e.
        provides a method for default values), then this default is used
        rather than ``None``.

        Examples
        --------
        >>> s = ks.Series(['cat', 'dog', None, 'rabbit'])
        >>> s
        0       cat
        1       dog
        2      None
        3    rabbit
        Name: 0, dtype: object

        ``map`` accepts a ``dict``. Values that are not found
        in the ``dict`` are converted to ``None``, unless the dict has a default
        value (e.g. ``defaultdict``):

        >>> s.map({'cat': 'kitten', 'dog': 'puppy'})
        0    kitten
        1     puppy
        2      None
        3      None
        Name: 0, dtype: object

        It also accepts a function:

        >>> def format(x) -> str:
        ...     return 'I am a {}'.format(x)

        >>> s.map(format)
        0       I am a cat
        1       I am a dog
        2      I am a None
        3    I am a rabbit
        Name: 0, dtype: object
        """
        if isinstance(arg, dict):
            is_start = True
            # In case dictionary is empty.
            current = F.when(F.lit(False), F.lit(None).cast(self.spark_type))

            for to_replace, value in arg.items():
                if is_start:
                    current = F.when(self._scol == F.lit(to_replace), value)
                    is_start = False
                else:
                    current = current.when(self._scol == F.lit(to_replace), value)

            if hasattr(arg, "__missing__"):
                tmp_val = arg[np._NoValue]
                del arg[np._NoValue]  # Remove in case it's set in defaultdict.
                current = current.otherwise(F.lit(tmp_val))
            else:
                current = current.otherwise(F.lit(None).cast(self.spark_type))
            return self._with_new_scol(current).rename(self.name)
        else:
            return self.apply(arg)

    def astype(self, dtype) -> 'Series':
        """
        Cast a Koalas object to a specified dtype ``dtype``.

        Parameters
        ----------
        dtype : data type
            Use a numpy.dtype or Python type to cast entire pandas object to
            the same type.

        Returns
        -------
        casted : same type as caller

        See Also
        --------
        to_datetime : Convert argument to datetime.

        Examples
        --------
        >>> ser = ks.Series([1, 2], dtype='int32')
        >>> ser
        0    1
        1    2
        Name: 0, dtype: int32

        >>> ser.astype('int64')
        0    1
        1    2
        Name: 0, dtype: int64
        """
        from databricks.koalas.typedef import as_spark_type
        spark_type = as_spark_type(dtype)
        if not spark_type:
            raise ValueError("Type {} not understood".format(dtype))
        return self._with_new_scol(self._scol.cast(spark_type))

    def getField(self, name):
        if not isinstance(self.schema, StructType):
            raise AttributeError("Not a struct: {}".format(self.schema))
        else:
            fnames = self.schema.fieldNames()
            if name not in fnames:
                raise AttributeError(
                    "Field {} not found, possible values are {}".format(name, ", ".join(fnames)))
            return self._with_new_scol(self._scol.getField(name))

    def alias(self, name):
        """An alias for :meth:`Series.rename`."""
        return self.rename(name)

    @property
    def schema(self) -> StructType:
        """Return the underlying Spark DataFrame's schema."""
        return self.to_dataframe()._sdf.schema

    @property
    def shape(self):
        """Return a tuple of the shape of the underlying data."""
        return len(self),

    @property
    def ndim(self):
        """Returns number of dimensions of the Series."""
        return 1

    @property
    def name(self) -> Union[str, Tuple[str, ...]]:
        """Return name of the Series."""
        name = self._internal.column_index[0]
        if name is not None and len(name) == 1:
            return name[0]
        else:
            return name

    @name.setter
    def name(self, name: Union[str, Tuple[str, ...]]):
        self.rename(name, inplace=True)

    # TODO: Functionality and documentation should be matched. Currently, changing index labels
    # taking dictionary and function to change index are not supported.
    def rename(self, index: Union[str, Tuple[str, ...]] = None, **kwargs):
        """
        Alter Series name.

        Parameters
        ----------
        index : scalar
            Scalar will alter the ``Series.name`` attribute.

        inplace : bool, default False
            Whether to return a new Series. If True then value of copy is
            ignored.

        Returns
        -------
        Series
            Series with name altered.

        Examples
        --------

        >>> s = ks.Series([1, 2, 3])
        >>> s
        0    1
        1    2
        2    3
        Name: 0, dtype: int64

        >>> s.rename("my_name")  # scalar, changes Series.name
        0    1
        1    2
        2    3
        Name: my_name, dtype: int64
        """
        if index is None:
            scol = self._scol
        else:
            scol = self._scol.alias(str(index))
        internal = self._internal.copy(
            scol=scol,
            column_index=[index if index is None or isinstance(index, tuple) else (index,)])
        if kwargs.get('inplace', False):
            self._internal = internal
            return self
        else:
            return Series(internal, anchor=self._kdf)

    @property
    def index(self):
        """The index (axis labels) Column of the Series.

        Currently not supported when the DataFrame has no index.

        See Also
        --------
        Index
        """
        return self._kdf.index

    @property
    def is_unique(self):
        """
        Return boolean if values in the object are unique

        Returns
        -------
        is_unique : boolean

        >>> ks.Series([1, 2, 3]).is_unique
        True
        >>> ks.Series([1, 2, 2]).is_unique
        False
        >>> ks.Series([1, 2, 3, None]).is_unique
        True
        """
        sdf = self._kdf._sdf.select(self._scol)
        col = self._scol

        # Here we check:
        #   1. the distinct count without nulls and count without nulls for non-null values
        #   2. count null values and see if null is a distinct value.
        #
        # This workaround is in order to calculate the distinct count including nulls in
        # single pass. Note that COUNT(DISTINCT expr) in Spark is designed to ignore nulls.
        return sdf.select(
            (F.count(col) == F.countDistinct(col)) &
            (F.count(F.when(col.isNull(), 1).otherwise(None)) <= 1)
        ).collect()[0][0]

    def reset_index(self, level=None, drop=False, name=None, inplace=False):
        """
        Generate a new DataFrame or Series with the index reset.

        This is useful when the index needs to be treated as a column,
        or when the index is meaningless and needs to be reset
        to the default before another operation.

        Parameters
        ----------
        level : int, str, tuple, or list, default optional
            For a Series with a MultiIndex, only remove the specified levels from the index.
            Removes all levels by default.
        drop : bool, default False
            Just reset the index, without inserting it as a column in the new DataFrame.
        name : object, optional
            The name to use for the column containing the original Series values.
            Uses self.name by default. This argument is ignored when drop is True.
        inplace : bool, default False
            Modify the Series in place (do not create a new object).

        Returns
        -------
        Series or DataFrame
            When `drop` is False (the default), a DataFrame is returned.
            The newly created columns will come first in the DataFrame,
            followed by the original Series values.
            When `drop` is True, a `Series` is returned.
            In either case, if ``inplace=True``, no value is returned.

        Examples
        --------
        >>> s = ks.Series([1, 2, 3, 4], name='foo',
        ...               index=pd.Index(['a', 'b', 'c', 'd'], name='idx'))

        Generate a DataFrame with default index.

        >>> s.reset_index()
          idx  foo
        0   a    1
        1   b    2
        2   c    3
        3   d    4

        To specify the name of the new column use `name`.

        >>> s.reset_index(name='values')
          idx  values
        0   a       1
        1   b       2
        2   c       3
        3   d       4

        To generate a new Series with the default set `drop` to True.

        >>> s.reset_index(drop=True)
        0    1
        1    2
        2    3
        3    4
        Name: foo, dtype: int64

        To update the Series in place, without generating a new one
        set `inplace` to True. Note that it also requires ``drop=True``.

        >>> s.reset_index(inplace=True, drop=True)
        >>> s
        0    1
        1    2
        2    3
        3    4
        Name: foo, dtype: int64
        """
        if inplace and not drop:
            raise TypeError('Cannot reset_index inplace on a Series to create a DataFrame')

        if name is not None:
            kdf = self.rename(name).to_dataframe()
        else:
            kdf = self.to_dataframe()
        kdf = kdf.reset_index(level=level, drop=drop)
        if drop:
            kseries = _col(kdf)
            if inplace:
                self._internal = kseries._internal
                self._kdf = kseries._kdf
            else:
                return kseries
        else:
            return kdf

    def to_frame(self, name: Union[str, Tuple[str, ...]] = None) -> spark.DataFrame:
        """
        Convert Series to DataFrame.

        Parameters
        ----------
        name : object, default None
            The passed name should substitute for the series name (if it has
            one).

        Returns
        -------
        DataFrame
            DataFrame representation of Series.

        Examples
        --------
        >>> s = ks.Series(["a", "b", "c"])
        >>> s.to_frame()
           0
        0  a
        1  b
        2  c

        >>> s = ks.Series(["a", "b", "c"], name="vals")
        >>> s.to_frame()
          vals
        0    a
        1    b
        2    c
        """
        if name is not None:
            renamed = self.rename(name)
        else:
            renamed = self
        sdf = renamed._internal.spark_internal_df
        column_index = None  # type: Optional[List[Tuple[str, ...]]]
        if renamed._internal.column_index[0] is None:
            column_index = [('0',)]
            column_index_names = None
        else:
            column_index = renamed._internal.column_index
            column_index_names = renamed._internal.column_index_names
        internal = _InternalFrame(sdf=sdf,
                                  data_columns=[sdf.schema[-1].name],
                                  index_map=renamed._internal.index_map,
                                  column_index=column_index,
                                  column_index_names=column_index_names)
        return DataFrame(internal)

    to_dataframe = to_frame

    def to_string(self, buf=None, na_rep='NaN', float_format=None, header=True,
                  index=True, length=False, dtype=False, name=False,
                  max_rows=None):
        """
        Render a string representation of the Series.

        .. note:: This method should only be used if the resulting Pandas object is expected
                  to be small, as all the data is loaded into the driver's memory. If the input
                  is large, set max_rows parameter.

        Parameters
        ----------
        buf : StringIO-like, optional
            buffer to write to
        na_rep : string, optional
            string representation of NAN to use, default 'NaN'
        float_format : one-parameter function, optional
            formatter function to apply to columns' elements if they are floats
            default None
        header : boolean, default True
            Add the Series header (index name)
        index : bool, optional
            Add index (row) labels, default True
        length : boolean, default False
            Add the Series length
        dtype : boolean, default False
            Add the Series dtype
        name : boolean, default False
            Add the Series name if not None
        max_rows : int, optional
            Maximum number of rows to show before truncating. If None, show
            all.

        Returns
        -------
        formatted : string (if not buffer passed)

        Examples
        --------
        >>> df = ks.DataFrame([(.2, .3), (.0, .6), (.6, .0), (.2, .1)], columns=['dogs', 'cats'])
        >>> print(df['dogs'].to_string())
        0    0.2
        1    0.0
        2    0.6
        3    0.2

        >>> print(df['dogs'].to_string(max_rows=2))
        0    0.2
        1    0.0
        """
        # Make sure locals() call is at the top of the function so we don't capture local variables.
        args = locals()
        if max_rows is not None:
            kseries = self.head(max_rows)
        else:
            kseries = self

        return validate_arguments_and_invoke_function(
            kseries._to_internal_pandas(), self.to_string, pd.Series.to_string, args)

    def to_clipboard(self, excel=True, sep=None, **kwargs):
        # Docstring defined below by reusing DataFrame.to_clipboard's.
        args = locals()
        kseries = self

        return validate_arguments_and_invoke_function(
            kseries._to_internal_pandas(), self.to_clipboard, pd.Series.to_clipboard, args)

    to_clipboard.__doc__ = DataFrame.to_clipboard.__doc__

    def to_dict(self, into=dict):
        """
        Convert Series to {label -> value} dict or dict-like object.

        .. note:: This method should only be used if the resulting Pandas DataFrame is expected
            to be small, as all the data is loaded into the driver's memory.

        Parameters
        ----------
        into : class, default dict
            The collections.abc.Mapping subclass to use as the return
            object. Can be the actual class or an empty
            instance of the mapping type you want.  If you want a
            collections.defaultdict, you must pass it initialized.

        Returns
        -------
        collections.abc.Mapping
            Key-value representation of Series.

        Examples
        --------
        >>> s = ks.Series([1, 2, 3, 4])
        >>> s_dict = s.to_dict()
        >>> sorted(s_dict.items())
        [(0, 1), (1, 2), (2, 3), (3, 4)]

        >>> from collections import OrderedDict, defaultdict
        >>> s.to_dict(OrderedDict)
        OrderedDict([(0, 1), (1, 2), (2, 3), (3, 4)])

        >>> dd = defaultdict(list)
        >>> s.to_dict(dd)  # doctest: +ELLIPSIS
        defaultdict(<class 'list'>, {...})
        """
        # Make sure locals() call is at the top of the function so we don't capture local variables.
        args = locals()
        kseries = self
        return validate_arguments_and_invoke_function(
            kseries._to_internal_pandas(), self.to_dict, pd.Series.to_dict, args)

    def to_latex(self, buf=None, columns=None, col_space=None, header=True, index=True,
                 na_rep='NaN', formatters=None, float_format=None, sparsify=None, index_names=True,
                 bold_rows=False, column_format=None, longtable=None, escape=None, encoding=None,
                 decimal='.', multicolumn=None, multicolumn_format=None, multirow=None):

        args = locals()
        kseries = self
        return validate_arguments_and_invoke_function(
            kseries._to_internal_pandas(), self.to_latex, pd.Series.to_latex, args)

    to_latex.__doc__ = DataFrame.to_latex.__doc__

    def to_pandas(self):
        """
        Return a pandas Series.

        .. note:: This method should only be used if the resulting Pandas object is expected
                  to be small, as all the data is loaded into the driver's memory.

        Examples
        --------
        >>> df = ks.DataFrame([(.2, .3), (.0, .6), (.6, .0), (.2, .1)], columns=['dogs', 'cats'])
        >>> df['dogs'].to_pandas()
        0    0.2
        1    0.0
        2    0.6
        3    0.2
        Name: dogs, dtype: float64
        """
        return _col(self._internal.pandas_df.copy())

    # Alias to maintain backward compatibility with Spark
    toPandas = to_pandas

    def to_list(self):
        """
        Return a list of the values.

        These are each a scalar type, which is a Python scalar
        (for str, int, float) or a pandas scalar
        (for Timestamp/Timedelta/Interval/Period)

        .. note:: This method should only be used if the resulting list is expected
            to be small, as all the data is loaded into the driver's memory.

        """
        return self._to_internal_pandas().to_list()

    tolist = to_list

    def drop_duplicates(self, inplace=False):
        """
        Return koalas Series with duplicate values removed.

        Parameters
        ----------
        inplace: bool, default False
            If True, performs operation inpalce and returns None.

        Returns
        -------
        Series
            Series with deplicates dropped.

        Examples
        --------
        Generate a Series with duplicated entries.
        >>> s = ks.Series(['lama', 'cow', 'lama', 'beetle', 'lama', 'hippo'],
        ...               name='animal')
        >>> s
        0      lama
        1       cow
        2      lama
        3    beetle
        4      lama
        5     hippo
        Name: animal, dtype: object

        >>> s.drop_duplicates()
        1       cow
        0      lama
        5     hippo
        3    beetle
        Name: animal, dtype: object
        """
        kseries = _col(self.to_frame().drop_duplicates())

        if inplace:
            self._internal = kseries._internal
            self._kdf = kseries._kdf
        else:
            return kseries

    def fillna(self, value=None, method=None, axis=None, inplace=False, limit=None):
        """Fill NA/NaN values.

        .. note:: the current implementation of 'method' parameter in fillna uses Spark's Window
            without specifying partition specification. This leads to move all data into
            single partition in single machine and could cause serious
            performance degradation. Avoid this method against very large dataset.

        Parameters
        ----------
        value : scalar, dict, Series
            Value to use to fill holes. alternately a dict/Series of values
            specifying which value to use for each column.
            DataFrame is not supported.
        method : {'backfill', 'bfill', 'pad', 'ffill', None}, default None
            Method to use for filling holes in reindexed Series pad / ffill: propagate last valid
            observation forward to next valid backfill / bfill:
            use NEXT valid observation to fill gap
        axis : {0 or `index`}
            1 and `columns` are not supported.
        inplace : boolean, default False
            Fill in place (do not create a new object)
        limit : int, default None
            If method is specified, this is the maximum number of consecutive NaN values to
            forward/backward fill. In other words, if there is a gap with more than this number of
            consecutive NaNs, it will only be partially filled. If method is not specified,
            this is the maximum number of entries along the entire axis where NaNs will be filled.
            Must be greater than 0 if not None

        Returns
        -------
        Series
            Series with NA entries filled.

        Examples
        --------
        >>> s = ks.Series([np.nan, 2, 3, 4, np.nan, 6], name='x')
        >>> s
        0    NaN
        1    2.0
        2    3.0
        3    4.0
        4    NaN
        5    6.0
        Name: x, dtype: float64

        Replace all NaN elements with 0s.

        >>> s.fillna(0)
        0    0.0
        1    2.0
        2    3.0
        3    4.0
        4    0.0
        5    6.0
        Name: x, dtype: float64

        We can also propagate non-null values forward or backward.

        >>> s.fillna(method='ffill')
        0    NaN
        1    2.0
        2    3.0
        3    4.0
        4    4.0
        5    6.0
        Name: x, dtype: float64

        >>> s = ks.Series([np.nan, 'a', 'b', 'c', np.nan], name='x')
        >>> s.fillna(method='ffill')
        0    None
        1       a
        2       b
        3       c
        4       c
        Name: x, dtype: object
        """
        return self._fillna(value, method, axis, inplace, limit)

    def _fillna(self, value=None, method=None, axis=None, inplace=False, limit=None, part_cols=()):
        if axis is None:
            axis = 0
        if not (axis == 0 or axis == "index"):
            raise NotImplementedError("fillna currently only works for axis=0 or axis='index'")
        if (value is None) and (method is None):
            raise ValueError("Must specify a fillna 'value' or 'method' parameter.")
        if (method is not None) and (method not in ['ffill', 'pad', 'backfill', 'bfill']):
            raise ValueError("Expecting 'pad', 'ffill', 'backfill' or 'bfill'.")
        if self.isnull().sum() == 0:
            if inplace:
                self._internal = self._internal.copy()
                self._kdf = self._kdf.copy()
            else:
                return self

        column_name = self.name
        scol = self._scol

        if value is not None:
            if not isinstance(value, (float, int, str, bool)):
                raise TypeError("Unsupported type %s" % type(value))
            if limit is not None:
                raise ValueError('limit parameter for value is not support now')
            scol = F.when(scol.isNull(), value).otherwise(scol)
        else:
            if method in ['ffill', 'pad']:
                func = F.last
                end = (Window.currentRow - 1)
                if limit is not None:
                    begin = Window.currentRow - limit
                else:
                    begin = Window.unboundedPreceding
            elif method in ['bfill', 'backfill']:
                func = F.first
                begin = Window.currentRow + 1
                if limit is not None:
                    end = Window.currentRow + limit
                else:
                    end = Window.unboundedFollowing

            window = Window.partitionBy(*part_cols).orderBy(self._internal.index_scols)\
                .rowsBetween(begin, end)
            scol = F.when(scol.isNull(), func(scol, True).over(window)).otherwise(scol)
        kseries = self._with_new_scol(scol).rename(column_name)
        if inplace:
            self._internal = kseries._internal
            self._kdf = kseries._kdf
        else:
            return kseries

    def dropna(self, axis=0, inplace=False, **kwargs):
        """
        Return a new Series with missing values removed.

        Parameters
        ----------
        axis : {0 or 'index'}, default 0
            There is only one axis to drop values from.
        inplace : bool, default False
            If True, do operation inplace and return None.
        **kwargs
            Not in use.

        Returns
        -------
        Series
            Series with NA entries dropped from it.

        Examples
        --------
        >>> ser = ks.Series([1., 2., np.nan])
        >>> ser
        0    1.0
        1    2.0
        2    NaN
        Name: 0, dtype: float64

        Drop NA values from a Series.

        >>> ser.dropna()
        0    1.0
        1    2.0
        Name: 0, dtype: float64

        Keep the Series with valid entries in the same variable.

        >>> ser.dropna(inplace=True)
        >>> ser
        0    1.0
        1    2.0
        Name: 0, dtype: float64
        """
        # TODO: last two examples from Pandas produce different results.
        kseries = _col(self.to_dataframe().dropna(axis=axis, inplace=False))
        if inplace:
            self._internal = kseries._internal
            self._kdf = kseries._kdf
        else:
            return kseries

    def clip(self, lower: Union[float, int] = None, upper: Union[float, int] = None) -> 'Series':
        """
        Trim values at input threshold(s).

        Assigns values outside boundary to boundary values.

        Parameters
        ----------
        lower : float or int, default None
            Minimum threshold value. All values below this threshold will be set to it.
        upper : float or int, default None
            Maximum threshold value. All values above this threshold will be set to it.

        Returns
        -------
        Series
            Series with the values outside the clip boundaries replaced

        Examples
        --------
        >>> ks.Series([0, 2, 4]).clip(1, 3)
        0    1
        1    2
        2    3
        Name: 0, dtype: int64

        Notes
        -----
        One difference between this implementation and pandas is that running
        `pd.Series(['a', 'b']).clip(0, 1)` will crash with "TypeError: '<=' not supported between
        instances of 'str' and 'int'" while `ks.Series(['a', 'b']).clip(0, 1)` will output the
        original Series, simply ignoring the incompatible types.
        """
        return _col(self.to_dataframe().clip(lower, upper))

    def drop(self,
             labels=None,
             index: Union[str, Tuple[str, ...], List[str], List[Tuple[str, ...]]] = None,
             level=None):
        """
        Return Series with specified index labels removed.

        Remove elements of a Series based on specifying the index labels.
        When using a multi-index, labels on different levels can be removed by specifying the level.

        Parameters
        ----------
        labels : single label or list-like
            Index labels to drop.
        index : None
            Redundant for application on Series, but index can be used instead of labels.
        level : int or level name, optional
            For MultiIndex, level for which the labels will be removed.

        Returns
        -------
        Series
            Series with specified index labels removed.

        See Also
        --------
        Series.dropna

        Examples
        --------
        >>> s = ks.Series(data=np.arange(3), index=['A', 'B', 'C'])
        >>> s
        A    0
        B    1
        C    2
        Name: 0, dtype: int64

        Drop single label A

        >>> s.drop('A')
        B    1
        C    2
        Name: 0, dtype: int64

        Drop labels B and C

        >>> s.drop(labels=['B', 'C'])
        A    0
        Name: 0, dtype: int64

        With 'index' rather than 'labels' returns exactly same result.

        >>> s.drop(index='A')
        B    1
        C    2
        Name: 0, dtype: int64

        >>> s.drop(index=['B', 'C'])
        A    0
        Name: 0, dtype: int64

        Also support for MultiIndex

        >>> midx = pd.MultiIndex([['lama', 'cow', 'falcon'],
        ...                       ['speed', 'weight', 'length']],
        ...                      [[0, 0, 0, 1, 1, 1, 2, 2, 2],
        ...                       [0, 1, 2, 0, 1, 2, 0, 1, 2]])
        >>> s = ks.Series([45, 200, 1.2, 30, 250, 1.5, 320, 1, 0.3],
        ...               index=midx)
        >>> s
        lama    speed      45.0
                weight    200.0
                length      1.2
        cow     speed      30.0
                weight    250.0
                length      1.5
        falcon  speed     320.0
                weight      1.0
                length      0.3
        Name: 0, dtype: float64

        >>> s.drop(labels='weight', level=1)
        lama    speed      45.0
                length      1.2
        cow     speed      30.0
                length      1.5
        falcon  speed     320.0
                length      0.3
        Name: 0, dtype: float64

        >>> s.drop(('lama', 'weight'))
        lama    speed      45.0
                length      1.2
        cow     speed      30.0
                weight    250.0
                length      1.5
        falcon  speed     320.0
                weight      1.0
                length      0.3
        Name: 0, dtype: float64

        >>> s.drop([('lama', 'speed'), ('falcon', 'weight')])
        lama    weight    200.0
                length      1.2
        cow     speed      30.0
                weight    250.0
                length      1.5
        falcon  speed     320.0
                length      0.3
        Name: 0, dtype: float64
        """
        level_param = level
        if labels is not None:
            if index is not None:
                raise ValueError("Cannot specify both 'labels' and 'index'")
            return self.drop(index=labels, level=level)
        if index is not None:
            if not isinstance(index, (str, tuple, list)):
                raise ValueError("'index' type should be one of str, list, tuple")
            if level is None:
                level = 0
            if level >= len(self._internal.index_scols):
                raise ValueError("'level' should be less than the number of indexes")

            if isinstance(index, str):
                index = [(index,)]  # type: ignore
            elif isinstance(index, tuple):
                index = [index]
            else:
                if not (all((isinstance(idxes, str) for idxes in index)) or
                        all((isinstance(idxes, tuple) for idxes in index))):
                    raise ValueError("If the given index is a list, it "
                                     "should only contains names as strings, "
                                     "or a list of tuples that contain "
                                     "index names as strings")
                index = [idxes if isinstance(idxes, tuple) else (idxes,)  # type: ignore
                         for idxes in index]

            drop_index_scols = []
            for idxes in index:
                try:
                    index_scols = [self._internal.index_scols[lvl] == idx
                                   for lvl, idx in enumerate(idxes, level)]
                except IndexError:
                    if level_param is None:
                        raise KeyError("Key length ({}) exceeds index depth ({})"
                                       .format(len(self._internal.index_scols), len(idxes)))
                    else:
                        return self
                drop_index_scols.append(reduce(lambda x, y: x & y, index_scols))

            sdf = self._internal.sdf.where(~reduce(lambda x, y: x | y, drop_index_scols))
            return _col(DataFrame(self._internal.copy(sdf=sdf)))
        else:
            raise ValueError("Need to specify at least one of 'labels' or 'index'")

    def head(self, n=5):
        """
        Return the first n rows.

        This function returns the first n rows for the object based on position.
        It is useful for quickly testing if your object has the right type of data in it.

        Parameters
        ----------
        n : Integer, default =  5

        Returns
        -------
        The first n rows of the caller object.

        Examples
        --------
        >>> df = ks.DataFrame({'animal':['alligator', 'bee', 'falcon', 'lion']})
        >>> df.animal.head(2)  # doctest: +NORMALIZE_WHITESPACE
        0     alligator
        1     bee
        Name: animal, dtype: object
        """
        return _col(self.to_dataframe().head(n))

    # TODO: Categorical type isn't supported (due to PySpark's limitation) and
    # some doctests related with timestamps were not added.
    def unique(self):
        """
        Return unique values of Series object.

        Uniques are returned in order of appearance. Hash table-based unique,
        therefore does NOT sort.

        .. note:: This method returns newly creased Series whereas Pandas returns
                  the unique values as a NumPy array.

        Returns
        -------
        Returns the unique values as a Series.

        See Examples section.

        Examples
        --------
        >>> kser = ks.Series([2, 1, 3, 3], name='A')
        >>> kser.unique()
        0    1
        1    3
        2    2
        Name: A, dtype: int64

        >>> ks.Series([pd.Timestamp('2016-01-01') for _ in range(3)]).unique()
        0   2016-01-01
        Name: 0, dtype: datetime64[ns]

        >>> kser.name = ('x', 'a')
        >>> kser.unique()
        0    1
        1    3
        2    2
        Name: (x, a), dtype: int64
        """
        sdf = self._internal.sdf.select(self._scol).distinct()
        internal = _InternalFrame(sdf=sdf,
                                  data_columns=[self._internal.data_columns[0]],
                                  column_index=[self._internal.column_index[0]],
                                  column_index_names=self._internal.column_index_names)
        return _col(DataFrame(internal))

    def nunique(self, dropna: bool = True, approx: bool = False, rsd: float = 0.05) -> int:
        """
        Return number of unique elements in the object.

        Excludes NA values by default.

        Parameters
        ----------
        dropna : bool, default True
            Don’t include NaN in the count.
        approx: bool, default False
            If False, will use the exact algorithm and return the exact number of unique.
            If True, it uses the HyperLogLog approximate algorithm, which is significantly faster
            for large amount of data.
            Note: This parameter is specific to Koalas and is not found in pandas.
        rsd: float, default 0.05
            Maximum estimation error allowed in the HyperLogLog algorithm.
            Note: Just like ``approx`` this parameter is specific to Koalas.

        Returns
        -------
        The number of unique values as an int.

        Examples
        --------
        >>> ks.Series([1, 2, 3, np.nan]).nunique()
        3

        >>> ks.Series([1, 2, 3, np.nan]).nunique(dropna=False)
        4

        On big data, we recommend using the approximate algorithm to speed up this function.
        The result will be very close to the exact unique count.

        >>> ks.Series([1, 2, 3, np.nan]).nunique(approx=True)
        3
        """
        res = self._kdf._sdf.select([self._nunique(dropna, approx, rsd)])
        return res.collect()[0][0]

    def _nunique(self, dropna=True, approx=False, rsd=0.05):
        name = self.name
        count_fn = partial(F.approx_count_distinct, rsd=rsd) if approx else F.countDistinct
        if dropna:
            return count_fn(name).alias(name)
        else:
            return (count_fn(name) +
                    F.when(F.count(F.when(self._internal.scol_for(name).isNull(), 1)
                                   .otherwise(None)) >= 1, 1).otherwise(0)).alias(name)

    # TODO: Update Documentation for Bins Parameter when its supported
    def value_counts(self, normalize=False, sort=True, ascending=False, bins=None, dropna=True):
        """
        Return a Series containing counts of unique values.
        The resulting object will be in descending order so that the
        first element is the most frequently-occurring element.
        Excludes NA values by default.

        Parameters
        ----------
        normalize : boolean, default False
            If True then the object returned will contain the relative
            frequencies of the unique values.
        sort : boolean, default True
            Sort by values.
        ascending : boolean, default False
            Sort in ascending order.
        bins : Not Yet Supported
        dropna : boolean, default True
            Don't include counts of NaN.

        Returns
        -------
        counts : Series

        See Also
        --------
        Series.count: Number of non-NA elements in a Series.

        Examples
        --------
        >>> df = ks.DataFrame({'x':[0, 0, 1, 1, 1, np.nan]})
        >>> df.x.value_counts()  # doctest: +NORMALIZE_WHITESPACE
        1.0    3
        0.0    2
        Name: x, dtype: int64

        With `normalize` set to `True`, returns the relative frequency by
        dividing all values by the sum of values.

        >>> df.x.value_counts(normalize=True)  # doctest: +NORMALIZE_WHITESPACE
        1.0    0.6
        0.0    0.4
        Name: x, dtype: float64

        **dropna**
        With `dropna` set to `False` we can also see NaN index values.

        >>> df.x.value_counts(dropna=False)  # doctest: +NORMALIZE_WHITESPACE
        1.0    3
        0.0    2
        NaN    1
        Name: x, dtype: int64
        """
        if bins is not None:
            raise NotImplementedError("value_counts currently does not support bins")

        if dropna:
            sdf_dropna = self._kdf._sdf.filter(self.notna()._scol)
        else:
            sdf_dropna = self._kdf._sdf
        index_name = SPARK_INDEX_NAME_FORMAT(0)
        sdf = sdf_dropna.groupby(self._scol.alias(index_name)).count()
        if sort:
            if ascending:
                sdf = sdf.orderBy(F.col('count'))
            else:
                sdf = sdf.orderBy(F.col('count').desc())

        if normalize:
            sum = sdf_dropna.count()
            sdf = sdf.withColumn('count', F.col('count') / F.lit(sum))

        internal = _InternalFrame(sdf=sdf,
                                  data_columns=['count'],
                                  index_map=[(index_name, None)],
                                  column_index=self._internal.column_index,
                                  column_index_names=self._internal.column_index_names)
        return _col(DataFrame(internal))

    def sort_values(self, ascending: bool = True, inplace: bool = False,
                    na_position: str = 'last') -> Union['Series', None]:
        """
        Sort by the values.

        Sort a Series in ascending or descending order by some criterion.

        Parameters
        ----------
        ascending : bool or list of bool, default True
             Sort ascending vs. descending. Specify list for multiple sort
             orders.  If this is a list of bools, must match the length of
             the by.
        inplace : bool, default False
             if True, perform operation in-place
        na_position : {'first', 'last'}, default 'last'
             `first` puts NaNs at the beginning, `last` puts NaNs at the end

        Returns
        -------
        sorted_obj : Series ordered by values.

        Examples
        --------
        >>> s = ks.Series([np.nan, 1, 3, 10, 5])
        >>> s
        0     NaN
        1     1.0
        2     3.0
        3    10.0
        4     5.0
        Name: 0, dtype: float64

        Sort values ascending order (default behaviour)

        >>> s.sort_values(ascending=True)
        1     1.0
        2     3.0
        4     5.0
        3    10.0
        0     NaN
        Name: 0, dtype: float64

        Sort values descending order

        >>> s.sort_values(ascending=False)
        3    10.0
        4     5.0
        2     3.0
        1     1.0
        0     NaN
        Name: 0, dtype: float64

        Sort values inplace

        >>> s.sort_values(ascending=False, inplace=True)
        >>> s
        3    10.0
        4     5.0
        2     3.0
        1     1.0
        0     NaN
        Name: 0, dtype: float64

        Sort values putting NAs first

        >>> s.sort_values(na_position='first')
        0     NaN
        1     1.0
        2     3.0
        4     5.0
        3    10.0
        Name: 0, dtype: float64

        Sort a series of strings

        >>> s = ks.Series(['z', 'b', 'd', 'a', 'c'])
        >>> s
        0    z
        1    b
        2    d
        3    a
        4    c
        Name: 0, dtype: object

        >>> s.sort_values()
        3    a
        1    b
        4    c
        2    d
        0    z
        Name: 0, dtype: object
        """
        kseries = _col(self.to_dataframe().sort_values(by=self.name, ascending=ascending,
                                                       na_position=na_position))
        if inplace:
            self._internal = kseries._internal
            self._kdf = kseries._kdf
            return None
        else:
            return kseries

    def sort_index(self, axis: int = 0,
                   level: Optional[Union[int, List[int]]] = None, ascending: bool = True,
                   inplace: bool = False, kind: str = None, na_position: str = 'last') \
            -> Optional['Series']:
        """
        Sort object by labels (along an axis)

        Parameters
        ----------
        axis : index, columns to direct sorting. Currently, only axis = 0 is supported.
        level : int or level name or list of ints or list of level names
            if not None, sort on values in specified index level(s)
        ascending : boolean, default True
            Sort ascending vs. descending
        inplace : bool, default False
            if True, perform operation in-place
        kind : str, default None
            Koalas does not allow specifying the sorting algorithm at the moment, default None
        na_position : {‘first’, ‘last’}, default ‘last’
            first puts NaNs at the beginning, last puts NaNs at the end. Not implemented for
            MultiIndex.

        Returns
        -------
        sorted_obj : Series

        Examples
        --------
        >>> df = ks.Series([2, 1, np.nan], index=['b', 'a', np.nan])

        >>> df.sort_index()
        a      1.0
        b      2.0
        NaN    NaN
        Name: 0, dtype: float64

        >>> df.sort_index(ascending=False)
        b      2.0
        a      1.0
        NaN    NaN
        Name: 0, dtype: float64

        >>> df.sort_index(na_position='first')
        NaN    NaN
        a      1.0
        b      2.0
        Name: 0, dtype: float64

        >>> df.sort_index(inplace=True)
        >>> df
        a      1.0
        b      2.0
        NaN    NaN
        Name: 0, dtype: float64

        >>> df = ks.Series(range(4), index=[['b', 'b', 'a', 'a'], [1, 0, 1, 0]], name='0')

        >>> df.sort_index()
        a  0    3
           1    2
        b  0    1
           1    0
        Name: 0, dtype: int64

        >>> df.sort_index(level=1)  # doctest: +SKIP
        a  0    3
        b  0    1
        a  1    2
        b  1    0
        Name: 0, dtype: int64

        >>> df.sort_index(level=[1, 0])
        a  0    3
        b  0    1
        a  1    2
        b  1    0
        Name: 0, dtype: int64
        """
        kseries = _col(self.to_dataframe().sort_index(axis=axis, level=level, ascending=ascending,
                                                      kind=kind, na_position=na_position))
        if inplace:
            self._internal = kseries._internal
            self._kdf = kseries._kdf
            return None
        else:
            return kseries

    def add_prefix(self, prefix):
        """
        Prefix labels with string `prefix`.

        For Series, the row labels are prefixed.
        For DataFrame, the column labels are prefixed.

        Parameters
        ----------
        prefix : str
           The string to add before each label.

        Returns
        -------
        Series
           New Series with updated labels.

        See Also
        --------
        Series.add_suffix: Suffix column labels with string `suffix`.
        DataFrame.add_suffix: Suffix column labels with string `suffix`.
        DataFrame.add_prefix: Prefix column labels with string `prefix`.

        Examples
        --------
        >>> s = ks.Series([1, 2, 3, 4])
        >>> s
        0    1
        1    2
        2    3
        3    4
        Name: 0, dtype: int64

        >>> s.add_prefix('item_')
        item_0    1
        item_1    2
        item_2    3
        item_3    4
        Name: 0, dtype: int64
        """
        assert isinstance(prefix, str)
        kdf = self.to_dataframe()
        internal = kdf._internal
        sdf = internal.sdf
        sdf = sdf.select([F.concat(F.lit(prefix),
                                   scol_for(sdf, index_column)).alias(index_column)
                          for index_column in internal.index_columns] + internal.data_scols)
        kdf._internal = internal.copy(sdf=sdf)
        return _col(kdf)

    def add_suffix(self, suffix):
        """
        Suffix labels with string suffix.

        For Series, the row labels are suffixed.
        For DataFrame, the column labels are suffixed.

        Parameters
        ----------
        suffix : str
           The string to add after each label.

        Returns
        -------
        Series
           New Series with updated labels.

        See Also
        --------
        Series.add_prefix: Prefix row labels with string `prefix`.
        DataFrame.add_prefix: Prefix column labels with string `prefix`.
        DataFrame.add_suffix: Suffix column labels with string `suffix`.

        Examples
        --------
        >>> s = ks.Series([1, 2, 3, 4])
        >>> s
        0    1
        1    2
        2    3
        3    4
        Name: 0, dtype: int64

        >>> s.add_suffix('_item')
        0_item    1
        1_item    2
        2_item    3
        3_item    4
        Name: 0, dtype: int64
        """
        assert isinstance(suffix, str)
        kdf = self.to_dataframe()
        internal = kdf._internal
        sdf = internal.sdf
        sdf = sdf.select([F.concat(scol_for(sdf, index_column),
                                   F.lit(suffix)).alias(index_column)
                          for index_column in internal.index_columns] + internal.data_scols)
        kdf._internal = internal.copy(sdf=sdf)
        return _col(kdf)

    def corr(self, other, method='pearson'):
        """
        Compute correlation with `other` Series, excluding missing values.

        Parameters
        ----------
        other : Series
        method : {'pearson', 'spearman'}
            * pearson : standard correlation coefficient
            * spearman : Spearman rank correlation

        Returns
        -------
        correlation : float

        Examples
        --------
        >>> df = ks.DataFrame({'s1': [.2, .0, .6, .2],
        ...                    's2': [.3, .6, .0, .1]})
        >>> s1 = df.s1
        >>> s2 = df.s2
        >>> s1.corr(s2, method='pearson')  # doctest: +ELLIPSIS
        -0.851064...

        >>> s1.corr(s2, method='spearman')  # doctest: +ELLIPSIS
        -0.948683...

        Notes
        -----
        There are behavior differences between Koalas and pandas.

        * the `method` argument only accepts 'pearson', 'spearman'
        * the data should not contain NaNs. Koalas will return an error.
        * Koalas doesn't support the following argument(s).

          * `min_periods` argument is not supported
        """
        # This implementation is suboptimal because it computes more than necessary,
        # but it should be a start
        df = self._kdf.assign(corr_arg1=self, corr_arg2=other)[["corr_arg1", "corr_arg2"]]
        c = df.corr(method=method)
        return c.loc["corr_arg1", "corr_arg2"]

    def nsmallest(self, n: int = 5) -> 'Series':
        """
        Return the smallest `n` elements.

        Parameters
        ----------
        n : int, default 5
            Return this many ascending sorted values.

        Returns
        -------
        Series
            The `n` smallest values in the Series, sorted in increasing order.

        See Also
        --------
        Series.nlargest: Get the `n` largest elements.
        Series.sort_values: Sort Series by values.
        Series.head: Return the first `n` rows.

        Notes
        -----
        Faster than ``.sort_values().head(n)`` for small `n` relative to
        the size of the ``Series`` object.
        In Koalas, thanks to Spark's lazy execution and query optimizer,
        the two would have same performance.

        Examples
        --------
        >>> data = [1, 2, 3, 4, np.nan ,6, 7, 8]
        >>> s = ks.Series(data)
        >>> s
        0    1.0
        1    2.0
        2    3.0
        3    4.0
        4    NaN
        5    6.0
        6    7.0
        7    8.0
        Name: 0, dtype: float64

        The `n` largest elements where ``n=5`` by default.

        >>> s.nsmallest()
        0    1.0
        1    2.0
        2    3.0
        3    4.0
        5    6.0
        Name: 0, dtype: float64

        >>> s.nsmallest(3)
        0    1.0
        1    2.0
        2    3.0
        Name: 0, dtype: float64
        """
        return _col(self.to_frame().nsmallest(n=n, columns=self.name))

    def nlargest(self, n: int = 5) -> 'Series':
        """
        Return the largest `n` elements.

        Parameters
        ----------
        n : int, default 5

        Returns
        -------
        Series
            The `n` largest values in the Series, sorted in decreasing order.

        See Also
        --------
        Series.nsmallest: Get the `n` smallest elements.
        Series.sort_values: Sort Series by values.
        Series.head: Return the first `n` rows.

        Notes
        -----
        Faster than ``.sort_values(ascending=False).head(n)`` for small `n`
        relative to the size of the ``Series`` object.

        In Koalas, thanks to Spark's lazy execution and query optimizer,
        the two would have same performance.

        Examples
        --------
        >>> data = [1, 2, 3, 4, np.nan ,6, 7, 8]
        >>> s = ks.Series(data)
        >>> s
        0    1.0
        1    2.0
        2    3.0
        3    4.0
        4    NaN
        5    6.0
        6    7.0
        7    8.0
        Name: 0, dtype: float64

        The `n` largest elements where ``n=5`` by default.

        >>> s.nlargest()
        7    8.0
        6    7.0
        5    6.0
        3    4.0
        2    3.0
        Name: 0, dtype: float64

        >>> s.nlargest(n=3)
        7    8.0
        6    7.0
        5    6.0
        Name: 0, dtype: float64


        """
        return _col(self.to_frame().nlargest(n=n, columns=self.name))

    def count(self):
        """
        Return number of non-NA/null observations in the Series.

        Returns
        -------
        nobs : int

        Examples
        --------
        Constructing DataFrame from a dictionary:

        >>> df = ks.DataFrame({"Person":
        ...                    ["John", "Myla", "Lewis", "John", "Myla"],
        ...                    "Age": [24., np.nan, 21., 33, 26]})

        Notice the uncounted NA values:

        >>> df['Person'].count()
        5

        >>> df['Age'].count()
        4
        """
        return self._reduce_for_stat_function(_Frame._count_expr, name="count")

    def append(self, to_append: 'Series', ignore_index: bool = False,
               verify_integrity: bool = False) -> 'Series':
        """
        Concatenate two or more Series.

        Parameters
        ----------
        to_append : Series or list/tuple of Series
        ignore_index : boolean, default False
            If True, do not use the index labels.
        verify_integrity : boolean, default False
            If True, raise Exception on creating index with duplicates

        Returns
        -------
        appended : Series

        Examples
        --------
        >>> s1 = ks.Series([1, 2, 3])
        >>> s2 = ks.Series([4, 5, 6])
        >>> s3 = ks.Series([4, 5, 6], index=[3,4,5])

        >>> s1.append(s2)
        0    1
        1    2
        2    3
        0    4
        1    5
        2    6
        Name: 0, dtype: int64

        >>> s1.append(s3)
        0    1
        1    2
        2    3
        3    4
        4    5
        5    6
        Name: 0, dtype: int64

        With ignore_index set to True:

        >>> s1.append(s2, ignore_index=True)
        0    1
        1    2
        2    3
        3    4
        4    5
        5    6
        Name: 0, dtype: int64
        """
        return _col(self.to_dataframe().append(to_append.to_dataframe(), ignore_index,
                                               verify_integrity))

    def sample(self, n: Optional[int] = None, frac: Optional[float] = None, replace: bool = False,
               random_state: Optional[int] = None) -> 'Series':
        return _col(self.to_dataframe().sample(
            n=n, frac=frac, replace=replace, random_state=random_state))

    sample.__doc__ = DataFrame.sample.__doc__

    def hist(self, bins=10, **kwds):
        return self.plot.hist(bins, **kwds)

    hist.__doc__ = KoalasSeriesPlotMethods.hist.__doc__

    def apply(self, func, args=(), **kwds):
        """
        Invoke function on values of Series.

        Can be a Python function that only works on the Series.

        .. note:: this API executes the function once to infer the type which is
             potentially expensive, for instance, when the dataset is created after
             aggregations or sorting.

             To avoid this, specify return type in ``func``, for instance, as below:

             >>> def square(x) -> np.int32:
             ...     return x ** 2

             Koalas uses return type hint and does not try to infer the type.

        Parameters
        ----------
        func : function
            Python function to apply. Note that type hint for return type is required.
        args : tuple
            Positional arguments passed to func after the series value.
        **kwds
            Additional keyword arguments passed to func.

        Returns
        -------
        Series

        Examples
        --------
        Create a Series with typical summer temperatures for each city.

        >>> s = ks.Series([20, 21, 12],
        ...               index=['London', 'New York', 'Helsinki'])
        >>> s
        London      20
        New York    21
        Helsinki    12
        Name: 0, dtype: int64


        Square the values by defining a function and passing it as an
        argument to ``apply()``.

        >>> def square(x) -> np.int64:
        ...     return x ** 2
        >>> s.apply(square)
        London      400
        New York    441
        Helsinki    144
        Name: 0, dtype: int64


        Define a custom function that needs additional positional
        arguments and pass these additional arguments using the
        ``args`` keyword

        >>> def subtract_custom_value(x, custom_value) -> np.int64:
        ...     return x - custom_value

        >>> s.apply(subtract_custom_value, args=(5,))
        London      15
        New York    16
        Helsinki     7
        Name: 0, dtype: int64


        Define a custom function that takes keyword arguments
        and pass these arguments to ``apply``

        >>> def add_custom_values(x, **kwargs) -> np.int64:
        ...     for month in kwargs:
        ...         x += kwargs[month]
        ...     return x

        >>> s.apply(add_custom_values, june=30, july=20, august=25)
        London      95
        New York    96
        Helsinki    87
        Name: 0, dtype: int64


        Use a function from the Numpy library

        >>> def numpy_log(col) -> np.float64:
        ...     return np.log(col)
        >>> s.apply(numpy_log)
        London      2.995732
        New York    3.044522
        Helsinki    2.484907
        Name: 0, dtype: float64


        You can omit the type hint and let Koalas infer its type.

        >>> s.apply(np.log)
        London      2.995732
        New York    3.044522
        Helsinki    2.484907
        Name: 0, dtype: float64

        """
        assert callable(func), "the first argument should be a callable function."
        try:
            spec = inspect.getfullargspec(func)
            return_sig = spec.annotations.get("return", None)
            should_infer_schema = return_sig is None
        except TypeError:
            # Falls back to schema inference if it fails to get signature.
            should_infer_schema = True

        apply_each = wraps(func)(lambda s, *a, **k: s.apply(func, args=a, **k))

        if should_infer_schema:
            # TODO: In this case, it avoids the shortcut for now (but only infers schema)
            #  because it returns a series from a different DataFrame and it has a different
            #  anchor. We should fix this to allow the shortcut or only allow to infer
            #  schema.
            limit = get_option("compute.shortcut_limit")
            pser = self.head(limit)._to_internal_pandas()
            transformed = pser.apply(func, *args, **kwds)
            kser = Series(transformed)

            wrapped = ks.pandas_wraps(
                return_col=as_python_type(kser.spark_type))(apply_each)
        else:
            wrapped = ks.pandas_wraps(return_col=return_sig)(apply_each)
        return wrapped(self, *args, **kwds).rename(self.name)

    # TODO: not all arguments are implemented comparing to Pandas' for now.
    def aggregate(self, func: Union[str, List[str]]):
        """Aggregate using one or more operations over the specified axis.

        Parameters
        ----------
        func : str or a list of str
            function name(s) as string apply to series.

        Returns
        -------
        scalar, Series
            The return can be:
            - scalar : when Series.agg is called with single function
            - Series : when Series.agg is called with several functions

        Notes
        -----
        `agg` is an alias for `aggregate`. Use the alias.

        See Also
        --------
        databricks.koalas.Series.apply
        databricks.koalas.Series.transform

        Examples
        --------
        >>> s = ks.Series([1, 2, 3, 4])
        >>> s.agg('min')
        1

        >>> s.agg(['min', 'max'])
        max    4
        min    1
        Name: 0, dtype: int64
        """
        if isinstance(func, list):
            return self.to_frame().agg(func)[self.name]
        elif isinstance(func, str):
            return getattr(self, func)()
        else:
            raise ValueError("func must be a string or list of strings")

    agg = aggregate

    def transpose(self, *args, **kwargs):
        """
        Return the transpose, which is by definition self.

        Examples
        --------
        It returns the same object as the transpose of the given series object, which is by
        definition self.

        >>> s = ks.Series([1, 2, 3])
        >>> s
        0    1
        1    2
        2    3
        Name: 0, dtype: int64

        >>> s.transpose()
        0    1
        1    2
        2    3
        Name: 0, dtype: int64
        """
        return Series(self._internal.copy(), anchor=self._kdf)

    T = property(transpose)

    def transform(self, func, *args, **kwargs):
        """
        Call ``func`` producing the same type as `self` with transformed values
        and that has the same axis length as input.

        .. note:: this API executes the function once to infer the type which is
             potentially expensive, for instance, when the dataset is created after
             aggregations or sorting.

             To avoid this, specify return type in ``func``, for instance, as below:

             >>> def square(x) -> np.int32:
             ...     return x ** 2

             Koalas uses return type hint and does not try to infer the type.

        Parameters
        ----------
        func : function or list
            A function or a list of functions to use for transforming the data.
        *args
            Positional arguments to pass to `func`.
        **kwargs
            Keyword arguments to pass to `func`.

        Returns
        -------
        An instance of the same type with `self` that must have the same length as input.

        See Also
        --------
        Series.apply : Invoke function on Series.

        Examples
        --------

        >>> s = ks.Series(range(3))
        >>> s
        0    0
        1    1
        2    2
        Name: 0, dtype: int64

        >>> def sqrt(x) -> float:
        ...    return np.sqrt(x)
        >>> s.transform(sqrt)
        0    0.000000
        1    1.000000
        2    1.414214
        Name: 0, dtype: float32

        Even though the resulting instance must have the same length as the
        input, it is possible to provide several input functions:

        >>> def exp(x) -> float:
        ...    return np.exp(x)
        >>> s.transform([sqrt, exp])
               sqrt       exp
        0  0.000000  1.000000
        1  1.000000  2.718282
        2  1.414214  7.389056

        You can omit the type hint and let Koalas infer its type.

        >>> s.transform([np.sqrt, np.exp])
               sqrt       exp
        0  0.000000  1.000000
        1  1.000000  2.718282
        2  1.414214  7.389056
        """
        if isinstance(func, list):
            applied = []
            for f in func:
                applied.append(self.apply(f, args=args, **kwargs).rename(f.__name__))

            sdf = self._kdf._sdf.select(
                self._internal.index_scols + [c._scol for c in applied])

            internal = self.to_dataframe()._internal.copy(
                sdf=sdf,
                data_columns=[c._internal.data_columns[0] for c in applied],
                column_index=[c._internal.column_index[0] for c in applied],
                column_index_names=None)

            return DataFrame(internal)
        else:
            return self.apply(func, args=args, **kwargs)

    def round(self, decimals=0):
        """
        Round each value in a Series to the given number of decimals.

        Parameters
        ----------
        decimals : int
            Number of decimal places to round to (default: 0).
            If decimals is negative, it specifies the number of
            positions to the left of the decimal point.

        Returns
        -------
        Series object

        See Also
        --------
        DataFrame.round

        Examples
        --------
        >>> df = ks.Series([0.028208, 0.038683, 0.877076], name='x')
        >>> df
        0    0.028208
        1    0.038683
        2    0.877076
        Name: x, dtype: float64

        >>> df.round(2)
        0    0.03
        1    0.04
        2    0.88
        Name: x, dtype: float64
        """
        if not isinstance(decimals, int):
            raise ValueError("decimals must be an integer")
        column_name = self.name
        scol = F.round(self._scol, decimals)
        return self._with_new_scol(scol).rename(column_name)

    # TODO: add 'interpolation' parameter.
    def quantile(self, q=0.5, accuracy=10000):
        """
        Return value at the given quantile.

        .. note:: Unlike pandas', the quantile in Koalas is an approximated quantile based upon
            approximate percentile computation because computing quantile across a large dataset
            is extremely expensive.

        Parameters
        ----------
        q : float or array-like, default 0.5 (50% quantile)
            0 <= q <= 1, the quantile(s) to compute.
        accuracy : int, optional
            Default accuracy of approximation. Larger value means better accuracy.
            The relative error can be deduced by 1.0 / accuracy.

        Returns
        -------
        float or Series
            If the current object is a Series and ``q`` is an array, a Series will be
            returned where the index is ``q`` and the values are the quantiles, otherwise
            a float will be returned.

        Examples
        --------
        >>> s = ks.Series([1, 2, 3, 4, 5])
        >>> s.quantile(.5)
        3

        >>> s.quantile([.25, .5, .75])
        0.25    2
        0.5     3
        0.75    4
        Name: 0, dtype: int64
        """
        if not isinstance(accuracy, int):
            raise ValueError("accuracy must be an integer; however, got [%s]" % type(accuracy))

        if isinstance(q, Iterable):
            q = list(q)

        for v in q if isinstance(q, list) else [q]:
            if not isinstance(v, float):
                raise ValueError(
                    "q must be a float of an array of floats; however, [%s] found." % type(v))
            if v < 0.0 or v > 1.0:
                raise ValueError(
                    "percentiles should all be in the interval [0, 1].")

        if isinstance(q, list):
            quantiles = q
            # TODO: avoid to use dataframe. After this, anchor will be lost.

            # First calculate the percentiles and map it to each `quantiles`
            # by creating each entry as a struct. So, it becomes an array of
            # structs as below:
            #
            # +--------------------------------+
            # | arrays                         |
            # +--------------------------------+
            # |[[0.25, 2], [0.5, 3], [0.75, 4]]|
            # +--------------------------------+
            sdf = self._kdf._sdf
            args = ", ".join(map(str, quantiles))
            percentile_col = F.expr(
                "approx_percentile(`%s`, array(%s), %s)" % (self.name, args, accuracy))
            sdf = sdf.select(percentile_col.alias("percentiles"))

            internal_index_column = SPARK_INDEX_NAME_FORMAT(0)
            value_column = "value"
            cols = []
            for i, quantile in enumerate(quantiles):
                cols.append(F.struct(
                    F.lit("%s" % quantile).alias(internal_index_column),
                    F.expr("percentiles[%s]" % i).alias(value_column)))
            sdf = sdf.select(F.array(*cols).alias("arrays"))

            # And then, explode it and manually set the index.
            #
            # +-----------------+-----+
            # |__index_level_0__|value|
            # +-----------------+-----+
            # | 0.25            |    2|
            # |  0.5            |    3|
            # | 0.75            |    4|
            # +-----------------+-----+
            sdf = sdf.select(F.explode(F.col("arrays"))).selectExpr("col.*")

            internal = self._kdf._internal.copy(
                sdf=sdf,
                data_columns=[value_column],
                index_map=[(internal_index_column, None)],
                column_index=None,
                column_index_names=None)

            return DataFrame(internal)[value_column].rename(self.name)
        else:
            return self._reduce_for_stat_function(
                lambda _: F.expr("approx_percentile(`%s`, %s, %s)" % (self.name, q, accuracy)),
                name="median")

    # TODO: add axis, numeric_only, pct, na_option parameter
    def rank(self, method='average', ascending=True):
        """
        Compute numerical data ranks (1 through n) along axis. Equal values are
        assigned a rank that is the average of the ranks of those values.

        .. note:: the current implementation of rank uses Spark's Window without
            specifying partition specification. This leads to move all data into
            single partition in single machine and could cause serious
            performance degradation. Avoid this method against very large dataset.

        Parameters
        ----------
        method : {'average', 'min', 'max', 'first', 'dense'}
            * average: average rank of group
            * min: lowest rank in group
            * max: highest rank in group
            * first: ranks assigned in order they appear in the array
            * dense: like 'min', but rank always increases by 1 between groups
        ascending : boolean, default True
            False for ranks by high (1) to low (N)

        Returns
        -------
        ranks : same type as caller

        Examples
        --------
        >>> df = ks.DataFrame({'A': [1, 2, 2, 3], 'B': [4, 3, 2, 1]}, columns= ['A', 'B'])
        >>> df
           A  B
        0  1  4
        1  2  3
        2  2  2
        3  3  1

        >>> df.rank().sort_index()
             A    B
        0  1.0  4.0
        1  2.5  3.0
        2  2.5  2.0
        3  4.0  1.0

        If method is set to 'min', it use lowest rank in group.

        >>> df.rank(method='min').sort_index()
             A    B
        0  1.0  4.0
        1  2.0  3.0
        2  2.0  2.0
        3  4.0  1.0

        If method is set to 'max', it use highest rank in group.

        >>> df.rank(method='max').sort_index()
             A    B
        0  1.0  4.0
        1  3.0  3.0
        2  3.0  2.0
        3  4.0  1.0

        If method is set to 'dense', it leaves no gaps in group.

        >>> df.rank(method='dense').sort_index()
             A    B
        0  1.0  4.0
        1  2.0  3.0
        2  2.0  2.0
        3  3.0  1.0
        """
        return self._rank(method, ascending)

    def _rank(self, method='average', ascending=True, part_cols=()):
        if method not in ['average', 'min', 'max', 'first', 'dense']:
            msg = "method must be one of 'average', 'min', 'max', 'first', 'dense'"
            raise ValueError(msg)

        if len(self._internal.index_columns) > 1:
            raise ValueError('rank do not support index now')

        if ascending:
            asc_func = spark.functions.asc
        else:
            asc_func = spark.functions.desc

        index_column = self._internal.index_columns[0]
        column_name = self._internal.data_columns[0]

        if method == 'first':
            window = Window.orderBy(
                asc_func(column_name), asc_func(index_column)
            ).partitionBy(*part_cols).rowsBetween(Window.unboundedPreceding, Window.currentRow)
            scol = F.row_number().over(window)
        elif method == 'dense':
            window = Window.orderBy(asc_func(column_name)).partitionBy(*part_cols) \
                .rowsBetween(Window.unboundedPreceding, Window.currentRow)
            scol = F.dense_rank().over(window)
        else:
            if method == 'average':
                stat_func = F.mean
            elif method == 'min':
                stat_func = F.min
            elif method == 'max':
                stat_func = F.max
            window1 = Window.orderBy(
                asc_func(column_name)
            ).partitionBy(*part_cols).rowsBetween(Window.unboundedPreceding, Window.currentRow)
            window2 = Window.partitionBy(
                *[column_name] + list(part_cols)
            ).rowsBetween(Window.unboundedPreceding, Window.unboundedFollowing)
            scol = stat_func(F.row_number().over(window1)).over(window2)
        kser = self._with_new_scol(scol).rename(self.name)
        return kser.astype(np.float64)

    def describe(self, percentiles: Optional[List[float]] = None) -> 'Series':
        return _col(self.to_dataframe().describe(percentiles))

    describe.__doc__ = DataFrame.describe.__doc__

    def diff(self, periods=1):
        """
        First discrete difference of element.

        Calculates the difference of a Series element compared with another element in the
        DataFrame (default is the element in the same column of the previous row).

        .. note:: the current implementation of diff uses Spark's Window without
            specifying partition specification. This leads to move all data into
            single partition in single machine and could cause serious
            performance degradation. Avoid this method against very large dataset.

        Parameters
        ----------
        periods : int, default 1
            Periods to shift for calculating difference, accepts negative values.

        Returns
        -------
        diffed : DataFrame

        Examples
        --------
        >>> df = ks.DataFrame({'a': [1, 2, 3, 4, 5, 6],
        ...                    'b': [1, 1, 2, 3, 5, 8],
        ...                    'c': [1, 4, 9, 16, 25, 36]}, columns=['a', 'b', 'c'])
        >>> df
           a  b   c
        0  1  1   1
        1  2  1   4
        2  3  2   9
        3  4  3  16
        4  5  5  25
        5  6  8  36

        >>> df.b.diff()
        0    NaN
        1    0.0
        2    1.0
        3    1.0
        4    2.0
        5    3.0
        Name: b, dtype: float64

        Difference with previous value

        >>> df.c.diff(periods=3)
        0     NaN
        1     NaN
        2     NaN
        3    15.0
        4    21.0
        5    27.0
        Name: c, dtype: float64

        Difference with following value

        >>> df.c.diff(periods=-1)
        0    -3.0
        1    -5.0
        2    -7.0
        3    -9.0
        4   -11.0
        5     NaN
        Name: c, dtype: float64
        """
        return self._diff(periods)

    def _diff(self, periods, part_cols=()):
        if not isinstance(periods, int):
            raise ValueError('periods should be an int; however, got [%s]' % type(periods))
        window = Window.partitionBy(*part_cols).orderBy(self._internal.index_scols)\
            .rowsBetween(-periods, -periods)
        scol = self._scol - F.lag(self._scol, periods).over(window)
        return self._with_new_scol(scol).rename(self.name)

    def idxmax(self, skipna=True):
        """
        Return the row label of the maximum value.

        If multiple values equal the maximum, the row label with that
        value is returned.

        Parameters
        ----------
        skipna : bool, default True
            Exclude NA/null values. If the entire Series is NA, the result
            will be NA.

        Returns
        -------
        Index
            Label of the maximum value.

        Raises
        ------
        ValueError
            If the Series is empty.

        See Also
        --------
        Series.idxmin : Return index *label* of the first occurrence
            of minimum of values.

        Examples
        --------
        >>> s = ks.Series(data=[1, None, 4, 3, 5],
        ...               index=['A', 'B', 'C', 'D', 'E'])
        >>> s
        A    1.0
        B    NaN
        C    4.0
        D    3.0
        E    5.0
        Name: 0, dtype: float64

        >>> s.idxmax()
        'E'

        If `skipna` is False and there is an NA value in the data,
        the function returns ``nan``.

        >>> s.idxmax(skipna=False)
        nan

        In case of multi-index, you get a tuple:

        >>> index = pd.MultiIndex.from_arrays([
        ...     ['a', 'a', 'b', 'b'], ['c', 'd', 'e', 'f']], names=('first', 'second'))
        >>> s = ks.Series(data=[1, None, 4, 5], index=index)
        >>> s
        first  second
        a      c         1.0
               d         NaN
        b      e         4.0
               f         5.0
        Name: 0, dtype: float64

        >>> s.idxmax()
        ('b', 'f')
        """
        sdf = self._kdf._sdf
        scol = self._scol
        index_scols = self._kdf._internal.index_scols
        # desc_nulls_(last|first) is used via Py4J directly because
        # it's not supported in Spark 2.3.
        if skipna:
            sdf = sdf.orderBy(Column(scol._jc.desc_nulls_last()))
        else:
            sdf = sdf.orderBy(Column(scol._jc.desc_nulls_first()))
        results = sdf.select([scol] + index_scols).take(1)
        if len(results) == 0:
            raise ValueError("attempt to get idxmin of an empty sequence")
        if results[0][0] is None:
            # This will only happens when skipna is False because we will
            # place nulls first.
            return np.nan
        values = list(results[0][1:])
        if len(values) == 1:
            return values[0]
        else:
            return tuple(values)

    def idxmin(self, skipna=True):
        """
        Return the row label of the minimum value.

        If multiple values equal the minimum, the row label with that
        value is returned.

        Parameters
        ----------
        skipna : bool, default True
            Exclude NA/null values. If the entire Series is NA, the result
            will be NA.

        Returns
        -------
        Index
            Label of the minimum value.

        Raises
        ------
        ValueError
            If the Series is empty.

        See Also
        --------
        Series.idxmax : Return index *label* of the first occurrence
            of maximum of values.

        Notes
        -----
        This method is the Series version of ``ndarray.argmin``. This method
        returns the label of the minimum, while ``ndarray.argmin`` returns
        the position. To get the position, use ``series.values.argmin()``.

        Examples
        --------
        >>> s = ks.Series(data=[1, None, 4, 0],
        ...               index=['A', 'B', 'C', 'D'])
        >>> s
        A    1.0
        B    NaN
        C    4.0
        D    0.0
        Name: 0, dtype: float64

        >>> s.idxmin()
        'D'

        If `skipna` is False and there is an NA value in the data,
        the function returns ``nan``.

        >>> s.idxmin(skipna=False)
        nan

        In case of multi-index, you get a tuple:

        >>> index = pd.MultiIndex.from_arrays([
        ...     ['a', 'a', 'b', 'b'], ['c', 'd', 'e', 'f']], names=('first', 'second'))
        >>> s = ks.Series(data=[1, None, 4, 0], index=index)
        >>> s
        first  second
        a      c         1.0
               d         NaN
        b      e         4.0
               f         0.0
        Name: 0, dtype: float64

        >>> s.idxmin()
        ('b', 'f')
        """
        sdf = self._kdf._sdf
        scol = self._scol
        index_scols = self._kdf._internal.index_scols
        # asc_nulls_(list|first)is used via Py4J directly because
        # it's not supported in Spark 2.3.
        if skipna:
            sdf = sdf.orderBy(Column(scol._jc.asc_nulls_last()))
        else:
            sdf = sdf.orderBy(Column(scol._jc.asc_nulls_first()))
        results = sdf.select([scol] + index_scols).take(1)
        if len(results) == 0:
            raise ValueError("attempt to get idxmin of an empty sequence")
        if results[0][0] is None:
            # This will only happens when skipna is False because we will
            # place nulls first.
            return np.nan
        values = list(results[0][1:])
        if len(values) == 1:
            return values[0]
        else:
            return tuple(values)

    def copy(self) -> 'Series':
        """
        Make a copy of this object's indices and data.

        Returns
        -------
        copy : Series

        Examples
        --------
        >>> s = ks.Series([1, 2], index=["a", "b"])
        >>> s
        a    1
        b    2
        Name: 0, dtype: int64
        >>> s_copy = s.copy()
        >>> s_copy
        a    1
        b    2
        Name: 0, dtype: int64
        """
        return _col(DataFrame(self._internal.copy()))

<<<<<<< HEAD
    def truncate(self, before=None, after=None, copy=True):
        """
        Truncates a sorted Series before and/or after some particular index value.
        Series should have sorted index.

        Parameters
        ----------
        before : string, int
            Truncate all rows before this index value
        after : string, int
            Truncate all rows after this index value
        copy : boolean, default is True,
            return a copy of the truncated section

        Returns
        -------
        truncated : Series

        Examples
        --------


        A Series has index that sorted integers.

        >>> s = ks.Series([10, 20, 30, 40, 50, 60, 70],
        ...               index=[1, 2, 3, 4, 5, 6, 7])
        >>> s
        1    10
        2    20
        3    30
        4    40
        5    50
        6    60
        7    70
        Name: 0, dtype: int64

        >>> s.truncate(2, 5)
        2    20
        3    30
        4    40
        5    50
        Name: 0, dtype: int64

        A Series has index that sorted strings.

        >>> s = ks.Series([10, 20, 30, 40, 50, 60, 70],
        ...               index=['a', 'b', 'c', 'd', 'e', 'f', 'g'])
        >>> s
        a    10
        b    20
        c    30
        d    40
        e    50
        f    60
        g    70
        Name: 0, dtype: int64

        >>> s.truncate('b', 'e')
        b    20
        c    30
        d    40
        e    50
        Name: 0, dtype: int64
        """
        indexes = self.index.to_pandas()
        indexes_increasing = indexes.is_monotonic_increasing
        if not any([indexes_increasing, indexes.is_monotonic_decreasing]):
            raise ValueError("truncate requires a sorted index")
        if (before is None) and (after is None):
            return self.copy() if copy else self

        if before is None:
            before = indexes[0] if indexes_increasing else indexes[-1]
        if after is None:
            after = indexes[-1] if indexes_increasing else indexes[0]
        if before > after:
            raise ValueError("Truncate: %s must be after %s" % (after, before))
        if indexes_increasing:
            result = _col(self.to_frame()[before:after])
        else:
            result = _col(self.to_frame()[after:before])

        return result.copy() if copy else result
=======
    def keys(self):
        """
        Return alias for index.

        Returns
        -------
        Index
            Index of the Series.

        Examples
        --------
        >>> midx = pd.MultiIndex([['lama', 'cow', 'falcon'],
        ...                       ['speed', 'weight', 'length']],
        ...                      [[0, 0, 0, 1, 1, 1, 2, 2, 2],
        ...                       [0, 1, 2, 0, 1, 2, 0, 1, 2]])
        >>> kser = ks.Series([45, 200, 1.2, 30, 250, 1.5, 320, 1, 0.3], index=midx)

        >>> kser.keys()  # doctest: +SKIP
        MultiIndex([(  'lama',  'speed'),
                    (  'lama', 'weight'),
                    (  'lama', 'length'),
                    (   'cow',  'speed'),
                    (   'cow', 'weight'),
                    (   'cow', 'length'),
                    ('falcon',  'speed'),
                    ('falcon', 'weight'),
                    ('falcon', 'length')],
                   )
        """
        return self.index
>>>>>>> c4921b0f

    # TODO: 'regex', 'method' parameter
    def replace(self, to_replace=None, value=None, regex=False) -> 'Series':
        """
        Replace values given in to_replace with value.
        Values of the Series are replaced with other values dynamically.

        Parameters
        ----------
        to_replace : str, list, dict, Series, int, float, or None
            How to find the values that will be replaced.
            * numeric, str:

                - numeric: numeric values equal to to_replace will be replaced with value
                - str: string exactly matching to_replace will be replaced with value

            * list of str or numeric:

                - if to_replace and value are both lists, they must be the same length.
                - str and numeric rules apply as above.

            * dict:

                - Dicts can be used to specify different replacement values for different
                  existing values.
                  For example, {'a': 'b', 'y': 'z'} replaces the value ‘a’ with ‘b’ and ‘y’
                  with ‘z’. To use a dict in this way the value parameter should be None.
                - For a DataFrame a dict can specify that different values should be replaced
                  in different columns. For example, {'a': 1, 'b': 'z'} looks for the value 1
                  in column ‘a’ and the value ‘z’ in column ‘b’ and replaces these values with
                  whatever is specified in value.
                  The value parameter should not be None in this case.
                  You can treat this as a special case of passing two lists except that you are
                  specifying the column to search in.

            See the examples section for examples of each of these.

        value : scalar, dict, list, str default None
            Value to replace any values matching to_replace with.
            For a DataFrame a dict of values can be used to specify which value to use
            for each column (columns not in the dict will not be filled).
            Regular expressions, strings and lists or dicts of such objects are also allowed.

        Returns
        -------
        Series
            Object after replacement.

        Examples
        --------

        Scalar `to_replace` and `value`

        >>> s = ks.Series([0, 1, 2, 3, 4])
        >>> s
        0    0
        1    1
        2    2
        3    3
        4    4
        Name: 0, dtype: int64

        >>> s.replace(0, 5)
        0    5
        1    1
        2    2
        3    3
        4    4
        Name: 0, dtype: int64

        List-like `to_replace`

        >>> s.replace([0, 4], 5000)
        0    5000
        1       1
        2       2
        3       3
        4    5000
        Name: 0, dtype: int64

        >>> s.replace([1, 2, 3], [10, 20, 30])
        0     0
        1    10
        2    20
        3    30
        4     4
        Name: 0, dtype: int64

        Dict-like `to_replace`

        >>> s.replace({1: 1000, 2: 2000, 3: 3000, 4: 4000})
        0       0
        1    1000
        2    2000
        3    3000
        4    4000
        Name: 0, dtype: int64

        Also support for MultiIndex

        >>> midx = pd.MultiIndex([['lama', 'cow', 'falcon'],
        ...                       ['speed', 'weight', 'length']],
        ...                      [[0, 0, 0, 1, 1, 1, 2, 2, 2],
        ...                       [0, 1, 2, 0, 1, 2, 0, 1, 2]])
        >>> s = ks.Series([45, 200, 1.2, 30, 250, 1.5, 320, 1, 0.3],
        ...               index=midx)
        >>> s
        lama    speed      45.0
                weight    200.0
                length      1.2
        cow     speed      30.0
                weight    250.0
                length      1.5
        falcon  speed     320.0
                weight      1.0
                length      0.3
        Name: 0, dtype: float64

        >>> s.replace(45, 450)
        lama    speed     450.0
                weight    200.0
                length      1.2
        cow     speed      30.0
                weight    250.0
                length      1.5
        falcon  speed     320.0
                weight      1.0
                length      0.3
        Name: 0, dtype: float64

        >>> s.replace([45, 30, 320], 500)
        lama    speed     500.0
                weight    200.0
                length      1.2
        cow     speed     500.0
                weight    250.0
                length      1.5
        falcon  speed     500.0
                weight      1.0
                length      0.3
        Name: 0, dtype: float64

        >>> s.replace({45: 450, 30: 300})
        lama    speed     450.0
                weight    200.0
                length      1.2
        cow     speed     300.0
                weight    250.0
                length      1.5
        falcon  speed     320.0
                weight      1.0
                length      0.3
        Name: 0, dtype: float64
        """
        if to_replace is None:
            return self
        if not isinstance(to_replace, (str, list, dict, int, float)):
            raise ValueError(
                "'to_replace' should be one of str, list, dict, int, float")
        if regex:
            raise NotImplementedError("replace currently not support for regex")
        if isinstance(to_replace, list) and isinstance(value, list):
            if not len(to_replace) == len(value):
                raise ValueError("Replacement lists must match in length. Expecting {} got {}"
                                 .format(len(to_replace), len(value)))
            to_replace = {k: v for k, v in zip(to_replace, value)}
        if isinstance(to_replace, dict):
            is_start = True
            if len(to_replace) == 0:
                current = self._scol
            else:
                for to_replace_, value in to_replace.items():
                    if is_start:
                        current = F.when(self._scol == F.lit(to_replace_), value)
                        is_start = False
                    else:
                        current = current.when(self._scol == F.lit(to_replace_), value)
                current = current.otherwise(self._scol)
        else:
            current = F.when(self._scol.isin(to_replace), value).otherwise(self._scol)

        return self._with_new_scol(current)

    def _cum(self, func, skipna, part_cols=()):
        # This is used to cummin, cummax, cumsum, etc.
        index_columns = self._internal.index_columns
        window = Window.orderBy(
            index_columns).partitionBy(*part_cols).rowsBetween(
                Window.unboundedPreceding, Window.currentRow)

        if skipna:
            # There is a behavior difference between pandas and PySpark. In case of cummax,
            #
            # Input:
            #      A    B
            # 0  2.0  1.0
            # 1  5.0  NaN
            # 2  1.0  0.0
            # 3  2.0  4.0
            # 4  4.0  9.0
            #
            # pandas:
            #      A    B
            # 0  2.0  1.0
            # 1  5.0  NaN
            # 2  5.0  1.0
            # 3  5.0  4.0
            # 4  5.0  9.0
            #
            # PySpark:
            #      A    B
            # 0  2.0  1.0
            # 1  5.0  1.0
            # 2  5.0  1.0
            # 3  5.0  4.0
            # 4  5.0  9.0

            scol = F.when(
                # Manually sets nulls given the column defined above.
                self._scol.isNull(), F.lit(None)
            ).otherwise(func(self._scol).over(window))
        else:
            # Here, we use two Windows.
            # One for real data.
            # The other one for setting nulls after the first null it meets.
            #
            # There is a behavior difference between pandas and PySpark. In case of cummax,
            #
            # Input:
            #      A    B
            # 0  2.0  1.0
            # 1  5.0  NaN
            # 2  1.0  0.0
            # 3  2.0  4.0
            # 4  4.0  9.0
            #
            # pandas:
            #      A    B
            # 0  2.0  1.0
            # 1  5.0  NaN
            # 2  5.0  NaN
            # 3  5.0  NaN
            # 4  5.0  NaN
            #
            # PySpark:
            #      A    B
            # 0  2.0  1.0
            # 1  5.0  1.0
            # 2  5.0  1.0
            # 3  5.0  4.0
            # 4  5.0  9.0
            scol = F.when(
                # By going through with max, it sets True after the first time it meets null.
                F.max(self._scol.isNull()).over(window),
                # Manually sets nulls given the column defined above.
                F.lit(None)
            ).otherwise(func(self._scol).over(window))

        # cumprod uses exp(sum(log(...))) trick.
        if func.__name__ == "cumprod":
            scol = F.exp(scol)

        return self._with_new_scol(scol).rename(self.name)

    # ----------------------------------------------------------------------
    # Accessor Methods
    # ----------------------------------------------------------------------
    dt = CachedAccessor("dt", DatetimeMethods)
    str = CachedAccessor("str", StringMethods)

    # ----------------------------------------------------------------------

    def _reduce_for_stat_function(self, sfun, name, axis=None, numeric_only=None):
        """
        Applies sfun to the column and returns a scalar

        Parameters
        ----------
        sfun : the stats function to be used for aggregation
        name : original pandas API name.
        axis : used only for sanity check because series only support index axis.
        numeric_only : not used by this implementation, but passed down by stats functions
        """
        from inspect import signature
        if axis in ('columns', 1):
            raise ValueError("Series does not support columns axis.")
        num_args = len(signature(sfun).parameters)
        col_sdf = self._scol
        col_type = self.spark_type
        if isinstance(col_type, BooleanType) and sfun.__name__ not in ('min', 'max'):
            # Stat functions cannot be used with boolean values by default
            # Thus, cast to integer (true to 1 and false to 0)
            # Exclude the min and max methods though since those work with booleans
            col_sdf = col_sdf.cast('integer')
        if num_args == 1:
            # Only pass in the column if sfun accepts only one arg
            col_sdf = sfun(col_sdf)
        else:  # must be 2
            assert num_args == 2
            # Pass in both the column and its data type if sfun accepts two args
            col_sdf = sfun(col_sdf, col_type)
        return _unpack_scalar(self._kdf._sdf.select(col_sdf))

    def __len__(self):
        return len(self.to_dataframe())

    def __getitem__(self, key):
        if not isinstance(key, tuple):
            key = (key,)
        if len(self._internal._index_map) < len(key):
            raise KeyError("Key length ({}) exceeds index depth ({})"
                           .format(len(key), len(self._internal.index_map)))

        cols = (self._internal.index_scols[len(key):] +
                [self._internal.scol_for(self._internal.column_index[0])])
        rows = [self._internal.scols[level] == index
                for level, index in enumerate(key)]
        sdf = self._internal.sdf \
            .select(cols) \
            .where(reduce(lambda x, y: x & y, rows))

        if len(self._internal._index_map) == len(key):
            # if sdf has one column and one data, return data only without frame
            pdf = sdf.limit(2).toPandas()
            length = len(pdf)
            if length == 1:
                return pdf[self.name].iloc[0]

            key_string = tuple_like_strings(key) if len(key) > 1 else key[0]
            sdf = sdf.withColumn(SPARK_INDEX_NAME_FORMAT(0), F.lit(str(key_string)))
            internal = _InternalFrame(sdf=sdf, index_map=[(SPARK_INDEX_NAME_FORMAT(0), None)])
            return _col(DataFrame(internal))

        internal = self._internal.copy(
            sdf=sdf,
            index_map=self._internal._index_map[len(key):])

        return _col(DataFrame(internal))

    def __getattr__(self, item: str_type) -> Any:
        if item.startswith("__") or item.startswith("_pandas_") or item.startswith("_spark_"):
            raise AttributeError(item)
        if hasattr(_MissingPandasLikeSeries, item):
            property_or_func = getattr(_MissingPandasLikeSeries, item)
            if isinstance(property_or_func, property):
                return property_or_func.fget(self)  # type: ignore
            else:
                return partial(property_or_func, self)
        return self.getField(item)

    def __str__(self):
        return self._pandas_orig_repr()

    def _to_internal_pandas(self):
        """
        Return a pandas Series directly from _internal to avoid overhead of copy.

        This method is for internal use only.
        """
        return _col(self._internal.pandas_df)

    def __repr__(self):
        max_display_count = get_option("display.max_rows")
        if max_display_count is None:
            return self._to_internal_pandas().to_string(name=self.name, dtype=self.dtype)

        pser = self.head(max_display_count + 1)._to_internal_pandas()
        pser_length = len(pser)
        pser = pser.iloc[:max_display_count]
        if pser_length > max_display_count:
            repr_string = pser.to_string(length=True)
            rest, prev_footer = repr_string.rsplit("\n", 1)
            match = REPR_PATTERN.search(prev_footer)
            if match is not None:
                length = match.group("length")
                name = str(self.dtype.name)
                footer = ("\nName: {name}, dtype: {dtype}\nShowing only the first {length}"
                          .format(length=length, name=self.name, dtype=pprint_thing(name)))
                return rest + footer
        return pser.to_string(name=self.name, dtype=self.dtype)

    def __dir__(self):
        if not isinstance(self.schema, StructType):
            fields = []
        else:
            fields = [f for f in self.schema.fieldNames() if ' ' not in f]
        return super(Series, self).__dir__() + fields

    def __iter__(self):
        return _MissingPandasLikeSeries.__iter__(self)

    def _pandas_orig_repr(self):
        # TODO: figure out how to reuse the original one.
        return 'Column<%s>' % self._scol._jc.toString().encode('utf8')

    def _equals(self, other: 'Series') -> bool:
        return self._scol._jc.equals(other._scol._jc)


def _unpack_scalar(sdf):
    """
    Takes a dataframe that is supposed to contain a single row with a single scalar value,
    and returns this value.
    """
    l = sdf.head(2)
    assert len(l) == 1, (sdf, l)
    row = l[0]
    l2 = list(row.asDict().values())
    assert len(l2) == 1, (row, l2)
    return l2[0]


def _col(df):
    assert isinstance(df, (DataFrame, pd.DataFrame)), type(df)
    return df[df.columns[0]]<|MERGE_RESOLUTION|>--- conflicted
+++ resolved
@@ -3224,7 +3224,6 @@
         """
         return _col(DataFrame(self._internal.copy()))
 
-<<<<<<< HEAD
     def truncate(self, before=None, after=None, copy=True):
         """
         Truncates a sorted Series before and/or after some particular index value.
@@ -3308,7 +3307,7 @@
             result = _col(self.to_frame()[after:before])
 
         return result.copy() if copy else result
-=======
+
     def keys(self):
         """
         Return alias for index.
@@ -3339,7 +3338,6 @@
                    )
         """
         return self.index
->>>>>>> c4921b0f
 
     # TODO: 'regex', 'method' parameter
     def replace(self, to_replace=None, value=None, regex=False) -> 'Series':
