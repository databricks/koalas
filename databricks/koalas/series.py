--- conflicted
+++ resolved
@@ -326,13 +326,9 @@
                 s = pd.Series(
                     data=data, index=index, dtype=dtype, name=name, copy=copy, fastpath=fastpath)
             kdf = DataFrame(s)
-<<<<<<< HEAD
-            IndexOpsMixin.__init__(self, kdf._internal.copy(scol=kdf._internal.data_scols[0]), kdf)
-            self.name = name
-=======
             IndexOpsMixin.__init__(self,
                                    kdf._internal.copy(scol=kdf._internal.column_scols[0]), kdf)
->>>>>>> 42758e68
+            self.name = s.name
 
     def _with_new_scol(self, scol: spark.Column) -> 'Series':
         """
@@ -897,7 +893,7 @@
         return len(self),
 
     @property
-    def name(self) -> Union[str, Tuple[str, ...], None]:
+    def name(self) -> Optional[Union[str, Tuple[str, ...]]:
         """Return name of the Series."""
         name = self._internal.column_index[0]
         if name is not None and len(name) == 1:
@@ -906,7 +902,7 @@
             return name
 
     @name.setter
-    def name(self, name: Union[str, Tuple[str, ...]]):
+    def name(self, name: Optional[Union[str, Tuple[str, ...]]):
         self.rename(name, inplace=True)
 
     # TODO: Functionality and documentation should be matched. Currently, changing index labels
