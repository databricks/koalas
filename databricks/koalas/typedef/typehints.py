#
# Copyright (C) 2019 Databricks, Inc.
#
# Licensed under the Apache License, Version 2.0 (the "License");
# you may not use this file except in compliance with the License.
# You may obtain a copy of the License at
#
#     http://www.apache.org/licenses/LICENSE-2.0
#
# Unless required by applicable law or agreed to in writing, software
# distributed under the License is distributed on an "AS IS" BASIS,
# WITHOUT WARRANTIES OR CONDITIONS OF ANY KIND, either express or implied.
# See the License for the specific language governing permissions and
# limitations under the License.
#

"""
Utilities to deal with types. This is mostly focused on python3.
"""
import typing
import datetime
import decimal
from inspect import getfullargspec

import numpy as np
import pandas as pd
from pandas.api.types import CategoricalDtype
from pandas.api.extensions import ExtensionDtype

try:
    from pandas import Int8Dtype, Int16Dtype, Int32Dtype, Int64Dtype

    extension_dtypes_available = True
    extension_dtypes = (Int8Dtype, Int16Dtype, Int32Dtype, Int64Dtype)  # type: typing.Tuple

    try:
        from pandas import BooleanDtype, StringDtype

        extension_object_dtypes_available = True
        extension_dtypes += (BooleanDtype, StringDtype)
    except ImportError:
        extension_object_dtypes_available = False

    try:
        from pandas import Float32Dtype, Float64Dtype

        extension_float_dtypes_available = True
        extension_dtypes += (Float32Dtype, Float64Dtype)
    except ImportError:
        extension_float_dtypes_available = False

except ImportError:
    extension_dtypes_available = False
    extension_object_dtypes_available = False
    extension_float_dtypes_available = False
    extension_dtypes = ()

import pyarrow as pa
import pyspark.sql.types as types

try:
    from pyspark.sql.types import to_arrow_type, from_arrow_type
except ImportError:
    from pyspark.sql.pandas.types import to_arrow_type, from_arrow_type

from databricks import koalas as ks  # For running doctests and reference resolution in PyCharm.
from databricks.koalas.typedef.string_typehints import resolve_string_type_hint

T = typing.TypeVar("T")

Scalar = typing.Union[
    int, float, bool, str, bytes, decimal.Decimal, datetime.date, datetime.datetime, None
]

Dtype = typing.Union[np.dtype, ExtensionDtype]


# A column of data, with the data type.
class SeriesType(typing.Generic[T]):
    def __init__(self, tpe):
        self.tpe = tpe  # type: types.DataType

    def __repr__(self):
        return "SeriesType[{}]".format(self.tpe)


class DataFrameType(object):
<<<<<<< HEAD
    def __init__(self, tpe, names):
        self.tpe = types.StructType(
            [
                types.StructField(n if n is not None else ("c%s" % i), t)
                for i, (n, t) in enumerate(zip(names, tpe))
            ]
        )  # type: types.StructType
=======
    def __init__(self, tpe, names=None):
        from databricks.koalas.utils import name_like_string

        if names is None:
            # Default names `c0, c1, ... cn`.
            self.tpe = types.StructType(
                [types.StructField("c%s" % i, tpe[i]) for i in range(len(tpe))]
            )  # type: types.StructType
        else:
            self.tpe = types.StructType(
                [types.StructField(name_like_string(n), t) for n, t in zip(names, tpe)]
            )  # type: types.StructType
>>>>>>> f4408e30

    def __repr__(self):
        return "DataFrameType[{}]".format(self.tpe)


# The type is a scalar type that is furthermore understood by Spark.
class ScalarType(object):
    def __init__(self, tpe):
        self.tpe = tpe  # type: types.DataType

    def __repr__(self):
        return "ScalarType[{}]".format(self.tpe)


# The type is left unspecified or we do not know about this type.
class UnknownType(object):
    def __init__(self, tpe):
        self.tpe = tpe

    def __repr__(self):
        return "UnknownType[{}]".format(self.tpe)


class NameTypeHolder(object):
    name = None
    tpe = None


def as_spark_type(
    tpe: typing.Union[str, type, Dtype], *, raise_error: bool = True
) -> types.DataType:
    """
    Given a Python type, returns the equivalent spark type.
    Accepts:
    - the built-in types in Python
    - the built-in types in numpy
    - list of pairs of (field_name, type)
    - dictionaries of field_name -> type
    - Python3's typing system
    """
    # TODO: Add "boolean" and "string" types.
    # ArrayType
    if tpe in (np.ndarray,):
        return types.ArrayType(types.StringType())
    elif hasattr(tpe, "__origin__") and issubclass(tpe.__origin__, list):  # type: ignore
        element_type = as_spark_type(tpe.__args__[0], raise_error=raise_error)  # type: ignore
        if element_type is None:
            return None
        return types.ArrayType(element_type)
    # BinaryType
    elif tpe in (bytes, np.character, np.bytes_, np.string_):
        return types.BinaryType()
    # BooleanType
    elif tpe in (bool, np.bool, "bool", "?"):
        return types.BooleanType()
    # DateType
    elif tpe in (datetime.date,):
        return types.DateType()
    # NumericType
    elif tpe in (np.int8, np.byte, "int8", "byte", "b"):
        return types.ByteType()
    elif tpe in (decimal.Decimal,):
        # TODO: considering about the precision & scale for decimal type.
        return types.DecimalType(38, 18)
    elif tpe in (float, np.float, np.float64, "float", "float64", "double"):
        return types.DoubleType()
    elif tpe in (np.float32, "float32", "f"):
        return types.FloatType()
    elif tpe in (np.int32, "int32", "i"):
        return types.IntegerType()
    elif tpe in (int, np.int, np.int64, "int", "int64", "long"):
        return types.LongType()
    elif tpe in (np.int16, "int16", "short"):
        return types.ShortType()
    # StringType
    elif tpe in (str, np.unicode_, "str", "U"):
        return types.StringType()
    # TimestampType
    elif tpe in (datetime.datetime, np.datetime64, "datetime64[ns]", "M"):
        return types.TimestampType()

    # categorical types
    elif isinstance(tpe, CategoricalDtype) or (isinstance(tpe, str) and type == "category"):
        return types.LongType()

    # extension types
    elif extension_dtypes_available:
        # IntegralType
        if isinstance(tpe, Int8Dtype) or (isinstance(tpe, str) and tpe == "Int8"):
            return types.ByteType()
        elif isinstance(tpe, Int16Dtype) or (isinstance(tpe, str) and tpe == "Int16"):
            return types.ShortType()
        elif isinstance(tpe, Int32Dtype) or (isinstance(tpe, str) and tpe == "Int32"):
            return types.IntegerType()
        elif isinstance(tpe, Int64Dtype) or (isinstance(tpe, str) and tpe == "Int64"):
            return types.LongType()

        if extension_object_dtypes_available:
            # BooleanType
            if isinstance(tpe, BooleanDtype) or (isinstance(tpe, str) and tpe == "boolean"):
                return types.BooleanType()
            # StringType
            elif isinstance(tpe, StringDtype) or (isinstance(tpe, str) and tpe == "string"):
                return types.StringType()

        if extension_float_dtypes_available:
            # FractionalType
            if isinstance(tpe, Float32Dtype) or (isinstance(tpe, str) and tpe == "Float32"):
                return types.FloatType()
            elif isinstance(tpe, Float64Dtype) or (isinstance(tpe, str) and tpe == "Float64"):
                return types.DoubleType()

    if raise_error:
        raise TypeError("Type %s was not understood." % tpe)
    else:
        return None


def spark_type_to_pandas_dtype(
    spark_type: types.DataType, *, use_extension_dtypes: bool = False
) -> Dtype:
    """ Return the given Spark DataType to pandas dtype. """

    if use_extension_dtypes and extension_dtypes_available:
        # IntegralType
        if isinstance(spark_type, types.ByteType):
            return Int8Dtype()
        elif isinstance(spark_type, types.ShortType):
            return Int16Dtype()
        elif isinstance(spark_type, types.IntegerType):
            return Int32Dtype()
        elif isinstance(spark_type, types.LongType):
            return Int64Dtype()

        if extension_object_dtypes_available:
            # BooleanType
            if isinstance(spark_type, types.BooleanType):
                return BooleanDtype()
            # StringType
            elif isinstance(spark_type, types.StringType):
                return StringDtype()

        # FractionalType
        if extension_float_dtypes_available:
            if isinstance(spark_type, types.FloatType):
                return Float32Dtype()
            elif isinstance(spark_type, types.DoubleType):
                return Float64Dtype()

    if isinstance(
        spark_type, (types.DateType, types.NullType, types.StructType, types.UserDefinedType)
    ):
        return np.dtype("object")
    elif isinstance(spark_type, types.TimestampType):
        return np.dtype("datetime64[ns]")
    else:
        return np.dtype(to_arrow_type(spark_type).to_pandas_dtype())


def infer_pd_series_spark_type(pser: pd.Series, dtype: Dtype) -> types.DataType:
    """Infer Spark DataType from pandas Series dtype.

    :param pser: :class:`pandas.Series` to be inferred
    :param dtype: the Series' dtype
    :return: the inferred Spark data type
    """
    if dtype == np.dtype("object"):
        if len(pser) == 0 or pser.isnull().all():
            return types.NullType()
        elif hasattr(pser.iloc[0], "__UDT__"):
            return pser.iloc[0].__UDT__
        else:
            return from_arrow_type(pa.Array.from_pandas(pser).type)
    elif isinstance(dtype, CategoricalDtype):
        # `pser` must already be converted to codes.
        return as_spark_type(pser.dtype)
    else:
        return as_spark_type(dtype)


def infer_return_type(f) -> typing.Union[SeriesType, DataFrameType, ScalarType, UnknownType]:
    """
    >>> def func() -> int:
    ...    pass
    >>> infer_return_type(func).tpe
    LongType

    >>> def func() -> ks.Series[int]:
    ...    pass
    >>> infer_return_type(func).tpe
    LongType

    >>> def func() -> ks.DataFrame[np.float, str]:
    ...    pass
    >>> infer_return_type(func).tpe
    StructType(List(StructField(c0,DoubleType,true),StructField(c1,StringType,true)))

    >>> def func() -> ks.DataFrame[np.float]:
    ...    pass
    >>> infer_return_type(func).tpe
    StructType(List(StructField(c0,DoubleType,true)))

    >>> def func() -> 'int':
    ...    pass
    >>> infer_return_type(func).tpe
    LongType

    >>> def func() -> 'ks.Series[int]':
    ...    pass
    >>> infer_return_type(func).tpe
    LongType

    >>> def func() -> 'ks.DataFrame[np.float, str]':
    ...    pass
    >>> infer_return_type(func).tpe
    StructType(List(StructField(c0,DoubleType,true),StructField(c1,StringType,true)))

    >>> def func() -> 'ks.DataFrame[np.float]':
    ...    pass
    >>> infer_return_type(func).tpe
    StructType(List(StructField(c0,DoubleType,true)))

    >>> def func() -> ks.DataFrame['a': np.float, 'b': int]:
    ...     pass
    >>> infer_return_type(func).tpe
    StructType(List(StructField(a,DoubleType,true),StructField(b,LongType,true)))

    >>> def func() -> "ks.DataFrame['a': np.float, 'b': int]":
    ...     pass
    >>> infer_return_type(func).tpe
    StructType(List(StructField(a,DoubleType,true),StructField(b,LongType,true)))

    >>> pdf = pd.DataFrame({"a": [1, 2, 3], "b": [3, 4, 5]})
    >>> def func() -> ks.DataFrame[pdf.dtypes]:
    ...     pass
    >>> infer_return_type(func).tpe
    StructType(List(StructField(c0,LongType,true),StructField(c1,LongType,true)))

    >>> pdf = pd.DataFrame({"a": [1, 2, 3], "b": [3, 4, 5]})
    >>> def func() -> ks.DataFrame[zip(pdf.columns, pdf.dtypes)]:
    ...     pass
    >>> infer_return_type(func).tpe
    StructType(List(StructField(a,LongType,true),StructField(b,LongType,true)))

<<<<<<< HEAD
    >>> pdf = pd.DataFrame({"a": [1, 2, 3], "b": pd.Categorical([3, 4, 5])})
    >>> def func() -> ks.DataFrame[pdf.dtypes]:
    ...     pass
    >>> infer_return_type(func).tpe
    StructType(List(StructField(c0,LongType,true),StructField(c1,LongType,true)))

    >>> def func() -> ks.DataFrame[zip(pdf.columns, pdf.dtypes)]:
    ...     pass
    >>> infer_return_type(func).tpe
    StructType(List(StructField(a,LongType,true),StructField(b,LongType,true)))

    >>> def func() -> ks.Series[pdf.b.dtype]:
    ...     pass
    >>> infer_return_type(func).tpe
    LongType
=======
    >>> pdf = pd.DataFrame({("x", "a"): [1, 2, 3], ("y", "b"): [3, 4, 5]})
    >>> def func() -> ks.DataFrame[zip(pdf.columns, pdf.dtypes)]:
    ...     pass
    >>> infer_return_type(func).tpe
    StructType(List(StructField((x, a),LongType,true),StructField((y, b),LongType,true)))
>>>>>>> f4408e30
    """
    # We should re-import to make sure the class 'SeriesType' is not treated as a class
    # within this module locally. See Series.__class_getitem__ which imports this class
    # canonically.
    from databricks.koalas.typedef import SeriesType, NameTypeHolder

    spec = getfullargspec(f)
    tpe = spec.annotations.get("return", None)
    if isinstance(tpe, str):
        # This type hint can happen when given hints are string to avoid forward reference.
        tpe = resolve_string_type_hint(tpe)

    if hasattr(tpe, "__origin__") and (
        tpe.__origin__ == ks.DataFrame or tpe.__origin__ == ks.Series
    ):
        # When Python version is lower then 3.7. Unwrap it to a Tuple/SeriesType type hints.
        tpe = tpe.__args__[0]

    if hasattr(tpe, "__origin__") and issubclass(tpe.__origin__, SeriesType):
        tpe = tpe.__args__[0]
        if issubclass(tpe, NameTypeHolder):
            tpe = tpe.tpe
        inner = as_spark_type(tpe)
        return SeriesType(inner)

    # Note that, DataFrame type hints will create a Tuple.
    # Python 3.6 has `__name__`. Python 3.7 and 3.8 have `_name`.
    # Check if the name is Tuple.
    name = getattr(tpe, "_name", getattr(tpe, "__name__", None))
    if name == "Tuple":
        tuple_type = tpe
        if hasattr(tuple_type, "__tuple_params__"):
            # Python 3.5.0 to 3.5.2 has '__tuple_params__' instead.
            # See https://github.com/python/cpython/blob/v3.5.2/Lib/typing.py
            parameters = getattr(tuple_type, "__tuple_params__")
        else:
            parameters = getattr(tuple_type, "__args__")
        names = [p.name if issubclass(p, NameTypeHolder) else None for p in parameters]
        types = [p.tpe if issubclass(p, NameTypeHolder) else p for p in parameters]
        return DataFrameType([as_spark_type(t) for t in types], names)
    inner = as_spark_type(tpe)
    if inner is None:
        return UnknownType(tpe)
    else:
        return ScalarType(inner)<|MERGE_RESOLUTION|>--- conflicted
+++ resolved
@@ -85,28 +85,15 @@
 
 
 class DataFrameType(object):
-<<<<<<< HEAD
     def __init__(self, tpe, names):
+        from databricks.koalas.utils import name_like_string
+
         self.tpe = types.StructType(
             [
-                types.StructField(n if n is not None else ("c%s" % i), t)
+                types.StructField(name_like_string(n) if n is not None else ("c%s" % i), t)
                 for i, (n, t) in enumerate(zip(names, tpe))
             ]
         )  # type: types.StructType
-=======
-    def __init__(self, tpe, names=None):
-        from databricks.koalas.utils import name_like_string
-
-        if names is None:
-            # Default names `c0, c1, ... cn`.
-            self.tpe = types.StructType(
-                [types.StructField("c%s" % i, tpe[i]) for i in range(len(tpe))]
-            )  # type: types.StructType
-        else:
-            self.tpe = types.StructType(
-                [types.StructField(name_like_string(n), t) for n, t in zip(names, tpe)]
-            )  # type: types.StructType
->>>>>>> f4408e30
 
     def __repr__(self):
         return "DataFrameType[{}]".format(self.tpe)
@@ -351,7 +338,12 @@
     >>> infer_return_type(func).tpe
     StructType(List(StructField(a,LongType,true),StructField(b,LongType,true)))
 
-<<<<<<< HEAD
+    >>> pdf = pd.DataFrame({("x", "a"): [1, 2, 3], ("y", "b"): [3, 4, 5]})
+    >>> def func() -> ks.DataFrame[zip(pdf.columns, pdf.dtypes)]:
+    ...     pass
+    >>> infer_return_type(func).tpe
+    StructType(List(StructField((x, a),LongType,true),StructField((y, b),LongType,true)))
+
     >>> pdf = pd.DataFrame({"a": [1, 2, 3], "b": pd.Categorical([3, 4, 5])})
     >>> def func() -> ks.DataFrame[pdf.dtypes]:
     ...     pass
@@ -367,13 +359,6 @@
     ...     pass
     >>> infer_return_type(func).tpe
     LongType
-=======
-    >>> pdf = pd.DataFrame({("x", "a"): [1, 2, 3], ("y", "b"): [3, 4, 5]})
-    >>> def func() -> ks.DataFrame[zip(pdf.columns, pdf.dtypes)]:
-    ...     pass
-    >>> infer_return_type(func).tpe
-    StructType(List(StructField((x, a),LongType,true),StructField((y, b),LongType,true)))
->>>>>>> f4408e30
     """
     # We should re-import to make sure the class 'SeriesType' is not treated as a class
     # within this module locally. See Series.__class_getitem__ which imports this class
