#
# Copyright (C) 2019 Databricks, Inc.
#
# Licensed under the Apache License, Version 2.0 (the "License");
# you may not use this file except in compliance with the License.
# You may obtain a copy of the License at
#
#     http://www.apache.org/licenses/LICENSE-2.0
#
# Unless required by applicable law or agreed to in writing, software
# distributed under the License is distributed on an "AS IS" BASIS,
# WITHOUT WARRANTIES OR CONDITIONS OF ANY KIND, either express or implied.
# See the License for the specific language governing permissions and
# limitations under the License.
#

from functools import partial
from typing import Any, List, Optional, Tuple, Union
import warnings

import pandas as pd
import numpy as np
from pandas.api.types import (
    is_list_like,
    is_interval_dtype,
    is_bool_dtype,
    is_categorical_dtype,
    is_integer_dtype,
    is_float_dtype,
    is_numeric_dtype,
    is_object_dtype,
)
from pandas.core.accessor import CachedAccessor
from pandas.io.formats.printing import pprint_thing
from pandas.api.types import is_hashable
from pandas._libs import lib

from pyspark import sql as spark
from pyspark.sql import functions as F
from pyspark.sql.types import DataType, FractionalType, IntegralType, TimestampType

from databricks import koalas as ks  # For running doctests and reference resolution in PyCharm.
from databricks.koalas.config import get_option, option_context
from databricks.koalas.base import IndexOpsMixin
from databricks.koalas.frame import DataFrame
from databricks.koalas.missing.indexes import MissingPandasLikeIndex
from databricks.koalas.series import Series, first_series
from databricks.koalas.spark.accessors import SparkIndexMethods
from databricks.koalas.utils import (
    is_name_like_tuple,
    is_name_like_value,
    name_like_string,
    same_anchor,
    scol_for,
    verify_temp_column_name,
    validate_bool_kwarg,
    ERROR_MESSAGE_CANNOT_COMBINE,
)
from databricks.koalas.internal import (
    InternalFrame,
    DEFAULT_SERIES_NAME,
    SPARK_DEFAULT_INDEX_NAME,
    SPARK_INDEX_NAME_FORMAT,
)
from databricks.koalas.typedef import Scalar


class Index(IndexOpsMixin):
    """
    Koalas Index that corresponds to pandas Index logically. This might hold Spark Column
    internally.

    Parameters
    ----------
    data : array-like (1-dimensional)
    dtype : dtype, default None
        If dtype is None, we find the dtype that best fits the data.
        If an actual dtype is provided, we coerce to that dtype if it's safe.
        Otherwise, an error will be raised.
    copy : bool
        Make a copy of input ndarray.
    name : object
        Name to be stored in the index.
    tupleize_cols : bool (default: True)
        When True, attempt to create a MultiIndex if possible.

    See Also
    --------
    MultiIndex : A multi-level, or hierarchical, Index.
    DatetimeIndex : Index of datetime64 data.
    Int64Index : A special case of :class:`Index` with purely integer labels.
    Float64Index : A special case of :class:`Index` with purely float labels.

    Examples
    --------
    >>> ks.DataFrame({'a': ['a', 'b', 'c']}, index=[1, 2, 3]).index
    Int64Index([1, 2, 3], dtype='int64')

    >>> ks.DataFrame({'a': [1, 2, 3]}, index=list('abc')).index
    Index(['a', 'b', 'c'], dtype='object')

    >>> ks.Index([1, 2, 3])
    Int64Index([1, 2, 3], dtype='int64')

    >>> ks.Index(list('abc'))
    Index(['a', 'b', 'c'], dtype='object')
    """

    def __new__(cls, data=None, dtype=None, copy=False, name=None, tupleize_cols=True, **kwargs):
        if not is_hashable(name):
            raise TypeError("Index.name must be a hashable type")

        return ks.from_pandas(
            pd.Index(
                data=data, dtype=dtype, copy=copy, name=name, tupleize_cols=tupleize_cols, **kwargs
            )
        )

    @staticmethod
    def _new_instance(anchor: DataFrame) -> "Index":
        from databricks.koalas.indexes.datetimes import DatetimeIndex
        from databricks.koalas.indexes.multi import MultiIndex
        from databricks.koalas.indexes.numeric import Float64Index, Int64Index

        if anchor._internal.index_level > 1:
            instance = object.__new__(MultiIndex)
        elif isinstance(
            anchor._internal.spark_type_for(anchor._internal.index_spark_columns[0]), IntegralType
        ):
            instance = object.__new__(Int64Index)
        elif isinstance(
            anchor._internal.spark_type_for(anchor._internal.index_spark_columns[0]), FractionalType
        ):
            instance = object.__new__(Float64Index)
        elif isinstance(
            anchor._internal.spark_type_for(anchor._internal.index_spark_columns[0]), TimestampType
        ):
            instance = object.__new__(DatetimeIndex)
        else:
            instance = object.__new__(Index)

        instance._anchor = anchor
        return instance

    @property
    def _kdf(self) -> DataFrame:
        return self._anchor

    @property
    def _internal(self) -> InternalFrame:
        internal = self._kdf._internal
        return internal.copy(
            column_labels=internal.index_names,
            data_spark_columns=internal.index_spark_columns,
            data_dtypes=internal.index_dtypes,
            column_label_names=None,
        )

    @property
    def _column_label(self):
        return self._kdf._internal.index_names[0]

    def _with_new_scol(self, scol: spark.Column, *, dtype=None) -> "Index":
        """
        Copy Koalas Index with the new Spark Column.

        :param scol: the new Spark Column
        :return: the copied Index
        """
        internal = self._internal.copy(
            index_spark_columns=[scol.alias(SPARK_DEFAULT_INDEX_NAME)],
            index_dtypes=[dtype],
            column_labels=[],
            data_spark_columns=[],
            data_dtypes=[],
        )
        return DataFrame(internal).index

    spark = CachedAccessor("spark", SparkIndexMethods)

    # This method is used via `DataFrame.info` API internally.
    def _summary(self, name=None) -> str:
        """
        Return a summarized representation.

        Parameters
        ----------
        name : str
            name to use in the summary representation

        Returns
        -------
        String with a summarized representation of the index
        """
        head, tail, total_count = self._internal.spark_frame.select(
            F.first(self.spark.column), F.last(self.spark.column), F.count(F.expr("*"))
        ).first()

        if total_count > 0:
            index_summary = ", %s to %s" % (pprint_thing(head), pprint_thing(tail))
        else:
            index_summary = ""

        if name is None:
            name = type(self).__name__
        return "%s: %s entries%s" % (name, total_count, index_summary)

    @property
    def size(self) -> int:
        """
        Return an int representing the number of elements in this object.

        Examples
        --------
        >>> df = ks.DataFrame([(.2, .3), (.0, .6), (.6, .0), (.2, .1)],
        ...                   columns=['dogs', 'cats'],
        ...                   index=list('abcd'))
        >>> df.index.size
        4

        >>> df.set_index('dogs', append=True).index.size
        4
        """
        return len(self)

    @property
    def shape(self) -> tuple:
        """
        Return a tuple of the shape of the underlying data.

        Examples
        --------
        >>> idx = ks.Index(['a', 'b', 'c'])
        >>> idx
        Index(['a', 'b', 'c'], dtype='object')
        >>> idx.shape
        (3,)

        >>> midx = ks.MultiIndex.from_tuples([('a', 'x'), ('b', 'y'), ('c', 'z')])
        >>> midx  # doctest: +SKIP
        MultiIndex([('a', 'x'),
                    ('b', 'y'),
                    ('c', 'z')],
                   )
        >>> midx.shape
        (3,)
        """
        return (len(self._kdf),)

    def identical(self, other) -> bool:
        """
        Similar to equals, but check that other comparable attributes are
        also equal.

        Returns
        -------
        bool
            If two Index objects have equal elements and same type True,
            otherwise False.

        Examples
        --------

        >>> from databricks.koalas.config import option_context
        >>> idx = ks.Index(['a', 'b', 'c'])
        >>> midx = ks.MultiIndex.from_tuples([('a', 'x'), ('b', 'y'), ('c', 'z')])

        For Index

        >>> idx.identical(idx)
        True
        >>> with option_context('compute.ops_on_diff_frames', True):
        ...     idx.identical(ks.Index(['a', 'b', 'c']))
        True
        >>> with option_context('compute.ops_on_diff_frames', True):
        ...     idx.identical(ks.Index(['b', 'b', 'a']))
        False
        >>> idx.identical(midx)
        False

        For MultiIndex

        >>> midx.identical(midx)
        True
        >>> with option_context('compute.ops_on_diff_frames', True):
        ...     midx.identical(ks.MultiIndex.from_tuples([('a', 'x'), ('b', 'y'), ('c', 'z')]))
        True
        >>> with option_context('compute.ops_on_diff_frames', True):
        ...     midx.identical(ks.MultiIndex.from_tuples([('c', 'z'), ('b', 'y'), ('a', 'x')]))
        False
        >>> midx.identical(idx)
        False
        """
        from databricks.koalas.indexes.multi import MultiIndex

        self_name = self.names if isinstance(self, MultiIndex) else self.name
        other_name = other.names if isinstance(other, MultiIndex) else other.name

        return (
            self_name == other_name  # to support non-index comparison by short-circuiting.
            and self.equals(other)
        )

    def equals(self, other) -> bool:
        """
        Determine if two Index objects contain the same elements.

        Returns
        -------
        bool
            True if "other" is an Index and it has the same elements as calling
            index; False otherwise.

        Examples
        --------

        >>> from databricks.koalas.config import option_context
        >>> idx = ks.Index(['a', 'b', 'c'])
        >>> idx.name = "name"
        >>> midx = ks.MultiIndex.from_tuples([('a', 'x'), ('b', 'y'), ('c', 'z')])
        >>> midx.names = ("nameA", "nameB")

        For Index

        >>> idx.equals(idx)
        True
        >>> with option_context('compute.ops_on_diff_frames', True):
        ...     idx.equals(ks.Index(['a', 'b', 'c']))
        True
        >>> with option_context('compute.ops_on_diff_frames', True):
        ...     idx.equals(ks.Index(['b', 'b', 'a']))
        False
        >>> idx.equals(midx)
        False

        For MultiIndex

        >>> midx.equals(midx)
        True
        >>> with option_context('compute.ops_on_diff_frames', True):
        ...     midx.equals(ks.MultiIndex.from_tuples([('a', 'x'), ('b', 'y'), ('c', 'z')]))
        True
        >>> with option_context('compute.ops_on_diff_frames', True):
        ...     midx.equals(ks.MultiIndex.from_tuples([('c', 'z'), ('b', 'y'), ('a', 'x')]))
        False
        >>> midx.equals(idx)
        False
        """
        if same_anchor(self, other):
            return True
        elif type(self) == type(other):
            if get_option("compute.ops_on_diff_frames"):
                # TODO: avoid using default index?
                with option_context("compute.default_index_type", "distributed-sequence"):
                    # Directly using Series from both self and other seems causing
                    # some exceptions when 'compute.ops_on_diff_frames' is enabled.
                    # Working around for now via using frame.
                    return (
                        self.to_series("self").reset_index(drop=True)
                        == other.to_series("other").reset_index(drop=True)
                    ).all()
            else:
                raise ValueError(ERROR_MESSAGE_CANNOT_COMBINE)
        else:
            return False

    def transpose(self) -> "Index":
        """
        Return the transpose, For index, It will be index itself.

        Examples
        --------
        >>> idx = ks.Index(['a', 'b', 'c'])
        >>> idx
        Index(['a', 'b', 'c'], dtype='object')

        >>> idx.transpose()
        Index(['a', 'b', 'c'], dtype='object')

        For MultiIndex

        >>> midx = ks.MultiIndex.from_tuples([('a', 'x'), ('b', 'y'), ('c', 'z')])
        >>> midx  # doctest: +SKIP
        MultiIndex([('a', 'x'),
                    ('b', 'y'),
                    ('c', 'z')],
                   )

        >>> midx.transpose()  # doctest: +SKIP
        MultiIndex([('a', 'x'),
                    ('b', 'y'),
                    ('c', 'z')],
                   )
        """
        return self

    T = property(transpose)

    def _to_internal_pandas(self) -> pd.Index:
        """
        Return a pandas Index directly from _internal to avoid overhead of copy.

        This method is for internal use only.
        """
        return self._kdf._internal.to_pandas_frame.index

    def to_pandas(self) -> pd.Index:
        """
        Return a pandas Index.

        .. note:: This method should only be used if the resulting pandas object is expected
                  to be small, as all the data is loaded into the driver's memory.

        Examples
        --------
        >>> df = ks.DataFrame([(.2, .3), (.0, .6), (.6, .0), (.2, .1)],
        ...                   columns=['dogs', 'cats'],
        ...                   index=list('abcd'))
        >>> df['dogs'].index.to_pandas()
        Index(['a', 'b', 'c', 'd'], dtype='object')
        """
        return self._to_internal_pandas().copy()

    def toPandas(self) -> pd.Index:
        warnings.warn(
            "Index.toPandas is deprecated as of Index.to_pandas. Please use the API instead.",
            FutureWarning,
        )
        return self.to_pandas()

    toPandas.__doc__ = to_pandas.__doc__

    def to_numpy(self, dtype=None, copy=False) -> np.ndarray:
        """
        A NumPy ndarray representing the values in this Index or MultiIndex.

        .. note:: This method should only be used if the resulting NumPy ndarray is expected
            to be small, as all the data is loaded into the driver's memory.

        Parameters
        ----------
        dtype : str or numpy.dtype, optional
            The dtype to pass to :meth:`numpy.asarray`
        copy : bool, default False
            Whether to ensure that the returned value is a not a view on
            another array. Note that ``copy=False`` does not *ensure* that
            ``to_numpy()`` is no-copy. Rather, ``copy=True`` ensure that
            a copy is made, even if not strictly necessary.

        Returns
        -------
        numpy.ndarray

        Examples
        --------
        >>> ks.Series([1, 2, 3, 4]).index.to_numpy()
        array([0, 1, 2, 3])
        >>> ks.DataFrame({'a': ['a', 'b', 'c']}, index=[[1, 2, 3], [4, 5, 6]]).index.to_numpy()
        array([(1, 4), (2, 5), (3, 6)], dtype=object)
        """
        result = np.asarray(self._to_internal_pandas()._values, dtype=dtype)
        if copy:
            result = result.copy()
        return result

    @property
    def values(self) -> np.ndarray:
        """
        Return an array representing the data in the Index.

        .. warning:: We recommend using `Index.to_numpy()` instead.

        .. note:: This method should only be used if the resulting NumPy ndarray is expected
            to be small, as all the data is loaded into the driver's memory.

        Returns
        -------
        numpy.ndarray

        Examples
        --------
        >>> ks.Series([1, 2, 3, 4]).index.values
        array([0, 1, 2, 3])
        >>> ks.DataFrame({'a': ['a', 'b', 'c']}, index=[[1, 2, 3], [4, 5, 6]]).index.values
        array([(1, 4), (2, 5), (3, 6)], dtype=object)
        """
        warnings.warn("We recommend using `{}.to_numpy()` instead.".format(type(self).__name__))
        return self.to_numpy()

    @property
    def asi8(self) -> np.ndarray:
        """
        Integer representation of the values.

        .. warning:: We recommend using `Index.to_numpy()` instead.

        .. note:: This method should only be used if the resulting NumPy ndarray is expected
            to be small, as all the data is loaded into the driver's memory.

        Returns
        -------
        numpy.ndarray
            An ndarray with int64 dtype.

        Examples
        --------
        >>> ks.Index([1, 2, 3]).asi8
        array([1, 2, 3])

        Returns None for non-int64 dtype

        >>> ks.Index(['a', 'b', 'c']).asi8 is None
        True
        """
        warnings.warn("We recommend using `{}.to_numpy()` instead.".format(type(self).__name__))
        if isinstance(self.spark.data_type, IntegralType):
            return self.to_numpy()
        elif isinstance(self.spark.data_type, TimestampType):
            return np.array(list(map(lambda x: x.astype(np.int64), self.to_numpy())))
        else:
            return None

    @property
    def spark_type(self) -> DataType:
        """ Returns the data type as defined by Spark, as a Spark DataType object."""
        warnings.warn(
            "Index.spark_type is deprecated as of Index.spark.data_type. "
            "Please use the API instead.",
            FutureWarning,
        )
        return self.spark.data_type

    @property
    def has_duplicates(self) -> bool:
        """
        If index has duplicates, return True, otherwise False.

        Examples
        --------
        >>> idx = ks.Index([1, 5, 7, 7])
        >>> idx.has_duplicates
        True

        >>> idx = ks.Index([1, 5, 7])
        >>> idx.has_duplicates
        False

        >>> idx = ks.Index(["Watermelon", "Orange", "Apple",
        ...                 "Watermelon"])
        >>> idx.has_duplicates
        True

        >>> idx = ks.Index(["Orange", "Apple",
        ...                 "Watermelon"])
        >>> idx.has_duplicates
        False
        """
        sdf = self._internal.spark_frame.select(self.spark.column)
        scol = scol_for(sdf, sdf.columns[0])

        return sdf.select(F.count(scol) != F.countDistinct(scol)).first()[0]

    @property
    def is_unique(self) -> bool:
        """
        Return if the index has unique values.

        Examples
        --------
        >>> idx = ks.Index([1, 5, 7, 7])
        >>> idx.is_unique
        False

        >>> idx = ks.Index([1, 5, 7])
        >>> idx.is_unique
        True

        >>> idx = ks.Index(["Watermelon", "Orange", "Apple",
        ...                 "Watermelon"])
        >>> idx.is_unique
        False

        >>> idx = ks.Index(["Orange", "Apple",
        ...                 "Watermelon"])
        >>> idx.is_unique
        True
        """
        return not self.has_duplicates

    @property
    def name(self) -> Union[Any, Tuple]:
        """Return name of the Index."""
        return self.names[0]

    @name.setter
    def name(self, name: Union[Any, Tuple]) -> None:
        self.names = [name]

    @property
    def names(self) -> List[Union[Any, Tuple]]:
        """Return names of the Index."""
        return [
            name if name is None or len(name) > 1 else name[0]
            for name in self._internal.index_names  # type: ignore
        ]

    @names.setter
    def names(self, names: List[Union[Any, Tuple]]) -> None:
        if not is_list_like(names):
            raise ValueError("Names must be a list-like")
        if self._internal.index_level != len(names):
            raise ValueError(
                "Length of new names must be {}, got {}".format(
                    self._internal.index_level, len(names)
                )
            )
        if self._internal.index_level == 1:
            self.rename(names[0], inplace=True)
        else:
            self.rename(names, inplace=True)

    @property
    def nlevels(self) -> int:
        """
        Number of levels in Index & MultiIndex.

        Examples
        --------
        >>> kdf = ks.DataFrame({"a": [1, 2, 3]}, index=pd.Index(['a', 'b', 'c'], name="idx"))
        >>> kdf.index.nlevels
        1

        >>> kdf = ks.DataFrame({'a': [1, 2, 3]}, index=[list('abc'), list('def')])
        >>> kdf.index.nlevels
        2
        """
        return self._internal.index_level

    def rename(
        self, name: Union[Any, Tuple, List[Union[Any, Tuple]]], inplace: bool = False
    ) -> Optional["Index"]:
        """
        Alter Index or MultiIndex name.
        Able to set new names without level. Defaults to returning new index.

        Parameters
        ----------
        name : label or list of labels
            Name(s) to set.
        inplace : boolean, default False
            Modifies the object directly, instead of creating a new Index or MultiIndex.

        Returns
        -------
        Index or MultiIndex
            The same type as the caller or None if inplace is True.

        Examples
        --------
        >>> df = ks.DataFrame({'a': ['A', 'C'], 'b': ['A', 'B']}, columns=['a', 'b'])
        >>> df.index.rename("c")
        Int64Index([0, 1], dtype='int64', name='c')

        >>> df.set_index("a", inplace=True)
        >>> df.index.rename("d")
        Index(['A', 'C'], dtype='object', name='d')

        You can also change the index name in place.

        >>> df.index.rename("e", inplace=True)
        >>> df.index
        Index(['A', 'C'], dtype='object', name='e')

        >>> df  # doctest: +NORMALIZE_WHITESPACE
           b
        e
        A  A
        C  B

        Support for MultiIndex

        >>> kidx = ks.MultiIndex.from_tuples([('a', 'x'), ('b', 'y')])
        >>> kidx.names = ['hello', 'koalas']
        >>> kidx  # doctest: +SKIP
        MultiIndex([('a', 'x'),
                    ('b', 'y')],
                   names=['hello', 'koalas'])

        >>> kidx.rename(['aloha', 'databricks'])  # doctest: +SKIP
        MultiIndex([('a', 'x'),
                    ('b', 'y')],
                   names=['aloha', 'databricks'])
        """
        names = self._verify_for_rename(name)

        internal = self._kdf._internal.copy(index_names=names)

        if inplace:
            self._kdf._update_internal_frame(internal)
            return None
        else:
            return DataFrame(internal).index

    def _verify_for_rename(self, name):
        if is_hashable(name):
            if is_name_like_tuple(name):
                return [name]
            elif is_name_like_value(name):
                return [(name,)]
        raise TypeError("Index.name must be a hashable type")

    # TODO: add downcast parameter for fillna function
    def fillna(self, value: Scalar) -> "Index":
        """
        Fill NA/NaN values with the specified value.

        Parameters
        ----------
        value : scalar
            Scalar value to use to fill holes (e.g. 0). This value cannot be a list-likes.

        Returns
        -------
        Index :
            filled with value

        Examples
        --------
        >>> ki = ks.DataFrame({'a': ['a', 'b', 'c']}, index=[1, 2, None]).index
        >>> ki
        Float64Index([1.0, 2.0, nan], dtype='float64')

        >>> ki.fillna(0)
        Float64Index([1.0, 2.0, 0.0], dtype='float64')
        """
        if not isinstance(value, (float, int, str, bool)):
            raise TypeError("Unsupported type %s" % type(value).__name__)
        sdf = self._internal.spark_frame.fillna(value)
        result = DataFrame(self._kdf._internal.with_new_sdf(sdf)).index  # TODO: dtype?
        return result

    # TODO: ADD keep parameter
    def drop_duplicates(self) -> "Index":
        """
        Return Index with duplicate values removed.

        Returns
        -------
        deduplicated : Index

        See Also
        --------
        Series.drop_duplicates : Equivalent method on Series.
        DataFrame.drop_duplicates : Equivalent method on DataFrame.

        Examples
        --------
        Generate an pandas.Index with duplicate values.

        >>> idx = ks.Index(['lama', 'cow', 'lama', 'beetle', 'lama', 'hippo'])

        >>> idx.drop_duplicates().sort_values()
        Index(['beetle', 'cow', 'hippo', 'lama'], dtype='object')
        """
        sdf = self._internal.spark_frame.select(
            self._internal.index_spark_columns
        ).drop_duplicates()
        internal = InternalFrame(
            spark_frame=sdf,
            index_spark_columns=[
                scol_for(sdf, col) for col in self._internal.index_spark_column_names
            ],
            index_names=self._internal.index_names,
            index_dtypes=self._internal.index_dtypes,
        )
        return DataFrame(internal).index

    def to_series(self, name: Union[Any, Tuple] = None) -> Series:
        """
        Create a Series with both index and values equal to the index keys
        useful with map for returning an indexer based on an index.

        Parameters
        ----------
        name : string, optional
            name of resulting Series. If None, defaults to name of original
            index

        Returns
        -------
        Series : dtype will be based on the type of the Index values.

        Examples
        --------
        >>> df = ks.DataFrame([(.2, .3), (.0, .6), (.6, .0), (.2, .1)],
        ...                   columns=['dogs', 'cats'],
        ...                   index=list('abcd'))
        >>> df['dogs'].index.to_series()
        a    a
        b    b
        c    c
        d    d
        dtype: object
        """
        if not is_hashable(name):
            raise TypeError("Series.name must be a hashable type")
        scol = self.spark.column
        if name is not None:
            scol = scol.alias(name_like_string(name))
        elif self._internal.index_level == 1:
            name = self.name
        column_labels = [
            name if is_name_like_tuple(name) else (name,)
        ]  # type: List[Optional[Tuple]]
        internal = self._internal.copy(
            column_labels=column_labels, data_spark_columns=[scol], column_label_names=None
        )
        return first_series(DataFrame(internal))

    def to_frame(self, index=True, name=None) -> DataFrame:
        """
        Create a DataFrame with a column containing the Index.

        Parameters
        ----------
        index : boolean, default True
            Set the index of the returned DataFrame as the original Index.
        name : object, default None
            The passed name should substitute for the index name (if it has
            one).

        Returns
        -------
        DataFrame
            DataFrame containing the original Index data.

        See Also
        --------
        Index.to_series : Convert an Index to a Series.
        Series.to_frame : Convert Series to DataFrame.

        Examples
        --------
        >>> idx = ks.Index(['Ant', 'Bear', 'Cow'], name='animal')
        >>> idx.to_frame()  # doctest: +NORMALIZE_WHITESPACE
               animal
        animal
        Ant       Ant
        Bear     Bear
        Cow       Cow

        By default, the original Index is reused. To enforce a new Index:

        >>> idx.to_frame(index=False)
          animal
        0    Ant
        1   Bear
        2    Cow

        To override the name of the resulting column, specify `name`:

        >>> idx.to_frame(name='zoo')  # doctest: +NORMALIZE_WHITESPACE
                 zoo
        animal
        Ant      Ant
        Bear    Bear
        Cow      Cow
        """
        if name is None:
            if self._internal.index_names[0] is None:
                name = (DEFAULT_SERIES_NAME,)
            else:
                name = self._internal.index_names[0]
        elif not is_name_like_tuple(name):
            if is_name_like_value(name):
                name = (name,)
            else:
                raise TypeError("unhashable type: '{}'".format(type(name).__name__))

        return self._to_frame(index=index, names=[name])

    def _to_frame(self, index, names):
        if index:
            index_spark_columns = self._internal.index_spark_columns
            index_names = self._internal.index_names
            index_dtypes = self._internal.index_dtypes
        else:
            index_spark_columns = []
            index_names = []
            index_dtypes = []

        internal = InternalFrame(
            spark_frame=self._internal.spark_frame,
            index_spark_columns=index_spark_columns,
            index_names=index_names,
            index_dtypes=index_dtypes,
            column_labels=names,
            data_spark_columns=self._internal.index_spark_columns,
            data_dtypes=self._internal.index_dtypes,
        )
        return DataFrame(internal)

    def is_boolean(self) -> bool:
        """
        Return if the current index type is a boolean type.

        Examples
        --------
        >>> ks.DataFrame({'a': [1]}, index=[True]).index.is_boolean()
        True
        """
        return is_bool_dtype(self.dtype)

    def is_categorical(self) -> bool:
        """
        Return if the current index type is a categorical type.

        Examples
        --------
        >>> ks.DataFrame({'a': [1]}, index=[1]).index.is_categorical()
        False
        """
        return is_categorical_dtype(self.dtype)

    def is_floating(self) -> bool:
        """
        Return if the current index type is a floating type.

        Examples
        --------
        >>> ks.DataFrame({'a': [1]}, index=[1]).index.is_floating()
        False
        """
        return is_float_dtype(self.dtype)

    def is_integer(self) -> bool:
        """
        Return if the current index type is a integer type.

        Examples
        --------
        >>> ks.DataFrame({'a': [1]}, index=[1]).index.is_integer()
        True
        """
        return is_integer_dtype(self.dtype)

    def is_interval(self) -> bool:
        """
        Return if the current index type is an interval type.

        Examples
        --------
        >>> ks.DataFrame({'a': [1]}, index=[1]).index.is_interval()
        False
        """
        return is_interval_dtype(self.dtype)

    def is_numeric(self) -> bool:
        """
        Return if the current index type is a numeric type.

        Examples
        --------
        >>> ks.DataFrame({'a': [1]}, index=[1]).index.is_numeric()
        True
        """
        return is_numeric_dtype(self.dtype)

    def is_object(self) -> bool:
        """
        Return if the current index type is a object type.

        Examples
        --------
        >>> ks.DataFrame({'a': [1]}, index=["a"]).index.is_object()
        True
        """
        return is_object_dtype(self.dtype)

    def is_type_compatible(self, kind) -> bool:
        """
        Whether the index type is compatible with the provided type.

        Examples
        --------
        >>> kidx = ks.Index([1, 2, 3])
        >>> kidx.is_type_compatible('integer')
        True

        >>> kidx = ks.Index([1.0, 2.0, 3.0])
        >>> kidx.is_type_compatible('integer')
        False
        >>> kidx.is_type_compatible('floating')
        True
        """
        return kind == self.inferred_type

    def dropna(self) -> "Index":
        """
        Return Index or MultiIndex without NA/NaN values

        Examples
        --------

        >>> df = ks.DataFrame([[1, 2], [4, 5], [7, 8]],
        ...                   index=['cobra', 'viper', None],
        ...                   columns=['max_speed', 'shield'])
        >>> df
               max_speed  shield
        cobra          1       2
        viper          4       5
        NaN            7       8

        >>> df.index.dropna()
        Index(['cobra', 'viper'], dtype='object')

        Also support for MultiIndex

        >>> midx = pd.MultiIndex([['lama', 'cow', 'falcon'],
        ...                       [None, 'weight', 'length']],
        ...                      [[0, 1, 1, 1, 1, 1, 2, 2, 2],
        ...                       [0, 1, 1, 0, 1, 2, 1, 1, 2]])
        >>> s = ks.Series([45, 200, 1.2, 30, 250, 1.5, 320, 1, None],
        ...               index=midx)
        >>> s
        lama    NaN        45.0
        cow     weight    200.0
                weight      1.2
                NaN        30.0
                weight    250.0
                length      1.5
        falcon  weight    320.0
                weight      1.0
                length      NaN
        dtype: float64

        >>> s.index.dropna()  # doctest: +SKIP
        MultiIndex([(   'cow', 'weight'),
                    (   'cow', 'weight'),
                    (   'cow', 'weight'),
                    (   'cow', 'length'),
                    ('falcon', 'weight'),
                    ('falcon', 'weight'),
                    ('falcon', 'length')],
                   )
        """
        sdf = self._internal.spark_frame.select(self._internal.index_spark_columns).dropna()
        internal = InternalFrame(
            spark_frame=sdf,
            index_spark_columns=[
                scol_for(sdf, col) for col in self._internal.index_spark_column_names
            ],
            index_names=self._internal.index_names,
            index_dtypes=self._internal.index_dtypes,
        )
        return DataFrame(internal).index

    def unique(self, level=None) -> "Index":
        """
        Return unique values in the index.

        Be aware the order of unique values might be different than pandas.Index.unique

        Parameters
        ----------
        level : int or str, optional, default is None

        Returns
        -------
        Index without duplicates

        See Also
        --------
        Series.unique
        groupby.SeriesGroupBy.unique

        Examples
        --------
        >>> ks.DataFrame({'a': ['a', 'b', 'c']}, index=[1, 1, 3]).index.unique().sort_values()
        Int64Index([1, 3], dtype='int64')

        >>> ks.DataFrame({'a': ['a', 'b', 'c']}, index=['d', 'e', 'e']).index.unique().sort_values()
        Index(['d', 'e'], dtype='object')

        MultiIndex

        >>> ks.MultiIndex.from_tuples([("A", "X"), ("A", "Y"), ("A", "X")]).unique()
        ... # doctest: +SKIP
        MultiIndex([('A', 'X'),
                    ('A', 'Y')],
                   )
        """
        if level is not None:
            self._validate_index_level(level)
        scols = self._internal.index_spark_columns
        sdf = self._kdf._internal.spark_frame.select(scols).distinct()
        return DataFrame(
            InternalFrame(
                spark_frame=sdf,
                index_spark_columns=[
                    scol_for(sdf, col) for col in self._internal.index_spark_column_names
                ],
                index_names=self._internal.index_names,
                index_dtypes=self._internal.index_dtypes,
            )
        ).index

    # TODO: add error parameter
    def drop(self, labels) -> "Index":
        """
        Make new Index with passed list of labels deleted.

        Parameters
        ----------
        labels : array-like

        Returns
        -------
        dropped : Index

        Examples
        --------
        >>> index = ks.Index([1, 2, 3])
        >>> index
        Int64Index([1, 2, 3], dtype='int64')

        >>> index.drop([1])
        Int64Index([2, 3], dtype='int64')
        """
        internal = self._internal.resolved_copy
        sdf = internal.spark_frame[~internal.index_spark_columns[0].isin(labels)]
<<<<<<< HEAD
        return Index(
            DataFrame(
                InternalFrame(
                    spark_frame=sdf,
                    index_spark_columns=[
                        scol_for(sdf, col) for col in self._internal.index_spark_column_names
                    ],
                    index_names=self._internal.index_names,
                    index_dtypes=self._internal.index_dtypes,
                    column_labels=[],
                    data_spark_columns=[],
                    data_dtypes=[],
                )
            )
=======
        internal = InternalFrame(
            spark_frame=sdf,
            index_spark_columns=[
                scol_for(sdf, col) for col in self._internal.index_spark_column_names
            ],
            index_names=self._internal.index_names,
            column_labels=[],
            data_spark_columns=[],
>>>>>>> 0f6eb801
        )
        return DataFrame(internal).index

    def _validate_index_level(self, level):
        """
        Validate index level.
        For single-level Index getting level number is a no-op, but some
        verification must be done like in MultiIndex.
        """
        if isinstance(level, int):
            if level < 0 and level != -1:
                raise IndexError(
                    "Too many levels: Index has only 1 level,"
                    " %d is not a valid level number" % (level,)
                )
            elif level > 0:
                raise IndexError("Too many levels:" " Index has only 1 level, not %d" % (level + 1))
        elif level != self.name:
            raise KeyError(
                "Requested level ({}) does not match index name ({})".format(level, self.name)
            )

    def get_level_values(self, level) -> "Index":
        """
        Return Index if a valid level is given.

        Examples:
        --------
        >>> kidx = ks.Index(['a', 'b', 'c'], name='ks')
        >>> kidx.get_level_values(0)
        Index(['a', 'b', 'c'], dtype='object', name='ks')

        >>> kidx.get_level_values('ks')
        Index(['a', 'b', 'c'], dtype='object', name='ks')
        """
        self._validate_index_level(level)
        return self

    def copy(self, name=None, deep=None) -> "Index":
        """
        Make a copy of this object. name sets those attributes on the new object.

        Parameters
        ----------
        name : string, optional
            to set name of index
        deep : None
            this parameter is not supported but just dummy parameter to match pandas.

        Examples
        --------
        >>> df = ks.DataFrame([[1, 2], [4, 5], [7, 8]],
        ...                   index=['cobra', 'viper', 'sidewinder'],
        ...                   columns=['max_speed', 'shield'])
        >>> df
                    max_speed  shield
        cobra               1       2
        viper               4       5
        sidewinder          7       8
        >>> df.index
        Index(['cobra', 'viper', 'sidewinder'], dtype='object')

        Copy index

        >>> df.index.copy()
        Index(['cobra', 'viper', 'sidewinder'], dtype='object')

        Copy index with name

        >>> df.index.copy(name='snake')
        Index(['cobra', 'viper', 'sidewinder'], dtype='object', name='snake')
        """
        result = self._kdf.copy().index
        if name:
            result.name = name
        return result

    def droplevel(self, level) -> "Index":
        """
        Return index with requested level(s) removed.
        If resulting index has only 1 level left, the result will be
        of Index type, not MultiIndex.

        Parameters
        ----------
        level : int, str, tuple, or list-like, default 0
            If a string is given, must be the name of a level
            If list-like, elements must be names or indexes of levels.

        Returns
        -------
        Index or MultiIndex

        Examples
        --------
        >>> midx = ks.DataFrame({'a': ['a', 'b']}, index=[['a', 'x'], ['b', 'y'], [1, 2]]).index
        >>> midx  # doctest: +SKIP
        MultiIndex([('a', 'b', 1),
                    ('x', 'y', 2)],
                   )
        >>> midx.droplevel([0, 1])  # doctest: +SKIP
        Int64Index([1, 2], dtype='int64')
        >>> midx.droplevel(0)  # doctest: +SKIP
        MultiIndex([('b', 1),
                    ('y', 2)],
                   )
        >>> midx.names = [("a", "b"), "b", "c"]
        >>> midx.droplevel([('a', 'b')])  # doctest: +SKIP
        MultiIndex([('b', 1),
                    ('y', 2)],
                   names=['b', 'c'])
        """
        names = self.names
        nlevels = self.nlevels
        if not is_list_like(level):
            level = [level]

        int_level = set()
        for n in level:
            if isinstance(n, int):
                if n < 0:
                    n = n + nlevels
                    if n < 0:
                        raise IndexError(
                            "Too many levels: Index has only {} levels, "
                            "{} is not a valid level number".format(nlevels, (n - nlevels))
                        )
                if n >= nlevels:
                    raise IndexError(
                        "Too many levels: Index has only {} levels, not {}".format(nlevels, n + 1)
                    )
            else:
                if n not in names:
                    raise KeyError("Level {} not found".format(n))
                n = names.index(n)
            int_level.add(n)

        if len(level) >= nlevels:
            raise ValueError(
                "Cannot remove {} levels from an index with {} "
                "levels: at least one level must be "
                "left.".format(len(level), nlevels)
            )

        index_spark_columns, index_names, index_dtypes = zip(
            *[
                item
                for i, item in enumerate(
                    zip(
                        self._internal.index_spark_columns,
                        self._internal.index_names,
                        self._internal.index_dtypes,
                    )
                )
                if i not in int_level
            ]
        )

        internal = self._internal.copy(
            index_spark_columns=list(index_spark_columns),
            index_names=list(index_names),
            index_dtypes=list(index_dtypes),
            column_labels=[],
            data_spark_columns=[],
            data_dtypes=[],
        )
        return DataFrame(internal).index

    def symmetric_difference(self, other, result_name=None, sort=None) -> "Index":
        """
        Compute the symmetric difference of two Index objects.

        Parameters
        ----------
        other : Index or array-like
        result_name : str
        sort : True or None, default None
            Whether to sort the resulting index.
            * True : Attempt to sort the result.
            * None : Do not sort the result.

        Returns
        -------
        symmetric_difference : Index

        Notes
        -----
        ``symmetric_difference`` contains elements that appear in either
        ``idx1`` or ``idx2`` but not both. Equivalent to the Index created by
        ``idx1.difference(idx2) | idx2.difference(idx1)`` with duplicates
        dropped.

        Examples
        --------
        >>> s1 = ks.Series([1, 2, 3, 4], index=[1, 2, 3, 4])
        >>> s2 = ks.Series([1, 2, 3, 4], index=[2, 3, 4, 5])

        >>> s1.index.symmetric_difference(s2.index)
        Int64Index([5, 1], dtype='int64')

        You can set name of result Index.

        >>> s1.index.symmetric_difference(s2.index, result_name='koalas')
        Int64Index([5, 1], dtype='int64', name='koalas')

        You can set sort to `True`, if you want to sort the resulting index.

        >>> s1.index.symmetric_difference(s2.index, sort=True)
        Int64Index([1, 5], dtype='int64')

        You can also use the ``^`` operator:

        >>> s1.index ^ s2.index
        Int64Index([5, 1], dtype='int64')
        """
        if type(self) != type(other):
            raise NotImplementedError(
                "Doesn't support symmetric_difference between Index & MultiIndex for now"
            )

        sdf_self = self._kdf._internal.spark_frame.select(self._internal.index_spark_columns)
        sdf_other = other._kdf._internal.spark_frame.select(other._internal.index_spark_columns)

        sdf_symdiff = sdf_self.union(sdf_other).subtract(sdf_self.intersect(sdf_other))

        if sort:
            sdf_symdiff = sdf_symdiff.sort(self._internal.index_spark_column_names)

        internal = InternalFrame(
            spark_frame=sdf_symdiff,
            index_spark_columns=[
                scol_for(sdf_symdiff, col) for col in self._internal.index_spark_column_names
            ],
            index_names=self._internal.index_names,
            index_dtypes=self._internal.index_dtypes,
        )
        result = DataFrame(internal).index

        if result_name:
            result.name = result_name

        return result

    # TODO: return_indexer
    def sort_values(self, ascending=True) -> "Index":
        """
        Return a sorted copy of the index.

        .. note:: This method is not supported for pandas when index has NaN value.
                  pandas raises unexpected TypeError, but we support treating NaN
                  as the smallest value.

        Parameters
        ----------
        ascending : bool, default True
            Should the index values be sorted in an ascending order.

        Returns
        -------
        sorted_index : ks.Index or ks.MultiIndex
            Sorted copy of the index.

        See Also
        --------
        Series.sort_values : Sort values of a Series.
        DataFrame.sort_values : Sort values in a DataFrame.

        Examples
        --------
        >>> idx = ks.Index([10, 100, 1, 1000])
        >>> idx
        Int64Index([10, 100, 1, 1000], dtype='int64')

        Sort values in ascending order (default behavior).

        >>> idx.sort_values()
        Int64Index([1, 10, 100, 1000], dtype='int64')

        Sort values in descending order.

        >>> idx.sort_values(ascending=False)
        Int64Index([1000, 100, 10, 1], dtype='int64')

        Support for MultiIndex.

        >>> kidx = ks.MultiIndex.from_tuples([('a', 'x', 1), ('c', 'y', 2), ('b', 'z', 3)])
        >>> kidx  # doctest: +SKIP
        MultiIndex([('a', 'x', 1),
                    ('c', 'y', 2),
                    ('b', 'z', 3)],
                   )

        >>> kidx.sort_values()  # doctest: +SKIP
        MultiIndex([('a', 'x', 1),
                    ('b', 'z', 3),
                    ('c', 'y', 2)],
                   )

        >>> kidx.sort_values(ascending=False)  # doctest: +SKIP
        MultiIndex([('c', 'y', 2),
                    ('b', 'z', 3),
                    ('a', 'x', 1)],
                   )
        """
        sdf = self._internal.spark_frame
        sdf = sdf.orderBy(self._internal.index_spark_columns, ascending=ascending).select(
            self._internal.index_spark_columns
        )

        internal = InternalFrame(
            spark_frame=sdf,
            index_spark_columns=[
                scol_for(sdf, col) for col in self._internal.index_spark_column_names
            ],
            index_names=self._internal.index_names,
            index_dtypes=self._internal.index_dtypes,
        )
        return DataFrame(internal).index

    def sort(self, *args, **kwargs) -> None:
        """
        Use sort_values instead.
        """
        raise TypeError("cannot sort an Index object in-place, use sort_values instead")

    def min(self) -> Union[Scalar, Tuple[Scalar, ...]]:
        """
        Return the minimum value of the Index.

        Returns
        -------
        scalar
            Minimum value.

        See Also
        --------
        Index.max : Return the maximum value of the object.
        Series.min : Return the minimum value in a Series.
        DataFrame.min : Return the minimum values in a DataFrame.

        Examples
        --------
        >>> idx = ks.Index([3, 2, 1])
        >>> idx.min()
        1

        >>> idx = ks.Index(['c', 'b', 'a'])
        >>> idx.min()
        'a'

        For a MultiIndex, the maximum is determined lexicographically.

        >>> idx = ks.MultiIndex.from_tuples([('a', 'x', 1), ('b', 'y', 2)])
        >>> idx.min()
        ('a', 'x', 1)
        """
        sdf = self._internal.spark_frame
        min_row = sdf.select(F.min(F.struct(self._internal.index_spark_columns))).head()
        result = tuple(min_row[0])

        return result if len(result) > 1 else result[0]

    def max(self) -> Union[Scalar, Tuple[Scalar, ...]]:
        """
        Return the maximum value of the Index.

        Returns
        -------
        scalar
            Maximum value.

        See Also
        --------
        Index.min : Return the minimum value in an Index.
        Series.max : Return the maximum value in a Series.
        DataFrame.max : Return the maximum values in a DataFrame.

        Examples
        --------
        >>> idx = ks.Index([3, 2, 1])
        >>> idx.max()
        3

        >>> idx = ks.Index(['c', 'b', 'a'])
        >>> idx.max()
        'c'

        For a MultiIndex, the maximum is determined lexicographically.

        >>> idx = ks.MultiIndex.from_tuples([('a', 'x', 1), ('b', 'y', 2)])
        >>> idx.max()
        ('b', 'y', 2)
        """
        sdf = self._internal.spark_frame
        max_row = sdf.select(F.max(F.struct(self._internal.index_spark_columns))).head()
        result = tuple(max_row[0])

        return result if len(result) > 1 else result[0]

    def delete(self, loc) -> "Index":
        """
        Make new Index with passed location(-s) deleted.

        .. note:: this API can be pretty expensive since it is based on
             a global sequence internally.

        Returns
        -------
        new_index : Index

        Examples
        --------
        >>> kidx = ks.Index([10, 10, 9, 8, 4, 2, 4, 4, 2, 2, 10, 10])
        >>> kidx
        Int64Index([10, 10, 9, 8, 4, 2, 4, 4, 2, 2, 10, 10], dtype='int64')

        >>> kidx.delete(0).sort_values()
        Int64Index([2, 2, 2, 4, 4, 4, 8, 9, 10, 10, 10], dtype='int64')

        >>> kidx.delete([0, 1, 2, 3, 10, 11]).sort_values()
        Int64Index([2, 2, 2, 4, 4, 4], dtype='int64')

        MultiIndex

        >>> kidx = ks.MultiIndex.from_tuples([('a', 'x', 1), ('b', 'y', 2), ('c', 'z', 3)])
        >>> kidx  # doctest: +SKIP
        MultiIndex([('a', 'x', 1),
                    ('b', 'y', 2),
                    ('c', 'z', 3)],
                   )

        >>> kidx.delete([0, 2]).sort_values()  # doctest: +SKIP
        MultiIndex([('b', 'y', 2)],
                   )
        """
        length = len(self)

        def is_len_exceeded(index):
            """Check if the given index is exceeded the length or not"""
            return index >= length if index >= 0 else abs(index) > length

        if not is_list_like(loc):
            if is_len_exceeded(loc):
                raise IndexError(
                    "index {} is out of bounds for axis 0 with size {}".format(loc, length)
                )
            loc = [loc]
        else:
            for index in loc:
                if is_len_exceeded(index):
                    raise IndexError(
                        "index {} is out of bounds for axis 0 with size {}".format(index, length)
                    )

        loc = [int(item) for item in loc]
        loc = [item if item >= 0 else length + item for item in loc]

        # we need a temporary column such as '__index_value_0__'
        # since 'InternalFrame.attach_default_index' will be failed
        # when self._scol has name of '__index_level_0__'
        index_value_column_format = "__index_value_{}__"

        sdf = self._internal._sdf
        index_value_column_names = [
            verify_temp_column_name(sdf, index_value_column_format.format(i))
            for i in range(self._internal.index_level)
        ]
        index_value_columns = [
            index_scol.alias(index_vcol_name)
            for index_scol, index_vcol_name in zip(
                self._internal.index_spark_columns, index_value_column_names
            )
        ]
        sdf = sdf.select(index_value_columns)

        sdf = InternalFrame.attach_default_index(sdf, default_index_type="distributed-sequence")
        # sdf here looks as below
        # +-----------------+-----------------+-----------------+-----------------+
        # |__index_level_0__|__index_value_0__|__index_value_1__|__index_value_2__|
        # +-----------------+-----------------+-----------------+-----------------+
        # |                0|                a|                x|                1|
        # |                1|                b|                y|                2|
        # |                2|                c|                z|                3|
        # +-----------------+-----------------+-----------------+-----------------+

        # delete rows which are matched with given `loc`
        sdf = sdf.where(~F.col(SPARK_INDEX_NAME_FORMAT(0)).isin(loc))
        sdf = sdf.select(index_value_column_names)
        # sdf here looks as below, we should alias them back to origin spark column names
        # +-----------------+-----------------+-----------------+
        # |__index_value_0__|__index_value_1__|__index_value_2__|
        # +-----------------+-----------------+-----------------+
        # |                c|                z|                3|
        # +-----------------+-----------------+-----------------+
        index_origin_columns = [
            F.col(index_vcol_name).alias(index_scol_name)
            for index_vcol_name, index_scol_name in zip(
                index_value_column_names, self._internal.index_spark_column_names
            )
        ]
        sdf = sdf.select(index_origin_columns)

        internal = InternalFrame(
            spark_frame=sdf,
            index_spark_columns=[
                scol_for(sdf, col) for col in self._internal.index_spark_column_names
            ],
            index_names=self._internal.index_names,
            index_dtypes=self._internal.index_dtypes,
        )

        return DataFrame(internal).index

    def append(self, other: "Index") -> "Index":
        """
        Append a collection of Index options together.

        Parameters
        ----------
        other : Index

        Returns
        -------
        appended : Index

        Examples
        --------
        >>> kidx = ks.Index([10, 5, 0, 5, 10, 5, 0, 10])
        >>> kidx
        Int64Index([10, 5, 0, 5, 10, 5, 0, 10], dtype='int64')

        >>> kidx.append(kidx)
        Int64Index([10, 5, 0, 5, 10, 5, 0, 10, 10, 5, 0, 5, 10, 5, 0, 10], dtype='int64')

        Support for MiltiIndex

        >>> kidx = ks.MultiIndex.from_tuples([('a', 'x'), ('b', 'y')])
        >>> kidx  # doctest: +SKIP
        MultiIndex([('a', 'x'),
                    ('b', 'y')],
                   )

        >>> kidx.append(kidx)  # doctest: +SKIP
        MultiIndex([('a', 'x'),
                    ('b', 'y'),
                    ('a', 'x'),
                    ('b', 'y')],
                   )
        """
        from databricks.koalas.indexes.multi import MultiIndex

        if type(self) is not type(other):
            raise NotImplementedError(
                "append() between Index & MultiIndex currently is not supported"
            )

        sdf_self = self._internal.spark_frame.select(self._internal.index_spark_columns)
        sdf_other = other._internal.spark_frame.select(other._internal.index_spark_columns)
        sdf_appended = sdf_self.union(sdf_other)

        # names should be kept when MultiIndex, but Index wouldn't keep its name.
        if isinstance(self, MultiIndex):
            index_names = self._internal.index_names
        else:
            index_names = None

        internal = InternalFrame(  # TODO: dtypes?
            spark_frame=sdf_appended,
            index_spark_columns=[
                scol_for(sdf_appended, col) for col in self._internal.index_spark_column_names
            ],
            index_names=index_names,
        )

        return DataFrame(internal).index

    def argmax(self) -> int:
        """
        Return a maximum argument indexer.

        Parameters
        ----------
        skipna : bool, default True

        Returns
        -------
        maximum argument indexer

        Examples
        --------
        >>> kidx = ks.Index([10, 9, 8, 7, 100, 5, 4, 3, 100, 3])
        >>> kidx
        Int64Index([10, 9, 8, 7, 100, 5, 4, 3, 100, 3], dtype='int64')

        >>> kidx.argmax()
        4
        """
        sdf = self._internal.spark_frame.select(self.spark.column)
        sequence_col = verify_temp_column_name(sdf, "__distributed_sequence_column__")
        sdf = InternalFrame.attach_distributed_sequence_column(sdf, column_name=sequence_col)
        # spark_frame here looks like below
        # +-----------------+---------------+
        # |__index_level_0__|__index_value__|
        # +-----------------+---------------+
        # |                0|             10|
        # |                4|            100|
        # |                2|              8|
        # |                3|              7|
        # |                6|              4|
        # |                5|              5|
        # |                7|              3|
        # |                8|            100|
        # |                1|              9|
        # +-----------------+---------------+

        return (
            sdf.orderBy(
                scol_for(sdf, self._internal.data_spark_column_names[0]).desc(),
                F.col(sequence_col).asc(),
            )
            .select(sequence_col)
            .first()[0]
        )

    def argmin(self) -> int:
        """
        Return a minimum argument indexer.

        Parameters
        ----------
        skipna : bool, default True

        Returns
        -------
        minimum argument indexer

        Examples
        --------
        >>> kidx = ks.Index([10, 9, 8, 7, 100, 5, 4, 3, 100, 3])
        >>> kidx
        Int64Index([10, 9, 8, 7, 100, 5, 4, 3, 100, 3], dtype='int64')

        >>> kidx.argmin()
        7
        """
        sdf = self._internal.spark_frame.select(self.spark.column)
        sequence_col = verify_temp_column_name(sdf, "__distributed_sequence_column__")
        sdf = InternalFrame.attach_distributed_sequence_column(sdf, column_name=sequence_col)

        return (
            sdf.orderBy(
                scol_for(sdf, self._internal.data_spark_column_names[0]).asc(),
                F.col(sequence_col).asc(),
            )
            .select(sequence_col)
            .first()[0]
        )

    def set_names(self, names, level=None, inplace=False) -> Optional["Index"]:
        """
        Set Index or MultiIndex name.
        Able to set new names partially and by level.

        Parameters
        ----------
        names : label or list of label
            Name(s) to set.
        level : int, label or list of int or label, optional
            If the index is a MultiIndex, level(s) to set (None for all
            levels). Otherwise level must be None.
        inplace : bool, default False
            Modifies the object directly, instead of creating a new Index or
            MultiIndex.

        Returns
        -------
        Index
            The same type as the caller or None if inplace is True.

        See Also
        --------
        Index.rename : Able to set new names without level.

        Examples
        --------
        >>> idx = ks.Index([1, 2, 3, 4])
        >>> idx
        Int64Index([1, 2, 3, 4], dtype='int64')

        >>> idx.set_names('quarter')
        Int64Index([1, 2, 3, 4], dtype='int64', name='quarter')

        For MultiIndex

        >>> idx = ks.MultiIndex.from_tuples([('a', 'x'), ('b', 'y')])
        >>> idx  # doctest: +SKIP
        MultiIndex([('a', 'x'),
                    ('b', 'y')],
                   )

        >>> idx.set_names(['kind', 'year'], inplace=True)
        >>> idx  # doctest: +SKIP
        MultiIndex([('a', 'x'),
                    ('b', 'y')],
                   names=['kind', 'year'])

        >>> idx.set_names('species', level=0)  # doctest: +SKIP
        MultiIndex([('a', 'x'),
                    ('b', 'y')],
                   names=['species', 'year'])
        """
        from databricks.koalas.indexes.multi import MultiIndex

        if isinstance(self, MultiIndex):
            if level is not None:
                self_names = self.names
                self_names[level] = names
                names = self_names
        return self.rename(name=names, inplace=inplace)

    def difference(self, other, sort=None) -> "Index":
        """
        Return a new Index with elements from the index that are not in
        `other`.

        This is the set difference of two Index objects.

        Parameters
        ----------
        other : Index or array-like
        sort : True or None, default None
            Whether to sort the resulting index.
            * True : Attempt to sort the result.
            * None : Do not sort the result.

        Returns
        -------
        difference : Index

        Examples
        --------

        >>> idx1 = ks.Index([2, 1, 3, 4])
        >>> idx2 = ks.Index([3, 4, 5, 6])
        >>> idx1.difference(idx2, sort=True)
        Int64Index([1, 2], dtype='int64')

        MultiIndex

        >>> midx1 = ks.MultiIndex.from_tuples([('a', 'x', 1), ('b', 'y', 2), ('c', 'z', 3)])
        >>> midx2 = ks.MultiIndex.from_tuples([('a', 'x', 1), ('b', 'z', 2), ('k', 'z', 3)])
        >>> midx1.difference(midx2)  # doctest: +SKIP
        MultiIndex([('b', 'y', 2),
                    ('c', 'z', 3)],
                   )
        """
        from databricks.koalas.indexes.multi import MultiIndex

        if not is_list_like(other):
            raise TypeError("Input must be Index or array-like")
        if not isinstance(sort, (type(None), type(True))):
            raise ValueError(
                "The 'sort' keyword only takes the values of None or True; {} was passed.".format(
                    sort
                )
            )
        # Handling MultiIndex
        if isinstance(self, MultiIndex) and not isinstance(other, MultiIndex):
            if not all([isinstance(item, tuple) for item in other]):
                raise TypeError("other must be a MultiIndex or a list of tuples")
            other = MultiIndex.from_tuples(other)

        if not isinstance(other, Index):
            other = Index(other)

        sdf_self = self._internal.spark_frame
        sdf_other = other._internal.spark_frame
        idx_self = self._internal.index_spark_columns
        idx_other = other._internal.index_spark_columns
        sdf_diff = sdf_self.select(idx_self).subtract(sdf_other.select(idx_other))
        internal = InternalFrame(
            spark_frame=sdf_diff,
            index_spark_columns=[
                scol_for(sdf_diff, col) for col in self._internal.index_spark_column_names
            ],
            index_names=self._internal.index_names,
            index_dtypes=self._internal.index_dtypes,
        )
        result = DataFrame(internal).index
        # Name(s) will be kept when only name(s) of (Multi)Index are the same.
        if isinstance(self, type(other)) and isinstance(self, MultiIndex):
            if self.names == other.names:
                result.names = self.names
        elif isinstance(self, type(other)) and not isinstance(self, MultiIndex):
            if self.name == other.name:
                result.name = self.name
        return result if sort is None else result.sort_values()

    @property
    def is_all_dates(self) -> bool:
        """
        Return if all data types of the index are datetime.
        remember that since Koalas does not support multiple data types in an index,
        so it returns True if any type of data is datetime.

        Examples
        --------
        >>> from datetime import datetime

        >>> idx = ks.Index([datetime(2019, 1, 1, 0, 0, 0), datetime(2019, 2, 3, 0, 0, 0)])
        >>> idx
        DatetimeIndex(['2019-01-01', '2019-02-03'], dtype='datetime64[ns]', freq=None)

        >>> idx.is_all_dates
        True

        >>> idx = ks.Index([datetime(2019, 1, 1, 0, 0, 0), None])
        >>> idx
        DatetimeIndex(['2019-01-01', 'NaT'], dtype='datetime64[ns]', freq=None)

        >>> idx.is_all_dates
        True

        >>> idx = ks.Index([0, 1, 2])
        >>> idx
        Int64Index([0, 1, 2], dtype='int64')

        >>> idx.is_all_dates
        False
        """
        return isinstance(self.spark.data_type, TimestampType)

    def repeat(self, repeats: int) -> "Index":
        """
        Repeat elements of a Index/MultiIndex.

        Returns a new Index/MultiIndex where each element of the current Index/MultiIndex
        is repeated consecutively a given number of times.

        Parameters
        ----------
        repeats : int
            The number of repetitions for each element. This should be a
            non-negative integer. Repeating 0 times will return an empty
            Index.

        Returns
        -------
        repeated_index : Index/MultiIndex
            Newly created Index/MultiIndex with repeated elements.

        See Also
        --------
        Series.repeat : Equivalent function for Series.

        Examples
        --------
        >>> idx = ks.Index(['a', 'b', 'c'])
        >>> idx
        Index(['a', 'b', 'c'], dtype='object')
        >>> idx.repeat(2)
        Index(['a', 'b', 'c', 'a', 'b', 'c'], dtype='object')

        For MultiIndex,

        >>> midx = ks.MultiIndex.from_tuples([('x', 'a'), ('x', 'b'), ('y', 'c')])
        >>> midx  # doctest: +SKIP
        MultiIndex([('x', 'a'),
                    ('x', 'b'),
                    ('y', 'c')],
                   )
        >>> midx.repeat(2)  # doctest: +SKIP
        MultiIndex([('x', 'a'),
                    ('x', 'b'),
                    ('y', 'c'),
                    ('x', 'a'),
                    ('x', 'b'),
                    ('y', 'c')],
                   )
        >>> midx.repeat(0)  # doctest: +SKIP
        MultiIndex([], )
        """
        if not isinstance(repeats, int):
            raise ValueError(
                "`repeats` argument must be integer, but got {}".format(type(repeats).__name__)
            )
        elif repeats < 0:
            raise ValueError("negative dimensions are not allowed")

        kdf = DataFrame(self._internal.resolved_copy)  # type: DataFrame
        if repeats == 0:
            return DataFrame(kdf._internal.with_filter(F.lit(False))).index
        else:
            return ks.concat([kdf] * repeats).index

    def asof(self, label) -> Scalar:
        """
        Return the label from the index, or, if not present, the previous one.

        Assuming that the index is sorted, return the passed index label if it
        is in the index, or return the previous index label if the passed one
        is not in the index.

        .. note:: This API is dependent on :meth:`Index.is_monotonic_increasing`
            which can be expensive.

        Parameters
        ----------
        label : object
            The label up to which the method returns the latest index label.

        Returns
        -------
        object
            The passed label if it is in the index. The previous label if the
            passed label is not in the sorted index or `NaN` if there is no
            such label.

        Examples
        --------
        `Index.asof` returns the latest index label up to the passed label.

        >>> idx = ks.Index(['2013-12-31', '2014-01-02', '2014-01-03'])
        >>> idx.asof('2014-01-01')
        '2013-12-31'

        If the label is in the index, the method returns the passed label.

        >>> idx.asof('2014-01-02')
        '2014-01-02'

        If all of the labels in the index are later than the passed label,
        NaN is returned.

        >>> idx.asof('1999-01-02')
        nan
        """
        sdf = self._internal.spark_frame
        if self.is_monotonic_increasing:
            sdf = sdf.where(self.spark.column <= label).select(F.max(self.spark.column))
        elif self.is_monotonic_decreasing:
            sdf = sdf.where(self.spark.column >= label).select(F.min(self.spark.column))
        else:
            raise ValueError("index must be monotonic increasing or decreasing")
        result = sdf.head()[0]
        return result if result is not None else np.nan

    def union(self, other, sort=None) -> "Index":
        """
        Form the union of two Index objects.

        Parameters
        ----------
        other : Index or array-like
        sort : bool or None, default None
            Whether to sort the resulting Index.

        Returns
        -------
        union : Index

        Examples
        --------

        Index

        >>> idx1 = ks.Index([1, 2, 3, 4])
        >>> idx2 = ks.Index([3, 4, 5, 6])
        >>> idx1.union(idx2).sort_values()
        Int64Index([1, 2, 3, 4, 5, 6], dtype='int64')

        MultiIndex

        >>> midx1 = ks.MultiIndex.from_tuples([("x", "a"), ("x", "b"), ("x", "c"), ("x", "d")])
        >>> midx2 = ks.MultiIndex.from_tuples([("x", "c"), ("x", "d"), ("x", "e"), ("x", "f")])
        >>> midx1.union(midx2).sort_values()  # doctest: +SKIP
        MultiIndex([('x', 'a'),
                    ('x', 'b'),
                    ('x', 'c'),
                    ('x', 'd'),
                    ('x', 'e'),
                    ('x', 'f')],
                   )
        """
        from databricks.koalas.indexes.multi import MultiIndex

        sort = True if sort is None else sort
        sort = validate_bool_kwarg(sort, "sort")
        if type(self) is not type(other):
            if isinstance(self, MultiIndex):
                if not isinstance(other, list) or not all(
                    [isinstance(item, tuple) for item in other]
                ):
                    raise TypeError("other must be a MultiIndex or a list of tuples")
                other = MultiIndex.from_tuples(other)
            else:
                if isinstance(other, MultiIndex):
                    # TODO: We can't support different type of values in a single column for now.
                    raise NotImplementedError(
                        "Union between Index and MultiIndex is not yet supported"
                    )
                elif isinstance(other, Series):
                    other = other.to_frame()
                    other = other.set_index(other.columns[0]).index
                elif isinstance(other, DataFrame):
                    raise ValueError("Index data must be 1-dimensional")
                else:
                    other = Index(other)
        sdf_self = self._internal.spark_frame.select(self._internal.index_spark_columns)
        sdf_other = other._internal.spark_frame.select(other._internal.index_spark_columns)
        sdf = sdf_self.union(sdf_other.subtract(sdf_self))
        if isinstance(self, MultiIndex):
            sdf = sdf.drop_duplicates()
        if sort:
            sdf = sdf.sort(self._internal.index_spark_column_names)
        internal = InternalFrame(  # TODO: dtypes?
            spark_frame=sdf,
            index_spark_columns=[
                scol_for(sdf, col) for col in self._internal.index_spark_column_names
            ],
            index_names=self._internal.index_names,
        )

        return DataFrame(internal).index

    def holds_integer(self) -> bool:
        """
        Whether the type is an integer type.
        Always return False for MultiIndex.

        Notes
        -----
        When Index contains null values the result can be different with pandas
        since Koalas cast integer to float when Index contains null values.

        >>> ks.Index([1, 2, 3, None])
        Float64Index([1.0, 2.0, 3.0, nan], dtype='float64')

        Examples
        --------
        >>> kidx = ks.Index([1, 2, 3, 4])
        >>> kidx.holds_integer()
        True

        Returns False for string type.

        >>> kidx = ks.Index(["A", "B", "C", "D"])
        >>> kidx.holds_integer()
        False

        Returns False for float type.

        >>> kidx = ks.Index([1.1, 2.2, 3.3, 4.4])
        >>> kidx.holds_integer()
        False
        """
        return isinstance(self.spark.data_type, IntegralType)

    def intersection(self, other) -> "Index":
        """
        Form the intersection of two Index objects.

        This returns a new Index with elements common to the index and `other`.

        Parameters
        ----------
        other : Index or array-like

        Returns
        -------
        intersection : Index

        Examples
        --------
        >>> idx1 = ks.Index([1, 2, 3, 4])
        >>> idx2 = ks.Index([3, 4, 5, 6])
        >>> idx1.intersection(idx2).sort_values()
        Int64Index([3, 4], dtype='int64')
        """
        from databricks.koalas.indexes.multi import MultiIndex

        if isinstance(other, DataFrame):
            raise ValueError("Index data must be 1-dimensional")
        elif isinstance(other, MultiIndex):
            # Always returns a no-named empty Index if `other` is MultiIndex.
            return self._kdf.head(0).index.rename(None)
        elif isinstance(other, Index):
            spark_frame_other = other.to_frame().to_spark()
            keep_name = self.name == other.name
        elif isinstance(other, Series):
            spark_frame_other = other.to_frame().to_spark()
            keep_name = True
        elif is_list_like(other):
            other = Index(other)
            if isinstance(other, MultiIndex):
                return other.to_frame().head(0).index
            spark_frame_other = other.to_frame().to_spark()
            keep_name = True
        else:
            raise TypeError("Input must be Index or array-like")

        spark_frame_self = self.to_frame(name=SPARK_DEFAULT_INDEX_NAME).to_spark()
        spark_frame_intersected = spark_frame_self.intersect(spark_frame_other)
        if keep_name:
            index_names = self._internal.index_names
        else:
            index_names = None
        internal = InternalFrame(  # TODO: dtypes?
            spark_frame=spark_frame_intersected,
            index_spark_columns=[scol_for(spark_frame_intersected, SPARK_DEFAULT_INDEX_NAME)],
            index_names=index_names,
        )

        return DataFrame(internal).index

    def item(self) -> Union[Scalar, Tuple[Scalar, ...]]:
        """
        Return the first element of the underlying data as a python scalar.

        Returns
        -------
        scalar
            The first element of Index.

        Raises
        ------
        ValueError
            If the data is not length-1.

        Examples
        --------
        >>> kidx = ks.Index([10])
        >>> kidx.item()
        10
        """
        return self.to_series().item()

    def insert(self, loc: int, item) -> "Index":
        """
        Make new Index inserting new item at location.

        Follows Python list.append semantics for negative values.

        Parameters
        ----------
        loc : int
        item : object

        Returns
        -------
        new_index : Index

        Examples
        --------
        >>> kidx = ks.Index([1, 2, 3, 4, 5])
        >>> kidx.insert(3, 100)
        Int64Index([1, 2, 3, 100, 4, 5], dtype='int64')

        For negative values

        >>> kidx = ks.Index([1, 2, 3, 4, 5])
        >>> kidx.insert(-3, 100)
        Int64Index([1, 2, 100, 3, 4, 5], dtype='int64')
        """
        if loc < 0:
            length = len(self)
            loc = loc + length
            loc = 0 if loc < 0 else loc

        index_name = self._internal.index_spark_column_names[0]
        sdf_before = self.to_frame(name=index_name)[:loc].to_spark()
        sdf_middle = Index([item]).to_frame(name=index_name).to_spark()
        sdf_after = self.to_frame(name=index_name)[loc:].to_spark()
        sdf = sdf_before.union(sdf_middle).union(sdf_after)

        internal = self._internal.with_new_sdf(sdf)  # TODO: dtype?
        return DataFrame(internal).index

    def view(self) -> "Index":
        """
        this is defined as a copy with the same identity
        """
        return self.copy()

    def to_list(self) -> List:
        """
        Return a list of the values.

        These are each a scalar type, which is a Python scalar
        (for str, int, float) or a pandas scalar
        (for Timestamp/Timedelta/Interval/Period)

        .. note:: This method should only be used if the resulting list is expected
            to be small, as all the data is loaded into the driver's memory.

        Examples
        --------
        Index

        >>> idx = ks.Index([1, 2, 3, 4, 5])
        >>> idx.to_list()
        [1, 2, 3, 4, 5]

        MultiIndex

        >>> tuples = [(1, 'red'), (1, 'blue'), (2, 'red'), (2, 'green')]
        >>> midx = ks.MultiIndex.from_tuples(tuples)
        >>> midx.to_list()
        [(1, 'red'), (1, 'blue'), (2, 'red'), (2, 'green')]
        """
        return self._to_internal_pandas().tolist()

    tolist = to_list

    @property
    def inferred_type(self) -> str:
        """
        Return a string of the type inferred from the values.

        Examples
        --------
        >>> from datetime import datetime
        >>> ks.Index([1, 2, 3]).inferred_type
        'integer'

        >>> ks.Index([1.0, 2.0, 3.0]).inferred_type
        'floating'

        >>> ks.Index(['a', 'b', 'c']).inferred_type
        'string'

        >>> ks.Index([True, False, True, False]).inferred_type
        'boolean'
        """
        return lib.infer_dtype([self.to_series().head(1).item()])

    def __getattr__(self, item: str) -> Any:
        if hasattr(MissingPandasLikeIndex, item):
            property_or_func = getattr(MissingPandasLikeIndex, item)
            if isinstance(property_or_func, property):
                return property_or_func.fget(self)  # type: ignore
            else:
                return partial(property_or_func, self)
        raise AttributeError("'{}' object has no attribute '{}'".format(type(self).__name__, item))

    def __repr__(self):
        max_display_count = get_option("display.max_rows")
        if max_display_count is None:
            return repr(self._to_internal_pandas())

        pindex = self._kdf._get_or_create_repr_pandas_cache(max_display_count).index

        pindex_length = len(pindex)
        repr_string = repr(pindex[:max_display_count])

        if pindex_length > max_display_count:
            footer = "\nShowing only the first {}".format(max_display_count)
            return repr_string + footer
        return repr_string

    def __iter__(self):
        return MissingPandasLikeIndex.__iter__(self)

    def __xor__(self, other):
        return self.symmetric_difference(other)

    def __bool__(self):
        raise ValueError(
            "The truth value of a {0} is ambiguous. "
            "Use a.empty, a.bool(), a.item(), a.any() or a.all().".format(self.__class__.__name__)
        )<|MERGE_RESOLUTION|>--- conflicted
+++ resolved
@@ -1129,31 +1129,17 @@
         """
         internal = self._internal.resolved_copy
         sdf = internal.spark_frame[~internal.index_spark_columns[0].isin(labels)]
-<<<<<<< HEAD
-        return Index(
-            DataFrame(
-                InternalFrame(
-                    spark_frame=sdf,
-                    index_spark_columns=[
-                        scol_for(sdf, col) for col in self._internal.index_spark_column_names
-                    ],
-                    index_names=self._internal.index_names,
-                    index_dtypes=self._internal.index_dtypes,
-                    column_labels=[],
-                    data_spark_columns=[],
-                    data_dtypes=[],
-                )
-            )
-=======
+
         internal = InternalFrame(
             spark_frame=sdf,
             index_spark_columns=[
                 scol_for(sdf, col) for col in self._internal.index_spark_column_names
             ],
             index_names=self._internal.index_names,
+            index_dtypes=self._internal.index_dtypes,
             column_labels=[],
             data_spark_columns=[],
->>>>>>> 0f6eb801
+            data_dtypes=[],
         )
         return DataFrame(internal).index
 
