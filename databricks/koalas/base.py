--- conflicted
+++ resolved
@@ -209,21 +209,13 @@
 
     def __floordiv__(self, other):
         return self._with_new_scol(
-<<<<<<< HEAD
-            F.floor(_numpy_column_op(spark.Column.__div__)(self, other)._scol)).rename(self.name)
-
-    def __rfloordiv__(self, other):
-        return self._with_new_scol(
-            F.floor(_numpy_column_op(spark.Column.__rdiv__)(self, other)._scol)).rename(self.name)
-=======
             F.floor(_numpy_column_op(spark.Column.__div__)(self, other)._scol)
-        )
+        ).rename(self.name)
 
     def __rfloordiv__(self, other):
         return self._with_new_scol(
             F.floor(_numpy_column_op(spark.Column.__rdiv__)(self, other)._scol)
-        )
->>>>>>> dbae3248
+        ).rename(self.name)
 
     __rmod__ = _column_op(spark.Column.__rmod__)
 
