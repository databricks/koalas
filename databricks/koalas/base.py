#
# Copyright (C) 2019 Databricks, Inc.
#
# Licensed under the Apache License, Version 2.0 (the "License");
# you may not use this file except in compliance with the License.
# You may obtain a copy of the License at
#
#     http://www.apache.org/licenses/LICENSE-2.0
#
# Unless required by applicable law or agreed to in writing, software
# distributed under the License is distributed on an "AS IS" BASIS,
# WITHOUT WARRANTIES OR CONDITIONS OF ANY KIND, either express or implied.
# See the License for the specific language governing permissions and
# limitations under the License.
#

"""
Base and utility classes for Koalas objects.
"""
from collections import OrderedDict
from functools import wraps, partial
from typing import Union, Callable, Any
import warnings

import numpy as np
import pandas as pd
from pandas.api.types import is_list_like
from pandas.core.accessor import CachedAccessor
from pyspark.sql import functions as F, Window, Column
from pyspark.sql.types import DateType, DoubleType, FloatType, LongType, StringType, TimestampType

from databricks import koalas as ks  # For running doctests and reference resolution in PyCharm.
from databricks.koalas import numpy_compat
from databricks.koalas.internal import (
    InternalFrame,
    NATURAL_ORDER_COLUMN_NAME,
    SPARK_DEFAULT_INDEX_NAME,
)
from databricks.koalas.spark import SparkIndexOpsMethods
from databricks.koalas.typedef import spark_type_to_pandas_dtype
from databricks.koalas.utils import align_diff_series, same_anchor, scol_for, validate_axis
from databricks.koalas.frame import DataFrame


def booleanize_null(left_scol, scol, f):
    """
    Booleanize Null in Spark Column
    """
    comp_ops = [
        getattr(Column, "__{}__".format(comp_op))
        for comp_op in ["eq", "ne", "lt", "le", "ge", "gt"]
    ]

    if f in comp_ops:
        # if `f` is "!=", fill null with True otherwise False
        filler = f == Column.__ne__
        scol = F.when(scol.isNull(), filler).otherwise(scol)

    elif f == Column.__or__:
        scol = F.when(left_scol.isNull() | scol.isNull(), False).otherwise(scol)

    elif f == Column.__and__:
        scol = F.when(scol.isNull(), False).otherwise(scol)

    return scol


def column_op(f):
    """
    A decorator that wraps APIs taking/returning Spark Column so that Koalas Series can be
    supported too. If this decorator is used for the `f` function that takes Spark Column and
    returns Spark Column, decorated `f` takes Koalas Series as well and returns Koalas
    Series.

    :param f: a function that takes Spark Column and returns Spark Column.
    :param self: Koalas Series
    :param args: arguments that the function `f` takes.
    """

    @wraps(f)
    def wrapper(self, *args):
        # It is possible for the function `f` takes other arguments than Spark Column.
        # To cover this case, explicitly check if the argument is Koalas Series and
        # extract Spark Column. For other arguments, they are used as are.
        cols = [arg for arg in args if isinstance(arg, IndexOpsMixin)]
        if all(same_anchor(self, col) for col in cols):
            # Same DataFrame anchors
            args = [arg.spark.column if isinstance(arg, IndexOpsMixin) else arg for arg in args]
            scol = f(self.spark.column, *args)
            scol = booleanize_null(self.spark.column, scol, f)

            return self._with_new_scol(scol)
        else:
            # Different DataFrame anchors
            def apply_func(this_column, *that_columns):
                scol = f(this_column, *that_columns)
                return booleanize_null(this_column, scol, f)

            return align_diff_series(apply_func, self, *args, how="full")

    return wrapper


def numpy_column_op(f):
    @wraps(f)
    def wrapper(self, *args):
        # PySpark does not support NumPy type out of the box. For now, we convert NumPy types
        # into some primitive types understandable in PySpark.
        new_args = []
        for arg in args:
            # TODO: This is a quick hack to support NumPy type. We should revisit this.
            if isinstance(self.spark.data_type, LongType) and isinstance(arg, np.timedelta64):
                new_args.append(float(arg / np.timedelta64(1, "s")))
            else:
                new_args.append(arg)
        return column_op(f)(self, *new_args)

    return wrapper


class IndexOpsMixin(object):
    """common ops mixin to support a unified interface / docs for Series / Index

    Assuming there are following attributes or properties and function.

    :ivar _kdf: Parent's Koalas DataFrame
    :type _kdf: ks.DataFrame
    :ivar spark: Spark-related features
    :type spark: SparkIndexOpsMethods
    """

    def __init__(self, internal: InternalFrame, kdf):
        assert internal is not None
        assert kdf is not None and isinstance(kdf, DataFrame)
        self._internal = internal  # type: InternalFrame
        self._kdf = kdf

    spark = CachedAccessor("spark", SparkIndexOpsMethods)

    @property
    def spark_column(self):
        warnings.warn(
            "Series.spark_column is deprecated as of Series.spark.column. "
            "Please use the API instead.",
            FutureWarning,
        )
        return self.spark.column

    spark_column.__doc__ = SparkIndexOpsMethods.column.__doc__

    # arithmetic operators
    __neg__ = column_op(Column.__neg__)

    def __add__(self, other):
        if isinstance(self.spark.data_type, StringType):
            # Concatenate string columns
            if isinstance(other, IndexOpsMixin) and isinstance(other.spark.data_type, StringType):
                return column_op(F.concat)(self, other)
            # Handle df['col'] + 'literal'
            elif isinstance(other, str):
                return column_op(F.concat)(self, F.lit(other))
            else:
                raise TypeError("string addition can only be applied to string series or literals.")
        else:
            return column_op(Column.__add__)(self, other)

    def __sub__(self, other):
        # Note that timestamp subtraction casts arguments to integer. This is to mimic Pandas's
        # behaviors. Pandas returns 'timedelta64[ns]' from 'datetime64[ns]'s subtraction.
        if isinstance(other, IndexOpsMixin) and isinstance(self.spark.data_type, TimestampType):
            if not isinstance(other.spark.data_type, TimestampType):
                raise TypeError("datetime subtraction can only be applied to datetime series.")
            return self.astype("bigint") - other.astype("bigint")
        elif isinstance(other, IndexOpsMixin) and isinstance(self.spark.data_type, DateType):
            if not isinstance(other.spark.data_type, DateType):
                raise TypeError("date subtraction can only be applied to date series.")
            return column_op(F.datediff)(self, other)
        else:
            return column_op(Column.__sub__)(self, other)

    __mul__ = column_op(Column.__mul__)

    def __truediv__(self, other):
        """
        __truediv__ has different behaviour between pandas and PySpark for several cases.
        1. When divide np.inf by zero, PySpark returns null whereas pandas returns np.inf
        2. When divide positive number by zero, PySpark returns null whereas pandas returns np.inf
        3. When divide -np.inf by zero, PySpark returns null whereas pandas returns -np.inf
        4. When divide negative number by zero, PySpark returns null whereas pandas returns -np.inf

        +-------------------------------------------+
        | dividend (divisor: 0) | PySpark |  pandas |
        |-----------------------|---------|---------|
        |         np.inf        |   null  |  np.inf |
        |        -np.inf        |   null  | -np.inf |
        |           10          |   null  |  np.inf |
        |          -10          |   null  | -np.inf |
        +-----------------------|---------|---------+
        """

        def truediv(left, right):
            return F.when(F.lit(right != 0) | F.lit(right).isNull(), left.__div__(right)).otherwise(
                F.when(F.lit(left == np.inf) | F.lit(left == -np.inf), left).otherwise(
                    F.lit(np.inf).__div__(left)
                )
            )

        return numpy_column_op(truediv)(self, other)

    def __mod__(self, other):
        def mod(left, right):
            return ((left % right) + right) % right

        return column_op(mod)(self, other)

    def __radd__(self, other):
        # Handle 'literal' + df['col']
        if isinstance(self.spark.data_type, StringType) and isinstance(other, str):
            return self._with_new_scol(F.concat(F.lit(other), self.spark.column))
        else:
            return column_op(Column.__radd__)(self, other)

    __rsub__ = column_op(Column.__rsub__)
    __rmul__ = column_op(Column.__rmul__)

    def __rtruediv__(self, other):
        def rtruediv(left, right):
            return F.when(left == 0, F.lit(np.inf).__div__(right)).otherwise(
                F.lit(right).__truediv__(left)
            )

        return numpy_column_op(rtruediv)(self, other)

    def __floordiv__(self, other):
        """
        __floordiv__ has different behaviour between pandas and PySpark for several cases.
        1. When divide np.inf by zero, PySpark returns null whereas pandas returns np.inf
        2. When divide positive number by zero, PySpark returns null whereas pandas returns np.inf
        3. When divide -np.inf by zero, PySpark returns null whereas pandas returns -np.inf
        4. When divide negative number by zero, PySpark returns null whereas pandas returns -np.inf

        +-------------------------------------------+
        | dividend (divisor: 0) | PySpark |  pandas |
        |-----------------------|---------|---------|
        |         np.inf        |   null  |  np.inf |
        |        -np.inf        |   null  | -np.inf |
        |           10          |   null  |  np.inf |
        |          -10          |   null  | -np.inf |
        +-----------------------|---------|---------+
        """

        def floordiv(left, right):
            return F.when(F.lit(right is np.nan), np.nan).otherwise(
                F.when(
                    F.lit(right != 0) | F.lit(right).isNull(), F.floor(left.__div__(right))
                ).otherwise(
                    F.when(F.lit(left == np.inf) | F.lit(left == -np.inf), left).otherwise(
                        F.lit(np.inf).__div__(left)
                    )
                )
            )

        return numpy_column_op(floordiv)(self, other)

    def __rfloordiv__(self, other):
        def rfloordiv(left, right):
            return F.when(F.lit(left == 0), F.lit(np.inf).__div__(right)).otherwise(
                F.when(F.lit(left) == np.nan, np.nan).otherwise(F.floor(F.lit(right).__div__(left)))
            )

        return numpy_column_op(rfloordiv)(self, other)

    def __rmod__(self, other):
        def rmod(left, right):
            return ((right % left) + left) % left

        return column_op(rmod)(self, other)

    __pow__ = column_op(Column.__pow__)
    __rpow__ = column_op(Column.__rpow__)

    # comparison operators
    __eq__ = column_op(Column.__eq__)
    __ne__ = column_op(Column.__ne__)
    __lt__ = column_op(Column.__lt__)
    __le__ = column_op(Column.__le__)
    __ge__ = column_op(Column.__ge__)
    __gt__ = column_op(Column.__gt__)

    # `and`, `or`, `not` cannot be overloaded in Python,
    # so use bitwise operators as boolean operators
    __and__ = column_op(Column.__and__)
    __or__ = column_op(Column.__or__)
    __invert__ = column_op(Column.__invert__)
    __rand__ = column_op(Column.__rand__)
    __ror__ = column_op(Column.__ror__)

    # NDArray Compat
    def __array_ufunc__(self, ufunc: Callable, method: str, *inputs: Any, **kwargs: Any):
        # Try dunder methods first.
        result = numpy_compat.maybe_dispatch_ufunc_to_dunder_op(
            self, ufunc, method, *inputs, **kwargs
        )

        # After that, we try with PySpark APIs.
        if result is NotImplemented:
            result = numpy_compat.maybe_dispatch_ufunc_to_spark_func(
                self, ufunc, method, *inputs, **kwargs
            )

        if result is not NotImplemented:
            return result
        else:
            # TODO: support more APIs?
            raise NotImplementedError("Koalas objects currently do not support %s." % ufunc)

    @property
    def dtype(self):
        """Return the dtype object of the underlying data.

        Examples
        --------
        >>> s = ks.Series([1, 2, 3])
        >>> s.dtype
        dtype('int64')

        >>> s = ks.Series(list('abc'))
        >>> s.dtype
        dtype('O')

        >>> s = ks.Series(pd.date_range('20130101', periods=3))
        >>> s.dtype
        dtype('<M8[ns]')

        >>> s.rename("a").to_frame().set_index("a").index.dtype
        dtype('<M8[ns]')
        """
        return spark_type_to_pandas_dtype(self.spark.data_type)

    @property
    def empty(self):
        """
        Returns true if the current object is empty. Otherwise, returns false.

        >>> ks.range(10).id.empty
        False

        >>> ks.range(0).id.empty
        True

        >>> ks.DataFrame({}, index=list('abc')).index.empty
        False
        """
        return self._internal._sdf.rdd.isEmpty()

    @property
    def hasnans(self):
        """
        Return True if it has any missing values. Otherwise, it returns False.

        >>> ks.DataFrame({}, index=list('abc')).index.hasnans
        False

        >>> ks.Series(['a', None]).hasnans
        True

        >>> ks.Series([1.0, 2.0, np.nan]).hasnans
        True

        >>> ks.Series([1, 2, 3]).hasnans
        False

        >>> (ks.Series([1.0, 2.0, np.nan]) + 1).hasnans
        True

        >>> ks.Series([1, 2, 3]).rename("a").to_frame().set_index("a").index.hasnans
        False
        """
<<<<<<< HEAD
        sdf = self._internal.spark_frame
        scol = self.spark_column
=======
        sdf = self._internal._sdf.select(self.spark.column)
        col = self.spark.column
>>>>>>> 25117cbb

        return sdf.select(F.max(scol.isNull() | F.isnan(scol))).collect()[0][0]

    @property
    def is_monotonic(self):
        """
        Return boolean if values in the object are monotonically increasing.

        .. note:: the current implementation of is_monotonic requires to shuffle
            and aggregate multiple times to check the order locally and globally,
            which is potentially expensive. In case of multi-index, all data are
            transferred to single node which can easily cause out-of-memory error currently.

        Returns
        -------
        is_monotonic : boolean

        Examples
        --------
        >>> ser = ks.Series(['1/1/2018', '3/1/2018', '4/1/2018'])
        >>> ser.is_monotonic
        True

        >>> df = ks.DataFrame({'dates': [None, '1/1/2018', '2/1/2018', '3/1/2018']})
        >>> df.dates.is_monotonic
        False

        >>> df.index.is_monotonic
        True

        >>> ser = ks.Series([1])
        >>> ser.is_monotonic
        True

        >>> ser = ks.Series([])
        >>> ser.is_monotonic
        True

        >>> ser.rename("a").to_frame().set_index("a").index.is_monotonic
        True

        >>> ser = ks.Series([5, 4, 3, 2, 1], index=[1, 2, 3, 4, 5])
        >>> ser.is_monotonic
        False

        >>> ser.index.is_monotonic
        True

        Support for MultiIndex

        >>> midx = ks.MultiIndex.from_tuples(
        ... [('x', 'a'), ('x', 'b'), ('y', 'c'), ('y', 'd'), ('z', 'e')])
        >>> midx  # doctest: +SKIP
        MultiIndex([('x', 'a'),
                    ('x', 'b'),
                    ('y', 'c'),
                    ('y', 'd'),
                    ('z', 'e')],
                   )
        >>> midx.is_monotonic
        True

        >>> midx = ks.MultiIndex.from_tuples(
        ... [('z', 'a'), ('z', 'b'), ('y', 'c'), ('y', 'd'), ('x', 'e')])
        >>> midx  # doctest: +SKIP
        MultiIndex([('z', 'a'),
                    ('z', 'b'),
                    ('y', 'c'),
                    ('y', 'd'),
                    ('x', 'e')],
                   )
        >>> midx.is_monotonic
        False
        """
        return self._is_monotonic("increasing")

    is_monotonic_increasing = is_monotonic

    @property
    def is_monotonic_decreasing(self):
        """
        Return boolean if values in the object are monotonically decreasing.

        .. note:: the current implementation of is_monotonic_decreasing requires to shuffle
            and aggregate multiple times to check the order locally and globally,
            which is potentially expensive. In case of multi-index, all data are transferred
            to single node which can easily cause out-of-memory error currently.

        Returns
        -------
        is_monotonic : boolean

        Examples
        --------
        >>> ser = ks.Series(['4/1/2018', '3/1/2018', '1/1/2018'])
        >>> ser.is_monotonic_decreasing
        True

        >>> df = ks.DataFrame({'dates': [None, '3/1/2018', '2/1/2018', '1/1/2018']})
        >>> df.dates.is_monotonic_decreasing
        False

        >>> df.index.is_monotonic_decreasing
        False

        >>> ser = ks.Series([1])
        >>> ser.is_monotonic_decreasing
        True

        >>> ser = ks.Series([])
        >>> ser.is_monotonic_decreasing
        True

        >>> ser.rename("a").to_frame().set_index("a").index.is_monotonic_decreasing
        True

        >>> ser = ks.Series([5, 4, 3, 2, 1], index=[1, 2, 3, 4, 5])
        >>> ser.is_monotonic_decreasing
        True

        >>> ser.index.is_monotonic_decreasing
        False

        Support for MultiIndex

        >>> midx = ks.MultiIndex.from_tuples(
        ... [('x', 'a'), ('x', 'b'), ('y', 'c'), ('y', 'd'), ('z', 'e')])
        >>> midx  # doctest: +SKIP
        MultiIndex([('x', 'a'),
                    ('x', 'b'),
                    ('y', 'c'),
                    ('y', 'd'),
                    ('z', 'e')],
                   )
        >>> midx.is_monotonic_decreasing
        False

        >>> midx = ks.MultiIndex.from_tuples(
        ... [('z', 'e'), ('z', 'd'), ('y', 'c'), ('y', 'b'), ('x', 'a')])
        >>> midx  # doctest: +SKIP
        MultiIndex([('z', 'a'),
                    ('z', 'b'),
                    ('y', 'c'),
                    ('y', 'd'),
                    ('x', 'e')],
                   )
        >>> midx.is_monotonic_decreasing
        True
        """
        return self._is_monotonic("decreasing")

    def _is_locally_monotonic_spark_column(self, order):
        window = (
            Window.partitionBy(F.col("__partition_id"))
            .orderBy(NATURAL_ORDER_COLUMN_NAME)
            .rowsBetween(-1, -1)
        )

        if order == "increasing":
            return (F.col("__origin") >= F.lag(F.col("__origin"), 1).over(window)) & F.col(
                "__origin"
            ).isNotNull()
        else:
            return (F.col("__origin") <= F.lag(F.col("__origin"), 1).over(window)) & F.col(
                "__origin"
            ).isNotNull()

    def _is_monotonic(self, order):
        assert order in ("increasing", "decreasing")

        sdf = self._internal.spark_frame

        sdf = (
            sdf.select(
                F.spark_partition_id().alias(
                    "__partition_id"
                ),  # Make sure we use the same partition id in the whole job.
                F.col(NATURAL_ORDER_COLUMN_NAME),
                self.spark.column.alias("__origin"),
            )
            .select(
                F.col("__partition_id"),
                F.col("__origin"),
                self._is_locally_monotonic_spark_column(order).alias(
                    "__comparison_within_partition"
                ),
            )
            .groupby(F.col("__partition_id"))
            .agg(
                F.min(F.col("__origin")).alias("__partition_min"),
                F.max(F.col("__origin")).alias("__partition_max"),
                F.min(F.coalesce(F.col("__comparison_within_partition"), F.lit(True))).alias(
                    "__comparison_within_partition"
                ),
            )
        )

        # Now we're windowing the aggregation results without partition specification.
        # The number of rows here will be as the same of partitions, which is expected
        # to be small.
        window = Window.orderBy(F.col("__partition_id")).rowsBetween(-1, -1)
        if order == "increasing":
            comparison_col = F.col("__partition_min") >= F.lag(F.col("__partition_max"), 1).over(
                window
            )
        else:
            comparison_col = F.col("__partition_min") <= F.lag(F.col("__partition_max"), 1).over(
                window
            )

        sdf = sdf.select(
            comparison_col.alias("__comparison_between_partitions"),
            F.col("__comparison_within_partition"),
        )

        ret = sdf.select(
            F.min(F.coalesce(F.col("__comparison_between_partitions"), F.lit(True)))
            & F.min(F.coalesce(F.col("__comparison_within_partition"), F.lit(True)))
        ).collect()[0][0]
        if ret is None:
            return True
        else:
            return ret

    @property
    def ndim(self):
        """
        Return an int representing the number of array dimensions.

        Return 1 for Series / Index / MultiIndex.

        Examples
        --------

        For Series

        >>> s = ks.Series([None, 1, 2, 3, 4], index=[4, 5, 2, 1, 8])
        >>> s.ndim
        1

        For Index

        >>> s.index.ndim
        1

        For MultiIndex

        >>> midx = pd.MultiIndex([['lama', 'cow', 'falcon'],
        ...                       ['speed', 'weight', 'length']],
        ...                      [[0, 0, 0, 1, 1, 1, 2, 2, 2],
        ...                       [1, 1, 1, 1, 1, 2, 1, 2, 2]])
        >>> s = ks.Series([45, 200, 1.2, 30, 250, 1.5, 320, 1, 0.3], index=midx)
        >>> s.index.ndim
        1
        """
        return 1

    def astype(self, dtype):
        """
        Cast a Koalas object to a specified dtype ``dtype``.

        Parameters
        ----------
        dtype : data type
            Use a numpy.dtype or Python type to cast entire pandas object to
            the same type.

        Returns
        -------
        casted : same type as caller

        See Also
        --------
        to_datetime : Convert argument to datetime.

        Examples
        --------
        >>> ser = ks.Series([1, 2], dtype='int32')
        >>> ser
        0    1
        1    2
        Name: 0, dtype: int32

        >>> ser.astype('int64')
        0    1
        1    2
        Name: 0, dtype: int64

        >>> ser.rename("a").to_frame().set_index("a").index.astype('int64')
        Int64Index([1, 2], dtype='int64', name='a')
        """
        from databricks.koalas.typedef import as_spark_type

        spark_type = as_spark_type(dtype)
        if not spark_type:
            raise ValueError("Type {} not understood".format(dtype))
        return self._with_new_scol(self.spark.column.cast(spark_type))

    def isin(self, values):
        """
        Check whether `values` are contained in Series.

        Return a boolean Series showing whether each element in the Series
        matches an element in the passed sequence of `values` exactly.

        Parameters
        ----------
        values : list or set
            The sequence of values to test.

        Returns
        -------
        isin : Series (bool dtype)

        Examples
        --------
        >>> s = ks.Series(['lama', 'cow', 'lama', 'beetle', 'lama',
        ...                'hippo'], name='animal')
        >>> s.isin(['cow', 'lama'])
        0     True
        1     True
        2     True
        3    False
        4     True
        5    False
        Name: animal, dtype: bool

        Passing a single string as ``s.isin('lama')`` will raise an error. Use
        a list of one element instead:

        >>> s.isin(['lama'])
        0     True
        1    False
        2     True
        3    False
        4     True
        5    False
        Name: animal, dtype: bool

        >>> s.rename("a").to_frame().set_index("a").index.isin(['lama'])
        Index([True, False, True, False, True, False], dtype='object', name='a')
        """
        if not is_list_like(values):
            raise TypeError(
                "only list-like objects are allowed to be passed"
                " to isin(), you passed a [{values_type}]".format(values_type=type(values).__name__)
            )

        return self._with_new_scol(self.spark.column.isin(list(values))).rename(self.name)

    def isnull(self):
        """
        Detect existing (non-missing) values.

        Return a boolean same-sized object indicating if the values are NA.
        NA values, such as None or numpy.NaN, gets mapped to True values.
        Everything else gets mapped to False values. Characters such as empty strings '' or
        numpy.inf are not considered NA values
        (unless you set pandas.options.mode.use_inf_as_na = True).

        Returns
        -------
        Series : Mask of bool values for each element in Series
            that indicates whether an element is not an NA value.

        Examples
        --------
        >>> ser = ks.Series([5, 6, np.NaN])
        >>> ser.isna()  # doctest: +NORMALIZE_WHITESPACE
        0    False
        1    False
        2     True
        Name: 0, dtype: bool

        >>> ser.rename("a").to_frame().set_index("a").index.isna()
        Index([False, False, True], dtype='object', name='a')
        """
        from databricks.koalas.indexes import MultiIndex

        if isinstance(self, MultiIndex):
            raise NotImplementedError("isna is not defined for MultiIndex")
        if isinstance(self.spark_type, (FloatType, DoubleType)):
            return self._with_new_scol(
                self.spark.column.isNull() | F.isnan(self.spark.column)
            ).rename(self.name)
        else:
            return self._with_new_scol(self.spark.column.isNull()).rename(self.name)

    isna = isnull

    def notnull(self):
        """
        Detect existing (non-missing) values.
        Return a boolean same-sized object indicating if the values are not NA.
        Non-missing values get mapped to True.
        Characters such as empty strings '' or numpy.inf are not considered NA values
        (unless you set pandas.options.mode.use_inf_as_na = True).
        NA values, such as None or numpy.NaN, get mapped to False values.

        Returns
        -------
        Series : Mask of bool values for each element in Series
            that indicates whether an element is not an NA value.

        Examples
        --------
        Show which entries in a Series are not NA.

        >>> ser = ks.Series([5, 6, np.NaN])
        >>> ser
        0    5.0
        1    6.0
        2    NaN
        Name: 0, dtype: float64

        >>> ser.notna()
        0     True
        1     True
        2    False
        Name: 0, dtype: bool

        >>> ser.rename("a").to_frame().set_index("a").index.notna()
        Index([True, True, False], dtype='object', name='a')
        """
        from databricks.koalas.indexes import MultiIndex

        if isinstance(self, MultiIndex):
            raise NotImplementedError("notna is not defined for MultiIndex")
        return (~self.isnull()).rename(self.name)

    notna = notnull

    # TODO: axis, skipna, and many arguments should be implemented.
    def all(self, axis: Union[int, str] = 0) -> bool:
        """
        Return whether all elements are True.

        Returns True unless there at least one element within a series that is
        False or equivalent (e.g. zero or empty)

        Parameters
        ----------
        axis : {0 or 'index'}, default 0
            Indicate which axis or axes should be reduced.

            * 0 / 'index' : reduce the index, return a Series whose index is the
              original column labels.

        Examples
        --------
        >>> ks.Series([True, True]).all()
        True

        >>> ks.Series([True, False]).all()
        False

        >>> ks.Series([0, 1]).all()
        False

        >>> ks.Series([1, 2, 3]).all()
        True

        >>> ks.Series([True, True, None]).all()
        True

        >>> ks.Series([True, False, None]).all()
        False

        >>> ks.Series([]).all()
        True

        >>> ks.Series([np.nan]).all()
        True

        >>> df = ks.Series([True, False, None]).rename("a").to_frame()
        >>> df.set_index("a").index.all()
        False
        """
        axis = validate_axis(axis)
        if axis != 0:
            raise NotImplementedError('axis should be either 0 or "index" currently.')

        sdf = self._internal._sdf.select(self.spark.column)
        col = scol_for(sdf, sdf.columns[0])

        # Note that we're ignoring `None`s here for now.
        # any and every was added as of Spark 3.0
        # ret = sdf.select(F.expr("every(CAST(`%s` AS BOOLEAN))" % sdf.columns[0])).collect()[0][0]
        # Here we use min as its alternative:
        ret = sdf.select(F.min(F.coalesce(col.cast("boolean"), F.lit(True)))).collect()[0][0]
        if ret is None:
            return True
        else:
            return ret

    # TODO: axis, skipna, and many arguments should be implemented.
    def any(self, axis: Union[int, str] = 0) -> bool:
        """
        Return whether any element is True.

        Returns False unless there at least one element within a series that is
        True or equivalent (e.g. non-zero or non-empty).

        Parameters
        ----------
        axis : {0 or 'index'}, default 0
            Indicate which axis or axes should be reduced.

            * 0 / 'index' : reduce the index, return a Series whose index is the
              original column labels.

        Examples
        --------
        >>> ks.Series([False, False]).any()
        False

        >>> ks.Series([True, False]).any()
        True

        >>> ks.Series([0, 0]).any()
        False

        >>> ks.Series([0, 1, 2]).any()
        True

        >>> ks.Series([False, False, None]).any()
        False

        >>> ks.Series([True, False, None]).any()
        True

        >>> ks.Series([]).any()
        False

        >>> ks.Series([np.nan]).any()
        False

        >>> df = ks.Series([True, False, None]).rename("a").to_frame()
        >>> df.set_index("a").index.any()
        True
        """
        axis = validate_axis(axis)
        if axis != 0:
            raise NotImplementedError('axis should be either 0 or "index" currently.')

        sdf = self._internal._sdf.select(self.spark.column)
        col = scol_for(sdf, sdf.columns[0])

        # Note that we're ignoring `None`s here for now.
        # any and every was added as of Spark 3.0
        # ret = sdf.select(F.expr("any(CAST(`%s` AS BOOLEAN))" % sdf.columns[0])).collect()[0][0]
        # Here we use max as its alternative:
        ret = sdf.select(F.max(F.coalesce(col.cast("boolean"), F.lit(False)))).collect()[0][0]
        if ret is None:
            return False
        else:
            return ret

    # TODO: add frep and axis parameter
    def shift(self, periods=1, fill_value=None):
        """
        Shift Series/Index by desired number of periods.

        .. note:: the current implementation of shift uses Spark's Window without
            specifying partition specification. This leads to move all data into
            single partition in single machine and could cause serious
            performance degradation. Avoid this method against very large dataset.

        Parameters
        ----------
        periods : int
            Number of periods to shift. Can be positive or negative.
        fill_value : object, optional
            The scalar value to use for newly introduced missing values.
            The default depends on the dtype of self. For numeric data, np.nan is used.

        Returns
        -------
        Copy of input Series/Index, shifted.

        Examples
        --------
        >>> df = ks.DataFrame({'Col1': [10, 20, 15, 30, 45],
        ...                    'Col2': [13, 23, 18, 33, 48],
        ...                    'Col3': [17, 27, 22, 37, 52]},
        ...                   columns=['Col1', 'Col2', 'Col3'])

        >>> df.Col1.shift(periods=3)
        0     NaN
        1     NaN
        2     NaN
        3    10.0
        4    20.0
        Name: Col1, dtype: float64

        >>> df.Col2.shift(periods=3, fill_value=0)
        0     0
        1     0
        2     0
        3    13
        4    23
        Name: Col2, dtype: int64

        >>> df.index.shift(periods=3, fill_value=0)
        Int64Index([0, 0, 0, 0, 1], dtype='int64')
        """
        return self._shift(periods, fill_value)

    def _shift(self, periods, fill_value, part_cols=()):
        if not isinstance(periods, int):
            raise ValueError("periods should be an int; however, got [%s]" % type(periods))

        col = self.spark.column
        window = (
            Window.partitionBy(*part_cols)
            .orderBy(NATURAL_ORDER_COLUMN_NAME)
            .rowsBetween(-periods, -periods)
        )
        lag_col = F.lag(col, periods).over(window)
        col = F.when(lag_col.isNull() | F.isnan(lag_col), fill_value).otherwise(lag_col)
        return self._with_new_scol(col).rename(self.name)

    # TODO: Update Documentation for Bins Parameter when its supported
    def value_counts(self, normalize=False, sort=True, ascending=False, bins=None, dropna=True):
        """
        Return a Series containing counts of unique values.
        The resulting object will be in descending order so that the
        first element is the most frequently-occurring element.
        Excludes NA values by default.

        Parameters
        ----------
        normalize : boolean, default False
            If True then the object returned will contain the relative
            frequencies of the unique values.
        sort : boolean, default True
            Sort by values.
        ascending : boolean, default False
            Sort in ascending order.
        bins : Not Yet Supported
        dropna : boolean, default True
            Don't include counts of NaN.

        Returns
        -------
        counts : Series

        See Also
        --------
        Series.count: Number of non-NA elements in a Series.

        Examples
        --------
        For Series

        >>> df = ks.DataFrame({'x':[0, 0, 1, 1, 1, np.nan]})
        >>> df.x.value_counts()  # doctest: +NORMALIZE_WHITESPACE
        1.0    3
        0.0    2
        Name: x, dtype: int64

        With `normalize` set to `True`, returns the relative frequency by
        dividing all values by the sum of values.

        >>> df.x.value_counts(normalize=True)  # doctest: +NORMALIZE_WHITESPACE
        1.0    0.6
        0.0    0.4
        Name: x, dtype: float64

        **dropna**
        With `dropna` set to `False` we can also see NaN index values.

        >>> df.x.value_counts(dropna=False)  # doctest: +NORMALIZE_WHITESPACE
        1.0    3
        0.0    2
        NaN    1
        Name: x, dtype: int64

        For Index

        >>> from databricks.koalas.indexes import Index
        >>> idx = Index([3, 1, 2, 3, 4, np.nan])
        >>> idx
        Float64Index([3.0, 1.0, 2.0, 3.0, 4.0, nan], dtype='float64')

        >>> idx.value_counts().sort_index()
        1.0    1
        2.0    1
        3.0    2
        4.0    1
        Name: count, dtype: int64

        **sort**

        With `sort` set to `False`, the result wouldn't be sorted by number of count.

        >>> idx.value_counts(sort=True).sort_index()
        1.0    1
        2.0    1
        3.0    2
        4.0    1
        Name: count, dtype: int64

        **normalize**

        With `normalize` set to `True`, returns the relative frequency by
        dividing all values by the sum of values.

        >>> idx.value_counts(normalize=True).sort_index()
        1.0    0.2
        2.0    0.2
        3.0    0.4
        4.0    0.2
        Name: count, dtype: float64

        **dropna**

        With `dropna` set to `False` we can also see NaN index values.

        >>> idx.value_counts(dropna=False).sort_index()  # doctest: +SKIP
        1.0    1
        2.0    1
        3.0    2
        4.0    1
        NaN    1
        Name: count, dtype: int64

        For MultiIndex.

        >>> midx = pd.MultiIndex([['lama', 'cow', 'falcon'],
        ...                       ['speed', 'weight', 'length']],
        ...                      [[0, 0, 0, 1, 1, 1, 2, 2, 2],
        ...                       [1, 1, 1, 1, 1, 2, 1, 2, 2]])
        >>> s = ks.Series([45, 200, 1.2, 30, 250, 1.5, 320, 1, 0.3], index=midx)
        >>> s.index  # doctest: +SKIP
        MultiIndex([(  'lama', 'weight'),
                    (  'lama', 'weight'),
                    (  'lama', 'weight'),
                    (   'cow', 'weight'),
                    (   'cow', 'weight'),
                    (   'cow', 'length'),
                    ('falcon', 'weight'),
                    ('falcon', 'length'),
                    ('falcon', 'length')],
                   )

        >>> s.index.value_counts().sort_index()
        (cow, length)       1
        (cow, weight)       2
        (falcon, length)    2
        (falcon, weight)    1
        (lama, weight)      3
        Name: count, dtype: int64

        >>> s.index.value_counts(normalize=True).sort_index()
        (cow, length)       0.111111
        (cow, weight)       0.222222
        (falcon, length)    0.222222
        (falcon, weight)    0.111111
        (lama, weight)      0.333333
        Name: count, dtype: float64

        If Index has name, keep the name up.

        >>> idx = Index([0, 0, 0, 1, 1, 2, 3], name='koalas')
        >>> idx.value_counts().sort_index()
        0    3
        1    2
        2    1
        3    1
        Name: koalas, dtype: int64
        """
        from databricks.koalas.series import first_series

        if bins is not None:
            raise NotImplementedError("value_counts currently does not support bins")

        if dropna:
            sdf_dropna = self._internal._sdf.select(self.spark.column).dropna()
        else:
            sdf_dropna = self._internal._sdf.select(self.spark.column)
        index_name = SPARK_DEFAULT_INDEX_NAME
        column_name = self._internal.data_spark_column_names[0]
        sdf = sdf_dropna.groupby(scol_for(sdf_dropna, column_name).alias(index_name)).count()
        if sort:
            if ascending:
                sdf = sdf.orderBy(F.col("count"))
            else:
                sdf = sdf.orderBy(F.col("count").desc())

        if normalize:
            sum = sdf_dropna.count()
            sdf = sdf.withColumn("count", F.col("count") / F.lit(sum))

        column_labels = self._internal.column_labels
        if (column_labels[0] is None) or (None in column_labels[0]):
            internal = InternalFrame(
                spark_frame=sdf,
                index_map=OrderedDict({index_name: None}),
                data_spark_columns=[scol_for(sdf, "count")],
            )
        else:
            internal = InternalFrame(
                spark_frame=sdf,
                index_map=OrderedDict({index_name: None}),
                column_labels=column_labels,
                data_spark_columns=[scol_for(sdf, "count")],
                column_label_names=self._internal.column_label_names,
            )

        return first_series(DataFrame(internal))

    def nunique(self, dropna: bool = True, approx: bool = False, rsd: float = 0.05) -> int:
        """
        Return number of unique elements in the object.
        Excludes NA values by default.

        Parameters
        ----------
        dropna : bool, default True
            Don’t include NaN in the count.
        approx: bool, default False
            If False, will use the exact algorithm and return the exact number of unique.
            If True, it uses the HyperLogLog approximate algorithm, which is significantly faster
            for large amount of data.
            Note: This parameter is specific to Koalas and is not found in pandas.
        rsd: float, default 0.05
            Maximum estimation error allowed in the HyperLogLog algorithm.
            Note: Just like ``approx`` this parameter is specific to Koalas.

        Returns
        -------
        int

        See Also
        --------
        DataFrame.nunique: Method nunique for DataFrame.
        Series.count: Count non-NA/null observations in the Series.

        Examples
        --------
        >>> ks.Series([1, 2, 3, np.nan]).nunique()
        3

        >>> ks.Series([1, 2, 3, np.nan]).nunique(dropna=False)
        4

        On big data, we recommend using the approximate algorithm to speed up this function.
        The result will be very close to the exact unique count.

        >>> ks.Series([1, 2, 3, np.nan]).nunique(approx=True)
        3

        >>> idx = ks.Index([1, 1, 2, None])
        >>> idx
        Float64Index([1.0, 1.0, 2.0, nan], dtype='float64')

        >>> idx.nunique()
        2

        >>> idx.nunique(dropna=False)
        3
        """
        res = self._internal._sdf.select([self._nunique(dropna, approx, rsd)])
        return res.collect()[0][0]

    def _nunique(self, dropna=True, approx=False, rsd=0.05):
        colname = self._internal.data_spark_column_names[0]
        count_fn = partial(F.approx_count_distinct, rsd=rsd) if approx else F.countDistinct
        if dropna:
            return count_fn(self.spark.column).alias(colname)
        else:
            return (
                count_fn(self.spark.column)
                + F.when(
                    F.count(F.when(self.spark.column.isNull(), 1).otherwise(None)) >= 1, 1
                ).otherwise(0)
            ).alias(colname)

    def take(self, indices):
        """
        Return the elements in the given *positional* indices along an axis.

        This means that we are not indexing according to actual values in
        the index attribute of the object. We are indexing according to the
        actual position of the element in the object.

        Parameters
        ----------
        indices : array-like
            An array of ints indicating which positions to take.

        Returns
        -------
        taken : same type as caller
            An array-like containing the elements taken from the object.

        See Also
        --------
        DataFrame.loc : Select a subset of a DataFrame by labels.
        DataFrame.iloc : Select a subset of a DataFrame by positions.
        numpy.take : Take elements from an array along an axis.

        Examples
        --------

        Series

        >>> kser = ks.Series([100, 200, 300, 400, 500])
        >>> kser
        0    100
        1    200
        2    300
        3    400
        4    500
        Name: 0, dtype: int64

        >>> kser.take([0, 2, 4]).sort_index()
        0    100
        2    300
        4    500
        Name: 0, dtype: int64

        Index

        >>> kidx = ks.Index([100, 200, 300, 400, 500])
        >>> kidx
        Int64Index([100, 200, 300, 400, 500], dtype='int64')

        >>> kidx.take([0, 2, 4]).sort_values()
        Int64Index([100, 300, 500], dtype='int64')

        MultiIndex

        >>> kmidx = ks.MultiIndex.from_tuples([("x", "a"), ("x", "b"), ("x", "c")])
        >>> kmidx  # doctest: +SKIP
        MultiIndex([('x', 'a'),
                    ('x', 'b'),
                    ('x', 'c')],
                   )

        >>> kmidx.take([0, 2])  # doctest: +SKIP
        MultiIndex([('x', 'a'),
                    ('x', 'c')],
                   )
        """
        if not is_list_like(indices) or isinstance(indices, (dict, set)):
            raise ValueError("`indices` must be a list-like except dict or set")
        if isinstance(self, ks.Series):
            result = self.iloc[indices]
        elif isinstance(self, ks.Index):
            result = self._kdf.iloc[indices].index
        return result<|MERGE_RESOLUTION|>--- conflicted
+++ resolved
@@ -376,13 +376,8 @@
         >>> ks.Series([1, 2, 3]).rename("a").to_frame().set_index("a").index.hasnans
         False
         """
-<<<<<<< HEAD
         sdf = self._internal.spark_frame
-        scol = self.spark_column
-=======
-        sdf = self._internal._sdf.select(self.spark.column)
-        col = self.spark.column
->>>>>>> 25117cbb
+        scol = self.spark.column
 
         return sdf.select(F.max(scol.isNull() | F.isnan(scol))).collect()[0][0]
 
