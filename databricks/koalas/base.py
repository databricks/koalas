--- conflicted
+++ resolved
@@ -699,14 +699,11 @@
         >>> df.index.shift(periods=3, fill_value=0)
         Int64Index([0, 0, 0, 0, 1], dtype='int64')
         """
-<<<<<<< HEAD
         return self._shift(periods, fill_value)
 
     def _shift(self, periods, fill_value, part_cols=()):
         if len(self._internal.index_columns) == 0:
             raise ValueError("Index must be set.")
-=======
->>>>>>> ea61ad90
         if not isinstance(periods, int):
             raise ValueError('periods should be an int')
 
