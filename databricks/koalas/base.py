#
# Copyright (C) 2019 Databricks, Inc.
#
# Licensed under the Apache License, Version 2.0 (the "License");
# you may not use this file except in compliance with the License.
# You may obtain a copy of the License at
#
#     http://www.apache.org/licenses/LICENSE-2.0
#
# Unless required by applicable law or agreed to in writing, software
# distributed under the License is distributed on an "AS IS" BASIS,
# WITHOUT WARRANTIES OR CONDITIONS OF ANY KIND, either express or implied.
# See the License for the specific language governing permissions and
# limitations under the License.
#

"""
Base and utility classes for Koalas objects.
"""

from functools import wraps
from typing import Union

import numpy as np
import pandas as pd
from pandas.api.types import is_list_like
from pyspark import sql as spark
from pyspark.sql import functions as F, Window
from pyspark.sql.types import DoubleType, FloatType, LongType, StringType, TimestampType
from pyspark.sql.functions import monotonically_increasing_id

from databricks import koalas as ks  # For running doctests and reference resolution in PyCharm.
from databricks.koalas.frame import DataFrame
from databricks.koalas.internal import _InternalFrame
from databricks.koalas.typedef import pandas_wraps, spark_type_to_pandas_dtype
from databricks.koalas.utils import align_diff_series, scol_for, validate_axis


def _column_op(f):
    """
    A decorator that wraps APIs taking/returning Spark Column so that Koalas Series can be
    supported too. If this decorator is used for the `f` function that takes Spark Column and
    returns Spark Column, decorated `f` takes Koalas Series as well and returns Koalas
    Series.

    :param f: a function that takes Spark Column and returns Spark Column.
    :param self: Koalas Series
    :param args: arguments that the function `f` takes.
    """
    @wraps(f)
    def wrapper(self, *args):
        # It is possible for the function `f` takes other arguments than Spark Column.
        # To cover this case, explicitly check if the argument is Koalas Series and
        # extract Spark Column. For other arguments, they are used as are.
        cols = [arg for arg in args if isinstance(arg, IndexOpsMixin)]
        if all(self._kdf is col._kdf for col in cols):
            # Same DataFrame anchors
            args = [arg._scol if isinstance(arg, IndexOpsMixin) else arg for arg in args]
            scol = f(self._scol, *args)

            # check if `f` is a comparison operator
            comp_ops = ['eq', 'ne', 'lt', 'le', 'ge', 'gt']
            is_comp_op = any(f == getattr(spark.Column, '__{}__'.format(comp_op))
                             for comp_op in comp_ops)

            if is_comp_op:
                filler = f == spark.Column.__ne__
                scol = F.when(scol.isNull(), filler).otherwise(scol)

            elif f == spark.Column.__or__:
                scol = F.when(self._scol.isNull() | scol.isNull(), False).otherwise(scol)

            elif f == spark.Column.__and__:
                scol = F.when(scol.isNull(), False).otherwise(scol)

            return self._with_new_scol(scol)
        else:
            # Different DataFrame anchors
            def apply_func(this_column, *that_columns):
                return f(this_column, *that_columns)

            return align_diff_series(apply_func, self, *args, how="full")

    return wrapper


def _numpy_column_op(f):
    @wraps(f)
    def wrapper(self, *args):
        # PySpark does not support NumPy type out of the box. For now, we convert NumPy types
        # into some primitive types understandable in PySpark.
        new_args = []
        for arg in args:
            # TODO: This is a quick hack to support NumPy type. We should revisit this.
            if isinstance(self.spark_type, LongType) and isinstance(arg, np.timedelta64):
                new_args.append(float(arg / np.timedelta64(1, 's')))
            else:
                new_args.append(arg)
        return _column_op(f)(self, *new_args)
    return wrapper


def _wrap_accessor_spark(accessor, fn, return_type=None):
    """
    Wrap an accessor property or method, e.g., Series.dt.date with a spark function.
    """
    if return_type:
        return _column_op(
            lambda col: fn(col).cast(return_type)
        )(accessor._data)
    else:
        return _column_op(fn)(accessor._data)


def _wrap_accessor_pandas(accessor, fn, return_type):
    """
    Wrap an accessor property or method, e.g, Series.dt.date with a pandas function.
    """
    return pandas_wraps(fn, return_col=return_type)(accessor._data)


class IndexOpsMixin(object):
    """common ops mixin to support a unified interface / docs for Series / Index

    Assuming there are following attributes or properties and function.

    :ivar _scol: Spark Column instance
    :type _scol: pyspark.Column
    :ivar _kdf: Parent's Koalas DataFrame
    :type _kdf: ks.DataFrame

    :ivar spark_type: Spark data type
    :type spark_type: spark.types.DataType

    def _with_new_scol(self, scol: spark.Column) -> IndexOpsMixin
        Creates new object with the new column
    """
    def __init__(self, internal: _InternalFrame, kdf):
<<<<<<< HEAD
        from databricks.koalas.series import Series
=======
        assert internal is not None
        assert kdf is not None and isinstance(kdf, DataFrame)
>>>>>>> 3300320c
        self._internal = internal  # type: _InternalFrame
        self._kdf = kdf
        if isinstance(self, Series):
            self._index = kdf.index

    @property
    def _scol(self):
        return self._internal.scol

    # arithmetic operators
    __neg__ = _column_op(spark.Column.__neg__)

    def __add__(self, other):
        if isinstance(self.spark_type, StringType):
            # Concatenate string columns
            if isinstance(other, IndexOpsMixin) and isinstance(other.spark_type, StringType):
                return _column_op(F.concat)(self, other)
            # Handle df['col'] + 'literal'
            elif isinstance(other, str):
                return _column_op(F.concat)(self, F.lit(other))
            else:
                raise TypeError('string addition can only be applied to string series or literals.')
        else:
            return _column_op(spark.Column.__add__)(self, other)

    def __sub__(self, other):
        # Note that timestamp subtraction casts arguments to integer. This is to mimic Pandas's
        # behaviors. Pandas returns 'timedelta64[ns]' from 'datetime64[ns]'s subtraction.
        if isinstance(other, IndexOpsMixin) and isinstance(self.spark_type, TimestampType):
            if not isinstance(other.spark_type, TimestampType):
                raise TypeError('datetime subtraction can only be applied to datetime series.')
            return self.astype('bigint') - other.astype('bigint')
        else:
            return _column_op(spark.Column.__sub__)(self, other)

    __mul__ = _column_op(spark.Column.__mul__)
    __div__ = _numpy_column_op(spark.Column.__div__)
    __truediv__ = _numpy_column_op(spark.Column.__truediv__)
    __mod__ = _column_op(spark.Column.__mod__)

    def __radd__(self, other):
        # Handle 'literal' + df['col']
        if isinstance(self.spark_type, StringType) and isinstance(other, str):
            return self._with_new_scol(F.concat(F.lit(other), self._scol))
        else:
            return _column_op(spark.Column.__radd__)(self, other)

    __rsub__ = _column_op(spark.Column.__rsub__)
    __rmul__ = _column_op(spark.Column.__rmul__)
    __rdiv__ = _numpy_column_op(spark.Column.__rdiv__)
    __rtruediv__ = _numpy_column_op(spark.Column.__rtruediv__)

    def __floordiv__(self, other):
        return self._with_new_scol(
            F.floor(_numpy_column_op(spark.Column.__div__)(self, other)._scol))

    def __rfloordiv__(self, other):
        return self._with_new_scol(
            F.floor(_numpy_column_op(spark.Column.__rdiv__)(self, other)._scol))

    __rmod__ = _column_op(spark.Column.__rmod__)
    __pow__ = _column_op(spark.Column.__pow__)
    __rpow__ = _column_op(spark.Column.__rpow__)

    # comparison operators
    __eq__ = _column_op(spark.Column.__eq__)
    __ne__ = _column_op(spark.Column.__ne__)
    __lt__ = _column_op(spark.Column.__lt__)
    __le__ = _column_op(spark.Column.__le__)
    __ge__ = _column_op(spark.Column.__ge__)
    __gt__ = _column_op(spark.Column.__gt__)

    # `and`, `or`, `not` cannot be overloaded in Python,
    # so use bitwise operators as boolean operators
    __and__ = _column_op(spark.Column.__and__)
    __or__ = _column_op(spark.Column.__or__)
    __invert__ = _column_op(spark.Column.__invert__)
    __rand__ = _column_op(spark.Column.__rand__)
    __ror__ = _column_op(spark.Column.__ror__)

    @property
    def dtype(self):
        """Return the dtype object of the underlying data.

        Examples
        --------
        >>> s = ks.Series([1, 2, 3])
        >>> s.dtype
        dtype('int64')

        >>> s = ks.Series(list('abc'))
        >>> s.dtype
        dtype('O')

        >>> s = ks.Series(pd.date_range('20130101', periods=3))
        >>> s.dtype
        dtype('<M8[ns]')

        >>> s.rename("a").to_frame().set_index("a").index.dtype
        dtype('<M8[ns]')
        """
        return spark_type_to_pandas_dtype(self.spark_type)

    @property
    def empty(self):
        """
        Returns true if the current object is empty. Otherwise, returns false.

        >>> ks.range(10).id.empty
        False

        >>> ks.range(0).id.empty
        True

        >>> ks.DataFrame({}, index=list('abc')).index.empty
        False
        """
        return self._internal._sdf.rdd.isEmpty()

    @property
    def hasnans(self):
        """
        Return True if it has any missing values. Otherwise, it returns False.

        >>> ks.DataFrame({}, index=list('abc')).index.hasnans
        False

        >>> ks.Series(['a', None]).hasnans
        True

        >>> ks.Series([1.0, 2.0, np.nan]).hasnans
        True

        >>> ks.Series([1, 2, 3]).hasnans
        False

        >>> ks.Series([1, 2, 3]).rename("a").to_frame().set_index("a").index.hasnans
        False
        """
        sdf = self._internal._sdf.select(self._scol)
        col = self._scol

        ret = sdf.select(F.max(col.isNull() | F.isnan(col))).collect()[0][0]
        return ret

    @property
    def is_monotonic(self):
        """
        Return boolean if values in the object are monotonically increasing.

        .. note:: the current implementation of is_monotonic_increasing uses Spark's
            Window without specifying partition specification. This leads to move all data into
            single partition in single machine and could cause serious
            performance degradation. Avoid this method against very large dataset.

        Returns
        -------
        is_monotonic : boolean

        Examples
        --------
        >>> ser = ks.Series(['1/1/2018', '3/1/2018', '4/1/2018'])
        >>> ser.is_monotonic
        True

        >>> df = ks.DataFrame({'dates': [None, '1/1/2018', '2/1/2018', '3/1/2018']})
        >>> df.dates.is_monotonic
        False

        >>> df.index.is_monotonic
        True

        >>> ser = ks.Series([1])
        >>> ser.is_monotonic
        True

        >>> ser = ks.Series([])
        >>> ser.is_monotonic
        True

        >>> ser.rename("a").to_frame().set_index("a").index.is_monotonic
        True

        >>> ser = ks.Series([5, 4, 3, 2, 1], index=[1, 2, 3, 4, 5])
        >>> ser.is_monotonic
        False

        >>> ser.index.is_monotonic
        True
        """
        col = self._scol
        window = Window.orderBy(monotonically_increasing_id()).rowsBetween(-1, -1)
        return self._with_new_scol((col >= F.lag(col, 1).over(window)) & col.isNotNull()).all()

    is_monotonic_increasing = is_monotonic

    @property
    def is_monotonic_decreasing(self):
        """
        Return boolean if values in the object are monotonically decreasing.

        .. note:: the current implementation of is_monotonic_decreasing uses Spark's
            Window without specifying partition specification. This leads to move all data into
            single partition in single machine and could cause serious
            performance degradation. Avoid this method against very large dataset.

        Returns
        -------
        is_monotonic : boolean

        Examples
        --------
        >>> ser = ks.Series(['4/1/2018', '3/1/2018', '1/1/2018'])
        >>> ser.is_monotonic_decreasing
        True

        >>> df = ks.DataFrame({'dates': [None, '3/1/2018', '2/1/2018', '1/1/2018']})
        >>> df.dates.is_monotonic_decreasing
        False

        >>> df.index.is_monotonic_decreasing
        False

        >>> ser = ks.Series([1])
        >>> ser.is_monotonic_decreasing
        True

        >>> ser = ks.Series([])
        >>> ser.is_monotonic_decreasing
        True

        >>> ser.rename("a").to_frame().set_index("a").index.is_monotonic_decreasing
        True

        >>> ser = ks.Series([5, 4, 3, 2, 1], index=[1, 2, 3, 4, 5])
        >>> ser.is_monotonic_decreasing
        True

        >>> ser.index.is_monotonic_decreasing
        False
        """
        col = self._scol
        window = Window.orderBy(monotonically_increasing_id()).rowsBetween(-1, -1)
        return self._with_new_scol((col <= F.lag(col, 1).over(window)) & col.isNotNull()).all()

    @property
    def ndim(self):
        """
        Return an int representing the number of array dimensions.

        Return 1 for Series / Index / MultiIndex.

        Examples
        --------

        For Series

        >>> s = ks.Series([None, 1, 2, 3, 4], index=[4, 5, 2, 1, 8])
        >>> s.ndim
        1

        For Index

        >>> s.index.ndim
        1

        For MultiIndex

        >>> midx = pd.MultiIndex([['lama', 'cow', 'falcon'],
        ...                       ['speed', 'weight', 'length']],
        ...                      [[0, 0, 0, 1, 1, 1, 2, 2, 2],
        ...                       [1, 1, 1, 1, 1, 2, 1, 2, 2]])
        >>> s = ks.Series([45, 200, 1.2, 30, 250, 1.5, 320, 1, 0.3], index=midx)
        >>> s.index.ndim
        1
        """
        return 1

    def astype(self, dtype):
        """
        Cast a Koalas object to a specified dtype ``dtype``.

        Parameters
        ----------
        dtype : data type
            Use a numpy.dtype or Python type to cast entire pandas object to
            the same type.

        Returns
        -------
        casted : same type as caller

        See Also
        --------
        to_datetime : Convert argument to datetime.

        Examples
        --------
        >>> ser = ks.Series([1, 2], dtype='int32')
        >>> ser
        0    1
        1    2
        Name: 0, dtype: int32

        >>> ser.astype('int64')
        0    1
        1    2
        Name: 0, dtype: int64

        >>> ser.rename("a").to_frame().set_index("a").index.astype('int64')
        Int64Index([1, 2], dtype='int64', name='a')
        """
        from databricks.koalas.typedef import as_spark_type
        spark_type = as_spark_type(dtype)
        if not spark_type:
            raise ValueError("Type {} not understood".format(dtype))
        return self._with_new_scol(self._scol.cast(spark_type))

    def isin(self, values):
        """
        Check whether `values` are contained in Series.

        Return a boolean Series showing whether each element in the Series
        matches an element in the passed sequence of `values` exactly.

        Parameters
        ----------
        values : list or set
            The sequence of values to test.

        Returns
        -------
        isin : Series (bool dtype)

        Examples
        --------
        >>> s = ks.Series(['lama', 'cow', 'lama', 'beetle', 'lama',
        ...                'hippo'], name='animal')
        >>> s.isin(['cow', 'lama'])
        0     True
        1     True
        2     True
        3    False
        4     True
        5    False
        Name: animal, dtype: bool

        Passing a single string as ``s.isin('lama')`` will raise an error. Use
        a list of one element instead:

        >>> s.isin(['lama'])
        0     True
        1    False
        2     True
        3    False
        4     True
        5    False
        Name: animal, dtype: bool

        >>> s.rename("a").to_frame().set_index("a").index.isin(['lama'])
        Index([True, False, True, False, True, False], dtype='object', name='a')
        """
        if not is_list_like(values):
            raise TypeError("only list-like objects are allowed to be passed"
                            " to isin(), you passed a [{values_type}]"
                            .format(values_type=type(values).__name__))

        return self._with_new_scol(self._scol.isin(list(values))).rename(self.name)

    def isnull(self):
        """
        Detect existing (non-missing) values.

        Return a boolean same-sized object indicating if the values are NA.
        NA values, such as None or numpy.NaN, gets mapped to True values.
        Everything else gets mapped to False values. Characters such as empty strings '' or
        numpy.inf are not considered NA values
        (unless you set pandas.options.mode.use_inf_as_na = True).

        Returns
        -------
        Series : Mask of bool values for each element in Series
            that indicates whether an element is not an NA value.

        Examples
        --------
        >>> ser = ks.Series([5, 6, np.NaN])
        >>> ser.isna()  # doctest: +NORMALIZE_WHITESPACE
        0    False
        1    False
        2     True
        Name: 0, dtype: bool

        >>> ser.rename("a").to_frame().set_index("a").index.isna()
        Index([False, False, True], dtype='object', name='a')
        """
        if isinstance(self.spark_type, (FloatType, DoubleType)):
            return self._with_new_scol(self._scol.isNull() | F.isnan(self._scol)).rename(self.name)
        else:
            return self._with_new_scol(self._scol.isNull()).rename(self.name)

    isna = isnull

    def notnull(self):
        """
        Detect existing (non-missing) values.
        Return a boolean same-sized object indicating if the values are not NA.
        Non-missing values get mapped to True.
        Characters such as empty strings '' or numpy.inf are not considered NA values
        (unless you set pandas.options.mode.use_inf_as_na = True).
        NA values, such as None or numpy.NaN, get mapped to False values.

        Returns
        -------
        Series : Mask of bool values for each element in Series
            that indicates whether an element is not an NA value.

        Examples
        --------
        Show which entries in a Series are not NA.

        >>> ser = ks.Series([5, 6, np.NaN])
        >>> ser
        0    5.0
        1    6.0
        2    NaN
        Name: 0, dtype: float64

        >>> ser.notna()
        0     True
        1     True
        2    False
        Name: 0, dtype: bool

        >>> ser.rename("a").to_frame().set_index("a").index.notna()
        Index([True, True, False], dtype='object', name='a')
        """
        return (~self.isnull()).rename(self.name)

    notna = notnull

    # TODO: axis, skipna, and many arguments should be implemented.
    def all(self, axis: Union[int, str] = 0) -> bool:
        """
        Return whether all elements are True.

        Returns True unless there at least one element within a series that is
        False or equivalent (e.g. zero or empty)

        Parameters
        ----------
        axis : {0 or 'index'}, default 0
            Indicate which axis or axes should be reduced.

            * 0 / 'index' : reduce the index, return a Series whose index is the
              original column labels.

        Examples
        --------
        >>> ks.Series([True, True]).all()
        True

        >>> ks.Series([True, False]).all()
        False

        >>> ks.Series([0, 1]).all()
        False

        >>> ks.Series([1, 2, 3]).all()
        True

        >>> ks.Series([True, True, None]).all()
        True

        >>> ks.Series([True, False, None]).all()
        False

        >>> ks.Series([]).all()
        True

        >>> ks.Series([np.nan]).all()
        True

        >>> df = ks.Series([True, False, None]).rename("a").to_frame()
        >>> df.set_index("a").index.all()
        False
        """
        axis = validate_axis(axis)
        if axis != 0:
            raise ValueError('axis should be either 0 or "index" currently.')

        sdf = self._internal._sdf.select(self._scol)
        col = scol_for(sdf, sdf.columns[0])

        # Note that we're ignoring `None`s here for now.
        # any and every was added as of Spark 3.0
        # ret = sdf.select(F.expr("every(CAST(`%s` AS BOOLEAN))" % sdf.columns[0])).collect()[0][0]
        # Here we use min as its alternative:
        ret = sdf.select(F.min(F.coalesce(col.cast('boolean'), F.lit(True)))).collect()[0][0]
        if ret is None:
            return True
        else:
            return ret

    # TODO: axis, skipna, and many arguments should be implemented.
    def any(self, axis: Union[int, str] = 0) -> bool:
        """
        Return whether any element is True.

        Returns False unless there at least one element within a series that is
        True or equivalent (e.g. non-zero or non-empty).

        Parameters
        ----------
        axis : {0 or 'index'}, default 0
            Indicate which axis or axes should be reduced.

            * 0 / 'index' : reduce the index, return a Series whose index is the
              original column labels.

        Examples
        --------
        >>> ks.Series([False, False]).any()
        False

        >>> ks.Series([True, False]).any()
        True

        >>> ks.Series([0, 0]).any()
        False

        >>> ks.Series([0, 1, 2]).any()
        True

        >>> ks.Series([False, False, None]).any()
        False

        >>> ks.Series([True, False, None]).any()
        True

        >>> ks.Series([]).any()
        False

        >>> ks.Series([np.nan]).any()
        False

        >>> df = ks.Series([True, False, None]).rename("a").to_frame()
        >>> df.set_index("a").index.any()
        True
        """
        axis = validate_axis(axis)
        if axis != 0:
            raise ValueError('axis should be either 0 or "index" currently.')

        sdf = self._internal._sdf.select(self._scol)
        col = scol_for(sdf, sdf.columns[0])

        # Note that we're ignoring `None`s here for now.
        # any and every was added as of Spark 3.0
        # ret = sdf.select(F.expr("any(CAST(`%s` AS BOOLEAN))" % sdf.columns[0])).collect()[0][0]
        # Here we use max as its alternative:
        ret = sdf.select(F.max(F.coalesce(col.cast('boolean'), F.lit(False)))).collect()[0][0]
        if ret is None:
            return False
        else:
            return ret

    # TODO: add frep and axis parameter
    def shift(self, periods=1, fill_value=None):
        """
        Shift Series/Index by desired number of periods.

        .. note:: the current implementation of shift uses Spark's Window without
            specifying partition specification. This leads to move all data into
            single partition in single machine and could cause serious
            performance degradation. Avoid this method against very large dataset.

        Parameters
        ----------
        periods : int
            Number of periods to shift. Can be positive or negative.
        fill_value : object, optional
            The scalar value to use for newly introduced missing values.
            The default depends on the dtype of self. For numeric data, np.nan is used.

        Returns
        -------
        Copy of input Series/Index, shifted.

        Examples
        --------
        >>> df = ks.DataFrame({'Col1': [10, 20, 15, 30, 45],
        ...                    'Col2': [13, 23, 18, 33, 48],
        ...                    'Col3': [17, 27, 22, 37, 52]},
        ...                   columns=['Col1', 'Col2', 'Col3'])

        >>> df.Col1.shift(periods=3)
        0     NaN
        1     NaN
        2     NaN
        3    10.0
        4    20.0
        Name: Col1, dtype: float64

        >>> df.Col2.shift(periods=3, fill_value=0)
        0     0
        1     0
        2     0
        3    13
        4    23
        Name: Col2, dtype: int64

        >>> df.index.shift(periods=3, fill_value=0)
        Int64Index([0, 0, 0, 0, 1], dtype='int64')
        """
        return self._shift(periods, fill_value)

    def _shift(self, periods, fill_value, part_cols=()):
        if not isinstance(periods, int):
            raise ValueError('periods should be an int; however, got [%s]' % type(periods))

        col = self._scol
        window = Window.partitionBy(*part_cols).orderBy(self._internal.index_scols)\
            .rowsBetween(-periods, -periods)
        lag_col = F.lag(col, periods).over(window)
        col = F.when(lag_col.isNull() | F.isnan(lag_col), fill_value).otherwise(lag_col)
        return self._with_new_scol(col).rename(self.name)<|MERGE_RESOLUTION|>--- conflicted
+++ resolved
@@ -136,12 +136,9 @@
         Creates new object with the new column
     """
     def __init__(self, internal: _InternalFrame, kdf):
-<<<<<<< HEAD
         from databricks.koalas.series import Series
-=======
         assert internal is not None
         assert kdf is not None and isinstance(kdf, DataFrame)
->>>>>>> 3300320c
         self._internal = internal  # type: _InternalFrame
         self._kdf = kdf
         if isinstance(self, Series):
