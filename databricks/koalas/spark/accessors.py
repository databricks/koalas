--- conflicted
+++ resolved
@@ -623,8 +623,11 @@
         """
         from databricks.koalas.frame import DataFrame
 
-        internal = self._kdf._internal.resolved_copy
-        return DataFrame(internal.with_new_sdf(internal.spark_frame.hint(name, *parameters)))
+        return DataFrame(
+            self._kdf._internal.with_new_sdf(
+                self._kdf._internal.spark_frame.hint(name, *parameters)
+            )
+        )
 
     def to_table(
         self,
@@ -900,7 +903,6 @@
             )
         return output.to_koalas(index_col)
 
-<<<<<<< HEAD
     def repartition(self, num_partitions: int) -> "ks.DataFrame":
         """
         Returns a new DataFrame partitioned by the given partitioning expressions. The
@@ -910,20 +912,6 @@
         ----------
         num_partitions : int
             The target number of partitions.
-=======
-    @property
-    def analyzed(self) -> "ks.DataFrame":
-        """
-        Returns a new DataFrame with the analyzed Spark DataFrame.
-
-        After multiple operations, the underlying Spark plan could grow huge
-        and make the Spark planner take a long time to finish the planning.
-
-        This function is for the workaround to avoid it.
-
-        .. note:: After analyzed, operations between the analyzed DataFrame and the original one
-            will **NOT** work without setting a config `compute.ops_on_diff_frames` to `True`.
->>>>>>> deefc2ce
 
         Returns
         -------
@@ -931,7 +919,6 @@
 
         Examples
         --------
-<<<<<<< HEAD
         >>> kdf = ks.DataFrame({"age": [5, 5, 2, 2],
         ...         "name": ["Bob", "Bob", "Alice", "Alice"]}).set_index("age")
         >>> kdf  # doctest: +NORMALIZE_WHITESPACE
@@ -959,7 +946,26 @@
         repartitioned_sdf = internal.spark_frame.repartition(num_partitions)
 
         return DataFrame(internal.with_new_sdf(repartitioned_sdf))
-=======
+
+    @property
+    def analyzed(self) -> "ks.DataFrame":
+        """
+        Returns a new DataFrame with the analyzed Spark DataFrame.
+
+        After multiple operations, the underlying Spark plan could grow huge
+        and make the Spark planner take a long time to finish the planning.
+
+        This function is for the workaround to avoid it.
+
+        .. note:: After analyzed, operations between the analyzed DataFrame and the original one
+            will **NOT** work without setting a config `compute.ops_on_diff_frames` to `True`.
+
+        Returns
+        -------
+        DataFrame
+
+        Examples
+        --------
         >>> df = ks.DataFrame({"a": [1, 2, 3], "b": [4, 5, 6]}, columns=["a", "b"])
         >>> df
            a  b
@@ -992,7 +998,6 @@
         from databricks.koalas.frame import DataFrame
 
         return DataFrame(self._kdf._internal.resolved_copy)
->>>>>>> deefc2ce
 
 
 class CachedSparkFrameMethods(SparkFrameMethods):
