#
# Copyright (C) 2019 Databricks, Inc.
#
# Licensed under the Apache License, Version 2.0 (the "License");
# you may not use this file except in compliance with the License.
# You may obtain a copy of the License at
#
#     http://www.apache.org/licenses/LICENSE-2.0
#
# Unless required by applicable law or agreed to in writing, software
# distributed under the License is distributed on an "AS IS" BASIS,
# WITHOUT WARRANTIES OR CONDITIONS OF ANY KIND, either express or implied.
# See the License for the specific language governing permissions and
# limitations under the License.
#

"""
An internal immutable DataFrame with some metadata to manage indexes.
"""
import re
from typing import Dict, List, Optional, Tuple, Union, TYPE_CHECKING
from itertools import accumulate

import numpy as np
import pandas as pd
from pandas.api.types import is_datetime64_dtype, is_datetime64tz_dtype, is_list_like
from pyspark import sql as spark
from pyspark._globals import _NoValue, _NoValueType
from pyspark.sql import functions as F, Window
from pyspark.sql.functions import PandasUDFType, pandas_udf
from pyspark.sql.types import BooleanType, DataType, StructField, StructType, LongType
try:
    from pyspark.sql.types import to_arrow_type
except ImportError:
    from pyspark.sql.pandas.types import to_arrow_type

from databricks import koalas as ks  # For running doctests and reference resolution in PyCharm.
if TYPE_CHECKING:
    # This is required in old Python 3.5 to prevent circular reference.
    from databricks.koalas.series import Series
from databricks.koalas.config import get_option
from databricks.koalas.typedef import infer_pd_series_spark_type, spark_type_to_pandas_dtype
<<<<<<< HEAD
from databricks.koalas.utils import (column_index_level, default_session, lazy_property,
                                     name_like_string, scol_for, temp_column_name)
=======
from databricks.koalas.utils import (column_labels_level, default_session, lazy_property,
                                     name_like_string, scol_for)
>>>>>>> 2abed90f


# A function to turn given numbers to Spark columns that represent Koalas index.
SPARK_INDEX_NAME_FORMAT = "__index_level_{}__".format
SPARK_DEFAULT_INDEX_NAME = SPARK_INDEX_NAME_FORMAT(0)
# A pattern to check if the name of a Spark column is a Koalas index name or not.
SPARK_INDEX_NAME_PATTERN = re.compile(r"__index_level_[0-9]+__")

NATURAL_ORDER_COLUMN_NAME = '__natural_order__'

HIDDEN_COLUMNS = set([NATURAL_ORDER_COLUMN_NAME])

IndexMap = Tuple[str, Optional[Tuple[str, ...]]]


class _InternalFrame(object):
    """
    The internal immutable DataFrame which manages Spark DataFrame and column names and index
    information.

    .. note:: this is an internal class. It is not supposed to be exposed to users and users
        should not directly access to it.

    The internal immutable DataFrame represents the index information for a DataFrame it belongs to.
    For instance, if we have a Koalas DataFrame as below, Pandas DataFrame does not store the index
    as columns.

    >>> kdf = ks.DataFrame({
    ...     'A': [1, 2, 3, 4],
    ...     'B': [5, 6, 7, 8],
    ...     'C': [9, 10, 11, 12],
    ...     'D': [13, 14, 15, 16],
    ...     'E': [17, 18, 19, 20]}, columns = ['A', 'B', 'C', 'D', 'E'])
    >>> kdf  # doctest: +NORMALIZE_WHITESPACE
       A  B   C   D   E
    0  1  5   9  13  17
    1  2  6  10  14  18
    2  3  7  11  15  19
    3  4  8  12  16  20

    However, all columns including index column are also stored in Spark DataFrame internally
    as below.

    >>> kdf._internal.spark_internal_df.show()  # doctest: +NORMALIZE_WHITESPACE
    +-----------------+---+---+---+---+---+
    |__index_level_0__|  A|  B|  C|  D|  E|
    +-----------------+---+---+---+---+---+
    |                0|  1|  5|  9| 13| 17|
    |                1|  2|  6| 10| 14| 18|
    |                2|  3|  7| 11| 15| 19|
    |                3|  4|  8| 12| 16| 20|
    +-----------------+---+---+---+---+---+

    In order to fill this gap, the current metadata is used by mapping Spark's internal column
    to Koalas' index. See the method below:

    * `sdf` represents the internal Spark DataFrame

    * `data_columns` represents non-indexing columns

    * `index_columns` represents internal index columns

    * `columns` represents all columns

    * `index_names` represents the external index name

    * `index_map` is zipped pairs of `index_columns` and `index_names`

    * `spark_df` represents Spark DataFrame derived by the metadata

    * `pandas_df` represents pandas DataFrame derived by the metadata

    >>> internal = kdf._internal
    >>> internal.sdf.show()  # doctest: +NORMALIZE_WHITESPACE +ELLIPSIS
    +-----------------+---+---+---+---+---+-----------------+
    |__index_level_0__|  A|  B|  C|  D|  E|__natural_order__|
    +-----------------+---+---+---+---+---+-----------------+
    |                0|  1|  5|  9| 13| 17|...|
    |                1|  2|  6| 10| 14| 18|...|
    |                2|  3|  7| 11| 15| 19|...|
    |                3|  4|  8| 12| 16| 20|...|
    +-----------------+---+---+---+---+---+-----------------+
    >>> internal.data_columns
    ['A', 'B', 'C', 'D', 'E']
    >>> internal.index_columns
    ['__index_level_0__']
    >>> internal.columns
    ['__index_level_0__', 'A', 'B', 'C', 'D', 'E']
    >>> internal.index_names
    [None]
    >>> internal.index_map
    [('__index_level_0__', None)]
    >>> internal.spark_internal_df.show()  # doctest: +NORMALIZE_WHITESPACE
    +-----------------+---+---+---+---+---+
    |__index_level_0__|  A|  B|  C|  D|  E|
    +-----------------+---+---+---+---+---+
    |                0|  1|  5|  9| 13| 17|
    |                1|  2|  6| 10| 14| 18|
    |                2|  3|  7| 11| 15| 19|
    |                3|  4|  8| 12| 16| 20|
    +-----------------+---+---+---+---+---+
    >>> internal.spark_df.show()  # doctest: +NORMALIZE_WHITESPACE
    +---+---+---+---+---+
    |  A|  B|  C|  D|  E|
    +---+---+---+---+---+
    |  1|  5|  9| 13| 17|
    |  2|  6| 10| 14| 18|
    |  3|  7| 11| 15| 19|
    |  4|  8| 12| 16| 20|
    +---+---+---+---+---+
    >>> internal.pandas_df
       A  B   C   D   E
    0  1  5   9  13  17
    1  2  6  10  14  18
    2  3  7  11  15  19
    3  4  8  12  16  20

    In case that index is set to one of the existing column as below:

    >>> kdf1 = kdf.set_index("A")
    >>> kdf1  # doctest: +NORMALIZE_WHITESPACE
       B   C   D   E
    A
    1  5   9  13  17
    2  6  10  14  18
    3  7  11  15  19
    4  8  12  16  20

    >>> kdf1._internal.spark_internal_df.show()  # doctest: +NORMALIZE_WHITESPACE
    +---+---+---+---+---+
    |  A|  B|  C|  D|  E|
    +---+---+---+---+---+
    |  1|  5|  9| 13| 17|
    |  2|  6| 10| 14| 18|
    |  3|  7| 11| 15| 19|
    |  4|  8| 12| 16| 20|
    +---+---+---+---+---+

    >>> internal = kdf1._internal
    >>> internal.sdf.show()  # doctest: +NORMALIZE_WHITESPACE +ELLIPSIS
    +-----------------+---+---+---+---+---+-----------------+
    |__index_level_0__|  A|  B|  C|  D|  E|__natural_order__|
    +-----------------+---+---+---+---+---+-----------------+
    |                0|  1|  5|  9| 13| 17|...|
    |                1|  2|  6| 10| 14| 18|...|
    |                2|  3|  7| 11| 15| 19|...|
    |                3|  4|  8| 12| 16| 20|...|
    +-----------------+---+---+---+---+---+-----------------+
    >>> internal.data_columns
    ['B', 'C', 'D', 'E']
    >>> internal.index_columns
    ['A']
    >>> internal.columns
    ['A', 'B', 'C', 'D', 'E']
    >>> internal.index_names
    [('A',)]
    >>> internal.index_map
    [('A', ('A',))]
    >>> internal.spark_internal_df.show()  # doctest: +NORMALIZE_WHITESPACE
    +---+---+---+---+---+
    |  A|  B|  C|  D|  E|
    +---+---+---+---+---+
    |  1|  5|  9| 13| 17|
    |  2|  6| 10| 14| 18|
    |  3|  7| 11| 15| 19|
    |  4|  8| 12| 16| 20|
    +---+---+---+---+---+
    >>> internal.pandas_df  # doctest: +NORMALIZE_WHITESPACE
       B   C   D   E
    A
    1  5   9  13  17
    2  6  10  14  18
    3  7  11  15  19
    4  8  12  16  20

    The `spark_df` will drop the index columns:

    >>> internal.spark_df.show()  # doctest: +NORMALIZE_WHITESPACE
    +---+---+---+---+
    |  B|  C|  D|  E|
    +---+---+---+---+
    |  5|  9| 13| 17|
    |  6| 10| 14| 18|
    |  7| 11| 15| 19|
    |  8| 12| 16| 20|
    +---+---+---+---+

    but if `drop=False`, the columns will still remain in `spark_df`:

    >>> kdf.set_index("A", drop=False)._internal.spark_df.show()  # doctest: +NORMALIZE_WHITESPACE
    +---+---+---+---+---+
    |  A|  B|  C|  D|  E|
    +---+---+---+---+---+
    |  1|  5|  9| 13| 17|
    |  2|  6| 10| 14| 18|
    |  3|  7| 11| 15| 19|
    |  4|  8| 12| 16| 20|
    +---+---+---+---+---+

    In case that index becomes a multi index as below:

    >>> kdf2 = kdf.set_index("A", append=True)
    >>> kdf2  # doctest: +NORMALIZE_WHITESPACE
         B   C   D   E
      A
    0 1  5   9  13  17
    1 2  6  10  14  18
    2 3  7  11  15  19
    3 4  8  12  16  20

    >>> kdf2._internal.spark_internal_df.show()  # doctest: +NORMALIZE_WHITESPACE
    +-----------------+---+---+---+---+---+
    |__index_level_0__|  A|  B|  C|  D|  E|
    +-----------------+---+---+---+---+---+
    |                0|  1|  5|  9| 13| 17|
    |                1|  2|  6| 10| 14| 18|
    |                2|  3|  7| 11| 15| 19|
    |                3|  4|  8| 12| 16| 20|
    +-----------------+---+---+---+---+---+

    >>> internal = kdf2._internal
    >>> internal.sdf.show()  # doctest: +NORMALIZE_WHITESPACE +ELLIPSIS
    +-----------------+---+---+---+---+---+-----------------+
    |__index_level_0__|  A|  B|  C|  D|  E|__natural_order__|
    +-----------------+---+---+---+---+---+-----------------+
    |                0|  1|  5|  9| 13| 17|...|
    |                1|  2|  6| 10| 14| 18|...|
    |                2|  3|  7| 11| 15| 19|...|
    |                3|  4|  8| 12| 16| 20|...|
    +-----------------+---+---+---+---+---+-----------------+
    >>> internal.data_columns
    ['B', 'C', 'D', 'E']
    >>> internal.index_columns
    ['__index_level_0__', 'A']
    >>> internal.columns
    ['__index_level_0__', 'A', 'B', 'C', 'D', 'E']
    >>> internal.index_names
    [None, ('A',)]
    >>> internal.index_map
    [('__index_level_0__', None), ('A', ('A',))]
    >>> internal.spark_internal_df.show()  # doctest: +NORMALIZE_WHITESPACE
    +-----------------+---+---+---+---+---+
    |__index_level_0__|  A|  B|  C|  D|  E|
    +-----------------+---+---+---+---+---+
    |                0|  1|  5|  9| 13| 17|
    |                1|  2|  6| 10| 14| 18|
    |                2|  3|  7| 11| 15| 19|
    |                3|  4|  8| 12| 16| 20|
    +-----------------+---+---+---+---+---+
    >>> internal.pandas_df  # doctest: +NORMALIZE_WHITESPACE
         B   C   D   E
      A
    0 1  5   9  13  17
    1 2  6  10  14  18
    2 3  7  11  15  19
    3 4  8  12  16  20

    For multi-level columns, it also holds column_labels

    >>> columns = pd.MultiIndex.from_tuples([('X', 'A'), ('X', 'B'),
    ...                                      ('Y', 'C'), ('Y', 'D')])
    >>> kdf3 = ks.DataFrame([
    ...     [1, 2, 3, 4],
    ...     [5, 6, 7, 8],
    ...     [9, 10, 11, 12],
    ...     [13, 14, 15, 16],
    ...     [17, 18, 19, 20]], columns = columns)
    >>> kdf3  # doctest: +NORMALIZE_WHITESPACE
        X       Y
        A   B   C   D
    0   1   2   3   4
    1   5   6   7   8
    2   9  10  11  12
    3  13  14  15  16
    4  17  18  19  20

    >>> internal = kdf3._internal
    >>> internal.sdf.show()  # doctest: +NORMALIZE_WHITESPACE +ELLIPSIS
    +-----------------+------+------+------+------+-----------------+
    |__index_level_0__|(X, A)|(X, B)|(Y, C)|(Y, D)|__natural_order__|
    +-----------------+------+------+------+------+-----------------+
    |                0|     1|     2|     3|     4|...|
    |                1|     5|     6|     7|     8|...|
    |                2|     9|    10|    11|    12|...|
    |                3|    13|    14|    15|    16|...|
    |                4|    17|    18|    19|    20|...|
    +-----------------+------+------+------+------+-----------------+
    >>> internal.data_columns
    ['(X, A)', '(X, B)', '(Y, C)', '(Y, D)']
    >>> internal.column_labels
    [('X', 'A'), ('X', 'B'), ('Y', 'C'), ('Y', 'D')]

    For series, it also holds scol to represent the column.

    >>> kseries = kdf1.B
    >>> kseries
    A
    1    5
    2    6
    3    7
    4    8
    Name: B, dtype: int64

    >>> internal = kseries._internal
    >>> internal.sdf.show()  # doctest: +NORMALIZE_WHITESPACE +ELLIPSIS
    +-----------------+---+---+---+---+---+-----------------+
    |__index_level_0__|  A|  B|  C|  D|  E|__natural_order__|
    +-----------------+---+---+---+---+---+-----------------+
    |                0|  1|  5|  9| 13| 17|...|
    |                1|  2|  6| 10| 14| 18|...|
    |                2|  3|  7| 11| 15| 19|...|
    |                3|  4|  8| 12| 16| 20|...|
    +-----------------+---+---+---+---+---+-----------------+
    >>> internal.scol
    Column<b'B'>
    >>> internal.data_columns
    ['B']
    >>> internal.index_columns
    ['A']
    >>> internal.columns
    ['A', 'B']
    >>> internal.index_names
    [('A',)]
    >>> internal.index_map
    [('A', ('A',))]
    >>> internal.spark_internal_df.show()  # doctest: +NORMALIZE_WHITESPACE
    +---+---+
    |  A|  B|
    +---+---+
    |  1|  5|
    |  2|  6|
    |  3|  7|
    |  4|  8|
    +---+---+
    >>> internal.pandas_df  # doctest: +NORMALIZE_WHITESPACE
       B
    A
    1  5
    2  6
    3  7
    4  8
    """

    def __init__(self, sdf: spark.DataFrame,
                 index_map: Optional[List[IndexMap]],
                 column_labels: Optional[List[Tuple[str, ...]]] = None,
                 column_scols: Optional[List[spark.Column]] = None,
                 column_label_names: Optional[List[str]] = None,
                 scol: Optional[spark.Column] = None) -> None:
        """
        Create a new internal immutable DataFrame to manage Spark DataFrame, column fields and
        index fields and names.

        :param sdf: Spark DataFrame to be managed.
        :param index_map: list of string pair
                           Each pair holds the index field name which exists in Spark fields,
                           and the index name.
        :param column_labels: list of tuples with the same length
                              The multi-level values in the tuples.
        :param column_scols: list of Spark Column
                              Spark Columns to appear as columns. If scol is not None, this
                              argument is ignored, otherwise if this is None, calculated from sdf.
        :param column_label_names: Names for each of the index levels.
        :param scol: Spark Column to be managed.

        See the examples below to refer what each parameter means.

        >>> column_labels = pd.MultiIndex.from_tuples(
        ...     [('a', 'x'), ('a', 'y'), ('b', 'z')], names=["column_labels_a", "column_labels_b"])
        >>> row_index = pd.MultiIndex.from_tuples(
        ...     [('foo', 'bar'), ('foo', 'bar'), ('zoo', 'bar')],
        ...     names=["row_index_a", "row_index_b"])
        >>> kdf = ks.DataFrame(
        ...     [[1, 2, 3], [4, 5, 6], [7, 8, 9]], index=row_index, columns=column_labels)
        >>> kdf.set_index(('a', 'x'), append=True, inplace=True)
        >>> kdf  # doctest: +NORMALIZE_WHITESPACE
        column_labels_a                  a  b
        column_labels_b                  y  z
        row_index_a row_index_b (a, x)
        foo         bar         1       2  3
                                4       5  6
        zoo         bar         7       8  9

        >>> internal = kdf[('a', 'y')]._internal

        >>> internal._sdf.show()  # doctest: +NORMALIZE_WHITESPACE +ELLIPSIS
        +-----------+-----------+------+------+------+...
        |row_index_a|row_index_b|(a, x)|(a, y)|(b, z)|...
        +-----------+-----------+------+------+------+...
        |        foo|        bar|     1|     2|     3|...
        |        foo|        bar|     4|     5|     6|...
        |        zoo|        bar|     7|     8|     9|...
        +-----------+-----------+------+------+------+...

        >>> internal._index_map  # doctest: +NORMALIZE_WHITESPACE
        [('row_index_a', ('row_index_a',)), ('row_index_b', ('row_index_b',)),
         ('(a, x)', ('a', 'x'))]

        >>> internal._column_labels
        [('a', 'y')]

        >>> internal._column_scols
        [Column<b'(a, y)'>]

        >>> list(internal._column_label_names)
        ['column_labels_a', 'column_labels_b']

        >>> internal._scol
        Column<b'(a, y)'>
        """
        assert isinstance(sdf, spark.DataFrame)

        if index_map is None:
            assert not any(SPARK_INDEX_NAME_PATTERN.match(name) for name in sdf.columns), \
                "Index columns should not appear in columns of the Spark DataFrame. Avoid " \
                "index column names [%s]." % SPARK_INDEX_NAME_PATTERN

            # Create default index.
            sdf = _InternalFrame.attach_default_index(sdf)
            index_map = [(SPARK_DEFAULT_INDEX_NAME, None)]

        if NATURAL_ORDER_COLUMN_NAME not in sdf.columns:
            sdf = sdf.withColumn(NATURAL_ORDER_COLUMN_NAME, F.monotonically_increasing_id())

        assert all(isinstance(index_field, str)
                   and (index_name is None or (isinstance(index_name, tuple)
                                               and all(isinstance(name, str)
                                                       for name in index_name)))
                   for index_field, index_name in index_map), index_map
        assert scol is None or isinstance(scol, spark.Column)
        assert column_scols is None or all(isinstance(scol, spark.Column) for scol in column_scols)

        self._sdf = sdf  # type: spark.DataFrame
        self._index_map = index_map  # type: List[IndexMap]
        self._scol = scol  # type: Optional[spark.Column]
        if scol is not None:
            self._column_scols = [scol]
        elif column_scols is None:
            index_columns = set(index_column for index_column, _ in self._index_map)
            self._column_scols = [scol_for(sdf, col) for col in sdf.columns
                                  if col not in index_columns and col not in HIDDEN_COLUMNS]
        else:
            self._column_scols = column_scols

        if scol is not None:
            assert column_labels is not None and len(column_labels) == 1, column_labels
            assert all(label is None or (isinstance(label, tuple) and len(label) > 0)
                       for label in column_labels), column_labels
            self._column_labels = column_labels
        elif column_labels is None:
            self._column_labels = [(sdf.select(scol).columns[0],) for scol in self._column_scols]
        else:
            assert len(column_labels) == len(self._column_scols), \
                (len(column_labels), len(self._column_scols))
            assert all(isinstance(i, tuple) for i in column_labels), column_labels
            assert len(set(len(i) for i in column_labels)) <= 1, column_labels
            self._column_labels = column_labels

        if column_label_names is not None and not is_list_like(column_label_names):
            raise ValueError('Column_index_names should be list-like or None for a MultiIndex')

        if isinstance(column_label_names, list):
            if all(name is None for name in column_label_names):
                self._column_label_names = None
            else:
                self._column_label_names = column_label_names
        else:
            self._column_label_names = column_label_names

    @staticmethod
    def attach_default_index(sdf, default_index_type=None):
        """
        This method attaches a default index to Spark DataFrame. Spark does not have the index
        notion so corresponding column should be generated.
        There are several types of default index can be configured by `compute.default_index_type`.

        >>> sdf = ks.range(10).to_spark()
        >>> sdf
        DataFrame[id: bigint]

        It adds the default index column '__index_level_0__'.

        >>> sdf = _InternalFrame.attach_default_index(sdf)
        >>> sdf
        DataFrame[__index_level_0__: int, id: bigint]

        It throws an exception if the given column name already exists.

        >>> _InternalFrame.attach_default_index(sdf)
        ... # doctest: +ELLIPSIS
        Traceback (most recent call last):
          ...
        AssertionError: '__index_level_0__' already exists...
        """
        index_column = SPARK_DEFAULT_INDEX_NAME
        assert index_column not in sdf.columns, (
            "'%s' already exists in the Spark column names '%s'" % (
                index_column, sdf.columns))

        if default_index_type is None:
            default_index_type = get_option("compute.default_index_type")

        scols = [scol_for(sdf, column) for column in sdf.columns]
        if default_index_type == "sequence":
            sequential_index = F.row_number().over(
                Window.orderBy(F.monotonically_increasing_id())) - 1
            return sdf.select(sequential_index.alias(index_column), *scols)
        elif default_index_type == "distributed-sequence":
            return _InternalFrame.attach_distributed_sequence_column(
                sdf, column_name=index_column)
        elif default_index_type == "distributed":
            return sdf.select(
                F.monotonically_increasing_id().alias(index_column), *scols)
        else:
            raise ValueError("'compute.default_index_type' should be one of 'sequence',"
                             " 'distributed-sequence' and 'distributed'")

    @staticmethod
    def attach_distributed_sequence_column(sdf, column_name):
        """
        This method attaches a Spark column that has a sequence in a distributed manner.
        This is equivalent to the column assigned when default index type 'distributed-sequence'.

        >>> sdf = ks.DataFrame(['a', 'b', 'c']).to_spark()
        >>> sdf = _InternalFrame.attach_distributed_sequence_column(sdf, column_name="sequence")
        >>> sdf.sort("sequence").show()  # doctest: +NORMALIZE_WHITESPACE
        +--------+---+
        |sequence|  0|
        +--------+---+
        |       0|  a|
        |       1|  b|
        |       2|  c|
        +--------+---+
        """

        scols = [scol_for(sdf, column) for column in sdf.columns]

        spark_partition_column = temp_column_name(sdf, 'spark_partition_id')
        offset_column = temp_column_name(sdf, 'offset')
        row_number_column = temp_column_name(sdf, 'row_number')

        # 1. Calculates counts per each partition ID. `counts` here is, for instance,
        #     {
        #         1: 83,
        #         6: 83,
        #         3: 83,
        #         ...
        #     }
        sdf = sdf.withColumn(spark_partition_column, F.spark_partition_id())
        counts = map(lambda x: (x["key"], x["count"]),
                     sdf.groupby(sdf[spark_partition_column].alias("key")).count().collect())

        # 2. Calculates cumulative sum in an order of partition id.
        #     Note that it does not matter if partition id guarantees its order or not.
        #     We just need a one-by-one sequential id.

        # sort by partition key.
        sorted_counts = sorted(counts, key=lambda x: x[0])
        # get cumulative sum in an order of partition key.
        cumulative_counts = [0] + list(accumulate(map(lambda count: count[1], sorted_counts)))
        # zip it with partition key.
        sums = dict(zip(map(lambda count: count[0], sorted_counts), cumulative_counts))

        # 3. Attach offset for each partition.
        @pandas_udf(LongType(), PandasUDFType.SCALAR)
        def offset(id):
            current_partition_offset = sums[id.iloc[0]]
            return pd.Series(current_partition_offset).repeat(len(id))

        sdf = sdf.withColumn(offset_column, offset(spark_partition_column))

        # 4. Calculate row_number in each partition.
        w = Window.partitionBy(spark_partition_column).orderBy(F.monotonically_increasing_id())
        row_number = F.row_number().over(w)
        sdf = sdf.withColumn(row_number_column, row_number)

        # 5. Calculate the index.
        return sdf.select(
            (sdf[offset_column] + sdf[row_number_column] - 1).alias(column_name),
            *scols)

    @lazy_property
    def _column_labels_to_name(self) -> Dict[Tuple[str, ...], str]:
        return dict(zip(self.column_labels, self.data_columns))

    def column_name_for(self, column_labels_or_index_column: Union[str, Tuple[str, ...]]) -> str:
        """ Return the actual Spark column name for the given column name or index. """
        if column_labels_or_index_column in self._column_labels_to_name:
            return self._column_labels_to_name[column_labels_or_index_column]
        else:
            if column_labels_or_index_column not in self.index_columns:
                raise KeyError(name_like_string(column_labels_or_index_column))
            return column_labels_or_index_column  # type: ignore

    @lazy_property
    def _column_labels_to_scol(self) -> Dict[Tuple[str, ...], spark.Column]:
        return dict(zip(self.column_labels, self.column_scols))

    def scol_for(self, column_labels_or_index_column: Union[str, Tuple[str, ...]]):
        """ Return Spark Column for the given column name or index. """
        if column_labels_or_index_column in self._column_labels_to_scol:
            return self._column_labels_to_scol[column_labels_or_index_column]
        else:
            if column_labels_or_index_column not in self.index_columns:
                raise KeyError(name_like_string(column_labels_or_index_column))
            return scol_for(self._sdf, self.column_name_for(column_labels_or_index_column))

    def spark_type_for(self,
                       column_labels_or_index_column: Union[str, Tuple[str, ...]]) -> DataType:
        """ Return DataType for the given column name or index. """
        return self._sdf.select(self.scol_for(column_labels_or_index_column)).schema[0].dataType

    @property
    def sdf(self) -> spark.DataFrame:
        """ Return the managed Spark DataFrame. """
        return self._sdf

    @lazy_property
    def data_columns(self) -> List[str]:
        """ Return the managed column field names. """
        return self.sdf.select(self.column_scols).columns

    @property
    def column_scols(self) -> List[spark.Column]:
        """ Return Spark Columns for the managed data columns. """
        return self._column_scols

    @lazy_property
    def index_columns(self) -> List[str]:
        """ Return the managed index field names. """
        return [index_column for index_column, _ in self._index_map]

    @lazy_property
    def index_scols(self) -> List[spark.Column]:
        """ Return Spark Columns for the managed index columns. """
        return [self.scol_for(column) for column in self.index_columns]

    @lazy_property
    def columns(self) -> List[str]:
        """ Return all the field names including index field names. """
        index_columns = set(self.index_columns)
        return self.index_columns + [column for column in self.data_columns
                                     if column not in index_columns]

    @lazy_property
    def scols(self) -> List[spark.Column]:
        """ Return Spark Columns for the managed columns including index columns. """
        index_columns = set(self.index_columns)
        return self.index_scols + [self.scol_for(label) for label in self.column_labels
                                   if self.column_name_for(label) not in index_columns]

    @property
    def index_map(self) -> List[IndexMap]:
        """ Return the managed index information. """
        assert len(self._index_map) > 0
        return self._index_map

    @lazy_property
    def index_names(self) -> List[Optional[Tuple[str, ...]]]:
        """ Return the managed index names. """
        return [index_name for _, index_name in self.index_map]

    @property
    def scol(self) -> Optional[spark.Column]:
        """ Return the managed Spark Column. """
        return self._scol

    @property
    def column_labels(self) -> List[Tuple[str, ...]]:
        """ Return the managed column index. """
        return self._column_labels

    @lazy_property
    def column_labels_level(self) -> int:
        """ Return the level of the column index. """
        return column_labels_level(self._column_labels)

    @property
    def column_label_names(self) -> Optional[List[str]]:
        """ Return names of the index levels. """
        return self._column_label_names

    @lazy_property
    def spark_internal_df(self) -> spark.DataFrame:
        """
        Return as Spark DataFrame. This contains index columns as well
        and should be only used for internal purposes.
        """
        index_columns = set(self.index_columns)
        data_columns = []
        for i, (column, label) in enumerate(zip(self.data_columns, self.column_labels)):
            if column not in index_columns:
                scol = self.scol_for(label)
                name = str(i) if label is None else name_like_string(label)
                if column != name:
                    scol = scol.alias(name)
                data_columns.append(scol)
        return self._sdf.select(self.index_scols + data_columns)

    @lazy_property
    def spark_df(self) -> spark.DataFrame:
        """ Return as Spark DataFrame. """
        data_columns = []
        for i, (column, label) in enumerate(zip(self.data_columns, self.column_labels)):
            scol = self.scol_for(label)
            name = str(i) if label is None else name_like_string(label)
            if column != name:
                scol = scol.alias(name)
            data_columns.append(scol)
        return self._sdf.select(data_columns)

    @lazy_property
    def pandas_df(self):
        """ Return as pandas DataFrame. """
        sdf = self.spark_internal_df
        pdf = sdf.toPandas()
        if len(pdf) == 0 and len(sdf.schema) > 0:
            pdf = pdf.astype({field.name: spark_type_to_pandas_dtype(field.dataType)
                              for field in sdf.schema})

        index_columns = self.index_columns
        if len(index_columns) > 0:
            append = False
            for index_field in index_columns:
                drop = index_field not in self.data_columns
                pdf = pdf.set_index(index_field, drop=drop, append=append)
                append = True
            pdf = pdf[[col if col in index_columns
                       else str(i) if label is None else name_like_string(label)
                       for i, (col, label)
                       in enumerate(zip(self.data_columns, self.column_labels))]]

        if self.column_labels_level > 1:
            pdf.columns = pd.MultiIndex.from_tuples(self._column_labels)
        else:
            pdf.columns = [None if label is None else label[0] for label in self._column_labels]
        if self._column_label_names is not None:
            pdf.columns.names = self._column_label_names

        index_names = self.index_names
        if len(index_names) > 0:
            pdf.index.names = [name if name is None or len(name) > 1 else name[0]
                               for name in index_names]
        return pdf

    def with_new_columns(self, scols_or_ksers: List[Union[spark.Column, 'Series']],
                         column_labels: Optional[List[Tuple[str, ...]]] = None,
                         keep_order: bool = True) -> '_InternalFrame':
        """ Copy the immutable DataFrame with the updates by the specified Spark Columns or Series.

        :param scols_or_ksers: the new Spark Columns or Series.
        :param column_labels: the new column index.
            If None, the its column_labels is used when the corresponding `scols_or_ksers` is
            Series, otherwise the original one is used.
        :return: the copied immutable DataFrame.
        """
        from databricks.koalas.series import Series

        if column_labels is None:
            if all(isinstance(scol_or_kser, Series) for scol_or_kser in scols_or_ksers):
                column_labels = [kser._internal.column_labels[0] for kser in scols_or_ksers]
            else:
                assert len(scols_or_ksers) == len(self.column_labels), \
                    (len(scols_or_ksers), len(self.column_labels))
                column_labels = []
                for scol_or_kser, label in zip(scols_or_ksers, self.column_labels):
                    if isinstance(scol_or_kser, Series):
                        column_labels.append(scol_or_kser._internal.column_labels[0])
                    else:
                        column_labels.append(label)
        else:
            assert len(scols_or_ksers) == len(column_labels), \
                (len(scols_or_ksers), len(column_labels))

        column_scols = []
        for scol_or_kser, label in zip(scols_or_ksers, column_labels):
            if isinstance(scol_or_kser, Series):
                scol = scol_or_kser._internal.scol
            else:
                scol = scol_or_kser
            column_scols.append(scol)

        hidden_columns = []
        if keep_order:
            hidden_columns.append(NATURAL_ORDER_COLUMN_NAME)

        sdf = self._sdf.select(self.index_scols + column_scols + hidden_columns)

        return self.copy(
            sdf=sdf,
            column_labels=column_labels,
            column_scols=[scol_for(sdf, col) for col in self._sdf.select(column_scols).columns],
            scol=None)

    def with_filter(self, pred: Union[spark.Column, 'Series']):
        """ Copy the immutable DataFrame with the updates by the predicate.

        :param pred: the predicate to filter.
        :return: the copied immutable DataFrame.
        """
        from databricks.koalas.series import Series
        if isinstance(pred, Series):
            assert isinstance(pred.spark_type, BooleanType), pred.spark_type
            pred = pred._scol
        else:
            spark_type = self._sdf.select(pred).schema[0].dataType
            assert isinstance(spark_type, BooleanType), spark_type

        return self.copy(sdf=self._sdf.drop(NATURAL_ORDER_COLUMN_NAME).filter(pred))

    def copy(self, sdf: Union[spark.DataFrame, _NoValueType] = _NoValue,
             index_map: Union[List[IndexMap], _NoValueType] = _NoValue,
             column_labels: Union[List[Tuple[str, ...]], _NoValueType] = _NoValue,
             column_scols: Union[List[spark.Column], _NoValueType] = _NoValue,
             column_label_names: Optional[Union[List[str], _NoValueType]] = _NoValue,
             scol: Union[spark.Column, _NoValueType] = _NoValue) -> '_InternalFrame':
        """ Copy the immutable DataFrame.

        :param sdf: the new Spark DataFrame. If None, then the original one is used.
        :param index_map: the new index information. If None, then the original one is used.
        :param column_labels: the new column index.
        :param column_scols: the new Spark Columns. If None, then the original ones are used.
        :param column_label_names: the new names of the index levels.
        :param scol: the new Spark Column. If None, then the original one is used.
        :return: the copied immutable DataFrame.
        """
        if sdf is _NoValue:
            sdf = self._sdf
        if index_map is _NoValue:
            index_map = self._index_map
        if column_labels is _NoValue:
            column_labels = self._column_labels
        if column_scols is _NoValue:
            column_scols = self._column_scols
        if column_label_names is _NoValue:
            column_label_names = self._column_label_names
        if scol is _NoValue:
            scol = self._scol
        return _InternalFrame(sdf, index_map=index_map, column_labels=column_labels,
                              column_scols=column_scols, column_label_names=column_label_names,
                              scol=scol)

    @staticmethod
    def from_pandas(pdf: pd.DataFrame) -> '_InternalFrame':
        """ Create an immutable DataFrame from pandas DataFrame.

        :param pdf: :class:`pd.DataFrame`
        :return: the created immutable DataFrame
        """
        columns = pdf.columns
        data_columns = [name_like_string(col) for col in columns]
        if isinstance(columns, pd.MultiIndex):
            column_labels = columns.tolist()
        else:
            column_labels = None
        column_label_names = columns.names

        index = pdf.index

        index_map = []  # type: List[IndexMap]
        if isinstance(index, pd.MultiIndex):
            if index.names is None:
                index_map = [(SPARK_INDEX_NAME_FORMAT(i), None)
                             for i in range(len(index.levels))]
            else:
                index_map = [
                    (SPARK_INDEX_NAME_FORMAT(i) if name is None else name_like_string(name),
                     name if name is None or isinstance(name, tuple) else (name,))
                    for i, name in enumerate(index.names)]
        else:
            name = index.name
            index_map = [(name_like_string(name)
                          if name is not None else SPARK_DEFAULT_INDEX_NAME,
                          name if name is None or isinstance(name, tuple) else (name,))]

        index_columns = [index_column for index_column, _ in index_map]

        reset_index = pdf.reset_index()
        reset_index.columns = index_columns + data_columns
        schema = StructType([StructField(name_like_string(name), infer_pd_series_spark_type(col),
                                         nullable=bool(col.isnull().any()))
                             for name, col in reset_index.iteritems()])
        for name, col in reset_index.iteritems():
            dt = col.dtype
            if is_datetime64_dtype(dt) or is_datetime64tz_dtype(dt):
                continue
            reset_index[name] = col.replace({np.nan: None})
        sdf = default_session().createDataFrame(reset_index, schema=schema)
        return _InternalFrame(sdf=sdf,
                              index_map=index_map,
                              column_labels=column_labels,
                              column_scols=[scol_for(sdf, col) for col in data_columns],
                              column_label_names=column_label_names)<|MERGE_RESOLUTION|>--- conflicted
+++ resolved
@@ -40,13 +40,8 @@
     from databricks.koalas.series import Series
 from databricks.koalas.config import get_option
 from databricks.koalas.typedef import infer_pd_series_spark_type, spark_type_to_pandas_dtype
-<<<<<<< HEAD
-from databricks.koalas.utils import (column_index_level, default_session, lazy_property,
+from databricks.koalas.utils import (column_labels_level, default_session, lazy_property,
                                      name_like_string, scol_for, temp_column_name)
-=======
-from databricks.koalas.utils import (column_labels_level, default_session, lazy_property,
-                                     name_like_string, scol_for)
->>>>>>> 2abed90f
 
 
 # A function to turn given numbers to Spark columns that represent Koalas index.
