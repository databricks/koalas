#
# Copyright (C) 2019 Databricks, Inc.
#
# Licensed under the Apache License, Version 2.0 (the "License");
# you may not use this file except in compliance with the License.
# You may obtain a copy of the License at
#
#     http://www.apache.org/licenses/LICENSE-2.0
#
# Unless required by applicable law or agreed to in writing, software
# distributed under the License is distributed on an "AS IS" BASIS,
# WITHOUT WARRANTIES OR CONDITIONS OF ANY KIND, either express or implied.
# See the License for the specific language governing permissions and
# limitations under the License.
#

"""
A wrapper for GroupedData to behave similar to pandas GroupBy.
"""

import sys
import inspect
from collections import Callable, OrderedDict, namedtuple
from distutils.version import LooseVersion
from functools import partial
from itertools import product
from typing import Any, List, Tuple, Union

import numpy as np
import pandas as pd
from pandas._libs.parsers import is_datetime64_dtype
from pandas.core.dtypes.common import is_datetime64tz_dtype

from pyspark.sql import Window, functions as F
from pyspark.sql.types import (
    FloatType,
    DoubleType,
    NumericType,
    StructField,
    StructType,
    StringType,
)
from pyspark.sql.functions import PandasUDFType, pandas_udf, Column

from databricks import koalas as ks  # For running doctests and reference resolution in PyCharm.
from databricks.koalas.typedef import infer_return_type
from databricks.koalas.frame import DataFrame
from databricks.koalas.internal import (
    _InternalFrame,
    HIDDEN_COLUMNS,
    NATURAL_ORDER_COLUMN_NAME,
    SPARK_INDEX_NAME_FORMAT,
)
from databricks.koalas.missing.groupby import (
    _MissingPandasLikeDataFrameGroupBy,
    _MissingPandasLikeSeriesGroupBy,
)
from databricks.koalas.series import Series, _col
from databricks.koalas.config import get_option
from databricks.koalas.utils import (
    align_diff_frames,
    column_labels_level,
    name_like_string,
    scol_for,
    verify_temp_column_name,
)
from databricks.koalas.window import RollingGroupby, ExpandingGroupby

# to keep it the same as pandas
NamedAgg = namedtuple("NamedAgg", ["column", "aggfunc"])


class GroupBy(object):
    """
    :ivar _kdf: The parent dataframe that is used to perform the groupby
    :type _kdf: DataFrame
    :ivar _groupkeys: The list of keys that will be used to perform the grouping
    :type _groupkeys: List[Series]
    """

    # TODO: Series support is not implemented yet.
    # TODO: not all arguments are implemented comparing to Pandas' for now.
    def aggregate(self, func_or_funcs=None, *args, **kwargs):
        """Aggregate using one or more operations over the specified axis.

        Parameters
        ----------
        func_or_funcs : dict, str or list
             a dict mapping from column name (string) to
             aggregate functions (string or list of strings).

        Returns
        -------
        Series or DataFrame

            The return can be:

            * Series : when DataFrame.agg is called with a single function
            * DataFrame : when DataFrame.agg is called with several functions

            Return Series or DataFrame.

        Notes
        -----
        `agg` is an alias for `aggregate`. Use the alias.

        See Also
        --------
        databricks.koalas.Series.groupby
        databricks.koalas.DataFrame.groupby

        Examples
        --------
        >>> df = ks.DataFrame({'A': [1, 1, 2, 2],
        ...                    'B': [1, 2, 3, 4],
        ...                    'C': [0.362, 0.227, 1.267, -0.562]},
        ...                   columns=['A', 'B', 'C'])

        >>> df
           A  B      C
        0  1  1  0.362
        1  1  2  0.227
        2  2  3  1.267
        3  2  4 -0.562

        Different aggregations per column

        >>> aggregated = df.groupby('A').agg({'B': 'min', 'C': 'sum'})
        >>> aggregated[['B', 'C']].sort_index()  # doctest: +NORMALIZE_WHITESPACE
           B      C
        A
        1  1  0.589
        2  3  0.705

        >>> aggregated = df.groupby('A').agg({'B': ['min', 'max']})
        >>> aggregated.sort_index()  # doctest: +NORMALIZE_WHITESPACE
             B
           min  max
        A
        1    1    2
        2    3    4

        >>> aggregated = df.groupby('A').agg('min')
        >>> aggregated.sort_index()  # doctest: +NORMALIZE_WHITESPACE
             B      C
        A
        1    1  0.227
        2    3 -0.562

        >>> aggregated = df.groupby('A').agg(['min', 'max'])
        >>> aggregated.sort_index()  # doctest: +NORMALIZE_WHITESPACE
             B           C
           min  max    min    max
        A
        1    1    2  0.227  0.362
        2    3    4 -0.562  1.267

        To control the output names with different aggregations per column, Koalas
        also supports 'named aggregation' or nested renaming in .agg. It can also be
        used when applying multiple aggregation functions to specific columns.

        >>> aggregated = df.groupby('A').agg(b_max=ks.NamedAgg(column='B', aggfunc='max'))
        >>> aggregated.sort_index()  # doctest: +NORMALIZE_WHITESPACE
             b_max
        A
        1        2
        2        4

        >>> aggregated = df.groupby('A').agg(b_max=('B', 'max'), b_min=('B', 'min'))
        >>> aggregated.sort_index()  # doctest: +NORMALIZE_WHITESPACE
             b_max   b_min
        A
        1        2       1
        2        4       3

        >>> aggregated = df.groupby('A').agg(b_max=('B', 'max'), c_min=('C', 'min'))
        >>> aggregated.sort_index()  # doctest: +NORMALIZE_WHITESPACE
             b_max   c_min
        A
        1        2   0.227
        2        4  -0.562
        """
        # I think current implementation of func and arguments in koalas for aggregate is different
        # than pandas, later once arguments are added, this could be removed.
        if func_or_funcs is None and kwargs is None:
            raise ValueError("No aggregation argument or function specified.")

        relabeling = func_or_funcs is None and _is_multi_agg_with_relabel(**kwargs)
        if relabeling:
            func_or_funcs, columns, order = _normalize_keyword_aggregation(kwargs)

        if not isinstance(func_or_funcs, (str, list)):
            if not isinstance(func_or_funcs, dict) or not all(
                isinstance(key, (str, tuple))
                and (
                    isinstance(value, str)
                    or isinstance(value, list)
                    and all(isinstance(v, str) for v in value)
                )
                for key, value in func_or_funcs.items()
            ):
                raise ValueError(
                    "aggs must be a dict mapping from column name (string or tuple) "
                    "to aggregate functions (string or list of strings)."
                )

        else:
            agg_cols = [col.name for col in self._agg_columns]
            func_or_funcs = OrderedDict([(col, func_or_funcs) for col in agg_cols])
        index_map = OrderedDict(
            (SPARK_INDEX_NAME_FORMAT(i), s._internal.column_labels[0])
            for i, s in enumerate(self._groupkeys)
        )
        kdf = DataFrame(
            GroupBy._spark_groupby(self._kdf, func_or_funcs, self._groupkeys_scols, index_map)
        )
        if not self._as_index:
            should_drop_index = set(
                i
                for i, gkey in enumerate(self._groupkeys_scols)
                if all(
                    not gkey._jc.equals(scol._jc) for scol in self._kdf._internal.data_spark_columns
                )
            )
            if len(should_drop_index) > 0:
                kdf = kdf.reset_index(level=should_drop_index, drop=True)
            if len(should_drop_index) < len(self._groupkeys):
                kdf = kdf.reset_index()

        if relabeling:
            kdf = kdf[order]
            kdf.columns = columns
        return kdf

    agg = aggregate

    @staticmethod
    def _spark_groupby(kdf, func, groupkeys_scols=(), index_map=None):
        assert (len(groupkeys_scols) > 0 and index_map is not None) or (
            len(groupkeys_scols) == 0 and index_map is None
        )

        sdf = kdf._sdf
        groupkey_cols = [s.alias(SPARK_INDEX_NAME_FORMAT(i)) for i, s in enumerate(groupkeys_scols)]
        multi_aggs = any(isinstance(v, list) for v in func.values())
        reordered = []
        data_columns = []
        column_labels = []
        for key, value in func.items():
            label = key if isinstance(key, tuple) else (key,)
            for aggfunc in [value] if isinstance(value, str) else value:
                name = kdf._internal.spark_column_name_for(label)
                data_col = "('{0}', '{1}')".format(name, aggfunc) if multi_aggs else name
                data_columns.append(data_col)
                column_labels.append(tuple(list(label) + [aggfunc]) if multi_aggs else label)
                if aggfunc == "nunique":
                    reordered.append(
                        F.expr("count(DISTINCT `{0}`) as `{1}`".format(name, data_col))
                    )

                # Implement "quartiles" aggregate function for ``describe``.
                elif aggfunc == "quartiles":
                    reordered.append(
                        F.expr(
                            "percentile_approx(`{0}`, array(0.25, 0.5, 0.75)) as `{1}`".format(
                                name, data_col
                            )
                        )
                    )

                else:
                    reordered.append(F.expr("{1}(`{0}`) as `{2}`".format(name, aggfunc, data_col)))
        sdf = sdf.groupby(*groupkey_cols).agg(*reordered)
        return _InternalFrame(
            spark_frame=sdf,
            column_labels=column_labels,
            data_spark_columns=[scol_for(sdf, col) for col in data_columns],
            index_map=index_map,
        )

    def count(self):
        """
        Compute count of group, excluding missing values.

        See Also
        --------
        databricks.koalas.Series.groupby
        databricks.koalas.DataFrame.groupby

        Examples
        --------
        >>> df = ks.DataFrame({'A': [1, 1, 2, 1, 2],
        ...                    'B': [np.nan, 2, 3, 4, 5],
        ...                    'C': [1, 2, 1, 1, 2]}, columns=['A', 'B', 'C'])
        >>> df.groupby('A').count().sort_index()  # doctest: +NORMALIZE_WHITESPACE
            B  C
        A
        1  2  3
        2  2  2
        """
        return self._reduce_for_stat_function(F.count, only_numeric=False)

    # TODO: We should fix See Also when Series implementation is finished.
    def first(self):
        """
        Compute first of group values.

        See Also
        --------
        databricks.koalas.Series.groupby
        databricks.koalas.DataFrame.groupby
        """
        return self._reduce_for_stat_function(F.first, only_numeric=False)

    def last(self):
        """
        Compute last of group values.

        See Also
        --------
        databricks.koalas.Series.groupby
        databricks.koalas.DataFrame.groupby
        """
        return self._reduce_for_stat_function(
            lambda col: F.last(col, ignorenulls=True), only_numeric=False
        )

    def max(self):
        """
        Compute max of group values.

        See Also
        --------
        databricks.koalas.Series.groupby
        databricks.koalas.DataFrame.groupby
        """
        return self._reduce_for_stat_function(F.max, only_numeric=False)

    # TODO: examples should be updated.
    def mean(self):
        """
        Compute mean of groups, excluding missing values.

        Returns
        -------
        koalas.Series or koalas.DataFrame

        See Also
        --------
        databricks.koalas.Series.groupby
        databricks.koalas.DataFrame.groupby

        Examples
        --------
        >>> df = ks.DataFrame({'A': [1, 1, 2, 1, 2],
        ...                    'B': [np.nan, 2, 3, 4, 5],
        ...                    'C': [1, 2, 1, 1, 2]}, columns=['A', 'B', 'C'])

        Groupby one column and return the mean of the remaining columns in
        each group.

        >>> df.groupby('A').mean().sort_index()  # doctest: +NORMALIZE_WHITESPACE
             B         C
        A
        1  3.0  1.333333
        2  4.0  1.500000
        """

        return self._reduce_for_stat_function(F.mean, only_numeric=True)

    def min(self):
        """
        Compute min of group values.

        See Also
        --------
        databricks.koalas.Series.groupby
        databricks.koalas.DataFrame.groupby
        """
        return self._reduce_for_stat_function(F.min, only_numeric=False)

    # TODO: sync the doc and implement `ddof`.
    def std(self):
        """
        Compute standard deviation of groups, excluding missing values.

        See Also
        --------
        databricks.koalas.Series.groupby
        databricks.koalas.DataFrame.groupby
        """

        return self._reduce_for_stat_function(F.stddev, only_numeric=True)

    def sum(self):
        """
        Compute sum of group values

        See Also
        --------
        databricks.koalas.Series.groupby
        databricks.koalas.DataFrame.groupby
        """
        return self._reduce_for_stat_function(F.sum, only_numeric=True)

    # TODO: sync the doc and implement `ddof`.
    def var(self):
        """
        Compute variance of groups, excluding missing values.

        See Also
        --------
        databricks.koalas.Series.groupby
        databricks.koalas.DataFrame.groupby
        """
        return self._reduce_for_stat_function(F.variance, only_numeric=True)

    # TODO: skipna should be implemented.
    def all(self):
        """
        Returns True if all values in the group are truthful, else False.

        See Also
        --------
        databricks.koalas.Series.groupby
        databricks.koalas.DataFrame.groupby

        Examples
        --------
        >>> df = ks.DataFrame({'A': [1, 1, 2, 2, 3, 3, 4, 4, 5, 5],
        ...                    'B': [True, True, True, False, False,
        ...                          False, None, True, None, False]},
        ...                   columns=['A', 'B'])
        >>> df
           A      B
        0  1   True
        1  1   True
        2  2   True
        3  2  False
        4  3  False
        5  3  False
        6  4   None
        7  4   True
        8  5   None
        9  5  False

        >>> df.groupby('A').all().sort_index()  # doctest: +NORMALIZE_WHITESPACE
               B
        A
        1   True
        2  False
        3  False
        4   True
        5  False
        """
        return self._reduce_for_stat_function(
            lambda col: F.min(F.coalesce(col.cast("boolean"), F.lit(True))), only_numeric=False
        )

    # TODO: skipna should be implemented.
    def any(self):
        """
        Returns True if any value in the group is truthful, else False.

        See Also
        --------
        databricks.koalas.Series.groupby
        databricks.koalas.DataFrame.groupby

        Examples
        --------
        >>> df = ks.DataFrame({'A': [1, 1, 2, 2, 3, 3, 4, 4, 5, 5],
        ...                    'B': [True, True, True, False, False,
        ...                          False, None, True, None, False]},
        ...                   columns=['A', 'B'])
        >>> df
           A      B
        0  1   True
        1  1   True
        2  2   True
        3  2  False
        4  3  False
        5  3  False
        6  4   None
        7  4   True
        8  5   None
        9  5  False

        >>> df.groupby('A').any().sort_index()  # doctest: +NORMALIZE_WHITESPACE
               B
        A
        1   True
        2   True
        3  False
        4   True
        5  False
        """
        return self._reduce_for_stat_function(
            lambda col: F.max(F.coalesce(col.cast("boolean"), F.lit(False))), only_numeric=False
        )

    # TODO: groupby multiply columns should be implemented.
    def size(self):
        """
        Compute group sizes.

        See Also
        --------
        databricks.koalas.Series.groupby
        databricks.koalas.DataFrame.groupby

        Examples
        --------
        >>> df = ks.DataFrame({'A': [1, 2, 2, 3, 3, 3],
        ...                    'B': [1, 1, 2, 3, 3, 3]},
        ...                   columns=['A', 'B'])
        >>> df
           A  B
        0  1  1
        1  2  1
        2  2  2
        3  3  3
        4  3  3
        5  3  3

        >>> df.groupby('A').size().sort_index()
        A
        1    1
        2    2
        3    3
        Name: count, dtype: int64

        >>> df.groupby(['A', 'B']).size().sort_index()
        A  B
        1  1    1
        2  1    1
           2    1
        3  3    3
        Name: count, dtype: int64

        For Series,

        >>> df.B.groupby(df.A).size().sort_index()
        A
        1    1
        2    2
        3    3
        Name: B, dtype: int64

        >>> df.groupby(df.A).B.size().sort_index()
        A
        1    1
        2    2
        3    3
        Name: B, dtype: int64
        """
        groupkeys = self._groupkeys
        groupkey_cols = [
            s.alias(SPARK_INDEX_NAME_FORMAT(i)) for i, s in enumerate(self._groupkeys_scols)
        ]
        sdf = self._kdf._sdf
        sdf = sdf.groupby(*groupkey_cols).count()
        internal = _InternalFrame(
            spark_frame=sdf,
            index_map=OrderedDict(
                (SPARK_INDEX_NAME_FORMAT(i), s._internal.column_labels[0])
                for i, s in enumerate(groupkeys)
            ),
            data_spark_columns=[scol_for(sdf, "count")],
        )
        return _col(DataFrame(internal))

    def diff(self, periods=1):
        """
        First discrete difference of element.

        Calculates the difference of a DataFrame element compared with another element in the
        DataFrame group (default is the element in the same column of the previous row).

        Parameters
        ----------
        periods : int, default 1
            Periods to shift for calculating difference, accepts negative values.

        Returns
        -------
        diffed : DataFrame or Series

        See Also
        --------
        databricks.koalas.Series.groupby
        databricks.koalas.DataFrame.groupby

        Examples
        --------
        >>> df = ks.DataFrame({'a': [1, 2, 3, 4, 5, 6],
        ...                    'b': [1, 1, 2, 3, 5, 8],
        ...                    'c': [1, 4, 9, 16, 25, 36]}, columns=['a', 'b', 'c'])
        >>> df
           a  b   c
        0  1  1   1
        1  2  1   4
        2  3  2   9
        3  4  3  16
        4  5  5  25
        5  6  8  36

        >>> df.groupby(['b']).diff().sort_index()
             a    c
        0  NaN  NaN
        1  1.0  3.0
        2  NaN  NaN
        3  NaN  NaN
        4  NaN  NaN
        5  NaN  NaN

        Difference with previous column in a group.

        >>> df.groupby(['b'])['a'].diff().sort_index()
        0    NaN
        1    1.0
        2    NaN
        3    NaN
        4    NaN
        5    NaN
        Name: a, dtype: float64
        """
        return self._apply_series_op(
            lambda sg: sg._kser._diff(periods, part_cols=[s.spark_column for s in sg._groupkeys])
        )

    def cummax(self):
        """
        Cumulative max for each group.

        Returns
        -------
        Series or DataFrame

        See Also
        --------
        Series.cummax
        DataFrame.cummax

        Examples
        --------
        >>> df = ks.DataFrame(
        ...     [[1, None, 4], [1, 0.1, 3], [1, 20.0, 2], [4, 10.0, 1]],
        ...     columns=list('ABC'))
        >>> df
           A     B  C
        0  1   NaN  4
        1  1   0.1  3
        2  1  20.0  2
        3  4  10.0  1

        By default, iterates over rows and finds the sum in each column.

        >>> df.groupby("A").cummax().sort_index()
              B  C
        0   NaN  4
        1   0.1  4
        2  20.0  4
        3  10.0  1

        It works as below in Series.

        >>> df.C.groupby(df.A).cummax().sort_index()
        0    4
        1    4
        2    4
        3    1
        Name: C, dtype: int64

        """
        return self._apply_series_op(
            lambda sg: sg._kser._cum(F.max, True, part_cols=[s.spark_column for s in sg._groupkeys])
        )

    def cummin(self):
        """
        Cumulative min for each group.

        Returns
        -------
        Series or DataFrame

        See Also
        --------
        Series.cummin
        DataFrame.cummin

        Examples
        --------
        >>> df = ks.DataFrame(
        ...     [[1, None, 4], [1, 0.1, 3], [1, 20.0, 2], [4, 10.0, 1]],
        ...     columns=list('ABC'))
        >>> df
           A     B  C
        0  1   NaN  4
        1  1   0.1  3
        2  1  20.0  2
        3  4  10.0  1

        By default, iterates over rows and finds the sum in each column.

        >>> df.groupby("A").cummin().sort_index()
              B  C
        0   NaN  4
        1   0.1  3
        2   0.1  2
        3  10.0  1

        It works as below in Series.

        >>> df.B.groupby(df.A).cummin().sort_index()
        0     NaN
        1     0.1
        2     0.1
        3    10.0
        Name: B, dtype: float64
        """
        return self._apply_series_op(
            lambda sg: sg._kser._cum(F.min, True, part_cols=[s.spark_column for s in sg._groupkeys])
        )

    def cumprod(self):
        """
        Cumulative product for each group.

        Returns
        -------
        Series or DataFrame

        See Also
        --------
        Series.cumprod
        DataFrame.cumprod

        Examples
        --------
        >>> df = ks.DataFrame(
        ...     [[1, None, 4], [1, 0.1, 3], [1, 20.0, 2], [4, 10.0, 1]],
        ...     columns=list('ABC'))
        >>> df
           A     B  C
        0  1   NaN  4
        1  1   0.1  3
        2  1  20.0  2
        3  4  10.0  1

        By default, iterates over rows and finds the sum in each column.

        >>> df.groupby("A").cumprod().sort_index()
              B     C
        0   NaN   4.0
        1   0.1  12.0
        2   2.0  24.0
        3  10.0   1.0

        It works as below in Series.

        >>> df.B.groupby(df.A).cumprod().sort_index()
        0     NaN
        1     0.1
        2     2.0
        3    10.0
        Name: B, dtype: float64

        """
        return self._apply_series_op(
            lambda sg: sg._kser._cumprod(True, part_cols=[s.spark_column for s in sg._groupkeys])
        )

    def cumsum(self):
        """
        Cumulative sum for each group.

        Returns
        -------
        Series or DataFrame

        See Also
        --------
        Series.cumsum
        DataFrame.cumsum

        Examples
        --------
        >>> df = ks.DataFrame(
        ...     [[1, None, 4], [1, 0.1, 3], [1, 20.0, 2], [4, 10.0, 1]],
        ...     columns=list('ABC'))
        >>> df
           A     B  C
        0  1   NaN  4
        1  1   0.1  3
        2  1  20.0  2
        3  4  10.0  1

        By default, iterates over rows and finds the sum in each column.

        >>> df.groupby("A").cumsum().sort_index()
              B  C
        0   NaN  4
        1   0.1  7
        2  20.1  9
        3  10.0  1

        It works as below in Series.

        >>> df.B.groupby(df.A).cumsum().sort_index()
        0     NaN
        1     0.1
        2    20.1
        3    10.0
        Name: B, dtype: float64

        """
        return self._apply_series_op(
            lambda sg: sg._kser._cum(F.sum, True, part_cols=[s.spark_column for s in sg._groupkeys])
        )

    def apply(self, func):
        """
        Apply function `func` group-wise and combine the results together.

        The function passed to `apply` must take a DataFrame as its first
        argument and return a DataFrame. `apply` will
        then take care of combining the results back together into a single
        dataframe. `apply` is therefore a highly flexible
        grouping method.

        While `apply` is a very flexible method, its downside is that
        using it can be quite a bit slower than using more specific methods
        like `agg` or `transform`. Koalas offers a wide range of method that will
        be much faster than using `apply` for their specific purposes, so try to
        use them before reaching for `apply`.

        .. note:: this API executes the function once to infer the type which is
             potentially expensive, for instance, when the dataset is created after
             aggregations or sorting.

             To avoid this, specify return type in ``func``, for instance, as below:

             >>> def pandas_div(x) -> ks.DataFrame[float, float]:
             ...    return x[['B', 'C']] / x[['B', 'C']]

             If the return type is specified, the output column names become
             `c0, c1, c2 ... cn`. These names are positionally mapped to the returned
             DataFrame in ``func``. See examples below.

        .. note:: the dataframe within ``func`` is actually a pandas dataframe. Therefore,
            any pandas APIs within this function is allowed.

        Parameters
        ----------
        func : callable
            A callable that takes a DataFrame as its first argument, and
            returns a dataframe.

        Returns
        -------
        applied : DataFrame or Series

        See Also
        --------
        aggregate : Apply aggregate function to the GroupBy object.
        DataFrame.apply : Apply a function to a DataFrame.
        Series.apply : Apply a function to a Series.

        Examples
        --------
        >>> df = ks.DataFrame({'A': 'a a b'.split(),
        ...                    'B': [1, 2, 3],
        ...                    'C': [4, 6, 5]}, columns=['A', 'B', 'C'])
        >>> g = df.groupby('A')

        Notice that ``g`` has two groups, ``a`` and ``b``.
        Calling `apply` in various ways, we can get different grouping results:

        Below the functions passed to `apply` takes a DataFrame as
        its argument and returns a DataFrame. `apply` combines the result for
        each group together into a new DataFrame:

        >>> def plus_min(x):
        ...    return x + x.min()
        >>> g.apply(plus_min).sort_index()  # doctest: +NORMALIZE_WHITESPACE
            A  B   C
        0  aa  2   8
        1  aa  3  10
        2  bb  6  10

        You can specify the type hint and prevent schema inference for better performance.

        >>> def pandas_div(x) -> ks.DataFrame[float, float]:
        ...    return x[['B', 'C']] / x[['B', 'C']]
        >>> g.apply(pandas_div).sort_index()  # doctest: +NORMALIZE_WHITESPACE
            c0   c1
        0  1.0  1.0
        1  1.0  1.0
        2  1.0  1.0

        >>> def pandas_length(x) -> int:
        ...    return len(x)
        >>> g.apply(pandas_length).sort_index()  # doctest: +NORMALIZE_WHITESPACE
        0    1
        1    2
        Name: 0, dtype: int32

        In case of Series, it works as below.

        >>> def plus_max(x) -> ks.Series[np.int]:
        ...    return x + x.max()
        >>> df.B.groupby(df.A).apply(plus_max).sort_index()
        0    6
        1    3
        2    4
        Name: B, dtype: int32

        >>> def plus_min(x):
        ...    return x + x.min()
        >>> df.B.groupby(df.A).apply(plus_min).sort_index()
        0    2
        1    3
        2    6
        Name: B, dtype: int64

        You can also return a scalar value as a aggregated value of the group:

        >>> def plus_max(x) -> np.int:
        ...    return len(x)
        >>> df.B.groupby(df.A).apply(plus_max).sort_index()
        0    1
        1    2
        Name: B, dtype: int32
        """
        from pandas.core.base import SelectionMixin

        if not isinstance(func, Callable):
            raise TypeError("%s object is not callable" % type(func))

        spec = inspect.getfullargspec(func)
        return_sig = spec.annotations.get("return", None)
        should_infer_schema = return_sig is None

        is_series_groupby = isinstance(self, SeriesGroupBy)

        if is_series_groupby:
            kdf = self._kser._kdf
        else:
            kdf = self._kdf

        if self._agg_columns_selected:
            agg_columns = self._agg_columns
        else:
            agg_columns = [kdf._kser_for(label) for label in kdf._internal.column_labels]

        kdf, groupkey_labels, groupkey_names = GroupBy._prepare_group_map_apply(
            kdf, self._groupkeys, agg_columns
        )

        if is_series_groupby:
            name = self._kser.name
            pandas_apply = SelectionMixin._builtin_table.get(func, func)
        else:
            f = SelectionMixin._builtin_table.get(func, func)

            def pandas_apply(pdf):
                return f(pdf.drop(groupkey_names, axis=1))

        should_return_series = False

        if should_infer_schema:
            # Here we execute with the first 1000 to get the return type.
            limit = get_option("compute.shortcut_limit")
            pdf = kdf.head(limit + 1)._to_internal_pandas()
            if is_series_groupby:
                pser_or_pdf = pdf.groupby(groupkey_names)[name].apply(pandas_apply)
            else:
                pser_or_pdf = pdf.groupby(groupkey_names).apply(pandas_apply)
            kser_or_kdf = ks.from_pandas(pser_or_pdf)
            if len(pdf) <= limit:
                return kser_or_kdf

            if isinstance(kser_or_kdf, ks.Series):
                should_return_series = True
                kdf_from_pandas = kser_or_kdf.to_frame()
            else:
                kdf_from_pandas = kser_or_kdf

            return_schema = kdf_from_pandas._sdf.drop(*HIDDEN_COLUMNS).schema
        else:
            if not is_series_groupby and getattr(return_sig, "__origin__", None) == ks.Series:
                raise TypeError(
                    "Series as a return type hint at frame groupby is not supported "
                    "currently; however got [%s]. Use DataFrame type hint instead." % return_sig
                )

            return_schema = infer_return_type(func).tpe
            if not isinstance(return_schema, StructType):
                should_return_series = True
                if is_series_groupby:
                    return_schema = StructType([StructField(name, return_schema)])
                else:
                    return_schema = StructType([StructField("0", return_schema)])

        def pandas_groupby_apply(pdf):

            if not is_series_groupby and LooseVersion(pd.__version__) < LooseVersion("0.25"):
                # `groupby.apply` in pandas<0.25 runs the functions twice for the first group.
                # https://github.com/pandas-dev/pandas/pull/24748

                should_skip_first_call = True

                def wrapped_func(df):
                    nonlocal should_skip_first_call
                    if should_skip_first_call:
                        should_skip_first_call = False
                        if should_return_series:
                            return pd.Series()
                        else:
                            return pd.DataFrame()
                    else:
                        return pandas_apply(df)

            else:
                wrapped_func = pandas_apply

            if is_series_groupby:
                pdf_or_ser = pdf.groupby(groupkey_names)[name].apply(wrapped_func)
            else:
                pdf_or_ser = pdf.groupby(groupkey_names).apply(wrapped_func)

            if not isinstance(pdf_or_ser, pd.DataFrame):
                return pd.DataFrame(pdf_or_ser)
            else:
                return pdf_or_ser

        sdf = GroupBy._spark_group_map_apply(
            kdf,
            pandas_groupby_apply,
            [kdf._internal.spark_column_for(label) for label in groupkey_labels],
            return_schema,
            retain_index=should_infer_schema,
        )

        if should_infer_schema:
            # If schema is inferred, we can restore indexes too.
            internal = kdf_from_pandas._internal.with_new_sdf(sdf)
        else:
            # Otherwise, it loses index.
            internal = _InternalFrame(spark_frame=sdf, index_map=None)

        if should_return_series:
            return _col(DataFrame(internal))
        else:
            return DataFrame(internal)

    # TODO: implement 'dropna' parameter
    def filter(self, func):
        """
        Return a copy of a DataFrame excluding elements from groups that
        do not satisfy the boolean criterion specified by func.

        Parameters
        ----------
        f : function
            Function to apply to each subframe. Should return True or False.
        dropna : Drop groups that do not pass the filter. True by default;
            if False, groups that evaluate False are filled with NaNs.

        Returns
        -------
        filtered : DataFrame

        Notes
        -----
        Each subframe is endowed the attribute 'name' in case you need to know
        which group you are working on.

        Examples
        --------
        >>> df = ks.DataFrame({'A' : ['foo', 'bar', 'foo', 'bar',
        ...                           'foo', 'bar'],
        ...                    'B' : [1, 2, 3, 4, 5, 6],
        ...                    'C' : [2.0, 5., 8., 1., 2., 9.]}, columns=['A', 'B', 'C'])
        >>> grouped = df.groupby('A')
        >>> grouped.filter(lambda x: x['B'].mean() > 3.)
             A  B    C
        1  bar  2  5.0
        3  bar  4  1.0
        5  bar  6  9.0

        >>> df.B.groupby(df.A).filter(lambda x: x.mean() > 3.)
        1    2
        3    4
        5    6
        Name: B, dtype: int64
        """
        from pandas.core.base import SelectionMixin

        if not isinstance(func, Callable):
            raise TypeError("%s object is not callable" % type(func))

<<<<<<< HEAD
        is_series_groupby = isinstance(self, SeriesGroupBy)
        if is_series_groupby:
            kdf = self._kser._kdf
        else:
            kdf = self._kdf

        if self._agg_columns_selected:
            agg_columns = self._agg_columns
        else:
            agg_columns = [kdf._kser_for(label) for label in kdf._internal.column_labels]

        data_schema = self._kdf[agg_columns]._internal.spark_frame.drop(*HIDDEN_COLUMNS).schema

        kdf, groupkey_labels, groupkey_names = GroupBy._prepare_group_map_apply(
            kdf, self._groupkeys, agg_columns
        )

        if is_series_groupby:
            name = self._kser.name

            def pandas_filter(pdf):
                return pd.DataFrame(pdf.groupby(groupkey_names)[name].filter(func))

        else:
            f = SelectionMixin._builtin_table.get(func, func)

            def wrapped_func(pdf):
                return f(pdf.drop(groupkey_names, axis=1))

            def pandas_filter(pdf):
                return pdf.groupby(groupkey_names).filter(wrapped_func).drop(groupkey_names, axis=1)
=======
        kdf = self._kdf

        if self._agg_columns_selected:
            agg_columns = self._agg_columns
        else:
            agg_columns = [kdf._kser_for(label) for label in kdf._internal.column_labels]

        data_schema = self._kdf[agg_columns]._internal.spark_frame.drop(*HIDDEN_COLUMNS).schema

        kdf, groupkey_labels, groupkey_names = GroupBy._prepare_group_map_apply(
            kdf, self._groupkeys, agg_columns
        )

        def wrapped_func(pdf):
            return func(pdf.drop(groupkey_names, axis=1))

        def pandas_filter(pdf):
            return pdf.groupby(groupkey_names).filter(wrapped_func).drop(groupkey_names, axis=1)
>>>>>>> 4204b4c9

        sdf = GroupBy._spark_group_map_apply(
            kdf,
            pandas_filter,
            [kdf._internal.spark_column_for(label) for label in groupkey_labels],
            data_schema,
            retain_index=True,
        )
<<<<<<< HEAD

        kdf = DataFrame(self._kdf[agg_columns]._internal.with_new_sdf(sdf))
        if is_series_groupby:
            return _col(kdf)
        else:
            return kdf
=======
        return DataFrame(self._kdf[agg_columns]._internal.with_new_sdf(sdf))
>>>>>>> 4204b4c9

    @staticmethod
    def _prepare_group_map_apply(kdf, groupkeys, agg_columns):
        groupkey_labels = [
            verify_temp_column_name(kdf, "__groupkey_{}__".format(i)) for i in range(len(groupkeys))
        ]
        kdf = kdf[[s.rename(label) for s, label in zip(groupkeys, groupkey_labels)] + agg_columns]
        groupkey_names = [label if len(label) > 1 else label[0] for label in groupkey_labels]
        return kdf, groupkey_labels, groupkey_names

    @staticmethod
    def _spark_group_map_apply(kdf, func, groupkeys_scols, return_schema, retain_index):
        output_func = GroupBy._make_pandas_df_builder_func(kdf, func, return_schema, retain_index)
        grouped_map_func = pandas_udf(return_schema, PandasUDFType.GROUPED_MAP)(output_func)
        sdf = kdf._sdf.drop(*HIDDEN_COLUMNS)
        input_groupkeys = [s for s in groupkeys_scols]
        sdf = sdf.groupby(*input_groupkeys).apply(grouped_map_func)

        return sdf

    @staticmethod
    def _make_pandas_df_builder_func(kdf, func, return_schema, retain_index):
        """
        Creates a function that can be used inside the pandas UDF. This function can construct
        the same pandas DataFrame as if the Koalas DataFrame is collected to driver side.
        The index, column labels, etc. are re-constructed within the function.
        """
        index_columns = kdf._internal.index_spark_column_names
        index_names = kdf._internal.index_names
        data_columns = kdf._internal.data_spark_column_names
        column_labels = kdf._internal.column_labels

        def rename_output(pdf):
            # TODO: This logic below was borrowed from `DataFrame.to_pandas_frame` to set the index
            #   within each pdf properly. we might have to deduplicate it.
            import pandas as pd

            if len(index_columns) > 0:
                append = False
                for index_field in index_columns:
                    drop = index_field not in data_columns
                    pdf = pdf.set_index(index_field, drop=drop, append=append)
                    append = True
                pdf = pdf[data_columns]

            if column_labels_level(column_labels) > 1:
                pdf.columns = pd.MultiIndex.from_tuples(column_labels)
            else:
                pdf.columns = [None if label is None else label[0] for label in column_labels]

            if len(index_names) > 0:
                pdf.index.names = [
                    name if name is None or len(name) > 1 else name[0] for name in index_names
                ]

            pdf = func(pdf)

            if retain_index:
                # If schema should be inferred, we don't restore index. Pandas seems restoring
                # the index in some cases.
                # When Spark output type is specified, without executing it, we don't know
                # if we should restore the index or not. For instance, see the example in
                # https://github.com/databricks/koalas/issues/628.

                # TODO: deduplicate this logic with _InternalFrame.from_pandas
                new_index_columns = [
                    SPARK_INDEX_NAME_FORMAT(i) for i in range(len(pdf.index.names))
                ]
                new_data_columns = [name_like_string(col) for col in pdf.columns]

                pdf.index.names = new_index_columns
                reset_index = pdf.reset_index()
                reset_index.columns = new_index_columns + new_data_columns
                for name, col in reset_index.iteritems():
                    dt = col.dtype
                    if is_datetime64_dtype(dt) or is_datetime64tz_dtype(dt):
                        continue
                    reset_index[name] = col.replace({np.nan: None})
                pdf = reset_index

            # Just positionally map the column names to given schema's.
            pdf = pdf.rename(columns=dict(zip(pdf.columns, return_schema.fieldNames())))

            return pdf

        return rename_output

    def rank(self, method="average", ascending=True):
        """
        Provide the rank of values within each group.

        Parameters
        ----------
        method : {'average', 'min', 'max', 'first', 'dense'}, default 'average'
            * average: average rank of group
            * min: lowest rank in group
            * max: highest rank in group
            * first: ranks assigned in order they appear in the array
            * dense: like 'min', but rank always increases by 1 between groups
        ascending : boolean, default True
            False for ranks by high (1) to low (N)

        Returns
        -------
        DataFrame with ranking of values within each group

        Examples
        --------

        >>> df = ks.DataFrame({
        ...     'a': [1, 1, 1, 2, 2, 2, 3, 3, 3],
        ...     'b': [1, 2, 2, 2, 3, 3, 3, 4, 4]}, columns=['a', 'b'])
        >>> df
           a  b
        0  1  1
        1  1  2
        2  1  2
        3  2  2
        4  2  3
        5  2  3
        6  3  3
        7  3  4
        8  3  4

        >>> df.groupby("a").rank().sort_index()
             b
        0  1.0
        1  2.5
        2  2.5
        3  1.0
        4  2.5
        5  2.5
        6  1.0
        7  2.5
        8  2.5

        >>> df.b.groupby(df.a).rank(method='max').sort_index()
        0    1.0
        1    3.0
        2    3.0
        3    1.0
        4    3.0
        5    3.0
        6    1.0
        7    3.0
        8    3.0
        Name: b, dtype: float64

        """
        return self._apply_series_op(
            lambda sg: sg._kser._rank(
                method, ascending, part_cols=[s.spark_column for s in sg._groupkeys]
            )
        )

    # TODO: add axis parameter
    def idxmax(self, skipna=True):
        """
        Return index of first occurrence of maximum over requested axis in group.
        NA/null values are excluded.

        Parameters
        ----------
        skipna : boolean, default True
            Exclude NA/null values. If an entire row/column is NA, the result will be NA.

        See Also
        --------
        Series.idxmax
        DataFrame.idxmax
        databricks.koalas.Series.groupby
        databricks.koalas.DataFrame.groupby

        Examples
        --------
        >>> df = ks.DataFrame({'a': [1, 1, 2, 2, 3],
        ...                    'b': [1, 2, 3, 4, 5],
        ...                    'c': [5, 4, 3, 2, 1]}, columns=['a', 'b', 'c'])

        >>> df.groupby(['a'])['b'].idxmax().sort_index() # doctest: +NORMALIZE_WHITESPACE
        a
        1  1
        2  3
        3  4
        Name: b, dtype: int64

        >>> df.groupby(['a']).idxmax().sort_index() # doctest: +NORMALIZE_WHITESPACE
           b  c
        a
        1  1  0
        2  3  2
        3  4  4
        """
        if len(self._kdf._internal.index_names) != 1:
            raise ValueError("idxmax only support one-level index now")
        groupkeys = self._groupkeys
        groupkey_cols = [
            s.alias(SPARK_INDEX_NAME_FORMAT(i)) for i, s in enumerate(self._groupkeys_scols)
        ]
        sdf = self._kdf._sdf
        index = self._kdf._internal.index_spark_column_names[0]

        stat_exprs = []
        for kser, c in zip(self._agg_columns, self._agg_columns_scols):
            name = kser._internal.data_spark_column_names[0]

            if skipna:
                order_column = Column(c._jc.desc_nulls_last())
            else:
                order_column = Column(c._jc.desc_nulls_first())
            window = Window.partitionBy(groupkey_cols).orderBy(
                order_column, NATURAL_ORDER_COLUMN_NAME
            )
            sdf = sdf.withColumn(
                name, F.when(F.row_number().over(window) == 1, scol_for(sdf, index)).otherwise(None)
            )
            stat_exprs.append(F.max(scol_for(sdf, name)).alias(name))
        sdf = sdf.groupby(*groupkey_cols).agg(*stat_exprs)
        internal = _InternalFrame(
            spark_frame=sdf,
            index_map=OrderedDict(
                (SPARK_INDEX_NAME_FORMAT(i), s._internal.column_labels[0])
                for i, s in enumerate(groupkeys)
            ),
            column_labels=[kser._internal.column_labels[0] for kser in self._agg_columns],
            data_spark_columns=[
                scol_for(sdf, kser._internal.data_spark_column_names[0])
                for kser in self._agg_columns
            ],
        )
        return DataFrame(internal)

    # TODO: add axis parameter
    def idxmin(self, skipna=True):
        """
        Return index of first occurrence of minimum over requested axis in group.
        NA/null values are excluded.

        Parameters
        ----------
        skipna : boolean, default True
            Exclude NA/null values. If an entire row/column is NA, the result will be NA.

        See Also
        --------
        Series.idxmin
        DataFrame.idxmin
        databricks.koalas.Series.groupby
        databricks.koalas.DataFrame.groupby

        Examples
        --------
        >>> df = ks.DataFrame({'a': [1, 1, 2, 2, 3],
        ...                    'b': [1, 2, 3, 4, 5],
        ...                    'c': [5, 4, 3, 2, 1]}, columns=['a', 'b', 'c'])

        >>> df.groupby(['a'])['b'].idxmin().sort_index() # doctest: +NORMALIZE_WHITESPACE
        a
        1    0
        2    2
        3    4
        Name: b, dtype: int64

        >>> df.groupby(['a']).idxmin().sort_index() # doctest: +NORMALIZE_WHITESPACE
           b  c
        a
        1  0  1
        2  2  3
        3  4  4
        """
        if len(self._kdf._internal.index_names) != 1:
            raise ValueError("idxmin only support one-level index now")
        groupkeys = self._groupkeys
        groupkey_cols = [
            s.alias(SPARK_INDEX_NAME_FORMAT(i)) for i, s in enumerate(self._groupkeys_scols)
        ]
        sdf = self._kdf._sdf
        index = self._kdf._internal.index_spark_column_names[0]

        stat_exprs = []
        for kser, c in zip(self._agg_columns, self._agg_columns_scols):
            name = kser._internal.data_spark_column_names[0]

            if skipna:
                order_column = Column(c._jc.asc_nulls_last())
            else:
                order_column = Column(c._jc.asc_nulls_first())
            window = Window.partitionBy(groupkey_cols).orderBy(
                order_column, NATURAL_ORDER_COLUMN_NAME
            )
            sdf = sdf.withColumn(
                name, F.when(F.row_number().over(window) == 1, scol_for(sdf, index)).otherwise(None)
            )
            stat_exprs.append(F.max(scol_for(sdf, name)).alias(name))
        sdf = sdf.groupby(*groupkey_cols).agg(*stat_exprs)
        internal = _InternalFrame(
            spark_frame=sdf,
            index_map=OrderedDict(
                (SPARK_INDEX_NAME_FORMAT(i), s._internal.column_labels[0])
                for i, s in enumerate(groupkeys)
            ),
            column_labels=[kser._internal.column_labels[0] for kser in self._agg_columns],
            data_spark_columns=[
                scol_for(sdf, kser._internal.data_spark_column_names[0])
                for kser in self._agg_columns
            ],
        )
        return DataFrame(internal)

    def fillna(self, value=None, method=None, axis=None, inplace=False, limit=None):
        """Fill NA/NaN values in group.

        Parameters
        ----------
        value : scalar, dict, Series
            Value to use to fill holes. alternately a dict/Series of values
            specifying which value to use for each column.
            DataFrame is not supported.
        method : {'backfill', 'bfill', 'pad', 'ffill', None}, default None
            Method to use for filling holes in reindexed Series pad / ffill: propagate last valid
            observation forward to next valid backfill / bfill:
            use NEXT valid observation to fill gap
        axis : {0 or `index`}
            1 and `columns` are not supported.
        inplace : boolean, default False
            Fill in place (do not create a new object)
        limit : int, default None
            If method is specified, this is the maximum number of consecutive NaN values to
            forward/backward fill. In other words, if there is a gap with more than this number of
            consecutive NaNs, it will only be partially filled. If method is not specified,
            this is the maximum number of entries along the entire axis where NaNs will be filled.
            Must be greater than 0 if not None

        Returns
        -------
        DataFrame
            DataFrame with NA entries filled.

        Examples
        --------
        >>> df = ks.DataFrame({
        ...     'A': [1, 1, 2, 2],
        ...     'B': [2, 4, None, 3],
        ...     'C': [None, None, None, 1],
        ...     'D': [0, 1, 5, 4]
        ...     },
        ...     columns=['A', 'B', 'C', 'D'])
        >>> df
           A    B    C  D
        0  1  2.0  NaN  0
        1  1  4.0  NaN  1
        2  2  NaN  NaN  5
        3  2  3.0  1.0  4

        We can also propagate non-null values forward or backward in group.

        >>> df.groupby(['A'])['B'].fillna(method='ffill').sort_index()
        0    2.0
        1    4.0
        2    NaN
        3    3.0
        Name: B, dtype: float64

        >>> df.groupby(['A']).fillna(method='bfill').sort_index()
             B    C  D
        0  2.0  NaN  0
        1  4.0  NaN  1
        2  3.0  1.0  5
        3  3.0  1.0  4
        """
        return self._apply_series_op(
            lambda sg: sg._kser._fillna(
                value,
                method,
                axis,
                inplace,
                limit,
                part_cols=[s.spark_column for s in sg._groupkeys],
            )
        )

    def bfill(self, limit=None):
        """
        Synonym for `DataFrame.fillna()` with ``method=`bfill```.

        Parameters
        ----------
        axis : {0 or `index`}
            1 and `columns` are not supported.
        inplace : boolean, default False
            Fill in place (do not create a new object)
        limit : int, default None
            If method is specified, this is the maximum number of consecutive NaN values to
            forward/backward fill. In other words, if there is a gap with more than this number of
            consecutive NaNs, it will only be partially filled. If method is not specified,
            this is the maximum number of entries along the entire axis where NaNs will be filled.
            Must be greater than 0 if not None

        Returns
        -------
        DataFrame
            DataFrame with NA entries filled.

        Examples
        --------
        >>> df = ks.DataFrame({
        ...     'A': [1, 1, 2, 2],
        ...     'B': [2, 4, None, 3],
        ...     'C': [None, None, None, 1],
        ...     'D': [0, 1, 5, 4]
        ...     },
        ...     columns=['A', 'B', 'C', 'D'])
        >>> df
           A    B    C  D
        0  1  2.0  NaN  0
        1  1  4.0  NaN  1
        2  2  NaN  NaN  5
        3  2  3.0  1.0  4

        Propagate non-null values backward.

        >>> df.groupby(['A']).bfill().sort_index()
             B    C  D
        0  2.0  NaN  0
        1  4.0  NaN  1
        2  3.0  1.0  5
        3  3.0  1.0  4
        """
        return self.fillna(method="bfill", limit=limit)

    backfill = bfill

    def ffill(self, limit=None):
        """
        Synonym for `DataFrame.fillna()` with ``method=`ffill```.

        Parameters
        ----------
        axis : {0 or `index`}
            1 and `columns` are not supported.
        inplace : boolean, default False
            Fill in place (do not create a new object)
        limit : int, default None
            If method is specified, this is the maximum number of consecutive NaN values to
            forward/backward fill. In other words, if there is a gap with more than this number of
            consecutive NaNs, it will only be partially filled. If method is not specified,
            this is the maximum number of entries along the entire axis where NaNs will be filled.
            Must be greater than 0 if not None

        Returns
        -------
        DataFrame
            DataFrame with NA entries filled.

        Examples
        --------
        >>> df = ks.DataFrame({
        ...     'A': [1, 1, 2, 2],
        ...     'B': [2, 4, None, 3],
        ...     'C': [None, None, None, 1],
        ...     'D': [0, 1, 5, 4]
        ...     },
        ...     columns=['A', 'B', 'C', 'D'])
        >>> df
           A    B    C  D
        0  1  2.0  NaN  0
        1  1  4.0  NaN  1
        2  2  NaN  NaN  5
        3  2  3.0  1.0  4

        Propagate non-null values forward.

        >>> df.groupby(['A']).ffill().sort_index()
             B    C  D
        0  2.0  NaN  0
        1  4.0  NaN  1
        2  NaN  NaN  5
        3  3.0  1.0  4
        """
        return self.fillna(method="ffill", limit=limit)

    pad = ffill

    def head(self, n=5):
        """
        Return first n rows of each group.

        Returns
        -------
        DataFrame or Series

        Examples
        --------
        >>> df = ks.DataFrame({'a': [1, 1, 1, 1, 2, 2, 2, 3, 3, 3],
        ...                    'b': [2, 3, 1, 4, 6, 9, 8, 10, 7, 5],
        ...                    'c': [3, 5, 2, 5, 1, 2, 6, 4, 3, 6]},
        ...                   columns=['a', 'b', 'c'],
        ...                   index=[7, 2, 4, 1, 3, 4, 9, 10, 5, 6])
        >>> df
            a   b  c
        7   1   2  3
        2   1   3  5
        4   1   1  2
        1   1   4  5
        3   2   6  1
        4   2   9  2
        9   2   8  6
        10  3  10  4
        5   3   7  3
        6   3   5  6

        >>> df.groupby('a').head(2).sort_index()
            a   b  c
        2   1   3  5
        3   2   6  1
        4   2   9  2
        5   3   7  3
        7   1   2  3
        10  3  10  4

        >>> df.groupby('a')['b'].head(2).sort_index()
        2      3
        3      6
        4      9
        5      7
        7      2
        10    10
        Name: b, dtype: int64
        """
        if isinstance(self, SeriesGroupBy):
            kdf = self._kser._kdf
        else:
            kdf = self._kdf

        if self._agg_columns_selected:
            agg_columns = self._agg_columns
        else:
            agg_columns = [kdf._kser_for(label) for label in kdf._internal.column_labels]

        kdf, groupkey_labels, _ = self._prepare_group_map_apply(kdf, self._groupkeys, agg_columns)
        groupkey_scols = [kdf._internal.spark_column_for(label) for label in groupkey_labels]

        sdf = kdf._sdf
        tmp_col = verify_temp_column_name(sdf, "__row_number__")
        window = Window.partitionBy(groupkey_scols).orderBy(NATURAL_ORDER_COLUMN_NAME)
        sdf = (
            sdf.withColumn(tmp_col, F.row_number().over(window))
            .filter(F.col(tmp_col) <= n)
            .drop(tmp_col)
        )

        internal = kdf._internal.with_new_sdf(sdf)
        return DataFrame(internal).drop(groupkey_labels, axis=1)

    def shift(self, periods=1, fill_value=None):
        """
        Shift each group by periods observations.

        Parameters
        ----------
        periods : integer, default 1
            number of periods to shift
        fill_value : optional

        Returns
        -------
        Series or DataFrame
            Object shifted within each group.

        Examples
        --------

        >>> df = ks.DataFrame({
        ...     'a': [1, 1, 1, 2, 2, 2, 3, 3, 3],
        ...     'b': [1, 2, 2, 2, 3, 3, 3, 4, 4]}, columns=['a', 'b'])
        >>> df
           a  b
        0  1  1
        1  1  2
        2  1  2
        3  2  2
        4  2  3
        5  2  3
        6  3  3
        7  3  4
        8  3  4

        >>> df.groupby('a').shift().sort_index()  # doctest: +SKIP
             b
        0  NaN
        1  1.0
        2  2.0
        3  NaN
        4  2.0
        5  3.0
        6  NaN
        7  3.0
        8  4.0

        >>> df.groupby('a').shift(periods=-1, fill_value=0).sort_index()  # doctest: +SKIP
           b
        0  2
        1  2
        2  0
        3  3
        4  3
        5  0
        6  4
        7  4
        8  0
        """
        return self._apply_series_op(
            lambda sg: sg._kser._shift(
                periods, fill_value, part_cols=[s.spark_column for s in sg._groupkeys]
            )
        )

    def transform(self, func):
        """
        Apply function column-by-column to the GroupBy object.

        The function passed to `transform` must take a Series as its first
        argument and return a Series. The given function is executed for
        each series in each grouped data.

        While `transform` is a very flexible method, its downside is that
        using it can be quite a bit slower than using more specific methods
        like `agg` or `transform`. Koalas offers a wide range of method that will
        be much faster than using `transform` for their specific purposes, so try to
        use them before reaching for `transform`.

        .. note:: this API executes the function once to infer the type which is
             potentially expensive, for instance, when the dataset is created after
             aggregations or sorting.

             To avoid this, specify return type in ``func``, for instance, as below:

             >>> def convert_to_string(x) -> ks.Series[str]:
             ...    return x.apply("a string {}".format)

        .. note:: the series within ``func`` is actually a pandas series. Therefore,
            any pandas APIs within this function is allowed.


        Parameters
        ----------
        func : callable
            A callable that takes a Series as its first argument, and
            returns a Series.

        Returns
        -------
        applied : DataFrame

        See Also
        --------
        aggregate : Apply aggregate function to the GroupBy object.
        Series.apply : Apply a function to a Series.

        Examples
        --------

        >>> df = ks.DataFrame({'A': [0, 0, 1],
        ...                    'B': [1, 2, 3],
        ...                    'C': [4, 6, 5]}, columns=['A', 'B', 'C'])

        >>> g = df.groupby('A')

        Notice that ``g`` has two groups, ``0`` and ``1``.
        Calling `transform` in various ways, we can get different grouping results:
        Below the functions passed to `transform` takes a Series as
        its argument and returns a Series. `transform` applies the function on each series
        in each grouped data, and combine them into a new DataFrame:

        >>> def convert_to_string(x) -> ks.Series[str]:
        ...    return x.apply("a string {}".format)
        >>> g.transform(convert_to_string)  # doctest: +NORMALIZE_WHITESPACE
                    B           C
        0  a string 1  a string 4
        1  a string 2  a string 6
        2  a string 3  a string 5

        >>> def plus_max(x) -> ks.Series[np.int]:
        ...    return x + x.max()
        >>> g.transform(plus_max)  # doctest: +NORMALIZE_WHITESPACE
           B   C
        0  3  10
        1  4  12
        2  6  10

        You can omit the type hint and let Koalas infer its type.

        >>> def plus_min(x):
        ...    return x + x.min()
        >>> g.transform(plus_min)  # doctest: +NORMALIZE_WHITESPACE
           B   C
        0  2   8
        1  3  10
        2  6  10

        In case of Series, it works as below.

        >>> df.B.groupby(df.A).transform(plus_max)
        0    3
        1    4
        2    6
        Name: B, dtype: int32

        >>> df.B.groupby(df.A).transform(plus_min)
        0    2
        1    3
        2    6
        Name: B, dtype: int64
        """
        if not isinstance(func, Callable):
            raise TypeError("%s object is not callable" % type(func))

        spec = inspect.getfullargspec(func)
        return_sig = spec.annotations.get("return", None)

        if isinstance(self, SeriesGroupBy):
            kdf = self._kser._kdf
        else:
            kdf = self._kdf

        kdf, groupkey_labels, groupkey_names = GroupBy._prepare_group_map_apply(
            kdf, self._groupkeys, agg_columns=self._agg_columns
        )

        def pandas_transform(pdf):
            return pdf.groupby(groupkey_names).transform(func)

        should_infer_schema = return_sig is None

        if should_infer_schema:
            # Here we execute with the first 1000 to get the return type.
            # If the records were less than 1000, it uses pandas API directly for a shortcut.
            limit = get_option("compute.shortcut_limit")
            pdf = kdf.head(limit + 1)._to_internal_pandas()
            pdf = pdf.groupby(groupkey_names).transform(func)
            kdf_from_pandas = DataFrame(pdf)
            return_schema = kdf_from_pandas._sdf.drop(*HIDDEN_COLUMNS).schema
            if len(pdf) <= limit:
                return kdf_from_pandas

            sdf = GroupBy._spark_group_map_apply(
                kdf,
                pandas_transform,
                [kdf._internal.spark_column_for(label) for label in groupkey_labels],
                return_schema,
                retain_index=True,
            )
            # If schema is inferred, we can restore indexes too.
            internal = kdf.drop(groupkey_labels, axis=1)._internal.with_new_sdf(sdf)
        else:
            return_type = infer_return_type(func).tpe
            data_columns = kdf._internal.data_spark_column_names
            return_schema = StructType(
                [StructField(c, return_type) for c in data_columns if c not in groupkey_names]
            )

            sdf = GroupBy._spark_group_map_apply(
                kdf,
                pandas_transform,
                [kdf._internal.spark_column_for(label) for label in groupkey_labels],
                return_schema,
                retain_index=False,
            )
            # Otherwise, it loses index.
            internal = _InternalFrame(spark_frame=sdf, index_map=None)

        return DataFrame(internal)

    def nunique(self, dropna=True):
        """
        Return DataFrame with number of distinct observations per group for each column.

        Parameters
        ----------
        dropna : boolean, default True
            Don’t include NaN in the counts.

        Returns
        -------
        nunique : DataFrame

        Examples
        --------

        >>> df = ks.DataFrame({'id': ['spam', 'egg', 'egg', 'spam',
        ...                           'ham', 'ham'],
        ...                    'value1': [1, 5, 5, 2, 5, 5],
        ...                    'value2': list('abbaxy')}, columns=['id', 'value1', 'value2'])
        >>> df
             id  value1 value2
        0  spam       1      a
        1   egg       5      b
        2   egg       5      b
        3  spam       2      a
        4   ham       5      x
        5   ham       5      y

        >>> df.groupby('id').nunique().sort_index() # doctest: +NORMALIZE_WHITESPACE
              id  value1  value2
        id
        egg    1       1       1
        ham    1       1       2
        spam   1       2       1

        >>> df.groupby('id')['value1'].nunique().sort_index() # doctest: +NORMALIZE_WHITESPACE
        id
        egg     1
        ham     1
        spam    2
        Name: value1, dtype: int64
        """
        if dropna:
            stat_function = lambda col: F.countDistinct(col)
        else:
            stat_function = lambda col: (
                F.countDistinct(col)
                + F.when(F.count(F.when(col.isNull(), 1).otherwise(None)) >= 1, 1).otherwise(0)
            )

        should_include_groupkeys = isinstance(self, DataFrameGroupBy)
        return self._reduce_for_stat_function(
            stat_function, only_numeric=False, should_include_groupkeys=should_include_groupkeys
        )

    def rolling(self, window, min_periods=None):
        """
        Return an rolling grouper, providing rolling
        functionality per group.

        .. note:: 'min_periods' in Koalas works as a fixed window size unlike pandas.
        Unlike pandas, NA is also counted as the period. This might be changed
        in the near future.

        Parameters
        ----------
        window : int, or offset
            Size of the moving window.
            This is the number of observations used for calculating the statistic.
            Each window will be a fixed size.

        min_periods : int, default 1
            Minimum number of observations in window required to have a value
            (otherwise result is NA).

        See Also
        --------
        Series.groupby
        DataFrame.groupby
        """
        return RollingGroupby(self, self._groupkeys, window, min_periods=min_periods)

    def expanding(self, min_periods=1):
        """
        Return an expanding grouper, providing expanding
        functionality per group.

        .. note:: 'min_periods' in Koalas works as a fixed window size unlike pandas.
        Unlike pandas, NA is also counted as the period. This might be changed
        in the near future.

        Parameters
        ----------
        min_periods : int, default 1
            Minimum number of observations in window required to have a value
            (otherwise result is NA).

        See Also
        --------
        Series.groupby
        DataFrame.groupby
        """
        return ExpandingGroupby(self, self._groupkeys, min_periods=min_periods)

    def _reduce_for_stat_function(self, sfun, only_numeric, should_include_groupkeys=False):
        if should_include_groupkeys:
            agg_columns = self._groupkeys + self._agg_columns
            agg_columns_scols = self._groupkeys_scols + self._agg_columns_scols
        else:
            agg_columns = self._agg_columns
            agg_columns_scols = self._agg_columns_scols

        groupkey_cols = [
            s.alias(SPARK_INDEX_NAME_FORMAT(i)) for i, s in enumerate(self._groupkeys_scols)
        ]

        sdf = self._kdf._sdf

        data_columns = []
        column_labels = []
        if len(agg_columns) > 0:
            stat_exprs = []
            for kser, c in zip(agg_columns, agg_columns_scols):
                spark_type = kser.spark_type
                name = kser._internal.data_spark_column_names[0]
                label = kser._internal.column_labels[0]
                # TODO: we should have a function that takes dataframes and converts the numeric
                # types. Converting the NaNs is used in a few places, it should be in utils.
                # Special handle floating point types because Spark's count treats nan as a valid
                # value, whereas Pandas count doesn't include nan.
                if isinstance(spark_type, DoubleType) or isinstance(spark_type, FloatType):
                    stat_exprs.append(sfun(F.nanvl(c, F.lit(None))).alias(name))
                    data_columns.append(name)
                    column_labels.append(label)
                elif isinstance(spark_type, NumericType) or not only_numeric:
                    stat_exprs.append(sfun(c).alias(name))
                    data_columns.append(name)
                    column_labels.append(label)
            sdf = sdf.groupby(*groupkey_cols).agg(*stat_exprs)
        else:
            sdf = sdf.select(*groupkey_cols).distinct()

        internal = _InternalFrame(
            spark_frame=sdf,
            index_map=OrderedDict(
                (SPARK_INDEX_NAME_FORMAT(i), s._internal.column_labels[0])
                for i, s in enumerate(self._groupkeys)
            ),
            column_labels=column_labels,
            data_spark_columns=[scol_for(sdf, col) for col in data_columns],
            column_label_names=self._kdf._internal.column_label_names,
        )
        kdf = DataFrame(internal)
        if not self._as_index:
            should_drop_index = set(
                i
                for i, gkey in enumerate(self._groupkeys_scols)
                if all(
                    not gkey._jc.equals(scol._jc) for scol in self._kdf._internal.data_spark_columns
                )
            )
            if len(should_drop_index) > 0:
                kdf = kdf.reset_index(level=should_drop_index, drop=True)
            if len(should_drop_index) < len(self._groupkeys):
                kdf = kdf.reset_index()
        return kdf

    @staticmethod
    def _resolve_grouping_from_diff_dataframes(
        kdf: DataFrame, by: List[Union[Series, Tuple[str, ...]]]
    ) -> Tuple[DataFrame, List[Series], List[Tuple[str, ...]]]:
        column_labels_level = kdf._internal.column_labels_level

        need_assign = []
        column_labels = []
        for i, col_or_s in enumerate(by):
            if isinstance(col_or_s, Series):
                if any(
                    col_or_s.spark_column._jc.equals(scol._jc)
                    for scol in kdf._internal.data_spark_columns
                ):
                    need_assign.append(False)
                    column_labels.append(col_or_s._internal.column_labels[0])
                else:
                    need_assign.append(True)
                    temp_label = verify_temp_column_name(
                        kdf,
                        tuple(
                            ([""] * (column_labels_level - 1)) + ["__tmp_groupkey_{}__".format(i)]
                        ),
                    )
                    column_labels.append(temp_label)  # type: ignore
            elif isinstance(col_or_s, tuple):
                kser = kdf[col_or_s]
                if not isinstance(kser, Series):
                    raise ValueError(name_like_string(col_or_s))
                need_assign.append(False)
                column_labels.append(col_or_s)
            else:
                raise ValueError(col_or_s)

        def assign_columns(kdf, this_column_labels, that_column_labels):
            raise NotImplementedError(
                "Duplicated labels with groupby() and "
                "'compute.ops_on_diff_frames' option are not supported currently "
                "Please use unique labels in series and frames."
            )

        for col_or_s, assign, label in zip(by, need_assign, column_labels):
            if assign:
                kser = col_or_s
                kdf = align_diff_frames(
                    assign_columns, kdf, kser.rename(label), fillna=False, how="inner",
                )

        new_by_series = []
        for col_or_s, assign, label in zip(by, need_assign, column_labels):
            if assign:
                kser = col_or_s
                new_by_series.append(kdf._kser_for(label).rename(kser.name))
            else:
                new_by_series.append(kdf._kser_for(label))

        return kdf, new_by_series, column_labels

    @staticmethod
    def _resolve_grouping(kdf: DataFrame, by: List[Union[Series, Tuple[str, ...]]]) -> List[Series]:
        new_by_series = []
        for col_or_s in by:
            if isinstance(col_or_s, Series):
                new_by_series.append(col_or_s)
            elif isinstance(col_or_s, tuple):
                kser = kdf[col_or_s]
                if not isinstance(kser, Series):
                    raise ValueError(name_like_string(col_or_s))
                new_by_series.append(kser)
            else:
                raise ValueError(col_or_s)
        return new_by_series


class DataFrameGroupBy(GroupBy):
    @staticmethod
    def _build(
        kdf: DataFrame, by: List[Union[Series, Tuple[str, ...]]], as_index: bool
    ) -> "DataFrameGroupBy":
        if any(isinstance(col_or_s, Series) and kdf is not col_or_s._kdf for col_or_s in by):
            kdf, new_by_series, column_labels = GroupBy._resolve_grouping_from_diff_dataframes(
                kdf, by
            )
            agg_columns = [
                label
                for label in kdf._internal.column_labels
                if all(not kdf._kser_for(label)._equals(key) for key in new_by_series)
                and label not in column_labels
            ]
        else:
            new_by_series = GroupBy._resolve_grouping(kdf, by)
            agg_columns = [
                label
                for label in kdf._internal.column_labels
                if all(not kdf[label]._equals(key) for key in new_by_series)
            ]
        return DataFrameGroupBy(
            kdf,
            new_by_series,
            as_index=as_index,
            agg_columns=agg_columns,
            agg_columns_selected=False,
        )

    def __init__(
        self,
        kdf: DataFrame,
        by: List[Series],
        as_index: bool,
        agg_columns: List[Tuple[str, ...]],
        agg_columns_selected: bool,
    ):
        self._kdf = kdf
        self._groupkeys = by
        self._groupkeys_scols = [s.spark_column for s in self._groupkeys]
        self._as_index = as_index

        self._agg_columns = [kdf[label] for label in agg_columns]
        self._agg_columns_scols = [s.spark_column for s in self._agg_columns]
        self._agg_columns_selected = agg_columns_selected

    def __getattr__(self, item: str) -> Any:
        if hasattr(_MissingPandasLikeDataFrameGroupBy, item):
            property_or_func = getattr(_MissingPandasLikeDataFrameGroupBy, item)
            if isinstance(property_or_func, property):
                return property_or_func.fget(self)  # type: ignore
            else:
                return partial(property_or_func, self)
        return self.__getitem__(item)

    def __getitem__(self, item):
        if isinstance(item, str) and self._as_index:
            return SeriesGroupBy(self._kdf[item], self._groupkeys)
        else:
            if isinstance(item, str):
                item = [item]
            item = [i if isinstance(i, tuple) else (i,) for i in item]
            if not self._as_index:
                groupkey_names = set(key.name for key in self._groupkeys)
                for i in item:
                    name = str(i) if len(i) > 1 else i[0]
                    if name in groupkey_names:
                        raise ValueError("cannot insert {}, already exists".format(name))
            return DataFrameGroupBy(
                self._kdf,
                self._groupkeys,
                as_index=self._as_index,
                agg_columns=item,
                agg_columns_selected=True,
            )

    def _apply_series_op(self, op):
        applied = []
        for column in self._agg_columns:
            applied.append(op(column.groupby(self._groupkeys)))
        internal = self._kdf._internal.with_new_columns(applied, keep_order=False)
        return DataFrame(internal)

    # TODO: Implement 'percentiles', 'include', and 'exclude' arguments.
    # TODO: Add ``DataFrame.select_dtypes`` to See Also when 'include'
    #   and 'exclude' arguments are implemented.
    def describe(self):
        """
        Generate descriptive statistics that summarize the central tendency,
        dispersion and shape of a dataset's distribution, excluding
        ``NaN`` values.

        Analyzes both numeric and object series, as well
        as ``DataFrame`` column sets of mixed data types. The output
        will vary depending on what is provided. Refer to the notes
        below for more detail.

        .. note:: Unlike pandas, the percentiles in Koalas are based upon
            approximate percentile computation because computing percentiles
            across a large dataset is extremely expensive.

        Returns
        -------
        DataFrame
            Summary statistics of the DataFrame provided.

        See Also
        --------
        DataFrame.count
        DataFrame.max
        DataFrame.min
        DataFrame.mean
        DataFrame.std

        Examples
        --------
        >>> df = ks.DataFrame({'a': [1, 1, 3], 'b': [4, 5, 6], 'c': [7, 8, 9]})
        >>> df
           a  b  c
        0  1  4  7
        1  1  5  8
        2  3  6  9

        Describing a ``DataFrame``. By default only numeric fields
        are returned.

        >>> described = df.groupby('a').describe()
        >>> described.sort_index()  # doctest: +NORMALIZE_WHITESPACE
              b                                        c
          count mean       std min 25% 50% 75% max count mean       std min 25% 50% 75% max
        a
        1   2.0  4.5  0.707107 4.0 4.0 4.0 5.0 5.0   2.0  7.5  0.707107 7.0 7.0 7.0 8.0 8.0
        3   1.0  6.0       NaN 6.0 6.0 6.0 6.0 6.0   1.0  9.0       NaN 9.0 9.0 9.0 9.0 9.0

        """
        for col in self._agg_columns:
            if isinstance(col.spark_type, StringType):
                raise NotImplementedError(
                    "DataFrameGroupBy.describe() doesn't support for string type for now"
                )

        kdf = self.agg(["count", "mean", "std", "min", "quartiles", "max"]).reset_index()
        sdf = kdf._sdf
        agg_cols = [col.name for col in self._agg_columns]
        formatted_percentiles = ["25%", "50%", "75%"]

        # Split "quartiles" columns into first, second, and third quartiles.
        for col in agg_cols:
            quartiles_col = str((col, "quartiles"))
            for i, percentile in enumerate(formatted_percentiles):
                sdf = sdf.withColumn(str((col, percentile)), F.col(quartiles_col)[i])
            sdf = sdf.drop(quartiles_col)

        # Reorder columns lexicographically by agg column followed by stats.
        stats = ["count", "mean", "std", "min"] + formatted_percentiles + ["max"]
        column_labels = list(product(agg_cols, stats))
        data_columns = map(str, column_labels)

        # Reindex the DataFrame to reflect initial grouping and agg columns.
        internal = _InternalFrame(
            spark_frame=sdf,
            index_map=OrderedDict(
                (s._internal.data_spark_column_names[0], s._internal.column_labels[0])
                for s in self._groupkeys
            ),
            column_labels=column_labels,
            data_spark_columns=[scol_for(sdf, col) for col in data_columns],
        )

        # Cast columns to ``"float64"`` to match `pandas.DataFrame.groupby`.
        return DataFrame(internal).astype("float64")


class SeriesGroupBy(GroupBy):
    @staticmethod
    def _build(
        kser: Series, by: List[Union[Series, Tuple[str, ...]]], as_index: bool
    ) -> "SeriesGroupBy":
        if any(isinstance(col_or_s, Series) and kser._kdf is not col_or_s._kdf for col_or_s in by):
            kdf, new_by_series, _ = GroupBy._resolve_grouping_from_diff_dataframes(
                kser.to_frame(), by
            )
            return SeriesGroupBy(kdf[kser.name], new_by_series, as_index=as_index)
        else:
            new_by_series = GroupBy._resolve_grouping(kser._kdf, by)
            return SeriesGroupBy(kser, new_by_series, as_index=as_index)

    def __init__(self, kser: Series, by: List[Series], as_index: bool = True):
        self._kser = kser
        self._groupkeys = by
        # TODO: this class resolves the groupkeys and agg_columns always by columns names
        #   e.g., F.col("..."). This is because of the limitation of `SeriesGroupBy`
        #   implementation, which reuses the implementation in `GroupBy`.
        #   `SeriesGroupBy` creates another DataFrame and
        #   internal IDs of the columns become different. Maybe we should refactor the whole
        #   class in the future.
        self._groupkeys_scols = [
            F.col(s._internal.data_spark_column_names[0]) for s in self._groupkeys
        ]
        self._agg_columns_scols = [
            F.col(s._internal.data_spark_column_names[0]) for s in self._agg_columns
        ]

        if not as_index:
            raise TypeError("as_index=False only valid with DataFrame")
        self._as_index = True
        self._agg_columns_selected = True

    def __getattr__(self, item: str) -> Any:
        if hasattr(_MissingPandasLikeSeriesGroupBy, item):
            property_or_func = getattr(_MissingPandasLikeSeriesGroupBy, item)
            if isinstance(property_or_func, property):
                return property_or_func.fget(self)  # type: ignore
            else:
                return partial(property_or_func, self)
        raise AttributeError(item)

    def _apply_series_op(self, op):
        return op(self)

    @property
    def _kdf(self) -> DataFrame:
        # TODO: Currently cannot handle the case when the values in current series
        #  and groupkeys series are different but only their names are same.
        series = [self._kser] + [s for s in self._groupkeys if not s._equals(self._kser)]
        return DataFrame(self._kser._kdf._internal.with_new_columns(series))

    @property
    def _agg_columns(self):
        return [self._kser]

    def _reduce_for_stat_function(self, sfun, only_numeric, should_include_groupkeys=False):
        assert not should_include_groupkeys, should_include_groupkeys
        return _col(
            super(SeriesGroupBy, self)._reduce_for_stat_function(
                sfun, only_numeric, should_include_groupkeys
            )
        )

    def agg(self, *args, **kwargs):
        return _MissingPandasLikeSeriesGroupBy.agg(self, *args, **kwargs)

    def aggregate(self, *args, **kwargs):
        return _MissingPandasLikeSeriesGroupBy.aggregate(self, *args, **kwargs)

    def transform(self, func):
        return _col(super(SeriesGroupBy, self).transform(func))

    transform.__doc__ = GroupBy.transform.__doc__

    def idxmin(self, skipna=True):
        return _col(super(SeriesGroupBy, self).idxmin(skipna))

    idxmin.__doc__ = GroupBy.idxmin.__doc__

    def idxmax(self, skipna=True):
        return _col(super(SeriesGroupBy, self).idxmax(skipna))

    idxmax.__doc__ = GroupBy.idxmax.__doc__

    def head(self, n=5):
        return _col(super(SeriesGroupBy, self).head(n))

    head.__doc__ = GroupBy.head.__doc__

    def size(self):
        return super(SeriesGroupBy, self).size().rename(self._kser.name)

    size.__doc__ = GroupBy.size.__doc__

    # TODO: add keep parameter
    def nsmallest(self, n=5):
        """
        Return the first n rows ordered by columns in ascending order in group.

        Return the first n rows with the smallest values in columns, in ascending order.
        The columns that are not specified are returned as well, but not used for ordering.

        Parameters
        ----------
        n : int
            Number of items to retrieve.

        See Also
        --------
        databricks.koalas.Series.nsmallest
        databricks.koalas.DataFrame.nsmallest

        Examples
        --------
        >>> df = ks.DataFrame({'a': [1, 1, 1, 2, 2, 2, 3, 3, 3],
        ...                    'b': [1, 2, 2, 2, 3, 3, 3, 4, 4]}, columns=['a', 'b'])

        >>> df.groupby(['a'])['b'].nsmallest(1).sort_index()  # doctest: +NORMALIZE_WHITESPACE
        a
        1  0    1
        2  3    2
        3  6    3
        Name: b, dtype: int64
        """
        if len(self._kdf._internal.index_names) > 1:
            raise ValueError("nsmallest do not support multi-index now")
        sdf = self._kdf._sdf
        name = self._agg_columns[0]._internal.data_spark_column_names[0]
        window = Window.partitionBy(self._groupkeys_scols).orderBy(
            scol_for(sdf, name), NATURAL_ORDER_COLUMN_NAME
        )
        sdf = sdf.withColumn("rank", F.row_number().over(window)).filter(F.col("rank") <= n)
        internal = _InternalFrame(
            spark_frame=sdf.drop(NATURAL_ORDER_COLUMN_NAME),
            index_map=OrderedDict(
                [
                    (s._internal.data_spark_column_names[0], s._internal.column_labels[0])
                    for s in self._groupkeys
                ]
                + list(self._kdf._internal.index_map.items())
            ),
            data_spark_columns=[scol_for(sdf, name)],
        )
        return _col(DataFrame(internal))

    # TODO: add keep parameter
    def nlargest(self, n=5):
        """
        Return the first n rows ordered by columns in descending order in group.

        Return the first n rows with the smallest values in columns, in descending order.
        The columns that are not specified are returned as well, but not used for ordering.

        Parameters
        ----------
        n : int
            Number of items to retrieve.

        See Also
        --------
        databricks.koalas.Series.nlargest
        databricks.koalas.DataFrame.nlargest

        Examples
        --------
        >>> df = ks.DataFrame({'a': [1, 1, 1, 2, 2, 2, 3, 3, 3],
        ...                    'b': [1, 2, 2, 2, 3, 3, 3, 4, 4]}, columns=['a', 'b'])

        >>> df.groupby(['a'])['b'].nlargest(1).sort_index()  # doctest: +NORMALIZE_WHITESPACE
        a
        1  1    2
        2  4    3
        3  7    4
        Name: b, dtype: int64
        """
        if len(self._kdf._internal.index_names) > 1:
            raise ValueError("nlargest do not support multi-index now")
        sdf = self._kdf._sdf
        name = self._agg_columns[0]._internal.data_spark_column_names[0]
        window = Window.partitionBy(self._groupkeys_scols).orderBy(
            F.col(name).desc(), NATURAL_ORDER_COLUMN_NAME
        )
        sdf = sdf.withColumn("rank", F.row_number().over(window)).filter(F.col("rank") <= n)
        internal = _InternalFrame(
            spark_frame=sdf.drop(NATURAL_ORDER_COLUMN_NAME),
            index_map=OrderedDict(
                [
                    (s._internal.data_spark_column_names[0], s._internal.column_labels[0])
                    for s in self._groupkeys
                ]
                + list(self._kdf._internal.index_map.items())
            ),
            data_spark_columns=[scol_for(sdf, name)],
        )
        return _col(DataFrame(internal))

    # TODO: add bins, normalize parameter
    def value_counts(self, sort=None, ascending=None, dropna=True):
        """
        Compute group sizes.

        Parameters
        ----------
        sort : boolean, default None
            Sort by frequencies.
        ascending : boolean, default False
            Sort in ascending order.
        dropna : boolean, default True
            Don't include counts of NaN.

        See Also
        --------
        databricks.koalas.Series.groupby
        databricks.koalas.DataFrame.groupby

        Examples
        --------
        >>> df = ks.DataFrame({'A': [1, 2, 2, 3, 3, 3],
        ...                    'B': [1, 1, 2, 3, 3, 3]},
        ...                   columns=['A', 'B'])
        >>> df
           A  B
        0  1  1
        1  2  1
        2  2  2
        3  3  3
        4  3  3
        5  3  3

        >>> df.groupby('A')['B'].value_counts().sort_index()  # doctest: +NORMALIZE_WHITESPACE
        A  B
        1  1    1
        2  1    1
           2    1
        3  3    3
        Name: B, dtype: int64
        """
        groupkeys = self._groupkeys + self._agg_columns
        groupkey_cols = [
            s.alias(SPARK_INDEX_NAME_FORMAT(i))
            for i, s in enumerate(self._groupkeys_scols + self._agg_columns_scols)
        ]
        sdf = self._kdf._sdf
        agg_column = self._agg_columns[0]._internal.data_spark_column_names[0]
        sdf = sdf.groupby(*groupkey_cols).count().withColumnRenamed("count", agg_column)

        if sort:
            if ascending:
                sdf = sdf.orderBy(F.col(agg_column).asc())
            else:
                sdf = sdf.orderBy(F.col(agg_column).desc())

        internal = _InternalFrame(
            spark_frame=sdf,
            index_map=OrderedDict(
                (SPARK_INDEX_NAME_FORMAT(i), s._internal.column_labels[0])
                for i, s in enumerate(groupkeys)
            ),
            data_spark_columns=[scol_for(sdf, agg_column)],
        )
        return _col(DataFrame(internal))

    def unique(self):
        """
        Return unique values in group.

        Uniques are returned in order of unknown. It does NOT sort.

        See Also
        --------
        databricks.koalas.Series.unique
        databricks.koalas.Index.unique

        Examples
        --------
        >>> df = ks.DataFrame({'a': [1, 1, 1, 2, 2, 2, 3, 3, 3],
        ...                    'b': [1, 2, 2, 2, 3, 3, 3, 4, 4]}, columns=['a', 'b'])

        >>> df.groupby(['a'])['b'].unique().sort_index()  # doctest: +SKIP
        a
        1    [1, 2]
        2    [2, 3]
        3    [3, 4]
        Name: b, dtype: object
        """
        return self._reduce_for_stat_function(F.collect_set, only_numeric=False)


def _is_multi_agg_with_relabel(**kwargs):
    """
    Check whether the kwargs pass to .agg look like multi-agg with relabling.

    Parameters
    ----------
    **kwargs : dict

    Returns
    -------
    bool

    Examples
    --------
    >>> _is_multi_agg_with_relabel(a='max')
    False
    >>> _is_multi_agg_with_relabel(a_max=('a', 'max'),
    ...                            a_min=('a', 'min'))
    True
    >>> _is_multi_agg_with_relabel()
    False
    """
    if not kwargs:
        return False
    return all(isinstance(v, tuple) and len(v) == 2 for v in kwargs.values())


def _normalize_keyword_aggregation(kwargs):
    """
    Normalize user-provided kwargs.

    Transforms from the new ``Dict[str, NamedAgg]`` style kwargs
    to the old OrderedDict[str, List[scalar]]].

    Parameters
    ----------
    kwargs : dict

    Returns
    -------
    aggspec : dict
        The transformed kwargs.
    columns : List[str]
        The user-provided keys.
    order : List[Tuple[str, str]]
        Pairs of the input and output column names.

    Examples
    --------
    >>> _normalize_keyword_aggregation({'output': ('input', 'sum')})
    (OrderedDict([('input', ['sum'])]), ('output',), [('input', 'sum')])
    """
    # this is due to python version issue, not sure the impact on koalas
    PY36 = sys.version_info >= (3, 6)
    if not PY36:
        kwargs = OrderedDict(sorted(kwargs.items()))

    # TODO(Py35): When we drop python 3.5, change this to defaultdict(list)
    aggspec = OrderedDict()
    order = []
    columns, pairs = list(zip(*kwargs.items()))

    for column, aggfunc in pairs:
        if column in aggspec:
            aggspec[column].append(aggfunc)
        else:
            aggspec[column] = [aggfunc]

        order.append((column, aggfunc))
    # For MultiIndex, we need to flatten the tuple, e.g. (('y', 'A'), 'max') needs to be
    # flattened to ('y', 'A', 'max'), it won't do anything on normal Index.
    if isinstance(order[0][0], tuple):
        order = [(*levs, method) for levs, method in order]
    return aggspec, columns, order<|MERGE_RESOLUTION|>--- conflicted
+++ resolved
@@ -1102,7 +1102,6 @@
         if not isinstance(func, Callable):
             raise TypeError("%s object is not callable" % type(func))
 
-<<<<<<< HEAD
         is_series_groupby = isinstance(self, SeriesGroupBy)
         if is_series_groupby:
             kdf = self._kser._kdf
@@ -1134,26 +1133,6 @@
 
             def pandas_filter(pdf):
                 return pdf.groupby(groupkey_names).filter(wrapped_func).drop(groupkey_names, axis=1)
-=======
-        kdf = self._kdf
-
-        if self._agg_columns_selected:
-            agg_columns = self._agg_columns
-        else:
-            agg_columns = [kdf._kser_for(label) for label in kdf._internal.column_labels]
-
-        data_schema = self._kdf[agg_columns]._internal.spark_frame.drop(*HIDDEN_COLUMNS).schema
-
-        kdf, groupkey_labels, groupkey_names = GroupBy._prepare_group_map_apply(
-            kdf, self._groupkeys, agg_columns
-        )
-
-        def wrapped_func(pdf):
-            return func(pdf.drop(groupkey_names, axis=1))
-
-        def pandas_filter(pdf):
-            return pdf.groupby(groupkey_names).filter(wrapped_func).drop(groupkey_names, axis=1)
->>>>>>> 4204b4c9
 
         sdf = GroupBy._spark_group_map_apply(
             kdf,
@@ -1162,16 +1141,12 @@
             data_schema,
             retain_index=True,
         )
-<<<<<<< HEAD
 
         kdf = DataFrame(self._kdf[agg_columns]._internal.with_new_sdf(sdf))
         if is_series_groupby:
             return _col(kdf)
         else:
             return kdf
-=======
-        return DataFrame(self._kdf[agg_columns]._internal.with_new_sdf(sdf))
->>>>>>> 4204b4c9
 
     @staticmethod
     def _prepare_group_map_apply(kdf, groupkeys, agg_columns):
