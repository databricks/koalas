--- conflicted
+++ resolved
@@ -27,11 +27,7 @@
 from pandas._libs.parsers import is_datetime64_dtype
 from pandas.core.dtypes.common import is_datetime64tz_dtype
 
-<<<<<<< HEAD
 from pyspark.sql import Window, functions as F
-=======
-from pyspark.sql import functions as F
->>>>>>> f0f18594
 from pyspark.sql.types import FloatType, DoubleType, NumericType, StructField, StructType
 from pyspark.sql.functions import PandasUDFType, pandas_udf
 
