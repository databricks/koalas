--- conflicted
+++ resolved
@@ -572,14 +572,8 @@
         sdf = sdf.groupby(*groupkey_names).count()
         internal = InternalFrame(
             spark_frame=sdf,
-<<<<<<< HEAD
-            index_map=OrderedDict(
-                (name, s._internal.column_labels[0]) for s, name in zip(groupkeys, groupkey_names)
-            ),
+            index_map=OrderedDict(zip(groupkey_names, [kser._column_label for kser in groupkeys])),
             column_labels=[None],
-=======
-            index_map=OrderedDict(zip(groupkey_names, [kser._column_label for kser in groupkeys])),
->>>>>>> a3394fd4
             data_spark_columns=[scol_for(sdf, "count")],
         )
         return first_series(DataFrame(internal))
@@ -987,7 +981,7 @@
         A
         a    2
         b    1
-        Name: 0, dtype: int64
+        dtype: int64
 
         You can specify the type hint and prevent schema inference for better performance.
 
@@ -999,15 +993,6 @@
         1  1.0  1.0
         2  1.0  1.0
 
-<<<<<<< HEAD
-        >>> g.apply(len).sort_index()  # doctest: +NORMALIZE_WHITESPACE
-        A
-        a    2
-        b    1
-        dtype: int64
-
-=======
->>>>>>> a3394fd4
         In case of Series, it works as below.
 
         >>> def plus_max(x) -> ks.Series[np.int]:
@@ -1096,24 +1081,8 @@
             kser_or_kdf = ks.from_pandas(pser_or_pdf)
 
             if len(pdf) <= limit:
-<<<<<<< HEAD
-                if isinstance(kser_or_kdf, ks.Series):
-                    if is_series_groupby:
-                        kser_or_kdf = kser_or_kdf.rename(self._kser.name)
-                    else:
-                        # Restore grouping names as the index name
-                        groupkey_scol_name = zip(
-                            self._groupkeys, kser_or_kdf._internal.index_map.items()
-                        )
-                        internal = kser_or_kdf._internal.copy(
-                            index_map=OrderedDict(
-                                (scol_name, (s.name,) if isinstance(s.name, str) else s.name)
-                                for s, (scol_name, name) in groupkey_scol_name
-                            )
-                        )
-                        kser_or_kdf = first_series(DataFrame(internal))
-=======
->>>>>>> a3394fd4
+                if isinstance(kser_or_kdf, ks.Series) and is_series_groupby:
+                    kser_or_kdf = kser_or_kdf.rename(self._kser.name)
                 return kser_or_kdf
 
             if isinstance(kser_or_kdf, Series):
@@ -2798,14 +2767,8 @@
 
         internal = InternalFrame(
             spark_frame=sdf,
-<<<<<<< HEAD
-            index_map=OrderedDict(
-                (name, s._internal.column_labels[0]) for s, name in zip(groupkeys, groupkey_names)
-            ),
+            index_map=OrderedDict(zip(groupkey_names, [kser._column_label for kser in groupkeys])),
             column_labels=[self._agg_columns[0]._column_label],
-=======
-            index_map=OrderedDict(zip(groupkey_names, [kser._column_label for kser in groupkeys])),
->>>>>>> a3394fd4
             data_spark_columns=[scol_for(sdf, agg_column)],
         )
         return first_series(DataFrame(internal))
