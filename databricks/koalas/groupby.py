#
# Copyright (C) 2019 Databricks, Inc.
#
# Licensed under the Apache License, Version 2.0 (the "License");
# you may not use this file except in compliance with the License.
# You may obtain a copy of the License at
#
#     http://www.apache.org/licenses/LICENSE-2.0
#
# Unless required by applicable law or agreed to in writing, software
# distributed under the License is distributed on an "AS IS" BASIS,
# WITHOUT WARRANTIES OR CONDITIONS OF ANY KIND, either express or implied.
# See the License for the specific language governing permissions and
# limitations under the License.
#

"""
A wrapper for GroupedData to behave similar to pandas GroupBy.
"""

import inspect
from collections import Callable
from functools import partial
from typing import Any, List

import numpy as np
import pandas as pd
from pandas._libs.parsers import is_datetime64_dtype
from pandas.core.dtypes.common import is_datetime64tz_dtype

from pyspark.sql import functions as F, Window
from pyspark.sql.types import FloatType, DoubleType, NumericType, StructField, StructType
from pyspark.sql.functions import PandasUDFType, pandas_udf

from databricks import koalas as ks  # For running doctests and reference resolution in PyCharm.
from databricks.koalas.typedef import _infer_return_type
from databricks.koalas.frame import DataFrame
from databricks.koalas.internal import _InternalFrame
from databricks.koalas.missing.groupby import _MissingPandasLikeDataFrameGroupBy, \
    _MissingPandasLikeSeriesGroupBy
from databricks.koalas.series import Series, _col


class GroupBy(object):
    """
    :ivar _kdf: The parent dataframe that is used to perform the groupby
    :type _kdf: DataFrame
    :ivar _groupkeys: The list of keys that will be used to perform the grouping
    :type _groupkeys: List[Series]
    """

    # TODO: Series support is not implemented yet.
    # TODO: not all arguments are implemented comparing to Pandas' for now.
    def aggregate(self, func_or_funcs, *args, **kwargs):
        """Aggregate using one or more operations over the specified axis.

        Parameters
        ----------
        func : dict
             a dict mapping from column name (string) to
             aggregate functions (string or list of strings).

        Returns
        -------
        Series or DataFrame

            The return can be:

            * Series : when DataFrame.agg is called with a single function
            * DataFrame : when DataFrame.agg is called with several functions

            Return Series or DataFrame.

        Notes
        -----
        `agg` is an alias for `aggregate`. Use the alias.

        See Also
        --------
        databricks.koalas.Series.groupby
        databricks.koalas.DataFrame.groupby

        Examples
        --------
        >>> df = ks.DataFrame({'A': [1, 1, 2, 2],
        ...                    'B': [1, 2, 3, 4],
        ...                    'C': [0.362, 0.227, 1.267, -0.562]},
        ...                   columns=['A', 'B', 'C'])

        >>> df
           A  B      C
        0  1  1  0.362
        1  1  2  0.227
        2  2  3  1.267
        3  2  4 -0.562

        Different aggregations per column

        >>> aggregated = df.groupby('A').agg({'B': 'min', 'C': 'sum'})
        >>> aggregated[['B', 'C']]  # doctest: +NORMALIZE_WHITESPACE
           B      C
        A
        1  1  0.589
        2  3  0.705

        >>> aggregated = df.groupby('A').agg({'B': ['min', 'max']})
        >>> aggregated  # doctest: +NORMALIZE_WHITESPACE
             B
           min  max
        A
        1    1    2
        2    3    4

        """
        if not isinstance(func_or_funcs, dict) or \
                not all(isinstance(key, str) and
                        (isinstance(value, str) or
                         isinstance(value, list) and all(isinstance(v, str) for v in value))
                        for key, value in func_or_funcs.items()):
            raise ValueError("aggs must be a dict mapping from column name (string) to aggregate "
                             "functions (string or list of strings).")

        sdf = self._kdf._sdf
        groupkeys = self._groupkeys
        groupkey_cols = [s._scol.alias('__index_level_{}__'.format(i))
                         for i, s in enumerate(groupkeys)]
        multi_aggs = any(isinstance(v, list) for v in func_or_funcs.values())
        reordered = []
        data_columns = []
        column_index = []
        for key, value in func_or_funcs.items():
            for aggfunc in [value] if isinstance(value, str) else value:
                data_col = "('{0}', '{1}')".format(key, aggfunc) if multi_aggs else key
                data_columns.append(data_col)
                column_index.append((key, aggfunc))
                if aggfunc == "nunique":
                    reordered.append(F.expr('count(DISTINCT `{0}`) as `{1}`'.format(key, data_col)))
                else:
                    reordered.append(F.expr('{1}(`{0}`) as `{2}`'.format(key, aggfunc, data_col)))
        sdf = sdf.groupby(*groupkey_cols).agg(*reordered)
        internal = _InternalFrame(sdf=sdf,
                                  data_columns=data_columns,
                                  column_index=column_index if multi_aggs else None,
                                  index_map=[('__index_level_{}__'.format(i), s.name)
                                             for i, s in enumerate(groupkeys)])
        return DataFrame(internal)

    agg = aggregate

    def count(self):
        """
        Compute count of group, excluding missing values.

        See Also
        --------
        databricks.koalas.Series.groupby
        databricks.koalas.DataFrame.groupby

        Examples
        --------
        >>> df = ks.DataFrame({'A': [1, 1, 2, 1, 2],
        ...                    'B': [np.nan, 2, 3, 4, 5],
        ...                    'C': [1, 2, 1, 1, 2]}, columns=['A', 'B', 'C'])
        >>> df.groupby('A').count()  # doctest: +NORMALIZE_WHITESPACE
            B  C
        A
        1  2  3
        2  2  2
        """
        return self._reduce_for_stat_function(F.count, only_numeric=False)

    # TODO: We should fix See Also when Series implementation is finished.
    def first(self):
        """
        Compute first of group values.

        See Also
        --------
        databricks.koalas.Series.groupby
        databricks.koalas.DataFrame.groupby
        """
        return self._reduce_for_stat_function(F.first, only_numeric=False)

    def last(self):
        """
        Compute last of group values.

        See Also
        --------
        databricks.koalas.Series.groupby
        databricks.koalas.DataFrame.groupby
        """
        return self._reduce_for_stat_function(lambda col: F.last(col, ignorenulls=True),
                                              only_numeric=False)

    def max(self):
        """
        Compute max of group values.

        See Also
        --------
        databricks.koalas.Series.groupby
        databricks.koalas.DataFrame.groupby
        """
        return self._reduce_for_stat_function(F.max, only_numeric=False)

    # TODO: examples should be updated.
    def mean(self):
        """
        Compute mean of groups, excluding missing values.

        Returns
        -------
        koalas.Series or koalas.DataFrame

        See Also
        --------
        databricks.koalas.Series.groupby
        databricks.koalas.DataFrame.groupby

        Examples
        --------
        >>> df = ks.DataFrame({'A': [1, 1, 2, 1, 2],
        ...                    'B': [np.nan, 2, 3, 4, 5],
        ...                    'C': [1, 2, 1, 1, 2]}, columns=['A', 'B', 'C'])

        Groupby one column and return the mean of the remaining columns in
        each group.

        >>> df.groupby('A').mean()  # doctest: +NORMALIZE_WHITESPACE
             B         C
        A
        1  3.0  1.333333
        2  4.0  1.500000
        """

        return self._reduce_for_stat_function(F.mean, only_numeric=True)

    def min(self):
        """
        Compute min of group values.

        See Also
        --------
        databricks.koalas.Series.groupby
        databricks.koalas.DataFrame.groupby
        """
        return self._reduce_for_stat_function(F.min, only_numeric=False)

    # TODO: sync the doc and implement `ddof`.
    def std(self):
        """
        Compute standard deviation of groups, excluding missing values.

        See Also
        --------
        databricks.koalas.Series.groupby
        databricks.koalas.DataFrame.groupby
        """

        return self._reduce_for_stat_function(F.stddev, only_numeric=True)

    def sum(self):
        """
        Compute sum of group values

        See Also
        --------
        databricks.koalas.Series.groupby
        databricks.koalas.DataFrame.groupby
        """
        return self._reduce_for_stat_function(F.sum, only_numeric=True)

    # TODO: sync the doc and implement `ddof`.
    def var(self):
        """
        Compute variance of groups, excluding missing values.

        See Also
        --------
        databricks.koalas.Series.groupby
        databricks.koalas.DataFrame.groupby
        """
        return self._reduce_for_stat_function(F.variance, only_numeric=True)

    # TODO: skipna should be implemented.
    def all(self):
        """
        Returns True if all values in the group are truthful, else False.

        See Also
        --------
        databricks.koalas.Series.groupby
        databricks.koalas.DataFrame.groupby

        Examples
        --------
        >>> df = ks.DataFrame({'A': [1, 1, 2, 2, 3, 3, 4, 4, 5, 5],
        ...                    'B': [True, True, True, False, False,
        ...                          False, None, True, None, False]},
        ...                   columns=['A', 'B'])
        >>> df
           A      B
        0  1   True
        1  1   True
        2  2   True
        3  2  False
        4  3  False
        5  3  False
        6  4   None
        7  4   True
        8  5   None
        9  5  False

        >>> df.groupby('A').all()  # doctest: +NORMALIZE_WHITESPACE
               B
        A
        1   True
        2  False
        3  False
        4   True
        5  False
        """
        return self._reduce_for_stat_function(
            lambda col: F.min(F.coalesce(col.cast('boolean'), F.lit(True))),
            only_numeric=False)

    # TODO: skipna should be implemented.
    def any(self):
        """
        Returns True if any value in the group is truthful, else False.

        See Also
        --------
        databricks.koalas.Series.groupby
        databricks.koalas.DataFrame.groupby

        Examples
        --------
        >>> df = ks.DataFrame({'A': [1, 1, 2, 2, 3, 3, 4, 4, 5, 5],
        ...                    'B': [True, True, True, False, False,
        ...                          False, None, True, None, False]},
        ...                   columns=['A', 'B'])
        >>> df
           A      B
        0  1   True
        1  1   True
        2  2   True
        3  2  False
        4  3  False
        5  3  False
        6  4   None
        7  4   True
        8  5   None
        9  5  False

        >>> df.groupby('A').any()  # doctest: +NORMALIZE_WHITESPACE
               B
        A
        1   True
        2   True
        3  False
        4   True
        5  False
        """
        return self._reduce_for_stat_function(
            lambda col: F.max(F.coalesce(col.cast('boolean'), F.lit(False))),
            only_numeric=False)

    # TODO: groupby multiply columuns should be implemented.
    def size(self):
        """
        Compute group sizes.

        See Also
        --------
        databricks.koalas.Series.groupby
        databricks.koalas.DataFrame.groupby

        Examples
        --------
        >>> df = ks.DataFrame({'A': [1, 2, 2, 3, 3, 3],
        ...                    'B': [1, 1, 2, 3, 3, 3]},
        ...                   columns=['A', 'B'])
        >>> df
           A  B
        0  1  1
        1  2  1
        2  2  2
        3  3  3
        4  3  3
        5  3  3

        >>> df.groupby('A').size().sort_index()  # doctest: +NORMALIZE_WHITESPACE
        A
        1  1
        2  2
        3  3
        Name: count, dtype: int64

        >>> df.groupby(['A', 'B']).size().sort_index()  # doctest: +NORMALIZE_WHITESPACE
        A  B
        1  1    1
        2  1    1
           2    1
        3  3    3
        Name: count, dtype: int64
        """
        groupkeys = self._groupkeys
        groupkey_cols = [s._scol.alias('__index_level_{}__'.format(i))
                         for i, s in enumerate(groupkeys)]
        sdf = self._kdf._sdf
        sdf = sdf.groupby(*groupkey_cols).count()
        if (len(self._agg_columns) > 0) and (self._have_agg_columns):
            name = self._agg_columns[0].name
            sdf = sdf.withColumnRenamed('count', name)
        else:
            name = 'count'
        internal = _InternalFrame(sdf=sdf,
                                  data_columns=[name],
                                  index_map=[('__index_level_{}__'.format(i), s.name)
                                             for i, s in enumerate(groupkeys)])
        return _col(DataFrame(internal))

<<<<<<< HEAD
    def diff(self, periods=1):
        """
        First discrete difference of element.

        Calculates the difference of a DataFrame element compared with another element in the
        DataFrame group (default is the element in the same column of the previous row).

        Parameters
        ----------
        periods : int, default 1
            Periods to shift for calculating difference, accepts negative values.

        Returns
        -------
        diffed : DataFrame or Series

        See Also
        --------
        databricks.koalas.Series.groupby
        databricks.koalas.DataFrame.groupby

        Examples
        --------
        >>> df = ks.DataFrame({'a': [1, 2, 3, 4, 5, 6],
        ...                    'b': [1, 1, 2, 3, 5, 8],
        ...                    'c': [1, 4, 9, 16, 25, 36]}, columns=['a', 'b', 'c'])
        >>> df
           a  b   c
        0  1  1   1
        1  2  1   4
        2  3  2   9
        3  4  3  16
        4  5  5  25
        5  6  8  36

        >>> df.groupby(['b']).diff().sort_index()
             a    c
        0  NaN  NaN
        1  1.0  3.0
        2  NaN  NaN
        3  NaN  NaN
        4  NaN  NaN
        5  NaN  NaN

        Difference with previous column in a group.

        >>> df.groupby(['b'])['a'].diff().sort_index()
        0    NaN
        1    1.0
        2    NaN
        3    NaN
        4    NaN
        5    NaN
        Name: a, dtype: float64
        """
        return self._diff(periods)
=======
    def cummax(self):
        """
        Cumulative max for each group.

        Returns
        -------
        Series or DataFrame

        See Also
        --------
        Series.cummax
        DataFrame.cummax

        Examples
        --------
        >>> df = ks.DataFrame(
        ...     [[1, None, 4], [1, 0.1, 3], [1, 20.0, 2], [4, 10.0, 1]],
        ...     columns=list('ABC'))
        >>> df
           A     B  C
        0  1   NaN  4
        1  1   0.1  3
        2  1  20.0  2
        3  4  10.0  1

        By default, iterates over rows and finds the sum in each column.

        >>> df.groupby("A").cummax()
              B  C
        0   NaN  4
        1   0.1  4
        2  20.0  4
        3  10.0  1

        It works as below in Series.

        >>> df.C.groupby(df.A).cummax()
        0    4
        1    4
        2    4
        3    1
        Name: C, dtype: int64

        """

        return self._cum(F.max)

    def cummin(self):
        """
        Cumulative min for each group.

        Returns
        -------
        Series or DataFrame

        See Also
        --------
        Series.cummin
        DataFrame.cummin

        Examples
        --------
        >>> df = ks.DataFrame(
        ...     [[1, None, 4], [1, 0.1, 3], [1, 20.0, 2], [4, 10.0, 1]],
        ...     columns=list('ABC'))
        >>> df
           A     B  C
        0  1   NaN  4
        1  1   0.1  3
        2  1  20.0  2
        3  4  10.0  1

        By default, iterates over rows and finds the sum in each column.

        >>> df.groupby("A").cummin()
              B  C
        0   NaN  4
        1   0.1  3
        2   0.1  2
        3  10.0  1

        It works as below in Series.

        >>> df.B.groupby(df.A).cummin()
        0     NaN
        1     0.1
        2     0.1
        3    10.0
        Name: B, dtype: float64
        """
        return self._cum(F.min)

    def cumprod(self):
        """
        Cumulative product for each group.

        Returns
        -------
        Series or DataFrame

        See Also
        --------
        Series.cumprod
        DataFrame.cumprod

        Examples
        --------
        >>> df = ks.DataFrame(
        ...     [[1, None, 4], [1, 0.1, 3], [1, 20.0, 2], [4, 10.0, 1]],
        ...     columns=list('ABC'))
        >>> df
           A     B  C
        0  1   NaN  4
        1  1   0.1  3
        2  1  20.0  2
        3  4  10.0  1

        By default, iterates over rows and finds the sum in each column.

        >>> df.groupby("A").cumprod()
              B     C
        0   NaN   4.0
        1   0.1  12.0
        2   2.0  24.0
        3  10.0   1.0

        It works as below in Series.

        >>> df.B.groupby(df.A).cumprod()
        0     NaN
        1     0.1
        2     2.0
        3    10.0
        Name: B, dtype: float64

        """
        from pyspark.sql.functions import pandas_udf

        def cumprod(scol):
            # Note that this function will always actually called via `SeriesGroupBy._cum`,
            # and `Series._cum`.
            # In case of `DataFrameGroupBy`, it gose through `DataFrameGroupBy._cum`,
            # `SeriesGroupBy.comprod`, `SeriesGroupBy._cum` and `Series._cum`
            #
            # This is a bit hacky. Maybe we should fix it.
            @pandas_udf(returnType=self._ks._kdf._internal.spark_type_for(self._ks.name))
            def negative_check(s):
                assert len(s) == 0 or ((s > 0) | (s.isnull())).all(), \
                    "values should be bigger than 0: %s" % s
                return s

            return F.sum(F.log(negative_check(scol)))

        return self._cum(cumprod)

    def cumsum(self):
        """
        Cumulative sum for each group.

        Returns
        -------
        Series or DataFrame

        See Also
        --------
        Series.cumsum
        DataFrame.cumsum

        Examples
        --------
        >>> df = ks.DataFrame(
        ...     [[1, None, 4], [1, 0.1, 3], [1, 20.0, 2], [4, 10.0, 1]],
        ...     columns=list('ABC'))
        >>> df
           A     B  C
        0  1   NaN  4
        1  1   0.1  3
        2  1  20.0  2
        3  4  10.0  1

        By default, iterates over rows and finds the sum in each column.

        >>> df.groupby("A").cumsum()
              B  C
        0   NaN  4
        1   0.1  7
        2  20.1  9
        3  10.0  1

        It works as below in Series.

        >>> df.B.groupby(df.A).cumsum()
        0     NaN
        1     0.1
        2    20.1
        3    10.0
        Name: B, dtype: float64

        """
        return self._cum(F.sum)
>>>>>>> e141bf77

    # TODO: Series support is not implemented yet.
    def apply(self, func):
        """
        Apply function `func` group-wise and combine the results together.

        The function passed to `apply` must take a DataFrame as its first
        argument and return a DataFrame. `apply` will
        then take care of combining the results back together into a single
        dataframe. `apply` is therefore a highly flexible
        grouping method.

        While `apply` is a very flexible method, its downside is that
        using it can be quite a bit slower than using more specific methods
        like `agg` or `transform`. Koalas offers a wide range of method that will
        be much faster than using `apply` for their specific purposes, so try to
        use them before reaching for `apply`.

        .. note:: unlike pandas, it is required for ``func`` to specify return type hint.

        .. note:: the output column names are `c0, c1, c2 ... cn`. These names
            are positionally mapped to the returned DataFrame in ``func``. See examples below.

        .. note:: the dataframe within ``func`` is actually a pandas dataframe. Therefore,
            any pandas APIs within this function is allowed.

        Parameters
        ----------
        func : callable
            A callable that takes a DataFrame as its first argument, and
            returns a dataframe.

        Returns
        -------
        applied : DataFrame

        See Also
        --------
        aggregate : Apply aggregate function to the GroupBy object.
        Series.apply : Apply a function to a Series.

        Examples
        --------
        >>> df = ks.DataFrame({'A': 'a a b'.split(),
        ...                    'B': [1, 2, 3],
        ...                    'C': [4, 6, 5]}, columns=['A', 'B', 'C'])
        >>> g = df.groupby('A')

        Notice that ``g`` has two groups, ``a`` and ``b``.
        Calling `apply` in various ways, we can get different grouping results:

        Below the functions passed to `apply` takes a DataFrame as
        its argument and returns a DataFrame. `apply` combines the result for
        each group together into a new DataFrame:

        >>> def pandas_div_sum(x) -> ks.DataFrame[float, float]:
        ...    return x[['B', 'C']] / x[['B', 'C']].sum()
        >>> g.apply(pandas_div_sum)  # doctest: +NORMALIZE_WHITESPACE
                 c0   c1
        0  1.000000  1.0
        1  0.333333  0.4
        2  0.666667  0.6

        >>> def plus_max(x) -> ks.DataFrame[str, np.int, np.int]:
        ...    return x + x.max()
        >>> g.apply(plus_max)  # doctest: +NORMALIZE_WHITESPACE
           c0  c1  c2
        0  bb   6  10
        1  aa   3  10
        2  aa   4  12

        In case of Series, it works as below.

        >>> def plus_max(x) -> ks.Series[np.int]:
        ...    return x + x.max()
        >>> df.B.groupby(df.A).apply(plus_max)
        0    6
        1    3
        2    4
        Name: B, dtype: int32
        """
        if not isinstance(func, Callable):
            raise TypeError("%s object is not callable" % type(func))

        assert callable(func), "the first argument should be a callable function."
        spec = inspect.getfullargspec(func)
        return_sig = spec.annotations.get("return", None)
        if return_sig is None:
            raise ValueError("Given function must have return type hint; however, not found.")

        return_schema = _infer_return_type(func).tpe
        return self._apply(func, return_schema)

    # TODO: implement 'dropna' parameter
    def filter(self, func):
        """
        Return a copy of a DataFrame excluding elements from groups that
        do not satisfy the boolean criterion specified by func.

        Parameters
        ----------
        f : function
            Function to apply to each subframe. Should return True or False.
        dropna : Drop groups that do not pass the filter. True by default;
            if False, groups that evaluate False are filled with NaNs.

        Returns
        -------
        filtered : DataFrame

        Notes
        -----
        Each subframe is endowed the attribute 'name' in case you need to know
        which group you are working on.

        Examples
        --------
        >>> df = ks.DataFrame({'A' : ['foo', 'bar', 'foo', 'bar',
        ...                           'foo', 'bar'],
        ...                    'B' : [1, 2, 3, 4, 5, 6],
        ...                    'C' : [2.0, 5., 8., 1., 2., 9.]}, columns=['A', 'B', 'C'])
        >>> grouped = df.groupby('A')
        >>> grouped.filter(lambda x: x['B'].mean() > 3.)
             A  B    C
        1  bar  2  5.0
        3  bar  4  1.0
        5  bar  6  9.0
        """
        if not isinstance(func, Callable):
            raise TypeError("%s object is not callable" % type(func))

        data_schema = self._kdf._sdf.schema
        groupby_names = [s.name for s in self._groupkeys]

        def pandas_filter(pdf):
            pdf = pdf.groupby(*groupby_names).filter(func)

            # Here, we restore the index column back in Spark DataFrame
            # so that Koalas can understand it as an index.

            # TODO: deduplicate this logic with _InternalFrame.from_pandas
            columns = pdf.columns
            data_columns = [str(col) for col in columns]

            index = pdf.index

            index_map = []
            if isinstance(index, pd.MultiIndex):
                if index.names is None:
                    index_map = [('__index_level_{}__'.format(i), None)
                                 for i in range(len(index.levels))]
                else:
                    index_map = [('__index_level_{}__'.format(i) if name is None else name, name)
                                 for i, name in enumerate(index.names)]
            else:
                index_map = [(index.name
                              if index.name is not None else '__index_level_0__', index.name)]

            index_columns = [index_column for index_column, _ in index_map]

            reset_index = pdf.reset_index()
            reset_index.columns = index_columns + data_columns
            for name, col in reset_index.iteritems():
                dt = col.dtype
                if is_datetime64_dtype(dt) or is_datetime64tz_dtype(dt):
                    continue
                reset_index[name] = col.replace({np.nan: None})
            return reset_index

        # DataFrame.apply loses the index. We should restore the original index column information
        # below.
        no_index_df = self._apply(pandas_filter, data_schema)
        return DataFrame(self._kdf._internal.copy(sdf=no_index_df._sdf))

    def _apply(self, func, return_schema):
        index_columns = self._kdf._internal.index_columns
        index_names = self._kdf._internal.index_names
        data_columns = self._kdf._internal.data_columns

        def rename_output(pdf):
            # TODO: This logic below was borrowed from `DataFrame.pandas_df` to set the index
            #   within each pdf properly. we might have to deduplicate it.
            import pandas as pd

            if len(index_columns) > 0:
                append = False
                for index_field in index_columns:
                    drop = index_field not in data_columns
                    pdf = pdf.set_index(index_field, drop=drop, append=append)
                    append = True
                pdf = pdf[data_columns]

            if len(index_names) > 0:
                if isinstance(pdf.index, pd.MultiIndex):
                    pdf.index.names = index_names
                else:
                    pdf.index.name = index_names[0]

            pdf = func(pdf)
            # For now, just positionally map the column names to given schema's.
            pdf = pdf.rename(columns=dict(zip(pdf.columns, return_schema.fieldNames())))
            return pdf

        grouped_map_func = pandas_udf(return_schema, PandasUDFType.GROUPED_MAP)(rename_output)

        sdf = self._kdf._sdf
        input_groupkeys = [s._scol for s in self._groupkeys]
        sdf = sdf.groupby(*input_groupkeys).apply(grouped_map_func)
        internal = _InternalFrame(
            sdf=sdf, data_columns=return_schema.fieldNames(), index_map=[])  # index is lost.
        return DataFrame(internal)

    def rank(self, method='average', ascending=True):
        """
        Provide the rank of values within each group.

        Parameters
        ----------
        method : {'average', 'min', 'max', 'first', 'dense'}, default 'average'
            * average: average rank of group
            * min: lowest rank in group
            * max: highest rank in group
            * first: ranks assigned in order they appear in the array
            * dense: like 'min', but rank always increases by 1 between groups
        ascending : boolean, default True
            False for ranks by high (1) to low (N)

        Returns
        -------
        DataFrame with ranking of values within each group

        Examples
        -------

        >>> df = ks.DataFrame({
        ...     'a': [1, 1, 1, 2, 2, 2, 3, 3, 3],
        ...     'b': [1, 2, 2, 2, 3, 3, 3, 4, 4]}, columns=['a', 'b'])
        >>> df
           a  b
        0  1  1
        1  1  2
        2  1  2
        3  2  2
        4  2  3
        5  2  3
        6  3  3
        7  3  4
        8  3  4

        >>> df.groupby("a").rank()
             b
        0  1.0
        1  2.5
        2  2.5
        3  1.0
        4  2.5
        5  2.5
        6  1.0
        7  2.5
        8  2.5

        >>> df.b.groupby(df.a).rank(method='max')  # doctest: +NORMALIZE_WHITESPACE
        0    1.0
        1    3.0
        2    3.0
        3    1.0
        4    3.0
        5    3.0
        6    1.0
        7    3.0
        8    3.0
        Name: b, dtype: float64

        """
        return self._rank(method, ascending)

    # TODO: Series support is not implemented yet.
    def transform(self, func):
        """
        Apply function column-by-column to the GroupBy object.

        The function passed to `transform` must take a Series as its first
        argument and return a Series. The given function is executed for
        each series in each grouped data.

        While `transform` is a very flexible method, its downside is that
        using it can be quite a bit slower than using more specific methods
        like `agg` or `transform`. Koalas offers a wide range of method that will
        be much faster than using `transform` for their specific purposes, so try to
        use them before reaching for `transform`.

        .. note:: unlike pandas, it is required for ``func`` to specify return type hint.

        .. note:: the series within ``func`` is actually a pandas series. Therefore,
            any pandas APIs within this function is allowed.

        Parameters
        ----------
        func : callable
            A callable that takes a Series as its first argument, and
            returns a Series.

        Returns
        -------
        applied : DataFrame

        See Also
        --------
        aggregate : Apply aggregate function to the GroupBy object.
        Series.apply : Apply a function to a Series.

        Examples
        --------

        >>> df = ks.DataFrame({'A': [0, 0, 1],
        ...                    'B': [1, 2, 3],
        ...                    'C': [4, 6, 5]}, columns=['A', 'B', 'C'])

        >>> g = df.groupby('A')

        Notice that ``g`` has two groups, ``0`` and ``1``.
        Calling `transform` in various ways, we can get different grouping results:
        Below the functions passed to `transform` takes a Series as
        its argument and returns a Series. `transform` applies the function on each series
        in each grouped data, and combine them into a new DataFrame:

        >>> def convert_to_string(x) -> ks.Series[str]:
        ...    return x.apply("a string {}".format)
        >>> g.transform(convert_to_string)  # doctest: +NORMALIZE_WHITESPACE
                    B           C
        0  a string 1  a string 4
        1  a string 2  a string 6
        2  a string 3  a string 5

        >>> def plus_max(x) -> ks.Series[np.int]:
        ...    return x + x.max()
        >>> g.transform(plus_max)  # doctest: +NORMALIZE_WHITESPACE
           B   C
        0  3  10
        1  4  12
        2  6  10

        In case of Series, it works as below.

        >>> df.B.groupby(df.A).transform(plus_max)
        0    3
        1    4
        2    6
        Name: B, dtype: int32
        """
        # TODO: codes here are similar with GroupBy.apply. Needs to deduplicate.
        if not isinstance(func, Callable):
            raise TypeError("%s object is not callable" % type(func))

        assert callable(func), "the first argument should be a callable function."
        spec = inspect.getfullargspec(func)
        return_sig = spec.annotations.get("return", None)
        if return_sig is None:
            raise ValueError("Given function must have return type hint; however, not found.")

        return_type = _infer_return_type(func).tpe
        input_groupnames = [s.name for s in self._groupkeys]
        data_columns = self._kdf._internal.data_columns
        return_schema = StructType([
            StructField(c, return_type) for c in data_columns if c not in input_groupnames])

        index_columns = self._kdf._internal.index_columns
        index_names = self._kdf._internal.index_names
        data_columns = self._kdf._internal.data_columns

        def rename_output(pdf):
            # TODO: This logic below was borrowed from `DataFrame.pandas_df` to set the index
            #   within each pdf properly. we might have to deduplicate it.
            import pandas as pd

            if len(index_columns) > 0:
                append = False
                for index_field in index_columns:
                    drop = index_field not in data_columns
                    pdf = pdf.set_index(index_field, drop=drop, append=append)
                    append = True
                pdf = pdf[data_columns]

            if len(index_names) > 0:
                if isinstance(pdf.index, pd.MultiIndex):
                    pdf.index.names = index_names
                else:
                    pdf.index.name = index_names[0]

            # pandas GroupBy.transform drops grouping columns.
            pdf = pdf.drop(columns=input_groupnames)
            pdf = pdf.transform(func)
            # Remaps to the original name, positionally.
            pdf = pdf.rename(columns=dict(zip(pdf.columns, return_schema.fieldNames())))
            return pdf

        grouped_map_func = pandas_udf(return_schema, PandasUDFType.GROUPED_MAP)(rename_output)

        sdf = self._kdf._sdf
        input_groupkeys = [s._scol for s in self._groupkeys]
        sdf = sdf.groupby(*input_groupkeys).apply(grouped_map_func)
        internal = _InternalFrame(
            sdf=sdf, data_columns=return_schema.fieldNames(), index_map=[])  # index is lost.
        return DataFrame(internal)

    # TODO: add bins, normalize parameter
    def value_counts(self, sort=None, ascending=None, dropna=True):
        """
        Compute group sizes.

        Parameters
        ----------
        sort : boolean, default None
            Sort by frequencies.
        ascending : boolean, default False
            Sort in ascending order.
        dropna : boolean, default True
            Don't include counts of NaN.

        See Also
        --------
        databricks.koalas.Series.groupby
        databricks.koalas.DataFrame.groupby

        Examples
        --------
        >>> df = ks.DataFrame({'A': [1, 2, 2, 3, 3, 3],
        ...                    'B': [1, 1, 2, 3, 3, 3]},
        ...                   columns=['A', 'B'])
        >>> df
           A  B
        0  1  1
        1  2  1
        2  2  2
        3  3  3
        4  3  3
        5  3  3

        >>> df.groupby('A')['B'].value_counts().sort_index()  # doctest: +NORMALIZE_WHITESPACE
        A  B
        1  1    1
        2  1    1
           2    1
        3  3    3
        Name: B, dtype: int64
        """
        groupkeys = self._groupkeys + self._agg_columns
        groupkey_cols = [s._scol.alias('__index_level_{}__'.format(i))
                         for i, s in enumerate(groupkeys)]
        sdf = self._kdf._sdf
        agg_column = self._agg_columns[0].name
        sdf = sdf.groupby(*groupkey_cols).count().withColumnRenamed('count', agg_column)

        if sort:
            if ascending:
                sdf = sdf.orderBy(F.col(agg_column).asc())
            else:
                sdf = sdf.orderBy(F.col(agg_column).desc())

        internal = _InternalFrame(sdf=sdf,
                                  data_columns=[agg_column],
                                  index_map=[('__index_level_{}__'.format(i), s.name)
                                             for i, s in enumerate(groupkeys)])
        return _col(DataFrame(internal))

    def _reduce_for_stat_function(self, sfun, only_numeric):
        groupkeys = self._groupkeys
        groupkey_cols = [s._scol.alias('__index_level_{}__'.format(i))
                         for i, s in enumerate(groupkeys)]
        sdf = self._kdf._sdf

        data_columns = []
        if len(self._agg_columns) > 0:
            stat_exprs = []
            for ks in self._agg_columns:
                spark_type = ks.spark_type
                # TODO: we should have a function that takes dataframes and converts the numeric
                # types. Converting the NaNs is used in a few places, it should be in utils.
                # Special handle floating point types because Spark's count treats nan as a valid
                # value, whereas Pandas count doesn't include nan.
                if isinstance(spark_type, DoubleType) or isinstance(spark_type, FloatType):
                    stat_exprs.append(sfun(F.nanvl(ks._scol, F.lit(None))).alias(ks.name))
                    data_columns.append(ks.name)
                elif isinstance(spark_type, NumericType) or not only_numeric:
                    stat_exprs.append(sfun(ks._scol).alias(ks.name))
                    data_columns.append(ks.name)
            sdf = sdf.groupby(*groupkey_cols).agg(*stat_exprs)
        else:
            sdf = sdf.select(*groupkey_cols).distinct()
        sdf = sdf.sort(*groupkey_cols)
        internal = _InternalFrame(sdf=sdf,
                                  data_columns=data_columns,
                                  index_map=[('__index_level_{}__'.format(i), s.name)
                                             for i, s in enumerate(groupkeys)])
        return DataFrame(internal)


class DataFrameGroupBy(GroupBy):

    def __init__(self, kdf: DataFrame, by: List[Series], agg_columns: List[str] = None):
        self._kdf = kdf
        self._groupkeys = by
        self._have_agg_columns = True

        if agg_columns is None:
            groupkey_names = set(s.name for s in self._groupkeys)
            agg_columns = [col for col in self._kdf._internal.data_columns
                           if col not in groupkey_names]
            self._have_agg_columns = False
        self._agg_columns = [kdf[col] for col in agg_columns]

    def __getattr__(self, item: str) -> Any:
        if hasattr(_MissingPandasLikeDataFrameGroupBy, item):
            property_or_func = getattr(_MissingPandasLikeDataFrameGroupBy, item)
            if isinstance(property_or_func, property):
                return property_or_func.fget(self)  # type: ignore
            else:
                return partial(property_or_func, self)
        return self.__getitem__(item)

    def __getitem__(self, item):
        if isinstance(item, str):
            return SeriesGroupBy(self._kdf[item], self._groupkeys)
        else:
            # TODO: check that item is a list of strings
            return DataFrameGroupBy(self._kdf, self._groupkeys, item)

<<<<<<< HEAD
    def _diff(self, *args, **kwargs):
=======
    def _rank(self, *args, **kwargs):
>>>>>>> e141bf77
        applied = []
        kdf = self._kdf
        groupkey_columns = [s.name for s in self._groupkeys]

        for column in kdf._internal.data_columns:
<<<<<<< HEAD
            if column not in groupkey_columns:
                applied.append(kdf[column].groupby(self._groupkeys)._diff(*args, **kwargs))

        sdf = kdf._sdf.select(kdf._internal.index_scols + [c._scol for c in applied])
=======
            # pandas groupby.rank ignores the grouping key itself.
            if column not in groupkey_columns:
                applied.append(kdf[column].groupby(self._groupkeys)._rank(*args, **kwargs))

        sdf = kdf._sdf.select([c._scol for c in applied])
        internal = kdf._internal.copy(
            sdf=sdf, data_columns=[c.name for c in applied], index_map=[])  # index is lost.)
        return DataFrame(internal)

    def _cum(self, func):
        # This is used for cummin, cummax, cumxum, etc.
        if func == F.min:
            func = "cummin"
        elif func == F.max:
            func = "cummax"
        elif func == F.sum:
            func = "cumsum"
        elif func.__name__ == "cumprod":
            func = "cumprod"

        if len(self._kdf._internal.index_columns) == 0:
            raise ValueError("Index must be set.")

        applied = []
        kdf = self._kdf
        groupkey_columns = [s.name for s in self._groupkeys]
        for column in kdf._internal.data_columns:
            # pandas groupby.cumxxx ignores the grouping key itself.
            if column not in groupkey_columns:
                applied.append(getattr(kdf[column].groupby(self._groupkeys), func)())

        sdf = kdf._sdf.select(
            kdf._internal.index_scols + [c._scol for c in applied])
>>>>>>> e141bf77
        internal = kdf._internal.copy(sdf=sdf, data_columns=[c.name for c in applied])
        return DataFrame(internal)


class SeriesGroupBy(GroupBy):

    def __init__(self, ks: Series, by: List[Series]):
        self._ks = ks
        self._groupkeys = by
        self._have_agg_columns = True

    def __getattr__(self, item: str) -> Any:
        if hasattr(_MissingPandasLikeSeriesGroupBy, item):
            property_or_func = getattr(_MissingPandasLikeSeriesGroupBy, item)
            if isinstance(property_or_func, property):
                return property_or_func.fget(self)  # type: ignore
            else:
                return partial(property_or_func, self)
        raise AttributeError(item)

<<<<<<< HEAD
    def _diff(self, *args, **kwargs):
        groupkey_scols = [s._scol for s in self._groupkeys]
        return Series._diff(self._ks, *args, **kwargs, part_cols=groupkey_scols)
=======
    def _cum(self, func):
        groupkey_scols = [s._scol for s in self._groupkeys]
        return Series._cum(self._ks, func, True, part_cols=groupkey_scols)

    def _rank(self, *args, **kwargs):
        groupkey_scols = [s._scol for s in self._groupkeys]
        return Series._rank(self._ks, *args, **kwargs, part_cols=groupkey_scols)
>>>>>>> e141bf77

    @property
    def _kdf(self) -> DataFrame:
        return self._ks._kdf

    @property
    def _agg_columns(self):
        return [self._ks]

    def _reduce_for_stat_function(self, sfun, only_numeric):
        return _col(super(SeriesGroupBy, self)._reduce_for_stat_function(sfun, only_numeric))

    def agg(self, func_or_funcs, *args, **kwargs):
        raise NotImplementedError()

    def aggregate(self, func_or_funcs, *args, **kwargs):
        raise NotImplementedError()

    def apply(self, func):
        return _col(super(SeriesGroupBy, self).transform(func))

    apply.__doc__ = GroupBy.transform.__doc__

    def transform(self, func):
        return _col(super(SeriesGroupBy, self).transform(func))

    transform.__doc__ = GroupBy.transform.__doc__

    def filter(self, func):
        raise NotImplementedError()

    def rank(self, method='average', ascending=True):
        kdf = super(SeriesGroupBy, self).rank(method, ascending).to_dataframe()
        return _col(DataFrame(kdf._internal.copy(
            sdf=kdf._sdf.select(kdf._internal.data_scols), index_map=[])))  # index is lost.

    rank.__doc__ = GroupBy.rank.__doc__<|MERGE_RESOLUTION|>--- conflicted
+++ resolved
@@ -422,7 +422,6 @@
                                              for i, s in enumerate(groupkeys)])
         return _col(DataFrame(internal))
 
-<<<<<<< HEAD
     def diff(self, periods=1):
         """
         First discrete difference of element.
@@ -479,7 +478,7 @@
         Name: a, dtype: float64
         """
         return self._diff(periods)
-=======
+
     def cummax(self):
         """
         Cumulative max for each group.
@@ -680,7 +679,6 @@
 
         """
         return self._cum(F.sum)
->>>>>>> e141bf77
 
     # TODO: Series support is not implemented yet.
     def apply(self, func):
@@ -1208,22 +1206,25 @@
             # TODO: check that item is a list of strings
             return DataFrameGroupBy(self._kdf, self._groupkeys, item)
 
-<<<<<<< HEAD
     def _diff(self, *args, **kwargs):
-=======
-    def _rank(self, *args, **kwargs):
->>>>>>> e141bf77
         applied = []
         kdf = self._kdf
         groupkey_columns = [s.name for s in self._groupkeys]
 
         for column in kdf._internal.data_columns:
-<<<<<<< HEAD
             if column not in groupkey_columns:
                 applied.append(kdf[column].groupby(self._groupkeys)._diff(*args, **kwargs))
 
         sdf = kdf._sdf.select(kdf._internal.index_scols + [c._scol for c in applied])
-=======
+        internal = kdf._internal.copy(sdf=sdf, data_columns=[c.name for c in applied])
+        return DataFrame(internal)
+
+    def _rank(self, *args, **kwargs):
+        applied = []
+        kdf = self._kdf
+        groupkey_columns = [s.name for s in self._groupkeys]
+
+        for column in kdf._internal.data_columns:
             # pandas groupby.rank ignores the grouping key itself.
             if column not in groupkey_columns:
                 applied.append(kdf[column].groupby(self._groupkeys)._rank(*args, **kwargs))
@@ -1257,7 +1258,6 @@
 
         sdf = kdf._sdf.select(
             kdf._internal.index_scols + [c._scol for c in applied])
->>>>>>> e141bf77
         internal = kdf._internal.copy(sdf=sdf, data_columns=[c.name for c in applied])
         return DataFrame(internal)
 
@@ -1278,11 +1278,11 @@
                 return partial(property_or_func, self)
         raise AttributeError(item)
 
-<<<<<<< HEAD
+
     def _diff(self, *args, **kwargs):
         groupkey_scols = [s._scol for s in self._groupkeys]
         return Series._diff(self._ks, *args, **kwargs, part_cols=groupkey_scols)
-=======
+
     def _cum(self, func):
         groupkey_scols = [s._scol for s in self._groupkeys]
         return Series._cum(self._ks, func, True, part_cols=groupkey_scols)
@@ -1290,7 +1290,6 @@
     def _rank(self, *args, **kwargs):
         groupkey_scols = [s._scol for s in self._groupkeys]
         return Series._rank(self._ks, *args, **kwargs, part_cols=groupkey_scols)
->>>>>>> e141bf77
 
     @property
     def _kdf(self) -> DataFrame:
