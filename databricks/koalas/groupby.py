#
# Copyright (C) 2019 Databricks, Inc.
#
# Licensed under the Apache License, Version 2.0 (the "License");
# you may not use this file except in compliance with the License.
# You may obtain a copy of the License at
#
#     http://www.apache.org/licenses/LICENSE-2.0
#
# Unless required by applicable law or agreed to in writing, software
# distributed under the License is distributed on an "AS IS" BASIS,
# WITHOUT WARRANTIES OR CONDITIONS OF ANY KIND, either express or implied.
# See the License for the specific language governing permissions and
# limitations under the License.
#

"""
A wrapper for GroupedData to behave similar to pandas GroupBy.
"""

import sys
import inspect
from collections import Callable, OrderedDict, namedtuple
from functools import partial
from itertools import product
from typing import Any, List, Tuple, Union

import numpy as np
from pandas._libs.parsers import is_datetime64_dtype
from pandas.core.dtypes.common import is_datetime64tz_dtype

from pyspark.sql import Window, functions as F
from pyspark.sql.types import (FloatType, DoubleType, NumericType, StructField, StructType,
                               StringType)
from pyspark.sql.functions import PandasUDFType, pandas_udf, Column

from databricks import koalas as ks  # For running doctests and reference resolution in PyCharm.
from databricks.koalas.typedef import _infer_return_type
from databricks.koalas.frame import DataFrame
from databricks.koalas.internal import (_InternalFrame, HIDDEN_COLUMNS, NATURAL_ORDER_COLUMN_NAME,
                                        SPARK_INDEX_NAME_FORMAT, SPARK_DEFAULT_INDEX_NAME)
from databricks.koalas.missing.groupby import _MissingPandasLikeDataFrameGroupBy, \
    _MissingPandasLikeSeriesGroupBy
from databricks.koalas.series import Series, _col
from databricks.koalas.config import get_option
from databricks.koalas.utils import column_index_level, scol_for, name_like_string
from databricks.koalas.window import RollingGroupby, ExpandingGroupby

# to keep it the same as pandas
NamedAgg = namedtuple("NamedAgg", ["column", "aggfunc"])


class GroupBy(object):
    """
    :ivar _kdf: The parent dataframe that is used to perform the groupby
    :type _kdf: DataFrame
    :ivar _groupkeys: The list of keys that will be used to perform the grouping
    :type _groupkeys: List[Series]
    """

    # TODO: Series support is not implemented yet.
    # TODO: not all arguments are implemented comparing to Pandas' for now.
    def aggregate(self, func_or_funcs=None, *args, **kwargs):
        """Aggregate using one or more operations over the specified axis.

        Parameters
        ----------
        func_or_funcs : dict, str or list
             a dict mapping from column name (string) to
             aggregate functions (string or list of strings).

        Returns
        -------
        Series or DataFrame

            The return can be:

            * Series : when DataFrame.agg is called with a single function
            * DataFrame : when DataFrame.agg is called with several functions

            Return Series or DataFrame.

        Notes
        -----
        `agg` is an alias for `aggregate`. Use the alias.

        See Also
        --------
        databricks.koalas.Series.groupby
        databricks.koalas.DataFrame.groupby

        Examples
        --------
        >>> df = ks.DataFrame({'A': [1, 1, 2, 2],
        ...                    'B': [1, 2, 3, 4],
        ...                    'C': [0.362, 0.227, 1.267, -0.562]},
        ...                   columns=['A', 'B', 'C'])

        >>> df
           A  B      C
        0  1  1  0.362
        1  1  2  0.227
        2  2  3  1.267
        3  2  4 -0.562

        Different aggregations per column

        >>> aggregated = df.groupby('A').agg({'B': 'min', 'C': 'sum'})
        >>> aggregated[['B', 'C']].sort_index()  # doctest: +NORMALIZE_WHITESPACE
           B      C
        A
        1  1  0.589
        2  3  0.705

        >>> aggregated = df.groupby('A').agg({'B': ['min', 'max']})
        >>> aggregated.sort_index()  # doctest: +NORMALIZE_WHITESPACE
             B
           min  max
        A
        1    1    2
        2    3    4

        >>> aggregated = df.groupby('A').agg('min')
        >>> aggregated.sort_index()  # doctest: +NORMALIZE_WHITESPACE
             B      C
        A
        1    1  0.227
        2    3 -0.562

        >>> aggregated = df.groupby('A').agg(['min', 'max'])
        >>> aggregated.sort_index()  # doctest: +NORMALIZE_WHITESPACE
             B           C
           min  max    min    max
        A
        1    1    2  0.227  0.362
        2    3    4 -0.562  1.267

        To control the output names with different aggregations per column, Koalas
        also supports 'named aggregation' or nested renaming in .agg. It can also be
        used when applying multiple aggregation functions to specific columns.

        >>> aggregated = df.groupby('A').agg(b_max=ks.NamedAgg(column='B', aggfunc='max'))
        >>> aggregated.sort_index()  # doctest: +NORMALIZE_WHITESPACE
             b_max
        A
        1        2
        2        4

        >>> aggregated = df.groupby('A').agg(b_max=('B', 'max'), b_min=('B', 'min'))
        >>> aggregated.sort_index()  # doctest: +NORMALIZE_WHITESPACE
             b_max   b_min
        A
        1        2       1
        2        4       3

        >>> aggregated = df.groupby('A').agg(b_max=('B', 'max'), c_min=('C', 'min'))
        >>> aggregated.sort_index()  # doctest: +NORMALIZE_WHITESPACE
             b_max   c_min
        A
        1        2   0.227
        2        4  -0.562
        """
        # I think current implementation of func and arguments in koalas for aggregate is different
        # than pandas, later once arguments are added, this could be removed.
        if func_or_funcs is None and kwargs is None:
            raise ValueError("No aggregation argument or function specified.")

        relabeling = func_or_funcs is None and _is_multi_agg_with_relabel(**kwargs)
        if relabeling:
            func_or_funcs, columns, order = _normalize_keyword_aggregation(kwargs)

        if not isinstance(func_or_funcs, (str, list)):
            if not isinstance(func_or_funcs, dict) or \
                    not all(isinstance(key, (str, tuple)) and
                            (isinstance(value, str) or isinstance(value, list) and
                                all(isinstance(v, str) for v in value))
                            for key, value in func_or_funcs.items()):
                raise ValueError("aggs must be a dict mapping from column name (string or tuple) "
                                 "to aggregate functions (string or list of strings).")

        else:
            agg_cols = [col.name for col in self._agg_columns]
            func_or_funcs = OrderedDict([(col, func_or_funcs) for col in agg_cols])
        index_map = [(SPARK_INDEX_NAME_FORMAT(i), s._internal.column_index[0])
                     for i, s in enumerate(self._groupkeys)]
        kdf = DataFrame(GroupBy._spark_groupby(
            self._kdf, func_or_funcs, self._groupkeys_scols, index_map))
        if not self._as_index:
            kdf = kdf.reset_index()

        if relabeling:
            kdf = kdf[order]
            kdf.columns = columns
        return kdf

    agg = aggregate

    @staticmethod
    def _spark_groupby(kdf, func, groupkeys_scols=(), index_map=None):
        assert (len(groupkeys_scols) > 0 and index_map is not None) or \
               (len(groupkeys_scols) == 0 and index_map is None)

        sdf = kdf._sdf
        groupkey_cols = [s.alias(SPARK_INDEX_NAME_FORMAT(i))
                         for i, s in enumerate(groupkeys_scols)]
        multi_aggs = any(isinstance(v, list) for v in func.values())
        reordered = []
        data_columns = []
        column_index = []
        for key, value in func.items():
            idx = key if isinstance(key, tuple) else (key,)
            for aggfunc in [value] if isinstance(value, str) else value:
                name = kdf._internal.column_name_for(idx)
                data_col = "('{0}', '{1}')".format(name, aggfunc) if multi_aggs else name
                data_columns.append(data_col)
                column_index.append(tuple(list(idx) + [aggfunc]) if multi_aggs else idx)
                if aggfunc == "nunique":
                    reordered.append(
                        F.expr('count(DISTINCT `{0}`) as `{1}`'.format(name, data_col)))

                # Implement "quartiles" aggregate function for ``describe``.
                elif aggfunc == "quartiles":
                    reordered.append(
                        F.expr('percentile_approx(`{0}`, array(0.25, 0.5, 0.75)) as `{1}`'.format(
                            name, data_col)))

                else:
                    reordered.append(F.expr('{1}(`{0}`) as `{2}`'.format(name, aggfunc, data_col)))
        sdf = sdf.groupby(*groupkey_cols).agg(*reordered)
        return _InternalFrame(sdf=sdf,
                              column_index=column_index,
                              column_scols=[scol_for(sdf, col) for col in data_columns],
                              index_map=index_map)

    def count(self):
        """
        Compute count of group, excluding missing values.

        See Also
        --------
        databricks.koalas.Series.groupby
        databricks.koalas.DataFrame.groupby

        Examples
        --------
        >>> df = ks.DataFrame({'A': [1, 1, 2, 1, 2],
        ...                    'B': [np.nan, 2, 3, 4, 5],
        ...                    'C': [1, 2, 1, 1, 2]}, columns=['A', 'B', 'C'])
        >>> df.groupby('A').count().sort_index()  # doctest: +NORMALIZE_WHITESPACE
            B  C
        A
        1  2  3
        2  2  2
        """
        return self._reduce_for_stat_function(F.count, only_numeric=False)

    # TODO: We should fix See Also when Series implementation is finished.
    def first(self):
        """
        Compute first of group values.

        See Also
        --------
        databricks.koalas.Series.groupby
        databricks.koalas.DataFrame.groupby
        """
        return self._reduce_for_stat_function(F.first, only_numeric=False)

    def last(self):
        """
        Compute last of group values.

        See Also
        --------
        databricks.koalas.Series.groupby
        databricks.koalas.DataFrame.groupby
        """
        return self._reduce_for_stat_function(lambda col: F.last(col, ignorenulls=True),
                                              only_numeric=False)

    def max(self):
        """
        Compute max of group values.

        See Also
        --------
        databricks.koalas.Series.groupby
        databricks.koalas.DataFrame.groupby
        """
        return self._reduce_for_stat_function(F.max, only_numeric=False)

    # TODO: examples should be updated.
    def mean(self):
        """
        Compute mean of groups, excluding missing values.

        Returns
        -------
        koalas.Series or koalas.DataFrame

        See Also
        --------
        databricks.koalas.Series.groupby
        databricks.koalas.DataFrame.groupby

        Examples
        --------
        >>> df = ks.DataFrame({'A': [1, 1, 2, 1, 2],
        ...                    'B': [np.nan, 2, 3, 4, 5],
        ...                    'C': [1, 2, 1, 1, 2]}, columns=['A', 'B', 'C'])

        Groupby one column and return the mean of the remaining columns in
        each group.

        >>> df.groupby('A').mean().sort_index()  # doctest: +NORMALIZE_WHITESPACE
             B         C
        A
        1  3.0  1.333333
        2  4.0  1.500000
        """

        return self._reduce_for_stat_function(F.mean, only_numeric=True)

    def min(self):
        """
        Compute min of group values.

        See Also
        --------
        databricks.koalas.Series.groupby
        databricks.koalas.DataFrame.groupby
        """
        return self._reduce_for_stat_function(F.min, only_numeric=False)

    # TODO: sync the doc and implement `ddof`.
    def std(self):
        """
        Compute standard deviation of groups, excluding missing values.

        See Also
        --------
        databricks.koalas.Series.groupby
        databricks.koalas.DataFrame.groupby
        """

        return self._reduce_for_stat_function(F.stddev, only_numeric=True)

    def sum(self):
        """
        Compute sum of group values

        See Also
        --------
        databricks.koalas.Series.groupby
        databricks.koalas.DataFrame.groupby
        """
        return self._reduce_for_stat_function(F.sum, only_numeric=True)

    # TODO: sync the doc and implement `ddof`.
    def var(self):
        """
        Compute variance of groups, excluding missing values.

        See Also
        --------
        databricks.koalas.Series.groupby
        databricks.koalas.DataFrame.groupby
        """
        return self._reduce_for_stat_function(F.variance, only_numeric=True)

    # TODO: skipna should be implemented.
    def all(self):
        """
        Returns True if all values in the group are truthful, else False.

        See Also
        --------
        databricks.koalas.Series.groupby
        databricks.koalas.DataFrame.groupby

        Examples
        --------
        >>> df = ks.DataFrame({'A': [1, 1, 2, 2, 3, 3, 4, 4, 5, 5],
        ...                    'B': [True, True, True, False, False,
        ...                          False, None, True, None, False]},
        ...                   columns=['A', 'B'])
        >>> df
           A      B
        0  1   True
        1  1   True
        2  2   True
        3  2  False
        4  3  False
        5  3  False
        6  4   None
        7  4   True
        8  5   None
        9  5  False

        >>> df.groupby('A').all().sort_index()  # doctest: +NORMALIZE_WHITESPACE
               B
        A
        1   True
        2  False
        3  False
        4   True
        5  False
        """
        return self._reduce_for_stat_function(
            lambda col: F.min(F.coalesce(col.cast('boolean'), F.lit(True))),
            only_numeric=False)

    # TODO: skipna should be implemented.
    def any(self):
        """
        Returns True if any value in the group is truthful, else False.

        See Also
        --------
        databricks.koalas.Series.groupby
        databricks.koalas.DataFrame.groupby

        Examples
        --------
        >>> df = ks.DataFrame({'A': [1, 1, 2, 2, 3, 3, 4, 4, 5, 5],
        ...                    'B': [True, True, True, False, False,
        ...                          False, None, True, None, False]},
        ...                   columns=['A', 'B'])
        >>> df
           A      B
        0  1   True
        1  1   True
        2  2   True
        3  2  False
        4  3  False
        5  3  False
        6  4   None
        7  4   True
        8  5   None
        9  5  False

        >>> df.groupby('A').any().sort_index()  # doctest: +NORMALIZE_WHITESPACE
               B
        A
        1   True
        2   True
        3  False
        4   True
        5  False
        """
        return self._reduce_for_stat_function(
            lambda col: F.max(F.coalesce(col.cast('boolean'), F.lit(False))),
            only_numeric=False)

    # TODO: groupby multiply columns should be implemented.
    def size(self):
        """
        Compute group sizes.

        See Also
        --------
        databricks.koalas.Series.groupby
        databricks.koalas.DataFrame.groupby

        Examples
        --------
        >>> df = ks.DataFrame({'A': [1, 2, 2, 3, 3, 3],
        ...                    'B': [1, 1, 2, 3, 3, 3]},
        ...                   columns=['A', 'B'])
        >>> df
           A  B
        0  1  1
        1  2  1
        2  2  2
        3  3  3
        4  3  3
        5  3  3

        >>> df.groupby('A').size().sort_index()  # doctest: +NORMALIZE_WHITESPACE
        A
        1  1
        2  2
        3  3
        Name: count, dtype: int64

        >>> df.groupby(['A', 'B']).size().sort_index()  # doctest: +NORMALIZE_WHITESPACE
        A  B
        1  1    1
        2  1    1
           2    1
        3  3    3
        Name: count, dtype: int64
        """
        groupkeys = self._groupkeys
        groupkey_cols = [s.alias(SPARK_INDEX_NAME_FORMAT(i))
                         for i, s in enumerate(self._groupkeys_scols)]
        sdf = self._kdf._sdf
        sdf = sdf.groupby(*groupkey_cols).count()
        if (len(self._agg_columns) > 0) and (self._have_agg_columns):
            name = self._agg_columns[0]._internal.data_columns[0]
            sdf = sdf.withColumnRenamed('count', name)
        else:
            name = 'count'
        internal = _InternalFrame(sdf=sdf,
                                  index_map=[(SPARK_INDEX_NAME_FORMAT(i),
                                              s._internal.column_index[0])
                                             for i, s in enumerate(groupkeys)],
                                  column_scols=[scol_for(sdf, name)])
        return _col(DataFrame(internal))

    def diff(self, periods=1):
        """
        First discrete difference of element.

        Calculates the difference of a DataFrame element compared with another element in the
        DataFrame group (default is the element in the same column of the previous row).

        Parameters
        ----------
        periods : int, default 1
            Periods to shift for calculating difference, accepts negative values.

        Returns
        -------
        diffed : DataFrame or Series

        See Also
        --------
        databricks.koalas.Series.groupby
        databricks.koalas.DataFrame.groupby

        Examples
        --------
        >>> df = ks.DataFrame({'a': [1, 2, 3, 4, 5, 6],
        ...                    'b': [1, 1, 2, 3, 5, 8],
        ...                    'c': [1, 4, 9, 16, 25, 36]}, columns=['a', 'b', 'c'])
        >>> df
           a  b   c
        0  1  1   1
        1  2  1   4
        2  3  2   9
        3  4  3  16
        4  5  5  25
        5  6  8  36

        >>> df.groupby(['b']).diff().sort_index()
             a    c
        0  NaN  NaN
        1  1.0  3.0
        2  NaN  NaN
        3  NaN  NaN
        4  NaN  NaN
        5  NaN  NaN

        Difference with previous column in a group.

        >>> df.groupby(['b'])['a'].diff().sort_index()
        0    NaN
        1    1.0
        2    NaN
        3    NaN
        4    NaN
        5    NaN
        Name: a, dtype: float64
        """
<<<<<<< HEAD
        if self._kdf.index.is_monotonic or self._kdf.index.is_monotonic_decreasing:
            return self._diff(periods)
        else:
            raise ValueError('index must be monotonic increasing or decreasing')
=======
        return self._apply_series_op(
            lambda sg: sg._kser._diff(periods, part_cols=sg._groupkeys_scols))
>>>>>>> 2e24a3d7

    def cummax(self):
        """
        Cumulative max for each group.

        Returns
        -------
        Series or DataFrame

        See Also
        --------
        Series.cummax
        DataFrame.cummax

        Examples
        --------
        >>> df = ks.DataFrame(
        ...     [[1, None, 4], [1, 0.1, 3], [1, 20.0, 2], [4, 10.0, 1]],
        ...     columns=list('ABC'))
        >>> df
           A     B  C
        0  1   NaN  4
        1  1   0.1  3
        2  1  20.0  2
        3  4  10.0  1

        By default, iterates over rows and finds the sum in each column.

        >>> df.groupby("A").cummax().sort_index()
              B  C
        0   NaN  4
        1   0.1  4
        2  20.0  4
        3  10.0  1

        It works as below in Series.

        >>> df.C.groupby(df.A).cummax().sort_index()
        0    4
        1    4
        2    4
        3    1
        Name: C, dtype: int64

        """
        return self._apply_series_op(
            lambda sg: sg._kser._cum(F.max, True, part_cols=sg._groupkeys_scols))

    def cummin(self):
        """
        Cumulative min for each group.

        Returns
        -------
        Series or DataFrame

        See Also
        --------
        Series.cummin
        DataFrame.cummin

        Examples
        --------
        >>> df = ks.DataFrame(
        ...     [[1, None, 4], [1, 0.1, 3], [1, 20.0, 2], [4, 10.0, 1]],
        ...     columns=list('ABC'))
        >>> df
           A     B  C
        0  1   NaN  4
        1  1   0.1  3
        2  1  20.0  2
        3  4  10.0  1

        By default, iterates over rows and finds the sum in each column.

        >>> df.groupby("A").cummin().sort_index()
              B  C
        0   NaN  4
        1   0.1  3
        2   0.1  2
        3  10.0  1

        It works as below in Series.

        >>> df.B.groupby(df.A).cummin().sort_index()
        0     NaN
        1     0.1
        2     0.1
        3    10.0
        Name: B, dtype: float64
        """
        return self._apply_series_op(
            lambda sg: sg._kser._cum(F.min, True, part_cols=sg._groupkeys_scols))

    def cumprod(self):
        """
        Cumulative product for each group.

        Returns
        -------
        Series or DataFrame

        See Also
        --------
        Series.cumprod
        DataFrame.cumprod

        Examples
        --------
        >>> df = ks.DataFrame(
        ...     [[1, None, 4], [1, 0.1, 3], [1, 20.0, 2], [4, 10.0, 1]],
        ...     columns=list('ABC'))
        >>> df
           A     B  C
        0  1   NaN  4
        1  1   0.1  3
        2  1  20.0  2
        3  4  10.0  1

        By default, iterates over rows and finds the sum in each column.

        >>> df.groupby("A").cumprod().sort_index()
              B     C
        0   NaN   4.0
        1   0.1  12.0
        2   2.0  24.0
        3  10.0   1.0

        It works as below in Series.

        >>> df.B.groupby(df.A).cumprod().sort_index()
        0     NaN
        1     0.1
        2     2.0
        3    10.0
        Name: B, dtype: float64

        """
        return self._apply_series_op(
            lambda sg: sg._kser._cumprod(True, part_cols=sg._groupkeys_scols))

    def cumsum(self):
        """
        Cumulative sum for each group.

        Returns
        -------
        Series or DataFrame

        See Also
        --------
        Series.cumsum
        DataFrame.cumsum

        Examples
        --------
        >>> df = ks.DataFrame(
        ...     [[1, None, 4], [1, 0.1, 3], [1, 20.0, 2], [4, 10.0, 1]],
        ...     columns=list('ABC'))
        >>> df
           A     B  C
        0  1   NaN  4
        1  1   0.1  3
        2  1  20.0  2
        3  4  10.0  1

        By default, iterates over rows and finds the sum in each column.

        >>> df.groupby("A").cumsum().sort_index()
              B  C
        0   NaN  4
        1   0.1  7
        2  20.1  9
        3  10.0  1

        It works as below in Series.

        >>> df.B.groupby(df.A).cumsum().sort_index()
        0     NaN
        1     0.1
        2    20.1
        3    10.0
        Name: B, dtype: float64

        """
        return self._apply_series_op(
            lambda sg: sg._kser._cum(F.sum, True, part_cols=sg._groupkeys_scols))

    def apply(self, func):
        """
        Apply function `func` group-wise and combine the results together.

        The function passed to `apply` must take a DataFrame as its first
        argument and return a DataFrame. `apply` will
        then take care of combining the results back together into a single
        dataframe. `apply` is therefore a highly flexible
        grouping method.

        While `apply` is a very flexible method, its downside is that
        using it can be quite a bit slower than using more specific methods
        like `agg` or `transform`. Koalas offers a wide range of method that will
        be much faster than using `apply` for their specific purposes, so try to
        use them before reaching for `apply`.

        .. note:: this API executes the function once to infer the type which is
             potentially expensive, for instance, when the dataset is created after
             aggregations or sorting.

             To avoid this, specify return type in ``func``, for instance, as below:

             >>> def pandas_div_sum(x) -> ks.DataFrame[float, float]:
             ...    return x[['B', 'C']] / x[['B', 'C']].sum()

             If the return type is specified, the output column names become
             `c0, c1, c2 ... cn`. These names are positionally mapped to the returned
             DataFrame in ``func``. See examples below.

        .. note:: the dataframe within ``func`` is actually a pandas dataframe. Therefore,
            any pandas APIs within this function is allowed.

        Parameters
        ----------
        func : callable
            A callable that takes a DataFrame as its first argument, and
            returns a dataframe.

        Returns
        -------
        applied : DataFrame

        See Also
        --------
        aggregate : Apply aggregate function to the GroupBy object.
        Series.apply : Apply a function to a Series.

        Examples
        --------
        >>> df = ks.DataFrame({'A': 'a a b'.split(),
        ...                    'B': [1, 2, 3],
        ...                    'C': [4, 6, 5]}, columns=['A', 'B', 'C'])
        >>> g = df.groupby('A')

        Notice that ``g`` has two groups, ``a`` and ``b``.
        Calling `apply` in various ways, we can get different grouping results:

        Below the functions passed to `apply` takes a DataFrame as
        its argument and returns a DataFrame. `apply` combines the result for
        each group together into a new DataFrame:

        >>> def pandas_div_sum(x) -> ks.DataFrame[float, float]:
        ...    return x[['B', 'C']] / x[['B', 'C']].sum()
        >>> g.apply(pandas_div_sum)  # doctest: +NORMALIZE_WHITESPACE
                 c0   c1
        0  1.000000  1.0
        1  0.333333  0.4
        2  0.666667  0.6

        >>> def plus_max(x) -> ks.DataFrame[str, np.int, np.int]:
        ...    return x + x.max()
        >>> g.apply(plus_max)  # doctest: +NORMALIZE_WHITESPACE
           c0  c1  c2
        0  bb   6  10
        1  aa   3  10
        2  aa   4  12

        You can omit the type hint and let Koalas infer its type.

        >>> def plus_min(x):
        ...    return x + x.min()
        >>> g.apply(plus_min).sort_index()  # doctest: +NORMALIZE_WHITESPACE
            A  B   C
        0  aa  2   8
        1  aa  3  10
        2  bb  6  10

        In case of Series, it works as below.

        >>> def plus_max(x) -> ks.Series[np.int]:
        ...    return x + x.max()
        >>> df.B.groupby(df.A).apply(plus_max)
        0    6
        1    3
        2    4
        Name: B, dtype: int32

        >>> def plus_min(x):
        ...    return x + x.min()
        >>> df.B.groupby(df.A).apply(plus_min)
        0    2
        1    3
        2    6
        Name: B, dtype: int64
        """
        if not isinstance(func, Callable):
            raise TypeError("%s object is not callable" % type(func))

        spec = inspect.getfullargspec(func)
        return_sig = spec.annotations.get("return", None)
        if return_sig is None:
            return_schema = None  # schema will inferred.
        else:
            return_schema = _infer_return_type(func).tpe

        should_infer_schema = return_schema is None
        input_groupnames = [s.name for s in self._groupkeys]

        if should_infer_schema:
            # Here we execute with the first 1000 to get the return type.
            limit = get_option("compute.shortcut_limit")
            pdf = self._kdf.head(limit)._to_internal_pandas()
            pdf = pdf.groupby(input_groupnames).apply(func)
            kdf = DataFrame(pdf)
            return_schema = kdf._sdf.drop(*HIDDEN_COLUMNS).schema

        sdf = self._spark_group_map_apply(
            lambda pdf: pdf.groupby(input_groupnames).apply(func),
            return_schema,
            retain_index=should_infer_schema)

        if should_infer_schema:
            # If schema is inferred, we can restore indexes too.
            internal = kdf._internal.copy(sdf=sdf,
                                          column_scols=[scol_for(sdf, col)
                                                        for col in kdf._internal.data_columns])
        else:
            # Otherwise, it loses index.
            internal = _InternalFrame(sdf=sdf, index_map=None)
        return DataFrame(internal)

    # TODO: implement 'dropna' parameter
    def filter(self, func):
        """
        Return a copy of a DataFrame excluding elements from groups that
        do not satisfy the boolean criterion specified by func.

        Parameters
        ----------
        f : function
            Function to apply to each subframe. Should return True or False.
        dropna : Drop groups that do not pass the filter. True by default;
            if False, groups that evaluate False are filled with NaNs.

        Returns
        -------
        filtered : DataFrame

        Notes
        -----
        Each subframe is endowed the attribute 'name' in case you need to know
        which group you are working on.

        Examples
        --------
        >>> df = ks.DataFrame({'A' : ['foo', 'bar', 'foo', 'bar',
        ...                           'foo', 'bar'],
        ...                    'B' : [1, 2, 3, 4, 5, 6],
        ...                    'C' : [2.0, 5., 8., 1., 2., 9.]}, columns=['A', 'B', 'C'])
        >>> grouped = df.groupby('A')
        >>> grouped.filter(lambda x: x['B'].mean() > 3.)
             A  B    C
        1  bar  2  5.0
        3  bar  4  1.0
        5  bar  6  9.0
        """
        if not isinstance(func, Callable):
            raise TypeError("%s object is not callable" % type(func))

        data_schema = self._kdf._sdf.drop(*HIDDEN_COLUMNS).schema
        groupby_names = [s.name for s in self._groupkeys]

        def pandas_filter(pdf):
            return pdf.groupby(groupby_names).filter(func)

        sdf = self._spark_group_map_apply(
            pandas_filter, data_schema, retain_index=True)
        return DataFrame(self._kdf._internal.copy(
            sdf=sdf,
            column_scols=[scol_for(sdf, col) for col in self._kdf._internal.data_columns]))

    def _spark_group_map_apply(self, func, return_schema, retain_index):
        index_columns = self._kdf._internal.index_columns
        index_names = self._kdf._internal.index_names
        data_columns = self._kdf._internal.data_columns
        column_index = self._kdf._internal.column_index

        def rename_output(pdf):
            # TODO: This logic below was borrowed from `DataFrame.pandas_df` to set the index
            #   within each pdf properly. we might have to deduplicate it.
            import pandas as pd

            if len(index_columns) > 0:
                append = False
                for index_field in index_columns:
                    drop = index_field not in data_columns
                    pdf = pdf.set_index(index_field, drop=drop, append=append)
                    append = True
                pdf = pdf[data_columns]

            if column_index_level(column_index) > 1:
                pdf.columns = pd.MultiIndex.from_tuples(column_index)
            else:
                pdf.columns = [None if idx is None else idx[0] for idx in column_index]

            if len(index_names) > 0:
                pdf.index.names = [name if name is None or len(name) > 1 else name[0]
                                   for name in index_names]

            pdf = func(pdf)

            if retain_index:
                # If schema should be inferred, we don't restore index. Pandas seems restoring
                # the index in some cases.
                # When Spark output type is specified, without executing it, we don't know
                # if we should restore the index or not. For instance, see the example in
                # https://github.com/databricks/koalas/issues/628.

                # TODO: deduplicate this logic with _InternalFrame.from_pandas
                columns = pdf.columns

                index = pdf.index

                index_map = []
                if isinstance(index, pd.MultiIndex):
                    if index.names is None:
                        index_map = [(SPARK_INDEX_NAME_FORMAT(i), None)
                                     for i in range(len(index.levels))]
                    else:
                        index_map = [
                            (SPARK_INDEX_NAME_FORMAT(i) if name is None else name, name)
                            for i, name in enumerate(index.names)]
                else:
                    index_map = [(
                        index.name
                        if index.name is not None else SPARK_DEFAULT_INDEX_NAME, index.name)]

                new_index_columns = [index_column for index_column, _ in index_map]
                new_data_columns = [str(col) for col in columns]

                reset_index = pdf.reset_index()
                reset_index.columns = new_index_columns + new_data_columns
                for name, col in reset_index.iteritems():
                    dt = col.dtype
                    if is_datetime64_dtype(dt) or is_datetime64tz_dtype(dt):
                        continue
                    reset_index[name] = col.replace({np.nan: None})
                pdf = reset_index

            # Just positionally map the column names to given schema's.
            pdf = pdf.rename(columns=dict(zip(pdf.columns, return_schema.fieldNames())))

            return pdf

        grouped_map_func = pandas_udf(return_schema, PandasUDFType.GROUPED_MAP)(rename_output)

        sdf = self._kdf._sdf.drop(*HIDDEN_COLUMNS)
        input_groupkeys = [s for s in self._groupkeys_scols]
        sdf = sdf.groupby(*input_groupkeys).apply(grouped_map_func)

        return sdf

    def rank(self, method='average', ascending=True):
        """
        Provide the rank of values within each group.

        Parameters
        ----------
        method : {'average', 'min', 'max', 'first', 'dense'}, default 'average'
            * average: average rank of group
            * min: lowest rank in group
            * max: highest rank in group
            * first: ranks assigned in order they appear in the array
            * dense: like 'min', but rank always increases by 1 between groups
        ascending : boolean, default True
            False for ranks by high (1) to low (N)

        Returns
        -------
        DataFrame with ranking of values within each group

        Examples
        --------

        >>> df = ks.DataFrame({
        ...     'a': [1, 1, 1, 2, 2, 2, 3, 3, 3],
        ...     'b': [1, 2, 2, 2, 3, 3, 3, 4, 4]}, columns=['a', 'b'])
        >>> df
           a  b
        0  1  1
        1  1  2
        2  1  2
        3  2  2
        4  2  3
        5  2  3
        6  3  3
        7  3  4
        8  3  4

        >>> df.groupby("a").rank().sort_index()
             b
        0  1.0
        1  2.5
        2  2.5
        3  1.0
        4  2.5
        5  2.5
        6  1.0
        7  2.5
        8  2.5

        >>> df.b.groupby(df.a).rank(method='max').sort_index()
        0    1.0
        1    3.0
        2    3.0
        3    1.0
        4    3.0
        5    3.0
        6    1.0
        7    3.0
        8    3.0
        Name: b, dtype: float64

        """
        return self._apply_series_op(
            lambda sg: sg._kser._rank(method, ascending, part_cols=sg._groupkeys_scols))

    # TODO: add axis parameter
    def idxmax(self, skipna=True):
        """
        Return index of first occurrence of maximum over requested axis in group.
        NA/null values are excluded.

        Parameters
        ----------
        skipna : boolean, default True
            Exclude NA/null values. If an entire row/column is NA, the result will be NA.

        See Also
        --------
        Series.idxmax
        DataFrame.idxmax
        databricks.koalas.Series.groupby
        databricks.koalas.DataFrame.groupby

        Examples
        --------
        >>> df = ks.DataFrame({'a': [1, 1, 2, 2, 3],
        ...                    'b': [1, 2, 3, 4, 5],
        ...                    'c': [5, 4, 3, 2, 1]}, columns=['a', 'b', 'c'])

        >>> df.groupby(['a'])['b'].idxmax().sort_index() # doctest: +NORMALIZE_WHITESPACE
        a
        1  1
        2  3
        3  4
        Name: b, dtype: int64

        >>> df.groupby(['a']).idxmax().sort_index() # doctest: +NORMALIZE_WHITESPACE
           b  c
        a
        1  1  0
        2  3  2
        3  4  4
        """
        if len(self._kdf._internal.index_names) != 1:
            raise ValueError('idxmax only support one-level index now')
        if self._kdf.index.is_monotonic or self._kdf.index.is_monotonic_decreasing:
            groupkeys = self._groupkeys
            groupkey_cols = [s.alias(SPARK_INDEX_NAME_FORMAT(i))
                             for i, s in enumerate(self._groupkeys_scols)]
            sdf = self._kdf._sdf
            index = self._kdf._internal.index_columns[0]
        else:
            raise ValueError('index must be monotonic increasing or decreasing')

        stat_exprs = []
        for kser, c in zip(self._agg_columns, self._agg_columns_scols):
            name = kser._internal.data_columns[0]

            if skipna:
                order_column = Column(c._jc.desc_nulls_last())
            else:
                order_column = Column(c._jc.desc_nulls_first())
            window = Window.partitionBy(groupkey_cols) \
                .orderBy(order_column, NATURAL_ORDER_COLUMN_NAME)
            sdf = sdf.withColumn(name,
                                 F.when(F.row_number().over(window) == 1, scol_for(sdf, index))
                                 .otherwise(None))
            stat_exprs.append(F.max(scol_for(sdf, name)).alias(name))
        sdf = sdf.groupby(*groupkey_cols).agg(*stat_exprs)
        internal = _InternalFrame(sdf=sdf,
                                  index_map=[(SPARK_INDEX_NAME_FORMAT(i),
                                              s._internal.column_index[0])
                                             for i, s in enumerate(groupkeys)],
                                  column_index=[kser._internal.column_index[0]
                                                for kser in self._agg_columns],
                                  column_scols=[scol_for(sdf, kser._internal.data_columns[0])
                                                for kser in self._agg_columns])
        return DataFrame(internal)

    # TODO: add axis parameter
    def idxmin(self, skipna=True):
        """
        Return index of first occurrence of minimum over requested axis in group.
        NA/null values are excluded.

        Parameters
        ----------
        skipna : boolean, default True
            Exclude NA/null values. If an entire row/column is NA, the result will be NA.

        See Also
        --------
        Series.idxmin
        DataFrame.idxmin
        databricks.koalas.Series.groupby
        databricks.koalas.DataFrame.groupby

        Examples
        --------
        >>> df = ks.DataFrame({'a': [1, 1, 2, 2, 3],
        ...                    'b': [1, 2, 3, 4, 5],
        ...                    'c': [5, 4, 3, 2, 1]}, columns=['a', 'b', 'c'])

        >>> df.groupby(['a'])['b'].idxmin().sort_index() # doctest: +NORMALIZE_WHITESPACE
        a
        1    0
        2    2
        3    4
        Name: b, dtype: int64

        >>> df.groupby(['a']).idxmin().sort_index() # doctest: +NORMALIZE_WHITESPACE
           b  c
        a
        1  0  1
        2  2  3
        3  4  4
        """
        if len(self._kdf._internal.index_names) != 1:
            raise ValueError('idxmin only support one-level index now')
        if self._kdf.index.is_monotonic or self._kdf.index.is_monotonic_decreasing:
            groupkeys = self._groupkeys
            groupkey_cols = [s.alias(SPARK_INDEX_NAME_FORMAT(i))
                             for i, s in enumerate(self._groupkeys_scols)]
            sdf = self._kdf._sdf
            index = self._kdf._internal.index_columns[0]
        else:
            raise ValueError('index must be monotonic increasing or decreasing')

        stat_exprs = []
        for kser, c in zip(self._agg_columns, self._agg_columns_scols):
            name = kser._internal.data_columns[0]

            if skipna:
                order_column = Column(c._jc.asc_nulls_last())
            else:
                order_column = Column(c._jc.asc_nulls_first())
            window = Window.partitionBy(groupkey_cols) \
                .orderBy(order_column, NATURAL_ORDER_COLUMN_NAME)
            sdf = sdf.withColumn(name,
                                 F.when(F.row_number().over(window) == 1, scol_for(sdf, index))
                                 .otherwise(None))
            stat_exprs.append(F.max(scol_for(sdf, name)).alias(name))
        sdf = sdf.groupby(*groupkey_cols).agg(*stat_exprs)
        internal = _InternalFrame(sdf=sdf,
                                  index_map=[(SPARK_INDEX_NAME_FORMAT(i),
                                              s._internal.column_index[0])
                                             for i, s in enumerate(groupkeys)],
                                  column_index=[kser._internal.column_index[0]
                                                for kser in self._agg_columns],
                                  column_scols=[scol_for(sdf, kser._internal.data_columns[0])
                                                for kser in self._agg_columns])
        return DataFrame(internal)

    def fillna(self, value=None, method=None, axis=None, inplace=False, limit=None):
        """Fill NA/NaN values in group.

        Parameters
        ----------
        value : scalar, dict, Series
            Value to use to fill holes. alternately a dict/Series of values
            specifying which value to use for each column.
            DataFrame is not supported.
        method : {'backfill', 'bfill', 'pad', 'ffill', None}, default None
            Method to use for filling holes in reindexed Series pad / ffill: propagate last valid
            observation forward to next valid backfill / bfill:
            use NEXT valid observation to fill gap
        axis : {0 or `index`}
            1 and `columns` are not supported.
        inplace : boolean, default False
            Fill in place (do not create a new object)
        limit : int, default None
            If method is specified, this is the maximum number of consecutive NaN values to
            forward/backward fill. In other words, if there is a gap with more than this number of
            consecutive NaNs, it will only be partially filled. If method is not specified,
            this is the maximum number of entries along the entire axis where NaNs will be filled.
            Must be greater than 0 if not None

        Returns
        -------
        DataFrame
            DataFrame with NA entries filled.

        Examples
        --------
        >>> df = ks.DataFrame({
        ...     'A': [1, 1, 2, 2],
        ...     'B': [2, 4, None, 3],
        ...     'C': [None, None, None, 1],
        ...     'D': [0, 1, 5, 4]
        ...     },
        ...     columns=['A', 'B', 'C', 'D'])
        >>> df
           A    B    C  D
        0  1  2.0  NaN  0
        1  1  4.0  NaN  1
        2  2  NaN  NaN  5
        3  2  3.0  1.0  4

        We can also propagate non-null values forward or backward in group.

        >>> df.groupby(['A'])['B'].fillna(method='ffill').sort_index()
        0    2.0
        1    4.0
        2    NaN
        3    3.0
        Name: B, dtype: float64

        >>> df.groupby(['A']).fillna(method='bfill').sort_index()
             B    C  D
        0  2.0  NaN  0
        1  4.0  NaN  1
        2  3.0  1.0  5
        3  3.0  1.0  4
        """
        if self._kdf.index.is_monotonic or self._kdf.index.is_monotonic_decreasing:
            return self._fillna(value, method, axis, inplace, limit)
        else:
            raise ValueError("index must be monotonic increasing or decreasing")

    def bfill(self, limit=None):
        """
        Synonym for `DataFrame.fillna()` with ``method=`bfill```.

        Parameters
        ----------
        axis : {0 or `index`}
            1 and `columns` are not supported.
        inplace : boolean, default False
            Fill in place (do not create a new object)
        limit : int, default None
            If method is specified, this is the maximum number of consecutive NaN values to
            forward/backward fill. In other words, if there is a gap with more than this number of
            consecutive NaNs, it will only be partially filled. If method is not specified,
            this is the maximum number of entries along the entire axis where NaNs will be filled.
            Must be greater than 0 if not None

        Returns
        -------
        DataFrame
            DataFrame with NA entries filled.

        Examples
        --------
        >>> df = ks.DataFrame({
        ...     'A': [1, 1, 2, 2],
        ...     'B': [2, 4, None, 3],
        ...     'C': [None, None, None, 1],
        ...     'D': [0, 1, 5, 4]
        ...     },
        ...     columns=['A', 'B', 'C', 'D'])
        >>> df
           A    B    C  D
        0  1  2.0  NaN  0
        1  1  4.0  NaN  1
        2  2  NaN  NaN  5
        3  2  3.0  1.0  4

        Propagate non-null values backward.

        >>> df.groupby(['A']).bfill().sort_index()
             B    C  D
        0  2.0  NaN  0
        1  4.0  NaN  1
        2  3.0  1.0  5
        3  3.0  1.0  4
        """
        return self._fillna(method='bfill', limit=limit)

    backfill = bfill

    def ffill(self, limit=None):
        """
        Synonym for `DataFrame.fillna()` with ``method=`ffill```.

        Parameters
        ----------
        axis : {0 or `index`}
            1 and `columns` are not supported.
        inplace : boolean, default False
            Fill in place (do not create a new object)
        limit : int, default None
            If method is specified, this is the maximum number of consecutive NaN values to
            forward/backward fill. In other words, if there is a gap with more than this number of
            consecutive NaNs, it will only be partially filled. If method is not specified,
            this is the maximum number of entries along the entire axis where NaNs will be filled.
            Must be greater than 0 if not None

        Returns
        -------
        DataFrame
            DataFrame with NA entries filled.

        Examples
        --------
        >>> df = ks.DataFrame({
        ...     'A': [1, 1, 2, 2],
        ...     'B': [2, 4, None, 3],
        ...     'C': [None, None, None, 1],
        ...     'D': [0, 1, 5, 4]
        ...     },
        ...     columns=['A', 'B', 'C', 'D'])
        >>> df
           A    B    C  D
        0  1  2.0  NaN  0
        1  1  4.0  NaN  1
        2  2  NaN  NaN  5
        3  2  3.0  1.0  4

        Propagate non-null values forward.

        >>> df.groupby(['A']).ffill().sort_index()
             B    C  D
        0  2.0  NaN  0
        1  4.0  NaN  1
        2  NaN  NaN  5
        3  3.0  1.0  4
        """
        return self._fillna(method='ffill', limit=limit)

    pad = ffill

    def head(self, n=5):
        """
        Return first n rows of each group.

        Returns
        -------
        DataFrame or Series

        Examples
        --------
        >>> df = ks.DataFrame({'a': [1, 1, 1, 1, 2, 2, 2, 3, 3, 3],
        ...                    'b': [2, 3, 1, 4, 6, 9, 8, 10, 7, 5],
        ...                    'c': [3, 5, 2, 5, 1, 2, 6, 4, 3, 6]},
        ...                   columns=['a', 'b', 'c'],
        ...                   index=[7, 2, 4, 1, 3, 4, 9, 10, 5, 6])
        >>> df
            a   b  c
        7   1   2  3
        2   1   3  5
        4   1   1  2
        1   1   4  5
        3   2   6  1
        4   2   9  2
        9   2   8  6
        10  3  10  4
        5   3   7  3
        6   3   5  6

        >>> df.groupby('a').head(2).sort_index()
            a   b  c
        2   1   3  5
        3   2   6  1
        4   2   9  2
        5   3   7  3
        7   1   2  3
        10  3  10  4

        >>> df.groupby('a')['b'].head(2).sort_index()
        2      3
        3      6
        4      9
        5      7
        7      2
        10    10
        Name: b, dtype: int64
        """
        tmp_col = '__row_number__'
        sdf = self._kdf._sdf
        window = Window.partitionBy(self._groupkeys_scols).orderBy(NATURAL_ORDER_COLUMN_NAME)
        sdf = sdf.withColumn(
            tmp_col, F.row_number().over(window)).filter(F.col(tmp_col) <= n).drop(tmp_col)

        internal = self._kdf._internal.copy(
            sdf=sdf,
            column_scols=[scol_for(sdf, col) for col in self._kdf._internal.data_columns])

        return DataFrame(internal)

    def shift(self, periods=1, fill_value=None):
        """
        Shift each group by periods observations.

        Parameters
        ----------
        periods : integer, default 1
            number of periods to shift
        fill_value : optional

        Returns
        -------
        Series or DataFrame
            Object shifted within each group.

        Examples
        --------

        >>> df = ks.DataFrame({
        ...     'a': [1, 1, 1, 2, 2, 2, 3, 3, 3],
        ...     'b': [1, 2, 2, 2, 3, 3, 3, 4, 4]}, columns=['a', 'b'])
        >>> df
           a  b
        0  1  1
        1  1  2
        2  1  2
        3  2  2
        4  2  3
        5  2  3
        6  3  3
        7  3  4
        8  3  4

        >>> df.groupby('a').shift().sort_index()  # doctest: +SKIP
             b
        0  NaN
        1  1.0
        2  2.0
        3  NaN
        4  2.0
        5  3.0
        6  NaN
        7  3.0
        8  4.0

        >>> df.groupby('a').shift(periods=-1, fill_value=0).sort_index()  # doctest: +SKIP
           b
        0  2
        1  2
        2  0
        3  3
        4  3
        5  0
        6  4
        7  4
        8  0
        """
        return self._apply_series_op(
            lambda sg: sg._kser._shift(periods, fill_value, part_cols=sg._groupkeys_scols))

    def transform(self, func):
        """
        Apply function column-by-column to the GroupBy object.

        The function passed to `transform` must take a Series as its first
        argument and return a Series. The given function is executed for
        each series in each grouped data.

        While `transform` is a very flexible method, its downside is that
        using it can be quite a bit slower than using more specific methods
        like `agg` or `transform`. Koalas offers a wide range of method that will
        be much faster than using `transform` for their specific purposes, so try to
        use them before reaching for `transform`.

        .. note:: this API executes the function once to infer the type which is
             potentially expensive, for instance, when the dataset is created after
             aggregations or sorting.

             To avoid this, specify return type in ``func``, for instance, as below:

             >>> def convert_to_string(x) -> ks.Series[str]:
             ...    return x.apply("a string {}".format)

        .. note:: the series within ``func`` is actually a pandas series. Therefore,
            any pandas APIs within this function is allowed.


        Parameters
        ----------
        func : callable
            A callable that takes a Series as its first argument, and
            returns a Series.

        Returns
        -------
        applied : DataFrame

        See Also
        --------
        aggregate : Apply aggregate function to the GroupBy object.
        Series.apply : Apply a function to a Series.

        Examples
        --------

        >>> df = ks.DataFrame({'A': [0, 0, 1],
        ...                    'B': [1, 2, 3],
        ...                    'C': [4, 6, 5]}, columns=['A', 'B', 'C'])

        >>> g = df.groupby('A')

        Notice that ``g`` has two groups, ``0`` and ``1``.
        Calling `transform` in various ways, we can get different grouping results:
        Below the functions passed to `transform` takes a Series as
        its argument and returns a Series. `transform` applies the function on each series
        in each grouped data, and combine them into a new DataFrame:

        >>> def convert_to_string(x) -> ks.Series[str]:
        ...    return x.apply("a string {}".format)
        >>> g.transform(convert_to_string)  # doctest: +NORMALIZE_WHITESPACE
                    B           C
        0  a string 1  a string 4
        1  a string 2  a string 6
        2  a string 3  a string 5

        >>> def plus_max(x) -> ks.Series[np.int]:
        ...    return x + x.max()
        >>> g.transform(plus_max)  # doctest: +NORMALIZE_WHITESPACE
           B   C
        0  3  10
        1  4  12
        2  6  10

        You can omit the type hint and let Koalas infer its type.

        >>> def plus_min(x):
        ...    return x + x.min()
        >>> g.transform(plus_min)  # doctest: +NORMALIZE_WHITESPACE
           B   C
        0  2   8
        1  3  10
        2  6  10

        In case of Series, it works as below.

        >>> df.B.groupby(df.A).transform(plus_max)
        0    3
        1    4
        2    6
        Name: B, dtype: int32

        >>> df.B.groupby(df.A).transform(plus_min)
        0    2
        1    3
        2    6
        Name: B, dtype: int64
        """
        if not isinstance(func, Callable):
            raise TypeError("%s object is not callable" % type(func))

        spec = inspect.getfullargspec(func)
        return_sig = spec.annotations.get("return", None)
        input_groupnames = [s.name for s in self._groupkeys]

        def pandas_transform(pdf):
            # pandas GroupBy.transform drops grouping columns.
            pdf = pdf.drop(columns=input_groupnames)
            return pdf.transform(func)

        should_infer_schema = return_sig is None

        if should_infer_schema:
            # Here we execute with the first 1000 to get the return type.
            # If the records were less than 1000, it uses pandas API directly for a shortcut.
            limit = get_option("compute.shortcut_limit")
            pdf = self._kdf.head(limit + 1)._to_internal_pandas()
            pdf = pdf.groupby(input_groupnames).transform(func)
            kdf = DataFrame(pdf)
            return_schema = kdf._sdf.drop(*HIDDEN_COLUMNS).schema
            if len(pdf) <= limit:
                return kdf

            sdf = self._spark_group_map_apply(
                pandas_transform, return_schema, retain_index=True)
            # If schema is inferred, we can restore indexes too.
            internal = kdf._internal.copy(sdf=sdf,
                                          column_scols=[scol_for(sdf, col)
                                                        for col in kdf._internal.data_columns])
        else:
            return_type = _infer_return_type(func).tpe
            data_columns = self._kdf._internal.data_columns
            return_schema = StructType([
                StructField(c, return_type) for c in data_columns if c not in input_groupnames])

            sdf = self._spark_group_map_apply(
                pandas_transform, return_schema, retain_index=False)
            # Otherwise, it loses index.
            internal = _InternalFrame(sdf=sdf, index_map=None)

        return DataFrame(internal)

    def nunique(self, dropna=True):
        """
        Return DataFrame with number of distinct observations per group for each column.

        Parameters
        ----------
        dropna : boolean, default True
            Don’t include NaN in the counts.

        Returns
        -------
        nunique : DataFrame

        Examples
        --------

        >>> df = ks.DataFrame({'id': ['spam', 'egg', 'egg', 'spam',
        ...                           'ham', 'ham'],
        ...                    'value1': [1, 5, 5, 2, 5, 5],
        ...                    'value2': list('abbaxy')}, columns=['id', 'value1', 'value2'])
        >>> df
             id  value1 value2
        0  spam       1      a
        1   egg       5      b
        2   egg       5      b
        3  spam       2      a
        4   ham       5      x
        5   ham       5      y

        >>> df.groupby('id').nunique().sort_index() # doctest: +NORMALIZE_WHITESPACE
              id  value1  value2
        id
        egg    1       1       1
        ham    1       1       2
        spam   1       2       1

        >>> df.groupby('id')['value1'].nunique().sort_index() # doctest: +NORMALIZE_WHITESPACE
        id
        egg     1
        ham     1
        spam    2
        Name: value1, dtype: int64
        """
        if isinstance(self, DataFrameGroupBy):
            self._agg_columns = self._groupkeys + self._agg_columns
            self._agg_columns_scols = self._groupkeys_scols + self._agg_columns_scols
        if dropna:
            stat_function = lambda col: F.countDistinct(col)
        else:
            stat_function = lambda col: \
                (F.countDistinct(col) +
                 F.when(F.count(F.when(col.isNull(), 1).otherwise(None)) >= 1, 1).otherwise(0))
        return self._reduce_for_stat_function(stat_function, only_numeric=False)

    def rolling(self, window, min_periods=None):
        """
        Return an rolling grouper, providing rolling
        functionality per group.

        .. note:: 'min_periods' in Koalas works as a fixed window size unlike pandas.
        Unlike pandas, NA is also counted as the period. This might be changed
        in the near future.

        Parameters
        ----------
        window : int, or offset
            Size of the moving window.
            This is the number of observations used for calculating the statistic.
            Each window will be a fixed size.

        min_periods : int, default 1
            Minimum number of observations in window required to have a value
            (otherwise result is NA).

        See Also
        --------
        Series.groupby
        DataFrame.groupby
        """
        return RollingGroupby(self, self._groupkeys, window, min_periods=min_periods)

    def expanding(self, min_periods=1):
        """
        Return an expanding grouper, providing expanding
        functionality per group.

        .. note:: 'min_periods' in Koalas works as a fixed window size unlike pandas.
        Unlike pandas, NA is also counted as the period. This might be changed
        in the near future.

        Parameters
        ----------
        min_periods : int, default 1
            Minimum number of observations in window required to have a value
            (otherwise result is NA).

        See Also
        --------
        Series.groupby
        DataFrame.groupby
        """
        return ExpandingGroupby(self, self._groupkeys, min_periods=min_periods)

    def _reduce_for_stat_function(self, sfun, only_numeric):
        groupkey_cols = [s.alias(SPARK_INDEX_NAME_FORMAT(i))
                         for i, s in enumerate(self._groupkeys_scols)]

        sdf = self._kdf._sdf

        data_columns = []
        column_index = []
        if len(self._agg_columns) > 0:
            stat_exprs = []
            for kser, c in zip(self._agg_columns, self._agg_columns_scols):
                spark_type = kser.spark_type
                name = kser._internal.data_columns[0]
                idx = kser._internal.column_index[0]
                # TODO: we should have a function that takes dataframes and converts the numeric
                # types. Converting the NaNs is used in a few places, it should be in utils.
                # Special handle floating point types because Spark's count treats nan as a valid
                # value, whereas Pandas count doesn't include nan.
                if isinstance(spark_type, DoubleType) or isinstance(spark_type, FloatType):
                    stat_exprs.append(sfun(F.nanvl(c, F.lit(None))).alias(name))
                    data_columns.append(name)
                    column_index.append(idx)
                elif isinstance(spark_type, NumericType) or not only_numeric:
                    stat_exprs.append(sfun(c).alias(name))
                    data_columns.append(name)
                    column_index.append(idx)
            sdf = sdf.groupby(*groupkey_cols).agg(*stat_exprs)
        else:
            sdf = sdf.select(*groupkey_cols).distinct()

        internal = _InternalFrame(sdf=sdf,
                                  index_map=[(SPARK_INDEX_NAME_FORMAT(i),
                                              s._internal.column_index[0])
                                             for i, s in enumerate(self._groupkeys)],
                                  column_index=column_index,
                                  column_scols=[scol_for(sdf, col) for col in data_columns],
                                  column_index_names=self._kdf._internal.column_index_names)
        kdf = DataFrame(internal)
        if not self._as_index:
            kdf = kdf.reset_index()
        return kdf


class DataFrameGroupBy(GroupBy):

    def __init__(self, kdf: DataFrame, by: List[Series], as_index: bool = True,
                 agg_columns: List[Union[str, Tuple[str, ...]]] = None):
        self._kdf = kdf
        self._groupkeys = by
        self._groupkeys_scols = [s._scol for s in self._groupkeys]
        self._as_index = as_index
        self._have_agg_columns = True

        if agg_columns is None:
            agg_columns = [idx for idx in self._kdf._internal.column_index
                           if all(not self._kdf[idx]._equals(key) for key in self._groupkeys)]
            self._have_agg_columns = False
        self._agg_columns = [kdf[idx] for idx in agg_columns]
        self._agg_columns_scols = [s._scol for s in self._agg_columns]

    def __getattr__(self, item: str) -> Any:
        if hasattr(_MissingPandasLikeDataFrameGroupBy, item):
            property_or_func = getattr(_MissingPandasLikeDataFrameGroupBy, item)
            if isinstance(property_or_func, property):
                return property_or_func.fget(self)  # type: ignore
            else:
                return partial(property_or_func, self)
        return self.__getitem__(item)

    def __getitem__(self, item):
        if isinstance(item, str) and self._as_index:
            return SeriesGroupBy(self._kdf[item], self._groupkeys)
        else:
            if isinstance(item, str):
                item = [item]
            item = [i if isinstance(i, tuple) else (i,) for i in item]
            if not self._as_index:
                groupkey_names = set(key.name for key in self._groupkeys)
                for i in item:
                    name = str(i) if len(i) > 1 else i[0]
                    if name in groupkey_names:
                        raise ValueError("cannot insert {}, already exists".format(name))
            return DataFrameGroupBy(self._kdf, self._groupkeys, as_index=self._as_index,
                                    agg_columns=item)

    def _apply_series_op(self, op):
        applied = []
        for column in self._agg_columns:
            applied.append(op(column.groupby(self._groupkeys)))
        internal = self._kdf._internal.with_new_columns(applied, keep_order=False)
        return DataFrame(internal)

    def _fillna(self, *args, **kwargs):
        applied = []
        kdf = self._kdf

        for idx in kdf._internal.column_index:
            if all(not self._kdf[idx]._equals(key) for key in self._groupkeys):
                applied.append(kdf[idx].groupby(self._groupkeys)._fillna(*args, **kwargs))

        internal = kdf._internal.with_new_columns(applied, keep_order=False)
        return DataFrame(internal)

    # TODO: Implement 'percentiles', 'include', and 'exclude' arguments.
    # TODO: Add ``DataFrame.select_dtypes`` to See Also when 'include'
    #   and 'exclude' arguments are implemented.
    def describe(self):
        """
        Generate descriptive statistics that summarize the central tendency,
        dispersion and shape of a dataset's distribution, excluding
        ``NaN`` values.

        Analyzes both numeric and object series, as well
        as ``DataFrame`` column sets of mixed data types. The output
        will vary depending on what is provided. Refer to the notes
        below for more detail.

        .. note:: Unlike pandas, the percentiles in Koalas are based upon
            approximate percentile computation because computing percentiles
            across a large dataset is extremely expensive.

        Returns
        -------
        DataFrame
            Summary statistics of the DataFrame provided.

        See Also
        --------
        DataFrame.count
        DataFrame.max
        DataFrame.min
        DataFrame.mean
        DataFrame.std

        Examples
        --------
        >>> df = ks.DataFrame({'a': [1, 1, 3], 'b': [4, 5, 6], 'c': [7, 8, 9]})
        >>> df
           a  b  c
        0  1  4  7
        1  1  5  8
        2  3  6  9

        Describing a ``DataFrame``. By default only numeric fields
        are returned.

        >>> described = df.groupby('a').describe()
        >>> described.sort_index()  # doctest: +NORMALIZE_WHITESPACE
              b                                        c
          count mean       std min 25% 50% 75% max count mean       std min 25% 50% 75% max
        a
        1   2.0  4.5  0.707107 4.0 4.0 4.0 5.0 5.0   2.0  7.5  0.707107 7.0 7.0 7.0 8.0 8.0
        3   1.0  6.0       NaN 6.0 6.0 6.0 6.0 6.0   1.0  9.0       NaN 9.0 9.0 9.0 9.0 9.0

        """
        for col in self._agg_columns:
            if isinstance(col.spark_type, StringType):
                raise NotImplementedError(
                    "DataFrameGroupBy.describe() doesn't support for string type for now")

        kdf = self.agg(["count", "mean", "std", "min", "quartiles", "max"]).reset_index()
        sdf = kdf._sdf
        agg_cols = [col.name for col in self._agg_columns]
        formatted_percentiles = ["25%", "50%", "75%"]

        # Split "quartiles" columns into first, second, and third quartiles.
        for col in agg_cols:
            quartiles_col = str((col, "quartiles"))
            for i, percentile in enumerate(formatted_percentiles):
                sdf = sdf.withColumn(str((col, percentile)), F.col(quartiles_col)[i])
            sdf = sdf.drop(quartiles_col)

        # Reorder columns lexicographically by agg column followed by stats.
        stats = ["count", "mean", "std", "min"] + formatted_percentiles + ["max"]
        column_index = list(product(agg_cols, stats))
        data_columns = map(str, column_index)

        # Reindex the DataFrame to reflect initial grouping and agg columns.
        internal = _InternalFrame(sdf=sdf,
                                  index_map=([(s._internal.data_columns[0],
                                               s._internal.column_index[0])
                                              for s in self._groupkeys]),
                                  column_index=column_index,
                                  column_scols=[scol_for(sdf, col) for col in data_columns])

        # Cast columns to ``"float64"`` to match `pandas.DataFrame.groupby`.
        return DataFrame(internal).astype("float64")


class SeriesGroupBy(GroupBy):

    def __init__(self, kser: Series, by: List[Series], as_index: bool = True):
        self._kser = kser
        self._groupkeys = by
        # TODO: this class resolves the groupkeys and agg_columns always by columns names
        #   e.g., F.col("..."). This is because of the limitation of `SeriesGroupBy`
        #   implementation, which reuses the implementation in `GroupBy`.
        #   `SeriesGroupBy` creates another DataFrame and
        #   internal IDs of the columns become different. Maybe we should refactor the whole
        #   class in the future.
        self._groupkeys_scols = [F.col(s._internal.data_columns[0]) for s in self._groupkeys]
        self._agg_columns_scols = [F.col(s._internal.data_columns[0]) for s in self._agg_columns]

        if not as_index:
            raise TypeError('as_index=False only valid with DataFrame')
        self._as_index = True
        self._have_agg_columns = True

    def __getattr__(self, item: str) -> Any:
        if hasattr(_MissingPandasLikeSeriesGroupBy, item):
            property_or_func = getattr(_MissingPandasLikeSeriesGroupBy, item)
            if isinstance(property_or_func, property):
                return property_or_func.fget(self)  # type: ignore
            else:
                return partial(property_or_func, self)
        raise AttributeError(item)

    def _apply_series_op(self, op):
        return op(self)

    def _fillna(self, *args, **kwargs):
        return Series._fillna(self._kser, *args, **kwargs, part_cols=self._groupkeys_scols)

    @property
    def _kdf(self) -> DataFrame:
        # TODO: Currently cannot handle the case when the values in current series
        #  and groupkeys series are different but only their names are same.
        series = [self._kser] + [s for s in self._groupkeys if not s._equals(self._kser)]
        return DataFrame(self._kser._kdf._internal.with_new_columns(series))

    @property
    def _agg_columns(self):
        return [self._kser]

    def _reduce_for_stat_function(self, sfun, only_numeric):
        return _col(super(SeriesGroupBy, self)._reduce_for_stat_function(sfun, only_numeric))

    def agg(self, *args, **kwargs):
        return _MissingPandasLikeSeriesGroupBy.agg(self, *args, **kwargs)

    def aggregate(self, *args, **kwargs):
        return _MissingPandasLikeSeriesGroupBy.aggregate(self, *args, **kwargs)

    def apply(self, func):
        return _col(super(SeriesGroupBy, self).transform(func))

    apply.__doc__ = GroupBy.transform.__doc__

    def transform(self, func):
        return _col(super(SeriesGroupBy, self).transform(func))

    transform.__doc__ = GroupBy.transform.__doc__

    def filter(self, *args, **kwargs):
        return _MissingPandasLikeSeriesGroupBy.filter(self, *args, **kwargs)

    def idxmin(self, skipna=True):
        return _col(super(SeriesGroupBy, self).idxmin(skipna))

    idxmin.__doc__ = GroupBy.idxmin.__doc__

    def idxmax(self, skipna=True):
        return _col(super(SeriesGroupBy, self).idxmax(skipna))

    idxmax.__doc__ = GroupBy.idxmax.__doc__

    def head(self, n=5):
        return _col(super(SeriesGroupBy, self).head(n))

    # TODO: add keep parameter
    def nsmallest(self, n=5):
        """
        Return the first n rows ordered by columns in ascending order in group.

        Return the first n rows with the smallest values in columns, in ascending order.
        The columns that are not specified are returned as well, but not used for ordering.

        Parameters
        ----------
        n : int
            Number of items to retrieve.

        See Also
        --------
        Series.nsmallest
        DataFrame.nsmallest
        databricks.koalas.Series.nsmallest

        Examples
        --------
        >>> df = ks.DataFrame({'a': [1, 1, 1, 2, 2, 2, 3, 3, 3],
        ...                    'b': [1, 2, 2, 2, 3, 3, 3, 4, 4]}, columns=['a', 'b'])

        >>> df.groupby(['a'])['b'].nsmallest(1).sort_index() # doctest: +NORMALIZE_WHITESPACE
        a
        1  0    1
        2  3    2
        3  6    3
        Name: b, dtype: int64
        """
        if len(self._kdf._internal.index_names) > 1:
            raise ValueError('nsmallest do not support multi-index now')
        sdf = self._kdf._sdf
        name = self._agg_columns[0]._internal.data_columns[0]
        window = Window.partitionBy(self._groupkeys_scols).orderBy(
            scol_for(sdf, name), NATURAL_ORDER_COLUMN_NAME)
        sdf = sdf.withColumn('rank', F.row_number().over(window)).filter(F.col('rank') <= n)
        internal = _InternalFrame(sdf=sdf.drop(NATURAL_ORDER_COLUMN_NAME),
                                  index_map=([(s._internal.data_columns[0],
                                               s._internal.column_index[0])
                                              for s in self._groupkeys]
                                             + self._kdf._internal.index_map),
                                  column_scols=[scol_for(sdf, name)])
        return _col(DataFrame(internal))

    # TODO: add keep parameter
    def nlargest(self, n=5):
        """
        Return the first n rows ordered by columns in descending order in group.

        Return the first n rows with the smallest values in columns, in descending order.
        The columns that are not specified are returned as well, but not used for ordering.

        Parameters
        ----------
        n : int
            Number of items to retrieve.

        See Also
        --------
        Series.nlargest
        DataFrame.nlargest
        databricks.koalas.Series.nlargest

        Examples
        --------
        >>> df = ks.DataFrame({'a': [1, 1, 1, 2, 2, 2, 3, 3, 3],
        ...                    'b': [1, 2, 2, 2, 3, 3, 3, 4, 4]}, columns=['a', 'b'])

        >>> df.groupby(['a'])['b'].nlargest(1).sort_index() # doctest: +NORMALIZE_WHITESPACE
        a
        1  1    2
        2  4    3
        3  7    4
        Name: b, dtype: int64
        """
        if len(self._kdf._internal.index_names) > 1:
            raise ValueError('nlargest do not support multi-index now')
        sdf = self._kdf._sdf
        name = self._agg_columns[0]._internal.data_columns[0]
        window = Window.partitionBy(self._groupkeys_scols) \
            .orderBy(F.col(name).desc(), NATURAL_ORDER_COLUMN_NAME)
        sdf = sdf.withColumn('rank', F.row_number().over(window)).filter(F.col('rank') <= n)
        internal = _InternalFrame(sdf=sdf.drop(NATURAL_ORDER_COLUMN_NAME),
                                  index_map=([(s._internal.data_columns[0],
                                               s._internal.column_index[0])
                                              for s in self._groupkeys]
                                             + self._kdf._internal.index_map),
                                  column_scols=[scol_for(sdf, name)])
        return _col(DataFrame(internal))

    # TODO: add bins, normalize parameter
    def value_counts(self, sort=None, ascending=None, dropna=True):
        """
        Compute group sizes.

        Parameters
        ----------
        sort : boolean, default None
            Sort by frequencies.
        ascending : boolean, default False
            Sort in ascending order.
        dropna : boolean, default True
            Don't include counts of NaN.

        See Also
        --------
        databricks.koalas.Series.groupby
        databricks.koalas.DataFrame.groupby

        Examples
        --------
        >>> df = ks.DataFrame({'A': [1, 2, 2, 3, 3, 3],
        ...                    'B': [1, 1, 2, 3, 3, 3]},
        ...                   columns=['A', 'B'])
        >>> df
           A  B
        0  1  1
        1  2  1
        2  2  2
        3  3  3
        4  3  3
        5  3  3

        >>> df.groupby('A')['B'].value_counts().sort_index()  # doctest: +NORMALIZE_WHITESPACE
        A  B
        1  1    1
        2  1    1
           2    1
        3  3    3
        Name: B, dtype: int64
        """
        groupkeys = self._groupkeys + self._agg_columns
        groupkey_cols = [s.alias(SPARK_INDEX_NAME_FORMAT(i))
                         for i, s in enumerate(self._groupkeys_scols + self._agg_columns_scols)]
        sdf = self._kdf._sdf
        agg_column = self._agg_columns[0]._internal.data_columns[0]
        sdf = sdf.groupby(*groupkey_cols).count().withColumnRenamed('count', agg_column)

        if sort:
            if ascending:
                sdf = sdf.orderBy(F.col(agg_column).asc())
            else:
                sdf = sdf.orderBy(F.col(agg_column).desc())

        internal = _InternalFrame(sdf=sdf,
                                  index_map=[(SPARK_INDEX_NAME_FORMAT(i),
                                              s._internal.column_index[0])
                                             for i, s in enumerate(groupkeys)],
                                  column_scols=[scol_for(sdf, agg_column)])
        return _col(DataFrame(internal))


def _is_multi_agg_with_relabel(**kwargs):
    """
    Check whether the kwargs pass to .agg look like multi-agg with relabling.

    Parameters
    ----------
    **kwargs : dict

    Returns
    -------
    bool

    Examples
    --------
    >>> _is_multi_agg_with_relabel(a='max')
    False
    >>> _is_multi_agg_with_relabel(a_max=('a', 'max'),
    ...                            a_min=('a', 'min'))
    True
    >>> _is_multi_agg_with_relabel()
    False
    """
    if not kwargs:
        return False
    return all(
        isinstance(v, tuple) and len(v) == 2
        for v in kwargs.values()
    )


def _normalize_keyword_aggregation(kwargs):
    """
    Normalize user-provided kwargs.

    Transforms from the new ``Dict[str, NamedAgg]`` style kwargs
    to the old OrderedDict[str, List[scalar]]].

    Parameters
    ----------
    kwargs : dict

    Returns
    -------
    aggspec : dict
        The transformed kwargs.
    columns : List[str]
        The user-provided keys.
    order : List[Tuple[str, str]]
        Pairs of the input and output column names.

    Examples
    --------
    >>> _normalize_keyword_aggregation({'output': ('input', 'sum')})
    (OrderedDict([('input', ['sum'])]), ('output',), [('input', 'sum')])
    """
    # this is due to python version issue, not sure the impact on koalas
    PY36 = sys.version_info >= (3, 6)
    if not PY36:
        kwargs = OrderedDict(sorted(kwargs.items()))

    # TODO(Py35): When we drop python 3.5, change this to defaultdict(list)
    aggspec = OrderedDict()
    order = []
    columns, pairs = list(zip(*kwargs.items()))

    for column, aggfunc in pairs:
        if column in aggspec:
            aggspec[column].append(aggfunc)
        else:
            aggspec[column] = [aggfunc]

        order.append((column, aggfunc))
    return aggspec, columns, order<|MERGE_RESOLUTION|>--- conflicted
+++ resolved
@@ -563,15 +563,11 @@
         5    NaN
         Name: a, dtype: float64
         """
-<<<<<<< HEAD
         if self._kdf.index.is_monotonic or self._kdf.index.is_monotonic_decreasing:
-            return self._diff(periods)
+            return self._apply_series_op(
+                lambda sg: sg._kser._diff(periods, part_cols=sg._groupkeys_scols))
         else:
             raise ValueError('index must be monotonic increasing or decreasing')
-=======
-        return self._apply_series_op(
-            lambda sg: sg._kser._diff(periods, part_cols=sg._groupkeys_scols))
->>>>>>> 2e24a3d7
 
     def cummax(self):
         """
