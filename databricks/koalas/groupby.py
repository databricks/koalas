--- conflicted
+++ resolved
@@ -1027,7 +1027,6 @@
             sdf=sdf, data_columns=return_schema.fieldNames(), index_map=[])  # index is lost.
         return DataFrame(internal)
 
-<<<<<<< HEAD
     def nunique(self, dropna=True):
         """
         Return DataFrame with number of distinct observations per group for each column.
@@ -1074,7 +1073,7 @@
         if isinstance(self, DataFrameGroupBy):
             self._agg_columns = self._groupkeys + self._agg_columns
         return self._reduce_for_stat_function(self._kdf._nunique(dropna=dropna), only_numeric=False)
-=======
+
     # TODO: add bins, normalize parameter
     def value_counts(self, sort=None, ascending=None, dropna=True):
         """
@@ -1134,7 +1133,6 @@
                                   index_map=[('__index_level_{}__'.format(i), s.name)
                                              for i, s in enumerate(groupkeys)])
         return _col(DataFrame(internal))
->>>>>>> e141bf77
 
     def _reduce_for_stat_function(self, sfun, only_numeric):
         groupkeys = self._groupkeys
