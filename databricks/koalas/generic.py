--- conflicted
+++ resolved
@@ -27,12 +27,8 @@
 from pyspark.sql.types import DataType, DoubleType, FloatType
 
 from databricks import koalas as ks  # For running doctests and reference resolution in PyCharm.
-<<<<<<< HEAD
 from databricks.koalas.indexing import ILocIndexer, LocIndexer
-=======
-from databricks.koalas.indexing import LocIndexer
 from databricks.koalas.utils import validate_arguments_and_invoke_function
->>>>>>> d310a918
 
 max_display_count = 1000
 
