--- conflicted
+++ resolved
@@ -1653,20 +1653,15 @@
             if isinstance(spark_type, BooleanType):
                 spark_column = spark_column.cast(LongType())
             elif not isinstance(spark_type, NumericType):
-<<<<<<< HEAD
                 raise TypeError(
                     "Could not convert {} ({}) to numeric".format(
                         spark_type_to_pandas_dtype(spark_type), spark_type.simpleString()
                     )
                 )
-            return F.stddev(spark_column)
-=======
-                raise TypeError("Could not convert {} to numeric".format(spark_type.simpleString()))
             if ddof == 0:
                 return F.stddev_pop(spark_column)
             else:
                 return F.stddev_samp(spark_column)
->>>>>>> 5f278576
 
         return self._reduce_for_stat_function(
             std, name="std", axis=axis, numeric_only=numeric_only, ddof=ddof
@@ -1732,20 +1727,15 @@
             if isinstance(spark_type, BooleanType):
                 spark_column = spark_column.cast(LongType())
             elif not isinstance(spark_type, NumericType):
-<<<<<<< HEAD
                 raise TypeError(
                     "Could not convert {} ({}) to numeric".format(
                         spark_type_to_pandas_dtype(spark_type), spark_type.simpleString()
                     )
                 )
-            return F.variance(spark_column)
-=======
-                raise TypeError("Could not convert {} to numeric".format(spark_type.simpleString()))
             if ddof == 0:
                 return F.var_pop(spark_column)
             else:
                 return F.var_samp(spark_column)
->>>>>>> 5f278576
 
         return self._reduce_for_stat_function(
             var, name="var", axis=axis, numeric_only=numeric_only, ddof=ddof
