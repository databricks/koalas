#
# Copyright (C) 2019 Databricks, Inc.
#
# Licensed under the Apache License, Version 2.0 (the "License");
# you may not use this file except in compliance with the License.
# You may obtain a copy of the License at
#
#     http://www.apache.org/licenses/LICENSE-2.0
#
# Unless required by applicable law or agreed to in writing, software
# distributed under the License is distributed on an "AS IS" BASIS,
# WITHOUT WARRANTIES OR CONDITIONS OF ANY KIND, either express or implied.
# See the License for the specific language governing permissions and
# limitations under the License.
#

"""
A base class of DataFrame/Column to behave similar to pandas DataFrame/Series.
"""
from abc import ABCMeta, abstractmethod
from collections import Counter
from collections.abc import Iterable
from distutils.version import LooseVersion
from functools import reduce
from typing import Any, List, Optional, Tuple, Union, TYPE_CHECKING, cast
import warnings

import numpy as np  # noqa: F401
import pandas as pd
from pandas.api.types import is_list_like

import pyspark
from pyspark.sql import functions as F
from pyspark.sql.types import (
    BooleanType,
    DoubleType,
    FloatType,
    IntegralType,
    LongType,
    NumericType,
)

from databricks import koalas as ks  # For running doctests and reference resolution in PyCharm.
from databricks.koalas.indexing import AtIndexer, iAtIndexer, iLocIndexer, LocIndexer
from databricks.koalas.internal import InternalFrame
from databricks.koalas.spark import functions as SF
from databricks.koalas.typedef import Scalar, spark_type_to_python_type
from databricks.koalas.utils import (
    is_name_like_tuple,
    is_name_like_value,
    name_like_string,
    scol_for,
    validate_arguments_and_invoke_function,
    validate_axis,
)
from databricks.koalas.window import Rolling, Expanding

if TYPE_CHECKING:
    from databricks.koalas.frame import DataFrame
    from databricks.koalas.groupby import DataFrameGroupBy, SeriesGroupBy
    from databricks.koalas.series import Series


class Frame(object, metaclass=ABCMeta):
    """
    The base class for both DataFrame and Series.
    """

    @abstractmethod
    def __getitem__(self, key):
        pass

    @property
    @abstractmethod
    def _internal(self) -> InternalFrame:
        pass

    @abstractmethod
    def _apply_series_op(self, op, should_resolve: bool = False):
        pass

    @abstractmethod
    def _reduce_for_stat_function(self, sfun, name, axis=None, numeric_only=True, min_count=0):
        pass

    @property
    @abstractmethod
    def dtypes(self):
        pass

    @abstractmethod
    def to_pandas(self):
        pass

    @property
    @abstractmethod
    def index(self):
        pass

    @abstractmethod
    def copy(self):
        pass

    @abstractmethod
    def _to_internal_pandas(self):
        pass

    @abstractmethod
    def head(self, n: int = 5):
        pass

    # TODO: add 'axis' parameter
    def cummin(self, skipna: bool = True) -> Union["Series", "DataFrame"]:
        """
        Return cumulative minimum over a DataFrame or Series axis.

        Returns a DataFrame or Series of the same size containing the cumulative minimum.

        .. note:: the current implementation of cummin uses Spark's Window without
            specifying partition specification. This leads to move all data into
            single partition in single machine and could cause serious
            performance degradation. Avoid this method against very large dataset.

        Parameters
        ----------
        skipna : boolean, default True
            Exclude NA/null values. If an entire row/column is NA, the result will be NA.

        Returns
        -------
        DataFrame or Series

        See Also
        --------
        DataFrame.min : Return the minimum over DataFrame axis.
        DataFrame.cummax : Return cumulative maximum over DataFrame axis.
        DataFrame.cummin : Return cumulative minimum over DataFrame axis.
        DataFrame.cumsum : Return cumulative sum over DataFrame axis.
        Series.min : Return the minimum over Series axis.
        Series.cummax : Return cumulative maximum over Series axis.
        Series.cummin : Return cumulative minimum over Series axis.
        Series.cumsum : Return cumulative sum over Series axis.
        Series.cumprod : Return cumulative product over Series axis.

        Examples
        --------
        >>> df = ks.DataFrame([[2.0, 1.0], [3.0, None], [1.0, 0.0]], columns=list('AB'))
        >>> df
             A    B
        0  2.0  1.0
        1  3.0  NaN
        2  1.0  0.0

        By default, iterates over rows and finds the minimum in each column.

        >>> df.cummin()
             A    B
        0  2.0  1.0
        1  2.0  NaN
        2  1.0  0.0

        It works identically in Series.

        >>> df.A.cummin()
        0    2.0
        1    2.0
        2    1.0
        Name: A, dtype: float64
        """
        return self._apply_series_op(lambda kser: kser._cum(F.min, skipna), should_resolve=True)

    # TODO: add 'axis' parameter
    def cummax(self, skipna: bool = True) -> Union["Series", "DataFrame"]:
        """
        Return cumulative maximum over a DataFrame or Series axis.

        Returns a DataFrame or Series of the same size containing the cumulative maximum.

        .. note:: the current implementation of cummax uses Spark's Window without
            specifying partition specification. This leads to move all data into
            single partition in single machine and could cause serious
            performance degradation. Avoid this method against very large dataset.

        Parameters
        ----------
        skipna : boolean, default True
            Exclude NA/null values. If an entire row/column is NA, the result will be NA.

        Returns
        -------
        DataFrame or Series

        See Also
        --------
        DataFrame.max : Return the maximum over DataFrame axis.
        DataFrame.cummax : Return cumulative maximum over DataFrame axis.
        DataFrame.cummin : Return cumulative minimum over DataFrame axis.
        DataFrame.cumsum : Return cumulative sum over DataFrame axis.
        DataFrame.cumprod : Return cumulative product over DataFrame axis.
        Series.max : Return the maximum over Series axis.
        Series.cummax : Return cumulative maximum over Series axis.
        Series.cummin : Return cumulative minimum over Series axis.
        Series.cumsum : Return cumulative sum over Series axis.
        Series.cumprod : Return cumulative product over Series axis.

        Examples
        --------
        >>> df = ks.DataFrame([[2.0, 1.0], [3.0, None], [1.0, 0.0]], columns=list('AB'))
        >>> df
             A    B
        0  2.0  1.0
        1  3.0  NaN
        2  1.0  0.0

        By default, iterates over rows and finds the maximum in each column.

        >>> df.cummax()
             A    B
        0  2.0  1.0
        1  3.0  NaN
        2  3.0  1.0

        It works identically in Series.

        >>> df.B.cummax()
        0    1.0
        1    NaN
        2    1.0
        Name: B, dtype: float64
        """
        return self._apply_series_op(lambda kser: kser._cum(F.max, skipna), should_resolve=True)

    # TODO: add 'axis' parameter
    def cumsum(self, skipna: bool = True) -> Union["Series", "DataFrame"]:
        """
        Return cumulative sum over a DataFrame or Series axis.

        Returns a DataFrame or Series of the same size containing the cumulative sum.

        .. note:: the current implementation of cumsum uses Spark's Window without
            specifying partition specification. This leads to move all data into
            single partition in single machine and could cause serious
            performance degradation. Avoid this method against very large dataset.

        Parameters
        ----------
        skipna : boolean, default True
            Exclude NA/null values. If an entire row/column is NA, the result will be NA.

        Returns
        -------
        DataFrame or Series

        See Also
        --------
        DataFrame.sum : Return the sum over DataFrame axis.
        DataFrame.cummax : Return cumulative maximum over DataFrame axis.
        DataFrame.cummin : Return cumulative minimum over DataFrame axis.
        DataFrame.cumsum : Return cumulative sum over DataFrame axis.
        DataFrame.cumprod : Return cumulative product over DataFrame axis.
        Series.sum : Return the sum over Series axis.
        Series.cummax : Return cumulative maximum over Series axis.
        Series.cummin : Return cumulative minimum over Series axis.
        Series.cumsum : Return cumulative sum over Series axis.
        Series.cumprod : Return cumulative product over Series axis.

        Examples
        --------
        >>> df = ks.DataFrame([[2.0, 1.0], [3.0, None], [1.0, 0.0]], columns=list('AB'))
        >>> df
             A    B
        0  2.0  1.0
        1  3.0  NaN
        2  1.0  0.0

        By default, iterates over rows and finds the sum in each column.

        >>> df.cumsum()
             A    B
        0  2.0  1.0
        1  5.0  NaN
        2  6.0  1.0

        It works identically in Series.

        >>> df.A.cumsum()
        0    2.0
        1    5.0
        2    6.0
        Name: A, dtype: float64
        """
        return self._apply_series_op(lambda kser: kser._cumsum(skipna), should_resolve=True)

    # TODO: add 'axis' parameter
    # TODO: use pandas_udf to support negative values and other options later
    #  other window except unbounded ones is supported as of Spark 3.0.
    def cumprod(self, skipna: bool = True) -> Union["Series", "DataFrame"]:
        """
        Return cumulative product over a DataFrame or Series axis.

        Returns a DataFrame or Series of the same size containing the cumulative product.

        .. note:: the current implementation of cumprod uses Spark's Window without
            specifying partition specification. This leads to move all data into
            single partition in single machine and could cause serious
            performance degradation. Avoid this method against very large dataset.

        .. note:: unlike pandas', Koalas' emulates cumulative product by ``exp(sum(log(...)))``
            trick. Therefore, it only works for positive numbers.

        Parameters
        ----------
        skipna : boolean, default True
            Exclude NA/null values. If an entire row/column is NA, the result will be NA.

        Returns
        -------
        DataFrame or Series

        See Also
        --------
        DataFrame.cummax : Return cumulative maximum over DataFrame axis.
        DataFrame.cummin : Return cumulative minimum over DataFrame axis.
        DataFrame.cumsum : Return cumulative sum over DataFrame axis.
        DataFrame.cumprod : Return cumulative product over DataFrame axis.
        Series.cummax : Return cumulative maximum over Series axis.
        Series.cummin : Return cumulative minimum over Series axis.
        Series.cumsum : Return cumulative sum over Series axis.
        Series.cumprod : Return cumulative product over Series axis.

        Raises
        ------
        Exception : If the values is equal to or lower than 0.

        Examples
        --------
        >>> df = ks.DataFrame([[2.0, 1.0], [3.0, None], [4.0, 10.0]], columns=list('AB'))
        >>> df
             A     B
        0  2.0   1.0
        1  3.0   NaN
        2  4.0  10.0

        By default, iterates over rows and finds the sum in each column.

        >>> df.cumprod()
              A     B
        0   2.0   1.0
        1   6.0   NaN
        2  24.0  10.0

        It works identically in Series.

        >>> df.A.cumprod()
        0     2.0
        1     6.0
        2    24.0
        Name: A, dtype: float64
        """
        return self._apply_series_op(lambda kser: kser._cumprod(skipna), should_resolve=True)

    # TODO: Although this has removed pandas >= 1.0.0, but we're keeping this as deprecated
    # since we're using this for `DataFrame.info` internally.
    # We can drop it once our minimal pandas version becomes 1.0.0.
    def get_dtype_counts(self) -> pd.Series:
        """
        Return counts of unique dtypes in this object.

        .. deprecated:: 0.14.0

        Returns
        -------
        dtype : pd.Series
            Series with the count of columns with each dtype.

        See Also
        --------
        dtypes : Return the dtypes in this object.

        Examples
        --------
        >>> a = [['a', 1, 1], ['b', 2, 2], ['c', 3, 3]]
        >>> df = ks.DataFrame(a, columns=['str', 'int1', 'int2'])
        >>> df
          str  int1  int2
        0   a     1     1
        1   b     2     2
        2   c     3     3

        >>> df.get_dtype_counts().sort_values()
        object    1
        int64     2
        dtype: int64

        >>> df.str.get_dtype_counts().sort_values()
        object    1
        dtype: int64
        """
        warnings.warn(
            "`get_dtype_counts` has been deprecated and will be "
            "removed in a future version. For DataFrames use "
            "`.dtypes.value_counts()",
            FutureWarning,
        )
        if not isinstance(self.dtypes, Iterable):
            dtypes = [self.dtypes]
        else:
            dtypes = list(self.dtypes)
        return pd.Series(dict(Counter([d.name for d in dtypes])))

    def pipe(self, func, *args, **kwargs) -> Any:
        r"""
        Apply func(self, \*args, \*\*kwargs).

        Parameters
        ----------
        func : function
            function to apply to the DataFrame.
            ``args``, and ``kwargs`` are passed into ``func``.
            Alternatively a ``(callable, data_keyword)`` tuple where
            ``data_keyword`` is a string indicating the keyword of
            ``callable`` that expects the DataFrames.
        args : iterable, optional
            positional arguments passed into ``func``.
        kwargs : mapping, optional
            a dictionary of keyword arguments passed into ``func``.

        Returns
        -------
        object : the return type of ``func``.

        Notes
        -----
        Use ``.pipe`` when chaining together functions that expect
        Series, DataFrames or GroupBy objects. For example, given

        >>> df = ks.DataFrame({'category': ['A', 'A', 'B'],
        ...                    'col1': [1, 2, 3],
        ...                    'col2': [4, 5, 6]},
        ...                   columns=['category', 'col1', 'col2'])
        >>> def keep_category_a(df):
        ...     return df[df['category'] == 'A']
        >>> def add_one(df, column):
        ...     return df.assign(col3=df[column] + 1)
        >>> def multiply(df, column1, column2):
        ...     return df.assign(col4=df[column1] * df[column2])


        instead of writing

        >>> multiply(add_one(keep_category_a(df), column="col1"), column1="col2", column2="col3")
          category  col1  col2  col3  col4
        0        A     1     4     2     8
        1        A     2     5     3    15


        You can write

        >>> (df.pipe(keep_category_a)
        ...    .pipe(add_one, column="col1")
        ...    .pipe(multiply, column1="col2", column2="col3")
        ... )
          category  col1  col2  col3  col4
        0        A     1     4     2     8
        1        A     2     5     3    15


        If you have a function that takes the data as (say) the second
        argument, pass a tuple indicating which keyword expects the
        data. For example, suppose ``f`` takes its data as ``df``:

        >>> def multiply_2(column1, df, column2):
        ...     return df.assign(col4=df[column1] * df[column2])


        Then you can write

        >>> (df.pipe(keep_category_a)
        ...    .pipe(add_one, column="col1")
        ...    .pipe((multiply_2, 'df'), column1="col2", column2="col3")
        ... )
          category  col1  col2  col3  col4
        0        A     1     4     2     8
        1        A     2     5     3    15

        You can use lambda as wel

        >>> ks.Series([1, 2, 3]).pipe(lambda x: (x + 1).rename("value"))
        0    2
        1    3
        2    4
        Name: value, dtype: int64
        """

        if isinstance(func, tuple):
            func, target = func
            if target in kwargs:
                raise ValueError("%s is both the pipe target and a keyword " "argument" % target)
            kwargs[target] = self
            return func(*args, **kwargs)
        else:
            return func(self, *args, **kwargs)

    def to_numpy(self) -> np.ndarray:
        """
        A NumPy ndarray representing the values in this DataFrame or Series.

        .. note:: This method should only be used if the resulting NumPy ndarray is expected
            to be small, as all the data is loaded into the driver's memory.

        Returns
        -------
        numpy.ndarray

        Examples
        --------
        >>> ks.DataFrame({"A": [1, 2], "B": [3, 4]}).to_numpy()
        array([[1, 3],
               [2, 4]])

        With heterogeneous data, the lowest common type will have to be used.

        >>> ks.DataFrame({"A": [1, 2], "B": [3.0, 4.5]}).to_numpy()
        array([[1. , 3. ],
               [2. , 4.5]])

        For a mix of numeric and non-numeric types, the output array will have object dtype.

        >>> df = ks.DataFrame({"A": [1, 2], "B": [3.0, 4.5], "C": pd.date_range('2000', periods=2)})
        >>> df.to_numpy()
        array([[1, 3.0, Timestamp('2000-01-01 00:00:00')],
               [2, 4.5, Timestamp('2000-01-02 00:00:00')]], dtype=object)

        For Series,

        >>> ks.Series(['a', 'b', 'a']).to_numpy()
        array(['a', 'b', 'a'], dtype=object)
        """
        return self.to_pandas().values

    @property
    def values(self) -> np.ndarray:
        """
        Return a Numpy representation of the DataFrame or the Series.

        .. warning:: We recommend using `DataFrame.to_numpy()` or `Series.to_numpy()` instead.

        .. note:: This method should only be used if the resulting NumPy ndarray is expected
            to be small, as all the data is loaded into the driver's memory.

        Returns
        -------
        numpy.ndarray

        Examples
        --------
        A DataFrame where all columns are the same type (e.g., int64) results in an array of
        the same type.

        >>> df = ks.DataFrame({'age':    [ 3,  29],
        ...                    'height': [94, 170],
        ...                    'weight': [31, 115]})
        >>> df
           age  height  weight
        0    3      94      31
        1   29     170     115
        >>> df.dtypes
        age       int64
        height    int64
        weight    int64
        dtype: object
        >>> df.values
        array([[  3,  94,  31],
               [ 29, 170, 115]])

        A DataFrame with mixed type columns(e.g., str/object, int64, float32) results in an ndarray
        of the broadest type that accommodates these mixed types (e.g., object).

        >>> df2 = ks.DataFrame([('parrot',   24.0, 'second'),
        ...                     ('lion',     80.5, 'first'),
        ...                     ('monkey', np.nan, None)],
        ...                   columns=('name', 'max_speed', 'rank'))
        >>> df2.dtypes
        name          object
        max_speed    float64
        rank          object
        dtype: object
        >>> df2.values
        array([['parrot', 24.0, 'second'],
               ['lion', 80.5, 'first'],
               ['monkey', nan, None]], dtype=object)

        For Series,

        >>> ks.Series([1, 2, 3]).values
        array([1, 2, 3])

        >>> ks.Series(list('aabc')).values
        array(['a', 'a', 'b', 'c'], dtype=object)
        """
        warnings.warn("We recommend using `{}.to_numpy()` instead.".format(type(self).__name__))
        return self.to_numpy()

    def to_csv(
        self,
        path=None,
        sep=",",
        na_rep="",
        columns=None,
        header=True,
        quotechar='"',
        date_format=None,
        escapechar=None,
        num_files=None,
        mode: str = "overwrite",
        partition_cols: Optional[Union[str, List[str]]] = None,
        index_col: Optional[Union[str, List[str]]] = None,
        **options
    ) -> Optional[str]:
        r"""
        Write object to a comma-separated values (csv) file.

        .. note:: Koalas `to_csv` writes files to a path or URI. Unlike pandas', Koalas
            respects HDFS's property such as 'fs.default.name'.

        .. note:: Koalas writes CSV files into the directory, `path`, and writes
            multiple `part-...` files in the directory when `path` is specified.
            This behaviour was inherited from Apache Spark. The number of files can
            be controlled by `num_files`.

        Parameters
        ----------
        path : str, default None
            File path. If None is provided the result is returned as a string.
        sep : str, default ','
            String of length 1. Field delimiter for the output file.
        na_rep : str, default ''
            Missing data representation.
        columns : sequence, optional
            Columns to write.
        header : bool or list of str, default True
            Write out the column names. If a list of strings is given it is
            assumed to be aliases for the column names.
        quotechar : str, default '\"'
            String of length 1. Character used to quote fields.
        date_format : str, default None
            Format string for datetime objects.
        escapechar : str, default None
            String of length 1. Character used to escape `sep` and `quotechar`
            when appropriate.
        num_files : the number of files to be written in `path` directory when
            this is a path.
        mode : str {'append', 'overwrite', 'ignore', 'error', 'errorifexists'},
            default 'overwrite'. Specifies the behavior of the save operation when the
            destination exists already.

            - 'append': Append the new data to existing data.
            - 'overwrite': Overwrite existing data.
            - 'ignore': Silently ignore this operation if data already exists.
            - 'error' or 'errorifexists': Throw an exception if data already exists.

        partition_cols : str or list of str, optional, default None
            Names of partitioning columns
        index_col: str or list of str, optional, default: None
            Column names to be used in Spark to represent Koalas' index. The index name
            in Koalas is ignored. By default, the index is always lost.
        options: keyword arguments for additional options specific to PySpark.
            This kwargs are specific to PySpark's CSV options to pass. Check
            the options in PySpark's API documentation for spark.write.csv(...).
            It has higher priority and overwrites all other options.
            This parameter only works when `path` is specified.

        Returns
        -------
        str or None

        See Also
        --------
        read_csv
        DataFrame.to_delta
        DataFrame.to_table
        DataFrame.to_parquet
        DataFrame.to_spark_io

        Examples
        --------
        >>> df = ks.DataFrame(dict(
        ...    date=list(pd.date_range('2012-1-1 12:00:00', periods=3, freq='M')),
        ...    country=['KR', 'US', 'JP'],
        ...    code=[1, 2 ,3]), columns=['date', 'country', 'code'])
        >>> df.sort_values(by="date")  # doctest: +ELLIPSIS, +NORMALIZE_WHITESPACE
                           date country  code
        ... 2012-01-31 12:00:00      KR     1
        ... 2012-02-29 12:00:00      US     2
        ... 2012-03-31 12:00:00      JP     3

        >>> print(df.to_csv())  # doctest: +NORMALIZE_WHITESPACE
        date,country,code
        2012-01-31 12:00:00,KR,1
        2012-02-29 12:00:00,US,2
        2012-03-31 12:00:00,JP,3

        >>> df.cummax().to_csv(path=r'%s/to_csv/foo.csv' % path, num_files=1)
        >>> ks.read_csv(
        ...    path=r'%s/to_csv/foo.csv' % path
        ... ).sort_values(by="date")  # doctest: +ELLIPSIS, +NORMALIZE_WHITESPACE
                           date country  code
        ... 2012-01-31 12:00:00      KR     1
        ... 2012-02-29 12:00:00      US     2
        ... 2012-03-31 12:00:00      US     3

        In case of Series,

        >>> print(df.date.to_csv())  # doctest: +NORMALIZE_WHITESPACE
        date
        2012-01-31 12:00:00
        2012-02-29 12:00:00
        2012-03-31 12:00:00

        >>> df.date.to_csv(path=r'%s/to_csv/foo.csv' % path, num_files=1)
        >>> ks.read_csv(
        ...     path=r'%s/to_csv/foo.csv' % path
        ... ).sort_values(by="date")  # doctest: +ELLIPSIS, +NORMALIZE_WHITESPACE
                           date
        ... 2012-01-31 12:00:00
        ... 2012-02-29 12:00:00
        ... 2012-03-31 12:00:00

        You can preserve the index in the roundtrip as below.

        >>> df.set_index("country", append=True, inplace=True)
        >>> df.date.to_csv(
        ...     path=r'%s/to_csv/bar.csv' % path,
        ...     num_files=1,
        ...     index_col=["index1", "index2"])
        >>> ks.read_csv(
        ...     path=r'%s/to_csv/bar.csv' % path, index_col=["index1", "index2"]
        ... ).sort_values(by="date")  # doctest: +ELLIPSIS, +NORMALIZE_WHITESPACE
                                     date
        index1 index2
        ...    ...    2012-01-31 12:00:00
        ...    ...    2012-02-29 12:00:00
        ...    ...    2012-03-31 12:00:00
        """
        if "options" in options and isinstance(options.get("options"), dict) and len(options) == 1:
            options = options.get("options")  # type: ignore

        if path is None:
            # If path is none, just collect and use pandas's to_csv.
            kdf_or_ser = self
            if (LooseVersion("0.24") > LooseVersion(pd.__version__)) and isinstance(
                self, ks.Series
            ):
                # 0.23 seems not having 'columns' parameter in Series' to_csv.
                return kdf_or_ser.to_pandas().to_csv(  # type: ignore
                    None,
                    sep=sep,
                    na_rep=na_rep,
                    header=header,
                    date_format=date_format,
                    index=False,
                )
            else:
                return kdf_or_ser.to_pandas().to_csv(  # type: ignore
                    None,
                    sep=sep,
                    na_rep=na_rep,
                    columns=columns,
                    header=header,
                    quotechar=quotechar,
                    date_format=date_format,
                    escapechar=escapechar,
                    index=False,
                )

        kdf = self
        if isinstance(self, ks.Series):
            kdf = self.to_frame()

        if columns is None:
            column_labels = kdf._internal.column_labels
        else:
            column_labels = []
            for label in columns:
                if not is_name_like_tuple(label):
                    label = (label,)
                if label not in kdf._internal.column_labels:
                    raise KeyError(name_like_string(label))
                column_labels.append(label)

        if isinstance(index_col, str):
            index_cols = [index_col]
        elif index_col is None:
            index_cols = []
        else:
            index_cols = index_col

        if header is True and kdf._internal.column_labels_level > 1:
            raise ValueError("to_csv only support one-level index column now")
        elif isinstance(header, list):
            sdf = kdf.to_spark(index_col)  # type: ignore
            sdf = sdf.select(
                [scol_for(sdf, name_like_string(label)) for label in index_cols]
                + [
                    scol_for(sdf, str(i) if label is None else name_like_string(label)).alias(
                        new_name
                    )
                    for i, (label, new_name) in enumerate(zip(column_labels, header))
                ]
            )
            header = True
        else:
            sdf = kdf.to_spark(index_col)  # type: ignore
            sdf = sdf.select(
                [scol_for(sdf, name_like_string(label)) for label in index_cols]
                + [
                    scol_for(sdf, str(i) if label is None else name_like_string(label))
                    for i, label in enumerate(column_labels)
                ]
            )

        if num_files is not None:
            sdf = sdf.repartition(num_files)

        builder = sdf.write.mode(mode)
        if partition_cols is not None:
            builder.partitionBy(partition_cols)
        builder._set_opts(
            sep=sep,
            nullValue=na_rep,
            header=header,
            quote=quotechar,
            dateFormat=date_format,
            charToEscapeQuoteEscaping=escapechar,
        )
        builder.options(**options).format("csv").save(path)
        return None

    def to_json(
        self,
        path=None,
        compression="uncompressed",
        num_files=None,
        mode: str = "overwrite",
        partition_cols: Optional[Union[str, List[str]]] = None,
        index_col: Optional[Union[str, List[str]]] = None,
        **options
    ) -> Optional[str]:
        """
        Convert the object to a JSON string.

        .. note:: Koalas `to_json` writes files to a path or URI. Unlike pandas', Koalas
            respects HDFS's property such as 'fs.default.name'.

        .. note:: Koalas writes JSON files into the directory, `path`, and writes
            multiple `part-...` files in the directory when `path` is specified.
            This behaviour was inherited from Apache Spark. The number of files can
            be controlled by `num_files`.

        .. note:: output JSON format is different from pandas'. It always use `orient='records'`
            for its output. This behaviour might have to change in the near future.

        Note NaN's and None will be converted to null and datetime objects
        will be converted to UNIX timestamps.

        Parameters
        ----------
        path : string, optional
            File path. If not specified, the result is returned as
            a string.
        compression : {'gzip', 'bz2', 'xz', None}
            A string representing the compression to use in the output file,
            only used when the first argument is a filename. By default, the
            compression is inferred from the filename.
        num_files : the number of files to be written in `path` directory when
            this is a path.
        mode : str {'append', 'overwrite', 'ignore', 'error', 'errorifexists'},
            default 'overwrite'. Specifies the behavior of the save operation when the
            destination exists already.

            - 'append': Append the new data to existing data.
            - 'overwrite': Overwrite existing data.
            - 'ignore': Silently ignore this operation if data already exists.
            - 'error' or 'errorifexists': Throw an exception if data already exists.

        partition_cols : str or list of str, optional, default None
            Names of partitioning columns
        index_col: str or list of str, optional, default: None
            Column names to be used in Spark to represent Koalas' index. The index name
            in Koalas is ignored. By default, the index is always lost.
        options: keyword arguments for additional options specific to PySpark.
            It is specific to PySpark's JSON options to pass. Check
            the options in PySpark's API documentation for `spark.write.json(...)`.
            It has a higher priority and overwrites all other options.
            This parameter only works when `path` is specified.

        Returns
        --------
        str or None

        Examples
        --------
        >>> df = ks.DataFrame([['a', 'b'], ['c', 'd']],
        ...                   columns=['col 1', 'col 2'])
        >>> df.to_json()
        '[{"col 1":"a","col 2":"b"},{"col 1":"c","col 2":"d"}]'

        >>> df['col 1'].to_json()
        '[{"col 1":"a"},{"col 1":"c"}]'

        >>> df.to_json(path=r'%s/to_json/foo.json' % path, num_files=1)
        >>> ks.read_json(
        ...     path=r'%s/to_json/foo.json' % path
        ... ).sort_values(by="col 1")
          col 1 col 2
        0     a     b
        1     c     d

        >>> df['col 1'].to_json(path=r'%s/to_json/foo.json' % path, num_files=1, index_col="index")
        >>> ks.read_json(
        ...     path=r'%s/to_json/foo.json' % path, index_col="index"
        ... ).sort_values(by="col 1")  # doctest: +NORMALIZE_WHITESPACE
              col 1
        index
        0         a
        1         c
        """
        if "options" in options and isinstance(options.get("options"), dict) and len(options) == 1:
            options = options.get("options")  # type: ignore

        if path is None:
            # If path is none, just collect and use pandas's to_json.
            kdf_or_ser = self
            pdf = kdf_or_ser.to_pandas()  # type: ignore
            if isinstance(self, ks.Series):
                pdf = pdf.to_frame()
            # To make the format consistent and readable by `read_json`, convert it to pandas' and
            # use 'records' orient for now.
            return pdf.to_json(orient="records")

        kdf = self
        if isinstance(self, ks.Series):
            kdf = self.to_frame()
        sdf = kdf.to_spark(index_col=index_col)  # type: ignore

        if num_files is not None:
            sdf = sdf.repartition(num_files)

        builder = sdf.write.mode(mode)
        if partition_cols is not None:
            builder.partitionBy(partition_cols)
        builder._set_opts(compression=compression)
        builder.options(**options).format("json").save(path)
        return None

    def to_excel(
        self,
        excel_writer,
        sheet_name="Sheet1",
        na_rep="",
        float_format=None,
        columns=None,
        header=True,
        index=True,
        index_label=None,
        startrow=0,
        startcol=0,
        engine=None,
        merge_cells=True,
        encoding=None,
        inf_rep="inf",
        verbose=True,
        freeze_panes=None,
    ) -> None:
        """
        Write object to an Excel sheet.

        .. note:: This method should only be used if the resulting DataFrame is expected
                  to be small, as all the data is loaded into the driver's memory.

        To write a single object to an Excel .xlsx file it is only necessary to
        specify a target file name. To write to multiple sheets it is necessary to
        create an `ExcelWriter` object with a target file name, and specify a sheet
        in the file to write to.

        Multiple sheets may be written to by specifying unique `sheet_name`.
        With all data written to the file it is necessary to save the changes.
        Note that creating an `ExcelWriter` object with a file name that already
        exists will result in the contents of the existing file being erased.

        Parameters
        ----------
        excel_writer : str or ExcelWriter object
            File path or existing ExcelWriter.
        sheet_name : str, default 'Sheet1'
            Name of sheet which will contain DataFrame.
        na_rep : str, default ''
            Missing data representation.
        float_format : str, optional
            Format string for floating point numbers. For example
            ``float_format="%%.2f"`` will format 0.1234 to 0.12.
        columns : sequence or list of str, optional
            Columns to write.
        header : bool or list of str, default True
            Write out the column names. If a list of string is given it is
            assumed to be aliases for the column names.
        index : bool, default True
            Write row names (index).
        index_label : str or sequence, optional
            Column label for index column(s) if desired. If not specified, and
            `header` and `index` are True, then the index names are used. A
            sequence should be given if the DataFrame uses MultiIndex.
        startrow : int, default 0
            Upper left cell row to dump data frame.
        startcol : int, default 0
            Upper left cell column to dump data frame.
        engine : str, optional
            Write engine to use, 'openpyxl' or 'xlsxwriter'. You can also set this
            via the options ``io.excel.xlsx.writer``, ``io.excel.xls.writer``, and
            ``io.excel.xlsm.writer``.
        merge_cells : bool, default True
            Write MultiIndex and Hierarchical Rows as merged cells.
        encoding : str, optional
            Encoding of the resulting excel file. Only necessary for xlwt,
            other writers support unicode natively.
        inf_rep : str, default 'inf'
            Representation for infinity (there is no native representation for
            infinity in Excel).
        verbose : bool, default True
            Display more information in the error logs.
        freeze_panes : tuple of int (length 2), optional
            Specifies the one-based bottommost row and rightmost column that
            is to be frozen.

        Notes
        -----
        Once a workbook has been saved it is not possible write further data
        without rewriting the whole workbook.

        See Also
        --------
        read_excel : Read Excel file.

        Examples
        --------
        Create, write to and save a workbook:

        >>> df1 = ks.DataFrame([['a', 'b'], ['c', 'd']],
        ...                    index=['row 1', 'row 2'],
        ...                    columns=['col 1', 'col 2'])
        >>> df1.to_excel("output.xlsx")  # doctest: +SKIP

        To specify the sheet name:

        >>> df1.to_excel("output.xlsx")  # doctest: +SKIP
        >>> df1.to_excel("output.xlsx",
        ...              sheet_name='Sheet_name_1')  # doctest: +SKIP

        If you wish to write to more than one sheet in the workbook, it is
        necessary to specify an ExcelWriter object:

        >>> with pd.ExcelWriter('output.xlsx') as writer:  # doctest: +SKIP
        ...      df1.to_excel(writer, sheet_name='Sheet_name_1')
        ...      df2.to_excel(writer, sheet_name='Sheet_name_2')

        To set the library that is used to write the Excel file,
        you can pass the `engine` keyword (the default engine is
        automatically chosen depending on the file extension):

        >>> df1.to_excel('output1.xlsx', engine='xlsxwriter')  # doctest: +SKIP
        """
        # Make sure locals() call is at the top of the function so we don't capture local variables.
        args = locals()
        kdf = self

        if isinstance(self, ks.DataFrame):
            f = pd.DataFrame.to_excel
        elif isinstance(self, ks.Series):
            f = pd.Series.to_excel
        else:
            raise TypeError(
                "Constructor expects DataFrame or Series; however, " "got [%s]" % (self,)
            )
        return validate_arguments_and_invoke_function(
            kdf._to_internal_pandas(), self.to_excel, f, args
        )

    def mean(
        self, axis: Union[int, str] = None, numeric_only: bool = True
    ) -> Union[Scalar, "Series"]:
        """
        Return the mean of the values.

        Parameters
        ----------
        axis : {index (0), columns (1)}
            Axis for the function to be applied on.
        numeric_only : bool, default True
            Include only float, int, boolean columns. False is not supported. This parameter
            is mainly for pandas compatibility.

        Returns
        -------
        mean : scalar for a Series, and a Series for a DataFrame.

        Examples
        --------

        >>> df = ks.DataFrame({'a': [1, 2, 3, np.nan], 'b': [0.1, 0.2, 0.3, np.nan]},
        ...                   columns=['a', 'b'])

        On a DataFrame:

        >>> df.mean()
        a    2.0
        b    0.2
        dtype: float64

        >>> df.mean(axis=1)
        0    0.55
        1    1.10
        2    1.65
        3     NaN
        dtype: float64

        On a Series:

        >>> df['a'].mean()
        2.0
        """

        def mean(spark_column, spark_type):
            if isinstance(spark_type, BooleanType):
                spark_column = spark_column.cast(LongType())
            elif not isinstance(spark_type, NumericType):
                raise TypeError(
                    "Could not convert {} to numeric".format(
                        spark_type_to_python_type(spark_type).__name__
                    )
                )
            return F.mean(spark_column)

        return self._reduce_for_stat_function(
            mean, name="mean", axis=axis, numeric_only=numeric_only
        )

    def sum(
        self, axis: Union[int, str] = None, numeric_only: bool = True, min_count: int = 0
    ) -> Union[Scalar, "Series"]:
        """
        Return the sum of the values.

        Parameters
        ----------
        axis : {index (0), columns (1)}
            Axis for the function to be applied on.
        numeric_only : bool, default True
            Include only float, int, boolean columns. False is not supported. This parameter
            is mainly for pandas compatibility.
        min_count : int, default 0
            The required number of valid values to perform the operation. If fewer than
             ``min_count`` non-NA values are present the result will be NA.

        Returns
        -------
        sum : scalar for a Series, and a Series for a DataFrame.

        Examples
        --------

        >>> df = ks.DataFrame({'a': [1, 2, 3, np.nan], 'b': [0.1, np.nan, 0.3, np.nan]},
        ...                   columns=['a', 'b'])

        On a DataFrame:

        >>> df.sum()
        a    6.0
        b    0.4
        dtype: float64

        >>> df.sum(axis=1)
        0    1.1
        1    2.0
        2    3.3
        3    0.0
        dtype: float64

        >>> df.sum(min_count=3)
        a    6.0
        b    NaN
        dtype: float64

        >>> df.sum(axis=1, min_count=1)
        0    1.1
        1    2.0
        2    3.3
        3    NaN
        dtype: float64

        On a Series:

        >>> df['a'].sum()
        6.0

        >>> df['a'].sum(min_count=3)
        6.0
        >>> df['b'].sum(min_count=3)
        nan
        """

        def sum(spark_column, spark_type):
            if isinstance(spark_type, BooleanType):
                spark_column = spark_column.cast(LongType())
            elif not isinstance(spark_type, NumericType):
                raise TypeError(
                    "Could not convert {} to numeric".format(
                        spark_type_to_python_type(spark_type).__name__
                    )
                )
            return F.coalesce(F.sum(spark_column), F.lit(0))

        return self._reduce_for_stat_function(
            sum, name="sum", axis=axis, numeric_only=numeric_only, min_count=min_count
        )

    def product(
        self, axis: Union[int, str] = None, numeric_only: bool = True, min_count: int = 0
    ) -> Union[Scalar, "Series"]:
        """
        Return the product of the values.

        .. note:: unlike pandas', Koalas' emulates product by ``exp(sum(log(...)))``
            trick. Therefore, it only works for positive numbers.

        Parameters
        ----------
        axis : {index (0), columns (1)}
            Axis for the function to be applied on.
        numeric_only : bool, default True
            Include only float, int, boolean columns. False is not supported. This parameter
            is mainly for pandas compatibility.
        min_count : int, default 0
            The required number of valid values to perform the operation. If fewer than
            ``min_count`` non-NA values are present the result will be NA.

        Examples
        --------
        On a DataFrame:

        Non-numeric type column is not included to the result.

        >>> kdf = ks.DataFrame({'A': [1, 2, 3, 4, 5],
        ...                     'B': [10, 20, 30, 40, 50],
        ...                     'C': ['a', 'b', 'c', 'd', 'e']})
        >>> kdf
           A   B  C
        0  1  10  a
        1  2  20  b
        2  3  30  c
        3  4  40  d
        4  5  50  e

        >>> kdf.prod()
        A         120
        B    12000000
        dtype: int64

        If there is no numeric type columns, returns empty Series.

        >>> ks.DataFrame({"key": ['a', 'b', 'c'], "val": ['x', 'y', 'z']}).prod()
        Series([], dtype: float64)

        On a Series:

        >>> ks.Series([1, 2, 3, 4, 5]).prod()
        120

        By default, the product of an empty or all-NA Series is ``1``

        >>> ks.Series([]).prod()
        1.0

        This can be controlled with the ``min_count`` parameter

        >>> ks.Series([]).prod(min_count=1)
        nan
        """

        def prod(spark_column, spark_type):
            if isinstance(spark_type, BooleanType):
                scol = F.min(F.coalesce(spark_column, F.lit(True))).cast(LongType())
            elif isinstance(spark_type, NumericType):
                num_zeros = F.sum(F.when(spark_column == 0, 1).otherwise(0))
                sign = F.when(
                    F.sum(F.when(spark_column < 0, 1).otherwise(0)) % 2 == 0, 1
                ).otherwise(-1)

                scol = F.when(num_zeros > 0, 0).otherwise(
                    sign * F.exp(F.sum(F.log(F.abs(spark_column))))
                )

                if isinstance(spark_type, IntegralType):
                    scol = F.round(scol).cast(LongType())
            else:
                raise TypeError(
                    "Could not convert {} to numeric".format(
                        spark_type_to_python_type(spark_type).__name__
                    )
                )

            return F.coalesce(scol, F.lit(1))

        return self._reduce_for_stat_function(
            prod, name="prod", axis=axis, numeric_only=numeric_only, min_count=min_count
        )

    prod = product

    def skew(
        self, axis: Union[int, str] = None, numeric_only: bool = True
    ) -> Union[Scalar, "Series"]:
        """
        Return unbiased skew normalized by N-1.

        Parameters
        ----------
        axis : {index (0), columns (1)}
            Axis for the function to be applied on.
        numeric_only : bool, default True
            Include only float, int, boolean columns. False is not supported. This parameter
            is mainly for pandas compatibility.

        Returns
        -------
        skew : scalar for a Series, and a Series for a DataFrame.

        Examples
        --------

        >>> df = ks.DataFrame({'a': [1, 2, 3, np.nan], 'b': [0.1, 0.2, 0.3, np.nan]},
        ...                   columns=['a', 'b'])

        On a DataFrame:

        >>> df.skew()  # doctest: +SKIP
        a    0.000000e+00
        b   -3.319678e-16
        dtype: float64

        On a Series:

        >>> df['a'].skew()
        0.0
        """

        def skew(spark_column, spark_type):
            if isinstance(spark_type, BooleanType):
                spark_column = spark_column.cast(LongType())
            elif not isinstance(spark_type, NumericType):
                raise TypeError(
                    "Could not convert {} to numeric".format(
                        spark_type_to_python_type(spark_type).__name__
                    )
                )
            return F.skewness(spark_column)

        return self._reduce_for_stat_function(
            skew, name="skew", axis=axis, numeric_only=numeric_only
        )

    def kurtosis(
        self, axis: Union[int, str] = None, numeric_only: bool = True
    ) -> Union[Scalar, "Series"]:
        """
        Return unbiased kurtosis using Fisher’s definition of kurtosis (kurtosis of normal == 0.0).
        Normalized by N-1.

        Parameters
        ----------
        axis : {index (0), columns (1)}
            Axis for the function to be applied on.
        numeric_only : bool, default True
            Include only float, int, boolean columns. False is not supported. This parameter
            is mainly for pandas compatibility.

        Returns
        -------
        kurt : scalar for a Series, and a Series for a DataFrame.

        Examples
        --------

        >>> df = ks.DataFrame({'a': [1, 2, 3, np.nan], 'b': [0.1, 0.2, 0.3, np.nan]},
        ...                   columns=['a', 'b'])

        On a DataFrame:

        >>> df.kurtosis()
        a   -1.5
        b   -1.5
        dtype: float64

        On a Series:

        >>> df['a'].kurtosis()
        -1.5
        """

        def kurtosis(spark_column, spark_type):
            if isinstance(spark_type, BooleanType):
                spark_column = spark_column.cast(LongType())
            elif not isinstance(spark_type, NumericType):
                raise TypeError(
                    "Could not convert {} to numeric".format(
                        spark_type_to_python_type(spark_type).__name__
                    )
                )
            return F.kurtosis(spark_column)

        return self._reduce_for_stat_function(
            kurtosis, name="kurtosis", axis=axis, numeric_only=numeric_only
        )

    kurt = kurtosis

    def min(
        self, axis: Union[int, str] = None, numeric_only: bool = None
    ) -> Union[Scalar, "Series"]:
        """
        Return the minimum of the values.

        Parameters
        ----------
        axis : {index (0), columns (1)}
            Axis for the function to be applied on.
        numeric_only : bool, default None
            If True, include only float, int, boolean columns. This parameter is mainly for
            pandas compatibility. False is supported; however, the columns should
            be all numeric or all non-numeric.

        Returns
        -------
        min : scalar for a Series, and a Series for a DataFrame.

        Examples
        --------

        >>> df = ks.DataFrame({'a': [1, 2, 3, np.nan], 'b': [0.1, 0.2, 0.3, np.nan]},
        ...                   columns=['a', 'b'])

        On a DataFrame:

        >>> df.min()
        a    1.0
        b    0.1
        dtype: float64

        >>> df.min(axis=1)
        0    0.1
        1    0.2
        2    0.3
        3    NaN
        dtype: float64

        On a Series:

        >>> df['a'].min()
        1.0
        """
        return self._reduce_for_stat_function(
            F.min, name="min", axis=axis, numeric_only=numeric_only
        )

    def max(
        self, axis: Union[int, str] = None, numeric_only: bool = None
    ) -> Union[Scalar, "Series"]:
        """
        Return the maximum of the values.

        Parameters
        ----------
        axis : {index (0), columns (1)}
            Axis for the function to be applied on.
        numeric_only : bool, default None
            If True, include only float, int, boolean columns. This parameter is mainly for
            pandas compatibility. False is supported; however, the columns should
            be all numeric or all non-numeric.

        Returns
        -------
        max : scalar for a Series, and a Series for a DataFrame.

        Examples
        --------

        >>> df = ks.DataFrame({'a': [1, 2, 3, np.nan], 'b': [0.1, 0.2, 0.3, np.nan]},
        ...                   columns=['a', 'b'])

        On a DataFrame:

        >>> df.max()
        a    3.0
        b    0.3
        dtype: float64

        >>> df.max(axis=1)
        0    1.0
        1    2.0
        2    3.0
        3    NaN
        dtype: float64

        On a Series:

        >>> df['a'].max()
        3.0
        """
        return self._reduce_for_stat_function(
            F.max, name="max", axis=axis, numeric_only=numeric_only
        )

    def count(
        self, axis: Union[int, str] = None, numeric_only: bool = None
    ) -> Union[Scalar, "Series"]:
        """
        Count non-NA cells for each column.

        The values `None`, `NaN` are considered NA.

        Parameters
        ----------
        axis : {0 or ‘index’, 1 or ‘columns’}, default 0
            If 0 or ‘index’ counts are generated for each column. If 1 or ‘columns’ counts are
            generated for each row.
        numeric_only : bool, default None
            If True, include only float, int, boolean columns. This parameter is mainly for
            pandas compatibility.

        Returns
        -------
        max : scalar for a Series, and a Series for a DataFrame.

        See Also
        --------
        DataFrame.shape: Number of DataFrame rows and columns (including NA
            elements).
        DataFrame.isna: Boolean same-sized DataFrame showing places of NA
            elements.

        Examples
        --------
        Constructing DataFrame from a dictionary:

        >>> df = ks.DataFrame({"Person":
        ...                    ["John", "Myla", "Lewis", "John", "Myla"],
        ...                    "Age": [24., np.nan, 21., 33, 26],
        ...                    "Single": [False, True, True, True, False]},
        ...                   columns=["Person", "Age", "Single"])
        >>> df
          Person   Age  Single
        0   John  24.0   False
        1   Myla   NaN    True
        2  Lewis  21.0    True
        3   John  33.0    True
        4   Myla  26.0   False

        Notice the uncounted NA values:

        >>> df.count()
        Person    5
        Age       4
        Single    5
        dtype: int64

        >>> df.count(axis=1)
        0    3
        1    2
        2    3
        3    3
        4    3
        dtype: int64

        On a Series:

        >>> df['Person'].count()
        5

        >>> df['Age'].count()
        4
        """

        return self._reduce_for_stat_function(
            Frame._count_expr, name="count", axis=axis, numeric_only=numeric_only
        )

    def std(
        self, axis: Union[int, str] = None, numeric_only: bool = True
    ) -> Union[Scalar, "Series"]:
        """
        Return sample standard deviation.

        Parameters
        ----------
        axis : {index (0), columns (1)}
            Axis for the function to be applied on.
        numeric_only : bool, default True
            Include only float, int, boolean columns. False is not supported. This parameter
            is mainly for pandas compatibility.

        Returns
        -------
        std : scalar for a Series, and a Series for a DataFrame.

        Examples
        --------

        >>> df = ks.DataFrame({'a': [1, 2, 3, np.nan], 'b': [0.1, 0.2, 0.3, np.nan]},
        ...                   columns=['a', 'b'])

        On a DataFrame:

        >>> df.std()
        a    1.0
        b    0.1
        dtype: float64

        >>> df.std(axis=1)
        0    0.636396
        1    1.272792
        2    1.909188
        3         NaN
        dtype: float64

        On a Series:

        >>> df['a'].std()
        1.0
        """

        def std(spark_column, spark_type):
            if isinstance(spark_type, BooleanType):
                spark_column = spark_column.cast(LongType())
            elif not isinstance(spark_type, NumericType):
                raise TypeError(
                    "Could not convert {} to numeric".format(
                        spark_type_to_python_type(spark_type).__name__
                    )
                )
            return F.stddev(spark_column)

        return self._reduce_for_stat_function(std, name="std", axis=axis, numeric_only=numeric_only)

    def var(
        self, axis: Union[int, str] = None, numeric_only: bool = True
    ) -> Union[Scalar, "Series"]:
        """
        Return unbiased variance.

        Parameters
        ----------
        axis : {index (0), columns (1)}
            Axis for the function to be applied on.
        numeric_only : bool, default True
            Include only float, int, boolean columns. False is not supported. This parameter
            is mainly for pandas compatibility.

        Returns
        -------
        var : scalar for a Series, and a Series for a DataFrame.

        Examples
        --------

        >>> df = ks.DataFrame({'a': [1, 2, 3, np.nan], 'b': [0.1, 0.2, 0.3, np.nan]},
        ...                   columns=['a', 'b'])

        On a DataFrame:

        >>> df.var()
        a    1.00
        b    0.01
        dtype: float64

        >>> df.var(axis=1)
        0    0.405
        1    1.620
        2    3.645
        3      NaN
        dtype: float64

        On a Series:

        >>> df['a'].var()
        1.0
        """

        def var(spark_column, spark_type):
            if isinstance(spark_type, BooleanType):
                spark_column = spark_column.cast(LongType())
            elif not isinstance(spark_type, NumericType):
                raise TypeError(
                    "Could not convert {} to numeric".format(
                        spark_type_to_python_type(spark_type).__name__
                    )
                )
            return F.variance(spark_column)

        return self._reduce_for_stat_function(var, name="var", axis=axis, numeric_only=numeric_only)

    def median(
        self, axis: Union[int, str] = None, numeric_only: bool = True, accuracy: int = 10000
    ) -> Union[Scalar, "Series"]:
        """
        Return the median of the values for the requested axis.

        .. note:: Unlike pandas', the median in Koalas is an approximated median based upon
            approximate percentile computation because computing median across a large dataset
            is extremely expensive.

        Parameters
        ----------
        axis : {index (0), columns (1)}
            Axis for the function to be applied on.
        numeric_only : bool, default True
            Include only float, int, boolean columns. False is not supported. This parameter
            is mainly for pandas compatibility.
        accuracy : int, optional
            Default accuracy of approximation. Larger value means better accuracy.
            The relative error can be deduced by 1.0 / accuracy.

        Returns
        -------
        median : scalar or Series

        Examples
        --------
        >>> df = ks.DataFrame({
        ...     'a': [24., 21., 25., 33., 26.], 'b': [1, 2, 3, 4, 5]}, columns=['a', 'b'])
        >>> df
              a  b
        0  24.0  1
        1  21.0  2
        2  25.0  3
        3  33.0  4
        4  26.0  5

        On a DataFrame:

        >>> df.median()
        a    25.0
        b     3.0
        dtype: float64

        On a Series:

        >>> df['a'].median()
        25.0
        >>> (df['b'] + 100).median()
        103.0

        For multi-index columns,

        >>> df.columns = pd.MultiIndex.from_tuples([('x', 'a'), ('y', 'b')])
        >>> df
              x  y
              a  b
        0  24.0  1
        1  21.0  2
        2  25.0  3
        3  33.0  4
        4  26.0  5

        On a DataFrame:

        >>> df.median()
        x  a    25.0
        y  b     3.0
        dtype: float64

        >>> df.median(axis=1)
        0    12.5
        1    11.5
        2    14.0
        3    18.5
        4    15.5
        dtype: float64

        On a Series:

        >>> df[('x', 'a')].median()
        25.0
        >>> (df[('y', 'b')] + 100).median()
        103.0
        """
        if not isinstance(accuracy, int):
            raise ValueError(
                "accuracy must be an integer; however, got [%s]" % type(accuracy).__name__
            )

        def median(spark_column, spark_type):
            if isinstance(spark_type, (BooleanType, NumericType)):
                return SF.percentile_approx(spark_column.cast(DoubleType()), 0.5, accuracy)
            else:
<<<<<<< HEAD
                raise TypeError(
                    "Could not convert {} to numeric".format(
                        spark_type_to_python_type(spark_type).__name__
                    )
                )
            return SF.percentile_approx(spark_column, 0.5, accuracy)
=======
                raise TypeError("Could not convert {} to numeric".format(spark_type.simpleString()))
>>>>>>> 5c44ecc1

        return self._reduce_for_stat_function(
            median, name="median", numeric_only=numeric_only, axis=axis
        )

    @property
    def size(self) -> int:
        """
        Return an int representing the number of elements in this object.

        Return the number of rows if Series. Otherwise return the number of
        rows times number of columns if DataFrame.

        Examples
        --------
        >>> s = ks.Series({'a': 1, 'b': 2, 'c': None})
        >>> s.size
        3

        >>> df = ks.DataFrame({'col1': [1, 2, None], 'col2': [3, 4, None]})
        >>> df.size
        6

        >>> df = ks.DataFrame(index=[1, 2, None])
        >>> df.size
        0
        """
        num_columns = len(self._internal.data_spark_columns)
        if num_columns == 0:
            return 0
        else:
            return len(self) * num_columns  # type: ignore

    def abs(self) -> Union["DataFrame", "Series"]:
        """
        Return a Series/DataFrame with absolute numeric value of each element.

        Returns
        -------
        abs : Series/DataFrame containing the absolute value of each element.

        Examples
        --------

        Absolute numeric values in a Series.

        >>> s = ks.Series([-1.10, 2, -3.33, 4])
        >>> s.abs()
        0    1.10
        1    2.00
        2    3.33
        3    4.00
        dtype: float64

        Absolute numeric values in a DataFrame.

        >>> df = ks.DataFrame({
        ...     'a': [4, 5, 6, 7],
        ...     'b': [10, 20, 30, 40],
        ...     'c': [100, 50, -30, -50]
        ...   },
        ...   columns=['a', 'b', 'c'])
        >>> df.abs()
           a   b    c
        0  4  10  100
        1  5  20   50
        2  6  30   30
        3  7  40   50
        """

        def abs(kser):
            if isinstance(kser.spark.data_type, BooleanType):
                return kser
            elif isinstance(kser.spark.data_type, NumericType):
                return kser.spark.transform(F.abs)
            else:
                raise TypeError(
                    "bad operand type for abs(): {}".format(
                        spark_type_to_python_type(kser.spark.data_type).__name__
                    )
                )

        return self._apply_series_op(abs)

    # TODO: by argument only support the grouping name and as_index only for now. Documentation
    # should be updated when it's supported.
    def groupby(
        self, by, axis=0, as_index: bool = True, dropna: bool = True
    ) -> Union["DataFrameGroupBy", "SeriesGroupBy"]:
        """
        Group DataFrame or Series using a Series of columns.

        A groupby operation involves some combination of splitting the
        object, applying a function, and combining the results. This can be
        used to group large amounts of data and compute operations on these
        groups.

        Parameters
        ----------
        by : Series, label, or list of labels
            Used to determine the groups for the groupby.
            If Series is passed, the Series or dict VALUES
            will be used to determine the groups. A label or list of
            labels may be passed to group by the columns in ``self``.
        axis : int, default 0 or 'index'
            Can only be set to 0 at the moment.
        as_index : bool, default True
            For aggregated output, return object with group labels as the
            index. Only relevant for DataFrame input. as_index=False is
            effectively "SQL-style" grouped output.
        dropna : bool, default True
            If True, and if group keys contain NA values,
            NA values together with row/column will be dropped.
            If False, NA values will also be treated as the key in groups.

        Returns
        -------
        DataFrameGroupBy or SeriesGroupBy
            Depends on the calling object and returns groupby object that
            contains information about the groups.

        See Also
        --------
        koalas.groupby.GroupBy

        Examples
        --------
        >>> df = ks.DataFrame({'Animal': ['Falcon', 'Falcon',
        ...                               'Parrot', 'Parrot'],
        ...                    'Max Speed': [380., 370., 24., 26.]},
        ...                   columns=['Animal', 'Max Speed'])
        >>> df
           Animal  Max Speed
        0  Falcon      380.0
        1  Falcon      370.0
        2  Parrot       24.0
        3  Parrot       26.0

        >>> df.groupby(['Animal']).mean().sort_index()  # doctest: +NORMALIZE_WHITESPACE
                Max Speed
        Animal
        Falcon      375.0
        Parrot       25.0

        >>> df.groupby(['Animal'], as_index=False).mean().sort_values('Animal')
        ... # doctest: +ELLIPSIS, +NORMALIZE_WHITESPACE
           Animal  Max Speed
        ...Falcon      375.0
        ...Parrot       25.0

        We can also choose to include NA in group keys or not by setting dropna parameter,
        the default setting is True:

        >>> l = [[1, 2, 3], [1, None, 4], [2, 1, 3], [1, 2, 2]]
        >>> df = ks.DataFrame(l, columns=["a", "b", "c"])
        >>> df.groupby(by=["b"]).sum().sort_index()  # doctest: +NORMALIZE_WHITESPACE
             a  c
        b
        1.0  2  3
        2.0  2  5

        >>> df.groupby(by=["b"], dropna=False).sum().sort_index()  # doctest: +NORMALIZE_WHITESPACE
             a  c
        b
        1.0  2  3
        2.0  2  5
        NaN  1  4
        """
        from databricks.koalas.groupby import DataFrameGroupBy, SeriesGroupBy

        if isinstance(by, ks.DataFrame):
            raise ValueError("Grouper for '{}' not 1-dimensional".format(type(by).__name__))
        elif isinstance(by, ks.Series):
            by = [by]
        elif is_name_like_tuple(by):
            if isinstance(self, ks.Series):
                raise KeyError(by)
            by = [by]
        elif is_name_like_value(by):
            if isinstance(self, ks.Series):
                raise KeyError(by)
            by = [(by,)]
        elif is_list_like(by):
            new_by = []  # type: List[Union[Tuple, ks.Series]]
            for key in by:
                if isinstance(key, ks.DataFrame):
                    raise ValueError(
                        "Grouper for '{}' not 1-dimensional".format(type(key).__name__)
                    )
                elif isinstance(key, ks.Series):
                    new_by.append(key)
                elif is_name_like_tuple(key):
                    if isinstance(self, ks.Series):
                        raise KeyError(key)
                    new_by.append(key)
                elif is_name_like_value(key):
                    if isinstance(self, ks.Series):
                        raise KeyError(key)
                    new_by.append((key,))
                else:
                    raise ValueError(
                        "Grouper for '{}' not 1-dimensional".format(type(key).__name__)
                    )
            by = new_by
        else:
            raise ValueError("Grouper for '{}' not 1-dimensional".format(type(by).__name__))
        if not len(by):
            raise ValueError("No group keys passed!")
        axis = validate_axis(axis)
        if axis != 0:
            raise NotImplementedError('axis should be either 0 or "index" currently.')

        if isinstance(self, ks.DataFrame):
            return DataFrameGroupBy._build(self, by, as_index=as_index, dropna=dropna)
        elif isinstance(self, ks.Series):
            return SeriesGroupBy._build(self, by, as_index=as_index, dropna=dropna)
        else:
            raise TypeError(
                "Constructor expects DataFrame or Series; however, " "got [%s]" % (self,)
            )

    def bool(self) -> bool:
        """
        Return the bool of a single element in the current object.

        This must be a boolean scalar value, either True or False. Raise a ValueError if
        the object does not have exactly 1 element, or that element is not boolean

        Returns
        --------
        bool

        Examples
        --------
        >>> ks.DataFrame({'a': [True]}).bool()
        True

        >>> ks.Series([False]).bool()
        False

        If there are non-boolean or multiple values exist, it raises an exception in all
        cases as below.

        >>> ks.DataFrame({'a': ['a']}).bool()
        Traceback (most recent call last):
          ...
        ValueError: bool cannot act on a non-boolean single element DataFrame

        >>> ks.DataFrame({'a': [True], 'b': [False]}).bool()  # doctest: +NORMALIZE_WHITESPACE
        Traceback (most recent call last):
          ...
        ValueError: The truth value of a DataFrame is ambiguous. Use a.empty, a.bool(),
        a.item(), a.any() or a.all().

        >>> ks.Series([1]).bool()
        Traceback (most recent call last):
          ...
        ValueError: bool cannot act on a non-boolean single element DataFrame
        """
        if isinstance(self, ks.DataFrame):
            df = self
        elif isinstance(self, ks.Series):
            df = self.to_dataframe()
        else:
            raise TypeError("bool() expects DataFrame or Series; however, " "got [%s]" % (self,))
        return df.head(2)._to_internal_pandas().bool()

    def first_valid_index(self) -> Optional[Union[Scalar, Tuple[Scalar, ...]]]:
        """
        Retrieves the index of the first valid value.

        Returns
        -------
        scalar, tuple, or None

        Examples
        --------

        Support for DataFrame

        >>> kdf = ks.DataFrame({'a': [None, 2, 3, 2],
        ...                     'b': [None, 2.0, 3.0, 1.0],
        ...                     'c': [None, 200, 400, 200]},
        ...                     index=['Q', 'W', 'E', 'R'])
        >>> kdf
             a    b      c
        Q  NaN  NaN    NaN
        W  2.0  2.0  200.0
        E  3.0  3.0  400.0
        R  2.0  1.0  200.0

        >>> kdf.first_valid_index()
        'W'

        Support for MultiIndex columns

        >>> kdf.columns = pd.MultiIndex.from_tuples([('a', 'x'), ('b', 'y'), ('c', 'z')])
        >>> kdf
             a    b      c
             x    y      z
        Q  NaN  NaN    NaN
        W  2.0  2.0  200.0
        E  3.0  3.0  400.0
        R  2.0  1.0  200.0

        >>> kdf.first_valid_index()
        'W'

        Support for Series.

        >>> s = ks.Series([None, None, 3, 4, 5], index=[100, 200, 300, 400, 500])
        >>> s
        100    NaN
        200    NaN
        300    3.0
        400    4.0
        500    5.0
        dtype: float64

        >>> s.first_valid_index()
        300

        Support for MultiIndex

        >>> midx = pd.MultiIndex([['lama', 'cow', 'falcon'],
        ...                       ['speed', 'weight', 'length']],
        ...                      [[0, 0, 0, 1, 1, 1, 2, 2, 2],
        ...                       [0, 1, 2, 0, 1, 2, 0, 1, 2]])
        >>> s = ks.Series([None, None, None, None, 250, 1.5, 320, 1, 0.3], index=midx)
        >>> s
        lama    speed       NaN
                weight      NaN
                length      NaN
        cow     speed       NaN
                weight    250.0
                length      1.5
        falcon  speed     320.0
                weight      1.0
                length      0.3
        dtype: float64

        >>> s.first_valid_index()
        ('cow', 'weight')
        """
        data_spark_columns = self._internal.data_spark_columns

        if len(data_spark_columns) == 0:
            return None

        cond = reduce(lambda x, y: x & y, map(lambda x: x.isNotNull(), data_spark_columns))

        first_valid_row = (
            self._internal.spark_frame.filter(cond)
            .select(self._internal.index_spark_columns)
            .first()
        )

        # For Empty Series or DataFrame, returns None.
        if first_valid_row is None:
            return None

        if len(first_valid_row) == 1:
            return first_valid_row[0]
        else:
            return tuple(first_valid_row)

    def last_valid_index(self) -> Optional[Union[Scalar, Tuple[Scalar, ...]]]:
        """
        Return index for last non-NA/null value.

        Returns
        -------
        scalar, tuple, or None

        Notes
        -----
        This API only works with PySpark >= 3.0.

        Examples
        --------

        Support for DataFrame

        >>> kdf = ks.DataFrame({'a': [1, 2, 3, None],
        ...                     'b': [1.0, 2.0, 3.0, None],
        ...                     'c': [100, 200, 400, None]},
        ...                     index=['Q', 'W', 'E', 'R'])
        >>> kdf
             a    b      c
        Q  1.0  1.0  100.0
        W  2.0  2.0  200.0
        E  3.0  3.0  400.0
        R  NaN  NaN    NaN

        >>> kdf.last_valid_index()  # doctest: +SKIP
        'E'

        Support for MultiIndex columns

        >>> kdf.columns = pd.MultiIndex.from_tuples([('a', 'x'), ('b', 'y'), ('c', 'z')])
        >>> kdf
             a    b      c
             x    y      z
        Q  1.0  1.0  100.0
        W  2.0  2.0  200.0
        E  3.0  3.0  400.0
        R  NaN  NaN    NaN

        >>> kdf.last_valid_index()  # doctest: +SKIP
        'E'

        Support for Series.

        >>> s = ks.Series([1, 2, 3, None, None], index=[100, 200, 300, 400, 500])
        >>> s
        100    1.0
        200    2.0
        300    3.0
        400    NaN
        500    NaN
        dtype: float64

        >>> s.last_valid_index()  # doctest: +SKIP
        300

        Support for MultiIndex

        >>> midx = pd.MultiIndex([['lama', 'cow', 'falcon'],
        ...                       ['speed', 'weight', 'length']],
        ...                      [[0, 0, 0, 1, 1, 1, 2, 2, 2],
        ...                       [0, 1, 2, 0, 1, 2, 0, 1, 2]])
        >>> s = ks.Series([250, 1.5, 320, 1, 0.3, None, None, None, None], index=midx)
        >>> s
        lama    speed     250.0
                weight      1.5
                length    320.0
        cow     speed       1.0
                weight      0.3
                length      NaN
        falcon  speed       NaN
                weight      NaN
                length      NaN
        dtype: float64

        >>> s.last_valid_index()  # doctest: +SKIP
        ('cow', 'weight')
        """
        if LooseVersion(pyspark.__version__) < LooseVersion("3.0"):
            raise RuntimeError("last_valid_index can be used in PySpark >= 3.0")

        data_spark_columns = self._internal.data_spark_columns

        if len(data_spark_columns) == 0:
            return None

        cond = reduce(lambda x, y: x & y, map(lambda x: x.isNotNull(), data_spark_columns))

        last_valid_rows = (
            self._internal.spark_frame.filter(cond)
            .select(self._internal.index_spark_columns)
            .tail(1)
        )

        # For Empty Series or DataFrame, returns None.
        if len(last_valid_rows) == 0:
            return None

        last_valid_row = last_valid_rows[0]

        if len(last_valid_row) == 1:
            return last_valid_row[0]
        else:
            return tuple(last_valid_row)

    # TODO: 'center', 'win_type', 'on', 'axis' parameter should be implemented.
    def rolling(self, window, min_periods=None) -> Rolling:
        """
        Provide rolling transformations.

        .. note:: 'min_periods' in Koalas works as a fixed window size unlike pandas.
            Unlike pandas, NA is also counted as the period. This might be changed
            in the near future.

        Parameters
        ----------
        window : int, or offset
            Size of the moving window.
            This is the number of observations used for calculating the statistic.
            Each window will be a fixed size.

        min_periods : int, default None
            Minimum number of observations in window required to have a value
            (otherwise result is NA).
            For a window that is specified by an offset, min_periods will default to 1.
            Otherwise, min_periods will default to the size of the window.

        Returns
        -------
        a Window sub-classed for the particular operation
        """
        return Rolling(self, window=window, min_periods=min_periods)

    # TODO: 'center' and 'axis' parameter should be implemented.
    #   'axis' implementation, refer https://github.com/databricks/koalas/pull/607
    def expanding(self, min_periods=1) -> Expanding:
        """
        Provide expanding transformations.

        .. note:: 'min_periods' in Koalas works as a fixed window size unlike pandas.
            Unlike pandas, NA is also counted as the period. This might be changed
            in the near future.

        Parameters
        ----------
        min_periods : int, default 1
            Minimum number of observations in window required to have a value
            (otherwise result is NA).

        Returns
        -------
        a Window sub-classed for the particular operation
        """
        return Expanding(self, min_periods=min_periods)

    def get(self, key, default=None) -> Any:
        """
        Get item from object for given key (DataFrame column, Panel slice,
        etc.). Returns default value if not found.

        Parameters
        ----------
        key : object

        Returns
        -------
        value : same type as items contained in object

        Examples
        --------
        >>> df = ks.DataFrame({'x':range(3), 'y':['a','b','b'], 'z':['a','b','b']},
        ...                   columns=['x', 'y', 'z'], index=[10, 20, 20])
        >>> df
            x  y  z
        10  0  a  a
        20  1  b  b
        20  2  b  b

        >>> df.get('x')
        10    0
        20    1
        20    2
        Name: x, dtype: int64

        >>> df.get(['x', 'y'])
            x  y
        10  0  a
        20  1  b
        20  2  b

        >>> df.x.get(10)
        0

        >>> df.x.get(20)
        20    1
        20    2
        Name: x, dtype: int64

        >>> df.x.get(15, -1)
        -1
        """
        try:
            return self[key]
        except (KeyError, ValueError, IndexError):
            return default

    def squeeze(self, axis=None) -> Union[Scalar, "DataFrame", "Series"]:
        """
        Squeeze 1 dimensional axis objects into scalars.

        Series or DataFrames with a single element are squeezed to a scalar.
        DataFrames with a single column or a single row are squeezed to a
        Series. Otherwise the object is unchanged.

        This method is most useful when you don't know if your
        object is a Series or DataFrame, but you do know it has just a single
        column. In that case you can safely call `squeeze` to ensure you have a
        Series.

        Parameters
        ----------
        axis : {0 or 'index', 1 or 'columns', None}, default None
            A specific axis to squeeze. By default, all length-1 axes are
            squeezed.

        Returns
        -------
        DataFrame, Series, or scalar
            The projection after squeezing `axis` or all the axes.

        See Also
        --------
        Series.iloc : Integer-location based indexing for selecting scalars.
        DataFrame.iloc : Integer-location based indexing for selecting Series.
        Series.to_frame : Inverse of DataFrame.squeeze for a
            single-column DataFrame.

        Examples
        --------
        >>> primes = ks.Series([2, 3, 5, 7])

        Slicing might produce a Series with a single value:

        >>> even_primes = primes[primes % 2 == 0]
        >>> even_primes
        0    2
        dtype: int64

        >>> even_primes.squeeze()
        2

        Squeezing objects with more than one value in every axis does nothing:

        >>> odd_primes = primes[primes % 2 == 1]
        >>> odd_primes
        1    3
        2    5
        3    7
        dtype: int64

        >>> odd_primes.squeeze()
        1    3
        2    5
        3    7
        dtype: int64

        Squeezing is even more effective when used with DataFrames.

        >>> df = ks.DataFrame([[1, 2], [3, 4]], columns=['a', 'b'])
        >>> df
           a  b
        0  1  2
        1  3  4

        Slicing a single column will produce a DataFrame with the columns
        having only one value:

        >>> df_a = df[['a']]
        >>> df_a
           a
        0  1
        1  3

        So the columns can be squeezed down, resulting in a Series:

        >>> df_a.squeeze('columns')
        0    1
        1    3
        Name: a, dtype: int64

        Slicing a single row from a single column will produce a single
        scalar DataFrame:

        >>> df_1a = df.loc[[1], ['a']]
        >>> df_1a
           a
        1  3

        Squeezing the rows produces a single scalar Series:

        >>> df_1a.squeeze('rows')
        a    3
        Name: 1, dtype: int64

        Squeezing all axes will project directly into a scalar:

        >>> df_1a.squeeze()
        3
        """
        if axis is not None:
            axis = "index" if axis == "rows" else axis
            axis = validate_axis(axis)

        if isinstance(self, ks.DataFrame):
            from databricks.koalas.series import first_series

            is_squeezable = len(self.columns[:2]) == 1
            # If DataFrame has multiple columns, there is no change.
            if not is_squeezable:
                return self
            series_from_column = first_series(self)
            has_single_value = len(series_from_column.head(2)) == 1
            # If DataFrame has only a single value, use pandas API directly.
            if has_single_value:
                result = self._to_internal_pandas().squeeze(axis)
                return ks.Series(result) if isinstance(result, pd.Series) else result
            elif axis == 0:
                return self
            else:
                return series_from_column
        else:
            # The case of Series is simple.
            # If Series has only a single value, just return it as a scalar.
            # Otherwise, there is no change.
            self_top_two = self.head(2)
            has_single_value = len(self_top_two) == 1
            return cast(Union[Scalar, ks.Series], self_top_two[0] if has_single_value else self)

    def truncate(
        self, before=None, after=None, axis=None, copy=True
    ) -> Union["DataFrame", "Series"]:
        """
        Truncate a Series or DataFrame before and after some index value.

        This is a useful shorthand for boolean indexing based on index
        values above or below certain thresholds.

        .. note:: This API is dependent on :meth:`Index.is_monotonic_increasing`
            which can be expensive.

        Parameters
        ----------
        before : date, str, int
            Truncate all rows before this index value.
        after : date, str, int
            Truncate all rows after this index value.
        axis : {0 or 'index', 1 or 'columns'}, optional
            Axis to truncate. Truncates the index (rows) by default.
        copy : bool, default is True,
            Return a copy of the truncated section.

        Returns
        -------
        type of caller
            The truncated Series or DataFrame.

        See Also
        --------
        DataFrame.loc : Select a subset of a DataFrame by label.
        DataFrame.iloc : Select a subset of a DataFrame by position.

        Examples
        --------
        >>> df = ks.DataFrame({'A': ['a', 'b', 'c', 'd', 'e'],
        ...                    'B': ['f', 'g', 'h', 'i', 'j'],
        ...                    'C': ['k', 'l', 'm', 'n', 'o']},
        ...                   index=[1, 2, 3, 4, 5])
        >>> df
           A  B  C
        1  a  f  k
        2  b  g  l
        3  c  h  m
        4  d  i  n
        5  e  j  o

        >>> df.truncate(before=2, after=4)
           A  B  C
        2  b  g  l
        3  c  h  m
        4  d  i  n

        The columns of a DataFrame can be truncated.

        >>> df.truncate(before="A", after="B", axis="columns")
           A  B
        1  a  f
        2  b  g
        3  c  h
        4  d  i
        5  e  j

        For Series, only rows can be truncated.

        >>> df['A'].truncate(before=2, after=4)
        2    b
        3    c
        4    d
        Name: A, dtype: object

        A Series has index that sorted integers.

        >>> s = ks.Series([10, 20, 30, 40, 50, 60, 70],
        ...               index=[1, 2, 3, 4, 5, 6, 7])
        >>> s
        1    10
        2    20
        3    30
        4    40
        5    50
        6    60
        7    70
        dtype: int64

        >>> s.truncate(2, 5)
        2    20
        3    30
        4    40
        5    50
        dtype: int64

        A Series has index that sorted strings.

        >>> s = ks.Series([10, 20, 30, 40, 50, 60, 70],
        ...               index=['a', 'b', 'c', 'd', 'e', 'f', 'g'])
        >>> s
        a    10
        b    20
        c    30
        d    40
        e    50
        f    60
        g    70
        dtype: int64

        >>> s.truncate('b', 'e')
        b    20
        c    30
        d    40
        e    50
        dtype: int64
        """
        from databricks.koalas.series import first_series

        axis = validate_axis(axis)
        indexes = self.index
        indexes_increasing = indexes.is_monotonic_increasing
        if not indexes_increasing and not indexes.is_monotonic_decreasing:
            raise ValueError("truncate requires a sorted index")
        if (before is None) and (after is None):
            return cast(Union[ks.DataFrame, ks.Series], self.copy() if copy else self)
        if (before is not None and after is not None) and before > after:
            raise ValueError("Truncate: %s must be after %s" % (after, before))

        if isinstance(self, ks.Series):
            if indexes_increasing:
                result = first_series(self.to_frame().loc[before:after]).rename(self.name)
            else:
                result = first_series(self.to_frame().loc[after:before]).rename(self.name)
        elif isinstance(self, ks.DataFrame):
            if axis == 0:
                if indexes_increasing:
                    result = self.loc[before:after]
                else:
                    result = self.loc[after:before]
            elif axis == 1:
                result = self.loc[:, before:after]

        return cast(Union[ks.DataFrame, ks.Series], result.copy() if copy else result)

    def to_markdown(self, buf=None, mode=None) -> str:
        """
        Print Series or DataFrame in Markdown-friendly format.

        .. note:: This method should only be used if the resulting pandas object is expected
                  to be small, as all the data is loaded into the driver's memory.

        Parameters
        ----------
        buf : writable buffer, defaults to sys.stdout
            Where to send the output. By default, the output is printed to
            sys.stdout. Pass a writable buffer if you need to further process
            the output.
        mode : str, optional
            Mode in which file is opened.
        **kwargs
            These parameters will be passed to `tabulate`.

        Returns
        -------
        str
            Series or DataFrame in Markdown-friendly format.

        Examples
        --------
        >>> kser = ks.Series(["elk", "pig", "dog", "quetzal"], name="animal")
        >>> print(kser.to_markdown())  # doctest: +SKIP
        |    | animal   |
        |---:|:---------|
        |  0 | elk      |
        |  1 | pig      |
        |  2 | dog      |
        |  3 | quetzal  |

        >>> kdf = ks.DataFrame(
        ...     data={"animal_1": ["elk", "pig"], "animal_2": ["dog", "quetzal"]}
        ... )
        >>> print(kdf.to_markdown())  # doctest: +SKIP
        |    | animal_1   | animal_2   |
        |---:|:-----------|:-----------|
        |  0 | elk        | dog        |
        |  1 | pig        | quetzal    |
        """
        # `to_markdown` is supported in pandas >= 1.0.0 since it's newly added in pandas 1.0.0.
        if LooseVersion(pd.__version__) < LooseVersion("1.0.0"):
            raise NotImplementedError(
                "`to_markdown()` only supported in Koalas with pandas >= 1.0.0"
            )
        # Make sure locals() call is at the top of the function so we don't capture local variables.
        args = locals()
        kser_or_kdf = self
        internal_pandas = kser_or_kdf._to_internal_pandas()
        return validate_arguments_and_invoke_function(
            internal_pandas, self.to_markdown, type(internal_pandas).to_markdown, args
        )

    @abstractmethod
    def fillna(self, value=None, method=None, axis=None, inplace=False, limit=None):
        pass

    # TODO: add 'downcast' when value parameter exists
    def bfill(self, axis=None, inplace=False, limit=None) -> Union["DataFrame", "Series"]:
        """
        Synonym for `DataFrame.fillna()` or `Series.fillna()` with ``method=`bfill```.

        .. note:: the current implementation of 'bfill' uses Spark's Window
            without specifying partition specification. This leads to move all data into
            single partition in single machine and could cause serious
            performance degradation. Avoid this method against very large dataset.

        Parameters
        ----------
        axis : {0 or `index`}
            1 and `columns` are not supported.
        inplace : boolean, default False
            Fill in place (do not create a new object)
        limit : int, default None
            If method is specified, this is the maximum number of consecutive NaN values to
            forward/backward fill. In other words, if there is a gap with more than this number of
            consecutive NaNs, it will only be partially filled. If method is not specified,
            this is the maximum number of entries along the entire axis where NaNs will be filled.
            Must be greater than 0 if not None

        Returns
        -------
        DataFrame or Series
            DataFrame or Series with NA entries filled.

        Examples
        --------
        >>> kdf = ks.DataFrame({
        ...     'A': [None, 3, None, None],
        ...     'B': [2, 4, None, 3],
        ...     'C': [None, None, None, 1],
        ...     'D': [0, 1, 5, 4]
        ...     },
        ...     columns=['A', 'B', 'C', 'D'])
        >>> kdf
             A    B    C  D
        0  NaN  2.0  NaN  0
        1  3.0  4.0  NaN  1
        2  NaN  NaN  NaN  5
        3  NaN  3.0  1.0  4

        Propagate non-null values backward.

        >>> kdf.bfill()
             A    B    C  D
        0  3.0  2.0  1.0  0
        1  3.0  4.0  1.0  1
        2  NaN  3.0  1.0  5
        3  NaN  3.0  1.0  4

        For Series

        >>> kser = ks.Series([None, None, None, 1])
        >>> kser
        0    NaN
        1    NaN
        2    NaN
        3    1.0
        dtype: float64

        >>> kser.bfill()
        0    1.0
        1    1.0
        2    1.0
        3    1.0
        dtype: float64
        """
        return self.fillna(method="bfill", axis=axis, inplace=inplace, limit=limit)

    backfill = bfill

    # TODO: add 'downcast' when value parameter exists
    def ffill(self, axis=None, inplace=False, limit=None) -> Union["DataFrame", "Series"]:
        """
        Synonym for `DataFrame.fillna()` or `Series.fillna()` with ``method=`ffill```.

        .. note:: the current implementation of 'ffill' uses Spark's Window
            without specifying partition specification. This leads to move all data into
            single partition in single machine and could cause serious
            performance degradation. Avoid this method against very large dataset.

        Parameters
        ----------
        axis : {0 or `index`}
            1 and `columns` are not supported.
        inplace : boolean, default False
            Fill in place (do not create a new object)
        limit : int, default None
            If method is specified, this is the maximum number of consecutive NaN values to
            forward/backward fill. In other words, if there is a gap with more than this number of
            consecutive NaNs, it will only be partially filled. If method is not specified,
            this is the maximum number of entries along the entire axis where NaNs will be filled.
            Must be greater than 0 if not None

        Returns
        -------
        DataFrame or Series
            DataFrame or Series with NA entries filled.

        Examples
        --------
        >>> kdf = ks.DataFrame({
        ...     'A': [None, 3, None, None],
        ...     'B': [2, 4, None, 3],
        ...     'C': [None, None, None, 1],
        ...     'D': [0, 1, 5, 4]
        ...     },
        ...     columns=['A', 'B', 'C', 'D'])
        >>> kdf
             A    B    C  D
        0  NaN  2.0  NaN  0
        1  3.0  4.0  NaN  1
        2  NaN  NaN  NaN  5
        3  NaN  3.0  1.0  4

        Propagate non-null values forward.

        >>> kdf.ffill()
             A    B    C  D
        0  NaN  2.0  NaN  0
        1  3.0  4.0  NaN  1
        2  3.0  4.0  NaN  5
        3  3.0  3.0  1.0  4

        For Series

        >>> kser = ks.Series([2, 4, None, 3])
        >>> kser
        0    2.0
        1    4.0
        2    NaN
        3    3.0
        dtype: float64

        >>> kser.ffill()
        0    2.0
        1    4.0
        2    4.0
        3    3.0
        dtype: float64
        """
        return self.fillna(method="ffill", axis=axis, inplace=inplace, limit=limit)

    pad = ffill

    @property
    def at(self) -> AtIndexer:
        return AtIndexer(self)

    at.__doc__ = AtIndexer.__doc__

    @property
    def iat(self) -> iAtIndexer:
        return iAtIndexer(self)

    iat.__doc__ = iAtIndexer.__doc__

    @property
    def iloc(self) -> iLocIndexer:
        return iLocIndexer(self)

    iloc.__doc__ = iLocIndexer.__doc__

    @property
    def loc(self) -> LocIndexer:
        return LocIndexer(self)

    loc.__doc__ = LocIndexer.__doc__

    def __bool__(self):
        raise ValueError(
            "The truth value of a {0} is ambiguous. "
            "Use a.empty, a.bool(), a.item(), a.any() or a.all().".format(self.__class__.__name__)
        )

    @staticmethod
    def _count_expr(spark_column, spark_type):
        # Special handle floating point types because Spark's count treats nan as a valid value,
        # whereas pandas count doesn't include nan.
        if isinstance(spark_type, (FloatType, DoubleType)):
            return F.count(F.nanvl(spark_column, F.lit(None)))
        else:
            return F.count(spark_column)<|MERGE_RESOLUTION|>--- conflicted
+++ resolved
@@ -1801,16 +1801,11 @@
             if isinstance(spark_type, (BooleanType, NumericType)):
                 return SF.percentile_approx(spark_column.cast(DoubleType()), 0.5, accuracy)
             else:
-<<<<<<< HEAD
                 raise TypeError(
                     "Could not convert {} to numeric".format(
                         spark_type_to_python_type(spark_type).__name__
                     )
                 )
-            return SF.percentile_approx(spark_column, 0.5, accuracy)
-=======
-                raise TypeError("Could not convert {} to numeric".format(spark_type.simpleString()))
->>>>>>> 5c44ecc1
 
         return self._reduce_for_stat_function(
             median, name="median", numeric_only=numeric_only, axis=axis
