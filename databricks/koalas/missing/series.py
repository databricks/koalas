--- conflicted
+++ resolved
@@ -28,25 +28,6 @@
 
 
 class _MissingPandasLikeSeries(object):
-
-<<<<<<< HEAD
-    # Properties
-    axes = unsupported_property('axes')
-=======
-    # Deprecated properties
-    blocks = unsupported_property('blocks', deprecated=True)
-    ftypes = unsupported_property('ftypes', deprecated=True)
-    ftype = unsupported_property('ftype', deprecated=True)
-    is_copy = unsupported_property('is_copy', deprecated=True)
-    ix = unsupported_property('ix', deprecated=True)
-    asobject = unsupported_property('asobject', deprecated=True)
-    strides = unsupported_property('strides', deprecated=True)
-    imag = unsupported_property('imag', deprecated=True)
-    itemsize = unsupported_property('itemsize', deprecated=True)
-    data = unsupported_property('data', deprecated=True)
-    base = unsupported_property('base', deprecated=True)
-    flags = unsupported_property('flags', deprecated=True)
->>>>>>> c7e961df
 
     # Functions
     align = unsupported_function('align')
