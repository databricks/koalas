#
# Copyright (C) 2019 Databricks, Inc.
#
# Licensed under the Apache License, Version 2.0 (the "License");
# you may not use this file except in compliance with the License.
# You may obtain a copy of the License at
#
#     http://www.apache.org/licenses/LICENSE-2.0
#
# Unless required by applicable law or agreed to in writing, software
# distributed under the License is distributed on an "AS IS" BASIS,
# WITHOUT WARRANTIES OR CONDITIONS OF ANY KIND, either express or implied.
# See the License for the specific language governing permissions and
# limitations under the License.
#
from distutils.version import LooseVersion

import pandas as pd

from databricks.koalas.missing import unsupported_function, unsupported_property, common


def _unsupported_function(method_name, deprecated=False, reason=""):
    return unsupported_function(
        class_name="pd.Index", method_name=method_name, deprecated=deprecated, reason=reason
    )


def _unsupported_property(property_name, deprecated=False, reason=""):
    return unsupported_property(
        class_name="pd.Index", property_name=property_name, deprecated=deprecated, reason=reason
    )


class MissingPandasLikeIndex(object):

    # Properties
    nbytes = _unsupported_property("nbytes")

    # Functions
    argsort = _unsupported_function("argsort")
    asof_locs = _unsupported_function("asof_locs")
    factorize = _unsupported_function("factorize")
    format = _unsupported_function("format")
    get_indexer = _unsupported_function("get_indexer")
    get_indexer_for = _unsupported_function("get_indexer_for")
    get_indexer_non_unique = _unsupported_function("get_indexer_non_unique")
    get_loc = _unsupported_function("get_loc")
    get_slice_bound = _unsupported_function("get_slice_bound")
    get_value = _unsupported_function("get_value")
    groupby = _unsupported_function("groupby")
<<<<<<< HEAD
    insert = _unsupported_function("insert")
=======
    intersection = _unsupported_function("intersection")
>>>>>>> fa4642eb
    is_ = _unsupported_function("is_")
    is_lexsorted_for_tuple = _unsupported_function("is_lexsorted_for_tuple")
    join = _unsupported_function("join")
    map = _unsupported_function("map")
    putmask = _unsupported_function("putmask")
    ravel = _unsupported_function("ravel")
    reindex = _unsupported_function("reindex")
    searchsorted = _unsupported_function("searchsorted")
    slice_indexer = _unsupported_function("slice_indexer")
    slice_locs = _unsupported_function("slice_locs")
    sortlevel = _unsupported_function("sortlevel")
    to_flat_index = _unsupported_function("to_flat_index")
    to_native_types = _unsupported_function("to_native_types")
    where = _unsupported_function("where")

    # Deprecated functions
    is_mixed = _unsupported_function("is_mixed")
    get_values = _unsupported_function("get_values", deprecated=True)
    set_value = _unsupported_function("set_value")

    # Properties we won't support.
    array = common.array(_unsupported_property)
    duplicated = common.duplicated(_unsupported_property)

    # Functions we won't support.
    memory_usage = common.memory_usage(_unsupported_function)
    to_list = common.to_list(_unsupported_function)
    tolist = common.tolist(_unsupported_function)
    __iter__ = common.__iter__(_unsupported_function)

    if LooseVersion(pd.__version__) < LooseVersion("1.0"):
        # Deprecated properties
        strides = _unsupported_property("strides", deprecated=True)
        data = _unsupported_property("data", deprecated=True)
        itemsize = _unsupported_property("itemsize", deprecated=True)
        base = _unsupported_property("base", deprecated=True)
        flags = _unsupported_property("flags", deprecated=True)

        # Deprecated functions
        get_duplicates = _unsupported_function("get_duplicates", deprecated=True)
        summary = _unsupported_function("summary", deprecated=True)
        contains = _unsupported_function("contains", deprecated=True)


class MissingPandasLikeMultiIndex(object):

    # Deprecated properties
    strides = _unsupported_property("strides", deprecated=True)
    data = _unsupported_property("data", deprecated=True)
    itemsize = _unsupported_property("itemsize", deprecated=True)

    # Functions
    argsort = _unsupported_function("argsort")
    asof_locs = _unsupported_function("asof_locs")
    equal_levels = _unsupported_function("equal_levels")
    factorize = _unsupported_function("factorize")
    format = _unsupported_function("format")
    get_indexer = _unsupported_function("get_indexer")
    get_indexer_for = _unsupported_function("get_indexer_for")
    get_indexer_non_unique = _unsupported_function("get_indexer_non_unique")
    get_loc = _unsupported_function("get_loc")
    get_loc_level = _unsupported_function("get_loc_level")
    get_locs = _unsupported_function("get_locs")
    get_slice_bound = _unsupported_function("get_slice_bound")
    get_value = _unsupported_function("get_value")
    groupby = _unsupported_function("groupby")
<<<<<<< HEAD
    insert = _unsupported_function("insert")
=======
    intersection = _unsupported_function("intersection")
>>>>>>> fa4642eb
    is_ = _unsupported_function("is_")
    is_lexsorted = _unsupported_function("is_lexsorted")
    is_lexsorted_for_tuple = _unsupported_function("is_lexsorted_for_tuple")
    join = _unsupported_function("join")
    map = _unsupported_function("map")
    putmask = _unsupported_function("putmask")
    ravel = _unsupported_function("ravel")
    reindex = _unsupported_function("reindex")
    remove_unused_levels = _unsupported_function("remove_unused_levels")
    reorder_levels = _unsupported_function("reorder_levels")
    searchsorted = _unsupported_function("searchsorted")
    set_codes = _unsupported_function("set_codes")
    set_levels = _unsupported_function("set_levels")
    slice_indexer = _unsupported_function("slice_indexer")
    slice_locs = _unsupported_function("slice_locs")
    sortlevel = _unsupported_function("sortlevel")
    to_flat_index = _unsupported_function("to_flat_index")
    to_native_types = _unsupported_function("to_native_types")
    truncate = _unsupported_function("truncate")
    where = _unsupported_function("where")

    # Deprecated functions
    is_mixed = _unsupported_function("is_mixed")
    get_duplicates = _unsupported_function("get_duplicates", deprecated=True)
    get_values = _unsupported_function("get_values", deprecated=True)
    set_value = _unsupported_function("set_value", deprecated=True)

    # Functions we won't support.
    array = common.array(_unsupported_property)
    duplicated = common.duplicated(_unsupported_property)
    codes = _unsupported_property(
        "codes",
        reason="'codes' requires to collect all data into the driver which is against the "
        "design principle of Koalas. Alternatively, you could call 'to_pandas()' and"
        " use 'codes' property in pandas.",
    )
    levels = _unsupported_property(
        "levels",
        reason="'levels' requires to collect all data into the driver which is against the "
        "design principle of Koalas. Alternatively, you could call 'to_pandas()' and"
        " use 'levels' property in pandas.",
    )
    __iter__ = common.__iter__(_unsupported_function)

    # Properties we won't support.
    memory_usage = common.memory_usage(_unsupported_function)
    to_list = common.to_list(_unsupported_function)
    tolist = common.tolist(_unsupported_function)

    if LooseVersion(pd.__version__) < LooseVersion("1.0"):
        # Deprecated properties
        base = _unsupported_property("base", deprecated=True)
        labels = _unsupported_property("labels", deprecated=True)
        flags = _unsupported_property("flags", deprecated=True)

        # Deprecated functions
        set_labels = _unsupported_function("set_labels")
        summary = _unsupported_function("summary", deprecated=True)
        to_hierarchical = _unsupported_function("to_hierarchical", deprecated=True)
        contains = _unsupported_function("contains", deprecated=True)<|MERGE_RESOLUTION|>--- conflicted
+++ resolved
@@ -49,11 +49,6 @@
     get_slice_bound = _unsupported_function("get_slice_bound")
     get_value = _unsupported_function("get_value")
     groupby = _unsupported_function("groupby")
-<<<<<<< HEAD
-    insert = _unsupported_function("insert")
-=======
-    intersection = _unsupported_function("intersection")
->>>>>>> fa4642eb
     is_ = _unsupported_function("is_")
     is_lexsorted_for_tuple = _unsupported_function("is_lexsorted_for_tuple")
     join = _unsupported_function("join")
@@ -120,11 +115,6 @@
     get_slice_bound = _unsupported_function("get_slice_bound")
     get_value = _unsupported_function("get_value")
     groupby = _unsupported_function("groupby")
-<<<<<<< HEAD
-    insert = _unsupported_function("insert")
-=======
-    intersection = _unsupported_function("intersection")
->>>>>>> fa4642eb
     is_ = _unsupported_function("is_")
     is_lexsorted = _unsupported_function("is_lexsorted")
     is_lexsorted_for_tuple = _unsupported_function("is_lexsorted_for_tuple")
