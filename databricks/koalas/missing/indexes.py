#
# Copyright (C) 2019 Databricks, Inc.
#
# Licensed under the Apache License, Version 2.0 (the "License");
# you may not use this file except in compliance with the License.
# You may obtain a copy of the License at
#
#     http://www.apache.org/licenses/LICENSE-2.0
#
# Unless required by applicable law or agreed to in writing, software
# distributed under the License is distributed on an "AS IS" BASIS,
# WITHOUT WARRANTIES OR CONDITIONS OF ANY KIND, either express or implied.
# See the License for the specific language governing permissions and
# limitations under the License.
#

from databricks.koalas.missing import _unsupported_function, _unsupported_property, common


def unsupported_function(method_name, deprecated=False, reason=""):
    return _unsupported_function(class_name='pd.Index', method_name=method_name,
                                 deprecated=deprecated, reason=reason)


def unsupported_property(property_name, deprecated=False, reason=""):
    return _unsupported_property(class_name='pd.Index', property_name=property_name,
                                 deprecated=deprecated, reason=reason)


class _MissingPandasLikeIndex(object):

    # Properties
    T = unsupported_property('T')
    has_duplicates = unsupported_property('has_duplicates')
    nbytes = unsupported_property('nbytes')
<<<<<<< HEAD
    ndim = unsupported_property('ndim')
=======
    nlevels = unsupported_property('nlevels')
>>>>>>> 979f4b8d
    shape = unsupported_property('shape')

    # Deprecated properties
    strides = unsupported_property('strides', deprecated=True)
    data = unsupported_property('data', deprecated=True)
    itemsize = unsupported_property('itemsize', deprecated=True)
    base = unsupported_property('base', deprecated=True)
    flags = unsupported_property('flags', deprecated=True)

    # Functions
    append = unsupported_function('append')
    argmax = unsupported_function('argmax')
    argmin = unsupported_function('argmin')
    argsort = unsupported_function('argsort')
    asof = unsupported_function('asof')
    asof_locs = unsupported_function('asof_locs')
    delete = unsupported_function('delete')
    difference = unsupported_function('difference')
    drop = unsupported_function('drop')
    drop_duplicates = unsupported_function('drop_duplicates')
    droplevel = unsupported_function('droplevel')
    dropna = unsupported_function('dropna')
    duplicated = unsupported_function('duplicated')
    equals = unsupported_function('equals')
    factorize = unsupported_function('factorize')
    fillna = unsupported_function('fillna')
    format = unsupported_function('format')
    get_indexer = unsupported_function('get_indexer')
    get_indexer_for = unsupported_function('get_indexer_for')
    get_indexer_non_unique = unsupported_function('get_indexer_non_unique')
    get_level_values = unsupported_function('get_level_values')
    get_loc = unsupported_function('get_loc')
    get_slice_bound = unsupported_function('get_slice_bound')
    get_value = unsupported_function('get_value')
    groupby = unsupported_function('groupby')
    holds_integer = unsupported_function('holds_integer')
    identical = unsupported_function('identical')
    insert = unsupported_function('insert')
    intersection = unsupported_function('intersection')
    is_ = unsupported_function('is_')
    is_lexsorted_for_tuple = unsupported_function('is_lexsorted_for_tuple')
    is_mixed = unsupported_function('is_mixed')
    is_type_compatible = unsupported_function('is_type_compatible')
    join = unsupported_function('join')
    map = unsupported_function('map')
    max = unsupported_function('max')
    min = unsupported_function('min')
    nunique = unsupported_function('nunique')
    putmask = unsupported_function('putmask')
    ravel = unsupported_function('ravel')
    reindex = unsupported_function('reindex')
    repeat = unsupported_function('repeat')
    searchsorted = unsupported_function('searchsorted')
    set_names = unsupported_function('set_names')
    set_value = unsupported_function('set_value')
    slice_indexer = unsupported_function('slice_indexer')
    slice_locs = unsupported_function('slice_locs')
    sort = unsupported_function('sort')
    sort_values = unsupported_function('sort_values')
    sortlevel = unsupported_function('sortlevel')
    symmetric_difference = unsupported_function('symmetric_difference')
    take = unsupported_function('take')
    to_flat_index = unsupported_function('to_flat_index')
    to_frame = unsupported_function('to_frame')
    to_native_types = unsupported_function('to_native_types')
    to_numpy = unsupported_function('to_numpy')
    transpose = unsupported_function('transpose')
    union = unsupported_function('union')
    value_counts = unsupported_function('value_counts')
    view = unsupported_function('view')
    where = unsupported_function('where')

    # Deprecated functions
    get_duplicates = unsupported_function('get_duplicates', deprecated=True)
    summary = unsupported_function('summary', deprecated=True)
    get_values = unsupported_function('get_values', deprecated=True)
    item = unsupported_function('item', deprecated=True)
    contains = unsupported_function('contains', deprecated=True)

    # Properties we won't support.
    values = common.values(unsupported_property)
    array = common.array(unsupported_property)

    # Functions we won't support.
    memory_usage = common.memory_usage(unsupported_function)
    to_list = common.to_list(unsupported_function)
    tolist = common.tolist(unsupported_function)
    __iter__ = common.__iter__(unsupported_function)


class _MissingPandasLikeMultiIndex(object):

    # Properties
    T = unsupported_property('T')
    codes = unsupported_property('codes')
    has_duplicates = unsupported_property('has_duplicates')
    is_all_dates = unsupported_property('is_all_dates')
    levels = unsupported_property('levels')
    levshape = unsupported_property('levshape')
<<<<<<< HEAD
    ndim = unsupported_property('ndim')
=======
    nlevels = unsupported_property('nlevels')
>>>>>>> 979f4b8d
    shape = unsupported_property('shape')

    # Deprecated properties
    strides = unsupported_property('strides', deprecated=True)
    data = unsupported_property('data', deprecated=True)
    base = unsupported_property('base', deprecated=True)
    itemsize = unsupported_property('itemsize', deprecated=True)
    labels = unsupported_property('labels', deprecated=True)
    flags = unsupported_property('flags', deprecated=True)

    # Functions
    append = unsupported_function('append')
    argmax = unsupported_function('argmax')
    argmin = unsupported_function('argmin')
    argsort = unsupported_function('argsort')
    asof = unsupported_function('asof')
    asof_locs = unsupported_function('asof_locs')
    delete = unsupported_function('delete')
    difference = unsupported_function('difference')
    drop = unsupported_function('drop')
    drop_duplicates = unsupported_function('drop_duplicates')
    droplevel = unsupported_function('droplevel')
    dropna = unsupported_function('dropna')
    duplicated = unsupported_function('duplicated')
    equal_levels = unsupported_function('equal_levels')
    equals = unsupported_function('equals')
    factorize = unsupported_function('factorize')
    fillna = unsupported_function('fillna')
    format = unsupported_function('format')
    get_indexer = unsupported_function('get_indexer')
    get_indexer_for = unsupported_function('get_indexer_for')
    get_indexer_non_unique = unsupported_function('get_indexer_non_unique')
    get_level_values = unsupported_function('get_level_values')
    get_loc = unsupported_function('get_loc')
    get_loc_level = unsupported_function('get_loc_level')
    get_locs = unsupported_function('get_locs')
    get_slice_bound = unsupported_function('get_slice_bound')
    get_value = unsupported_function('get_value')
    groupby = unsupported_function('groupby')
    holds_integer = unsupported_function('holds_integer')
    identical = unsupported_function('identical')
    insert = unsupported_function('insert')
    intersection = unsupported_function('intersection')
    is_ = unsupported_function('is_')
    is_lexsorted = unsupported_function('is_lexsorted')
    is_lexsorted_for_tuple = unsupported_function('is_lexsorted_for_tuple')
    is_mixed = unsupported_function('is_mixed')
    is_type_compatible = unsupported_function('is_type_compatible')
    join = unsupported_function('join')
    map = unsupported_function('map')
    max = unsupported_function('max')
    min = unsupported_function('min')
    nunique = unsupported_function('nunique')
    putmask = unsupported_function('putmask')
    ravel = unsupported_function('ravel')
    reindex = unsupported_function('reindex')
    remove_unused_levels = unsupported_function('remove_unused_levels')
    reorder_levels = unsupported_function('reorder_levels')
    repeat = unsupported_function('repeat')
    searchsorted = unsupported_function('searchsorted')
    set_codes = unsupported_function('set_codes')
    set_labels = unsupported_function('set_labels')
    set_levels = unsupported_function('set_levels')
    set_names = unsupported_function('set_names')
    set_value = unsupported_function('set_value')
    slice_indexer = unsupported_function('slice_indexer')
    slice_locs = unsupported_function('slice_locs')
    sort = unsupported_function('sort')
    sort_values = unsupported_function('sort_values')
    sortlevel = unsupported_function('sortlevel')
    swaplevel = unsupported_function('swaplevel')
    symmetric_difference = unsupported_function('symmetric_difference')
    take = unsupported_function('take')
    to_flat_index = unsupported_function('to_flat_index')
    to_frame = unsupported_function('to_frame')
    to_native_types = unsupported_function('to_native_types')
    to_numpy = unsupported_function('to_numpy')
    transpose = unsupported_function('transpose')
    truncate = unsupported_function('truncate')
    union = unsupported_function('union')
    value_counts = unsupported_function('value_counts')
    view = unsupported_function('view')
    where = unsupported_function('where')

    # Deprecated functions
    get_duplicates = unsupported_function('get_duplicates', deprecated=True)
    summary = unsupported_function('summary', deprecated=True)
    to_hierarchical = unsupported_function('to_hierarchical', deprecated=True)
    get_values = unsupported_function('get_values', deprecated=True)
    contains = unsupported_function('contains', deprecated=True)
    item = unsupported_function('item', deprecated=True)

    # Functions we won't support.
    values = common.values(unsupported_property)
    array = common.array(unsupported_property)
    __iter__ = common.__iter__(unsupported_function)

    # Properties we won't support.
    memory_usage = common.memory_usage(unsupported_function)
    to_list = common.to_list(unsupported_function)
    tolist = common.tolist(unsupported_function)<|MERGE_RESOLUTION|>--- conflicted
+++ resolved
@@ -33,11 +33,6 @@
     T = unsupported_property('T')
     has_duplicates = unsupported_property('has_duplicates')
     nbytes = unsupported_property('nbytes')
-<<<<<<< HEAD
-    ndim = unsupported_property('ndim')
-=======
-    nlevels = unsupported_property('nlevels')
->>>>>>> 979f4b8d
     shape = unsupported_property('shape')
 
     # Deprecated properties
@@ -137,11 +132,6 @@
     is_all_dates = unsupported_property('is_all_dates')
     levels = unsupported_property('levels')
     levshape = unsupported_property('levshape')
-<<<<<<< HEAD
-    ndim = unsupported_property('ndim')
-=======
-    nlevels = unsupported_property('nlevels')
->>>>>>> 979f4b8d
     shape = unsupported_property('shape')
 
     # Deprecated properties
