--- conflicted
+++ resolved
@@ -81,11 +81,8 @@
     set_value = unsupported_function('set_value')
     slice_indexer = unsupported_function('slice_indexer')
     slice_locs = unsupported_function('slice_locs')
-<<<<<<< HEAD
     sort = unsupported_function('sort')
-=======
     sort_values = unsupported_function('sort_values')
->>>>>>> 468bf3af
     sortlevel = unsupported_function('sortlevel')
     take = unsupported_function('take')
     to_flat_index = unsupported_function('to_flat_index')
@@ -177,11 +174,8 @@
     set_value = unsupported_function('set_value')
     slice_indexer = unsupported_function('slice_indexer')
     slice_locs = unsupported_function('slice_locs')
-<<<<<<< HEAD
     sort = unsupported_function('sort')
-=======
     sort_values = unsupported_function('sort_values')
->>>>>>> 468bf3af
     sortlevel = unsupported_function('sortlevel')
     swaplevel = unsupported_function('swaplevel')
     take = unsupported_function('take')
