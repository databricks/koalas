--- conflicted
+++ resolved
@@ -2597,7 +2597,6 @@
     return DataFrame(obj._internal.with_new_sdf(F.broadcast(obj._internal.spark_frame)))
 
 
-<<<<<<< HEAD
 # TODO: values, aggfunc, margins, margins_name, dropna, normalize
 def crosstab(index, columns, rownames=None, colnames=None):
     """
@@ -2868,12 +2867,9 @@
     return result
 
 
-def _get_index_map(sdf: spark.DataFrame, index_col: Optional[Union[str, List[str]]] = None):
-=======
 def _get_index_map(
     sdf: spark.DataFrame, index_col: Optional[Union[str, List[str]]] = None
 ) -> Tuple[Optional[List[spark.Column]], Optional[List[Tuple]]]:
->>>>>>> 138c7b83
     if index_col is not None:
         if isinstance(index_col, str):
             index_col = [index_col]
