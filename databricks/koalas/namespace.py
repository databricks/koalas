--- conflicted
+++ resolved
@@ -937,13 +937,8 @@
 
     def pd_read_excel(io_or_bin, sn):
         return pd.read_excel(
-<<<<<<< HEAD
-            io=io_or_bin,
+            io=BytesIO(io_or_bin) if isinstance(io_or_bin, (bytes, bytearray)) else io_or_bin,
             sheet_name=sn,
-=======
-            io=BytesIO(io_or_bin) if isinstance(io_or_bin, (bytes, bytearray)) else io_or_bin,
-            sheet_name=sheet_name,
->>>>>>> d93fedd3
             header=header,
             names=names,
             index_col=index_col,
