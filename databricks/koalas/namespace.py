--- conflicted
+++ resolved
@@ -50,7 +50,6 @@
         raise ValueError("Unknown data type: {}".format(type(pdf)))
 
 
-<<<<<<< HEAD
 def sql(query: str) -> DataFrame:
     """
     Execute a SQL query and return the result as a Koalas DataFrame.
@@ -59,7 +58,14 @@
     ----------
     query : str
         the SQL query
-=======
+    >>> ks.sql("select * from range(10) where id > 7")
+       id
+    0   8
+    1   9
+    """
+    return DataFrame(default_session().sql(query))
+
+
 def range(start: int,
           end: Optional[int] = None,
           step: int = 1,
@@ -83,7 +89,6 @@
         the incremental step
     num_partitions : int, optional
         the number of partitions of the DataFrame
->>>>>>> 450b197a
 
     Returns
     -------
@@ -91,14 +96,6 @@
 
     Examples
     --------
-<<<<<<< HEAD
-    >>> ks.sql("select * from range(10) where id > 7")
-       id
-    0   8
-    1   9
-    """
-    return DataFrame(default_session().sql(query))
-=======
     When the first parameter is specified, we generate a range of values up till that number.
 
     >>> ks.range(5)
@@ -121,7 +118,6 @@
     """
     sdf = default_session().range(start=start, end=end, step=step, numPartitions=num_partitions)
     return DataFrame(sdf)
->>>>>>> 450b197a
 
 
 def read_csv(path, header='infer', names=None, usecols=None,
