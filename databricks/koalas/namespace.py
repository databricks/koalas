--- conflicted
+++ resolved
@@ -43,11 +43,8 @@
 __all__ = ["from_pandas", "range", "read_csv", "read_delta", "read_table", "read_spark_io",
            "read_parquet", "read_clipboard", "read_excel", "read_html", "to_datetime",
            "get_dummies", "concat", "melt", "isna", "isnull", "notna", "notnull",
-<<<<<<< HEAD
-           "read_sql_table", "read_sql_query", "read_sql", "read_json", "merge", "crosstab"]
-=======
-           "read_sql_table", "read_sql_query", "read_sql", "read_json", "merge", "to_numeric"]
->>>>>>> eb763ea4
+           "read_sql_table", "read_sql_query", "read_sql", "read_json", "merge", "crosstab",
+           "to_numeric"]
 
 
 def from_pandas(pobj: Union['pd.DataFrame', 'pd.Series']) -> Union['Series', 'DataFrame']:
@@ -1868,7 +1865,6 @@
         left_index=left_index, right_index=right_index, suffixes=suffixes)
 
 
-<<<<<<< HEAD
 # TODO: values, aggfunc, margins, margins_name, dropna, normalize
 def crosstab(index, columns, rownames=None, colnames=None):
     """
@@ -2136,7 +2132,8 @@
             result.columns = columns
 
     return result
-=======
+
+
 def to_numeric(arg):
     """
     Convert argument to a numeric type.
@@ -2207,7 +2204,6 @@
         return arg._with_new_scol(arg._internal.scol.cast('float'))
     else:
         return pd.to_numeric(arg)
->>>>>>> eb763ea4
 
 
 # @pandas_wraps(return_col=np.datetime64)
