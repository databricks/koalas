--- conflicted
+++ resolved
@@ -60,22 +60,6 @@
     validate_axis,
 )
 from databricks.koalas.frame import DataFrame, _reduce_spark_multi
-<<<<<<< HEAD
-from databricks.koalas.internal import _InternalFrame, IndexMap
-from databricks.koalas.typedef import pandas_wraps
-from databricks.koalas.series import Series, _col
-
-
-__all__ = ["from_pandas", "range", "read_csv", "read_delta", "read_table", "read_spark_io",
-           "read_parquet", "read_clipboard", "read_excel", "read_html", "to_datetime",
-           "get_dummies", "concat", "melt", "isna", "isnull", "notna", "notnull",
-           "read_sql_table", "read_sql_query", "read_sql", "read_json", "merge", "crosstab",
-           "to_numeric"]
-
-
-def from_pandas(pobj: Union['pd.DataFrame', 'pd.Series']) -> Union['Series', 'DataFrame']:
-    """Create a Koalas DataFrame or Series from a pandas DataFrame or Series.
-=======
 from databricks.koalas.internal import (
     InternalFrame,
     SPARK_INDEX_NAME_FORMAT,
@@ -111,6 +95,7 @@
     "merge",
     "to_numeric",
     "broadcast",
+    "crosstab",
 ]
 
 
@@ -118,7 +103,6 @@
     pobj: Union["pd.DataFrame", "pd.Series", "pd.Index"]
 ) -> Union["Series", "DataFrame", "Index"]:
     """Create a Koalas DataFrame, Series or Index from a pandas DataFrame, Series or Index.
->>>>>>> eca08f1f
 
     This is similar to Spark's `SparkSession.createDataFrame()` with pandas DataFrame,
     but this also works with pandas Series and picks the index.
@@ -142,8 +126,6 @@
         return DataFrame(pd.DataFrame(index=pobj)).index
     else:
         raise ValueError("Unknown data type: {}".format(type(pobj)))
-
-_range = range
 
 
 _range = range  # built-in range
@@ -2407,11 +2389,121 @@
     )
 
 
+def to_numeric(arg):
+    """
+    Convert argument to a numeric type.
+
+    Parameters
+    ----------
+    arg : scalar, list, tuple, 1-d array, or Series
+
+    Returns
+    -------
+    ret : numeric if parsing succeeded.
+
+    See Also
+    --------
+    DataFrame.astype : Cast argument to a specified dtype.
+    to_datetime : Convert argument to datetime.
+    to_timedelta : Convert argument to timedelta.
+    numpy.ndarray.astype : Cast a numpy array to a specified type.
+
+    Examples
+    --------
+
+    >>> kser = ks.Series(['1.0', '2', '-3'])
+    >>> kser
+    0    1.0
+    1      2
+    2     -3
+    dtype: object
+
+    >>> ks.to_numeric(kser)
+    0    1.0
+    1    2.0
+    2   -3.0
+    dtype: float32
+
+    If given Series contains invalid value to cast float, just cast it to `np.nan`
+
+    >>> kser = ks.Series(['apple', '1.0', '2', '-3'])
+    >>> kser
+    0    apple
+    1      1.0
+    2        2
+    3       -3
+    dtype: object
+
+    >>> ks.to_numeric(kser)
+    0    NaN
+    1    1.0
+    2    2.0
+    3   -3.0
+    dtype: float32
+
+    Also support for list, tuple, np.array, or a scalar
+
+    >>> ks.to_numeric(['1.0', '2', '-3'])
+    array([ 1.,  2., -3.])
+
+    >>> ks.to_numeric(('1.0', '2', '-3'))
+    array([ 1.,  2., -3.])
+
+    >>> ks.to_numeric(np.array(['1.0', '2', '-3']))
+    array([ 1.,  2., -3.])
+
+    >>> ks.to_numeric('1.0')
+    1.0
+    """
+    if isinstance(arg, Series):
+        return arg._with_new_scol(arg.spark.column.cast("float"))
+    else:
+        return pd.to_numeric(arg)
+
+
+def broadcast(obj):
+    """
+    Marks a DataFrame as small enough for use in broadcast joins.
+
+    Parameters
+    ----------
+    obj : DataFrame
+
+    Returns
+    -------
+    ret : DataFrame with broadcast hint.
+
+    See Also
+    --------
+    DataFrame.merge : Merge DataFrame objects with a database-style join.
+    DataFrame.join : Join columns of another DataFrame.
+    DataFrame.update : Modify in place using non-NA values from another DataFrame.
+    DataFrame.hint : Specifies some hint on the current DataFrame.
+
+    Examples
+    --------
+    >>> df1 = ks.DataFrame({'lkey': ['foo', 'bar', 'baz', 'foo'],
+    ...                     'value': [1, 2, 3, 5]},
+    ...                    columns=['lkey', 'value']).set_index('lkey')
+    >>> df2 = ks.DataFrame({'rkey': ['foo', 'bar', 'baz', 'foo'],
+    ...                     'value': [5, 6, 7, 8]},
+    ...                    columns=['rkey', 'value']).set_index('rkey')
+    >>> merged = df1.merge(ks.broadcast(df2), left_index=True, right_index=True)
+    >>> merged.spark.explain()  # doctest: +ELLIPSIS
+    == Physical Plan ==
+    ...
+    ...BroadcastHashJoin...
+    ...
+    """
+    if not isinstance(obj, DataFrame):
+        raise ValueError("Invalid type : expected DataFrame got {}".format(type(obj)))
+    return DataFrame(obj._internal.with_new_sdf(F.broadcast(obj._internal.spark_frame)))
+
+
 # TODO: values, aggfunc, margins, margins_name, dropna, normalize
 def crosstab(index, columns, rownames=None, colnames=None):
     """
     Compute a simple cross tabulation of two factors.
-
     Parameters
     ----------
     index : array-like, Series, or list of arrays/Series
@@ -2422,12 +2514,10 @@
         If passed, must match number of row arrays passed.
     colnames : sequence, default None
         If passed, must match number of column arrays passed.
-
     Returns
     -------
     DataFrame
         Cross tabulation of the data.
-
     Examples
     --------
     >>> from databricks.koalas.config import set_option, reset_option
@@ -2436,27 +2526,22 @@
     ...               "bar", "bar", "foo", "foo", "foo"], dtype=object)
     >>> b = np.array(["one", "one", "one", "two", "one", "one",
     ...               "one", "two", "two", "two", "one"], dtype=object)
-
     Since Koalas doesn't support duplicated index or columns names internally,
     you sould specify `rownames` or `colnames` if you want to use duplicated name.
     if not, default names are made automatically started with `row_`, `cols_`.
-
     >>> ks.crosstab(a, b).sort_index()
     ... # doctest: +NORMALIZE_WHITESPACE
     col_0  one  two
     row_0
     bar      3    1
     foo      4    3
-
     >>> ks.crosstab(a, b, rownames=['0'], colnames=['0']).sort_index()
     ... # doctest: +NORMALIZE_WHITESPACE
     0    one  two
     0
     bar    3    1
     foo    4    3
-
     You can specify multiple index or columns
-
     >>> ks.crosstab([a, b], a).sort_index()
     ... # doctest: +NORMALIZE_WHITESPACE
     col_0        bar  foo
@@ -2465,7 +2550,6 @@
           two      1    0
     foo   one      0    4
           two      0    3
-
     >>> ks.crosstab(a, [b, a]).sort_index()
     ... # doctest: +NORMALIZE_WHITESPACE
     col_0 one     two
@@ -2473,7 +2557,6 @@
     row_0
     bar     3   0   1   0
     foo     0   4   0   3
-
     >>> ks.crosstab([a, b], [b, a]).sort_index()
     ... # doctest: +NORMALIZE_WHITESPACE
     col_0       one     two
@@ -2483,9 +2566,7 @@
           two     0   0   1   0
     foo   one     0   4   0   0
           two     0   0   0   3
-
     Of course, with specifying multiple names of index or columns
-
     >>> ks.crosstab([a, b], a,
     ...             rownames=['myidx_1', 'myidx_2'],
     ...             colnames=['mycol_1']).sort_index()
@@ -2496,7 +2577,6 @@
             two        1    0
     foo     one        0    4
             two        0    3
-
     >>> ks.crosstab(a, [b, a],
     ...             rownames=['myidx_1'],
     ...             colnames=['mycol_1', 'mycol_2']).sort_index()
@@ -2506,7 +2586,6 @@
     myidx_1
     bar       3   0   1   0
     foo       0   4   0   3
-
     >>> ks.crosstab([a, b], [b, a],
     ...             rownames=['myidx_1', 'myidx_2'],
     ...             colnames=['mycol_1', 'mycol_2']).sort_index()
@@ -2518,7 +2597,6 @@
             two       0   0   1   0
     foo     one       0   4   0   0
             two       0   0   0   3
-
     >>> reset_option("compute.ops_on_diff_frames")
     """
     if not isinstance(index, (np.ndarray, Series, list)):
@@ -2538,9 +2616,12 @@
         else:
             columns = [columns]
 
+    # covert all np.ndarray to Series.
+    index = [Series(idx) if isinstance(idx, np.ndarray) else idx for idx in index]
+    columns = [Series(col) if isinstance(col, np.ndarray) else col for col in columns]
+
     # since there is a high possibility duplicated index and column names,
-    # we just make temporal names for all index & columns
-    # seems like pandas is also doing similar internally
+    # we just make temporal names for all index & columns like pandas
     #
     # >>> pd.crosstab([a, a, a, a, a], [c, c, c, c])
     # col_0                         dull shiny
@@ -2550,39 +2631,39 @@
     # row_0 row_1 row_2 row_3 row_4
     # bar   bar   bar   bar   bar      2     2
     # foo   foo   foo   foo   foo      3     4
-    tmp_index_names = ['row_{}'.format(i) for i in _range(len(index))]
-    tmp_columns_names = ['col_{}'.format(i) for i in _range(len(columns))]
-
-    # covert all np.ndarray to Series.
-    index = (Series(idx) if isinstance(idx, np.ndarray) else idx for idx in index)
-    columns = (Series(col) if isinstance(col, np.ndarray) else col for col in columns)
+    tmp_index_names = [
+        "row_{}".format(i) if ser.name is None else ser.name for i, ser in enumerate(index)
+    ]
+    tmp_columns_names = [
+        "col_{}".format(i) if ser.name is None else ser.name for i, ser in enumerate(columns)
+    ]
 
     # make base DataFrame `kdf` from the first factor of `index`,
-    # then append all Series in `index` and `columns` to `kdf`
-    first = next(index).rename(tmp_index_names[0])
+    first = index[0].rename(tmp_index_names[0])
     kdf = first.to_frame()
 
-    for kser, tmp_index_name in zip(index, tmp_index_names[1:]):
+    # append all Series in `index` and `columns` to `kdf`
+    for kser, tmp_index_name in zip(index[1:], tmp_index_names[1:]):
         kdf[tmp_index_name] = kser
-
     for kser, tmp_columns_name in zip(columns, tmp_columns_names):
         kdf[tmp_columns_name] = kser
 
-    sdf = kdf._sdf
+    sdf = kdf._internal.spark_frame
+    sdf = sdf.select(kdf._internal.spark_columns)
 
     # if `index` or `columns` has multiple values,
     # we should merge(group) them to estimate crosstab properly
     if len(tmp_index_names) > 1:
-        index_name = '__index_merged__'
+        index_name = "__index_merged__"
         sdf = sdf.withColumn(index_name, F.struct(*tmp_index_names))
     else:
-        index_name = 'row_0'
+        index_name = tmp_index_names[0]
 
     if len(tmp_columns_names) > 1:
-        columns_name = '__columns_merged__'
+        columns_name = "__columns_merged__"
         sdf = sdf.withColumn(columns_name, F.struct(*tmp_columns_names))
     else:
-        columns_name = 'col_0'
+        columns_name = tmp_columns_names[0]
 
     # now we can estimate crosstab with the names of `index` and `columns`
     sdf_crosstab = sdf.crosstab(index_name, columns_name)
@@ -2597,12 +2678,11 @@
 
     # since the type of `__index_merged_____columns_merged__` is `string`, not `struct`
     # we need to make `struct` column for address multi index.
-    merged_col = index_name + '_' + columns_name
-
-    sdf_struct_map = sdf.select(sdf[index_name],
-                                F.regexp_replace(sdf[index_name].cast('string'), ' ', '')
-                                .alias(merged_col)) \
-                        .dropDuplicates()
+    merged_col = index_name + "_" + columns_name
+
+    sdf_struct_map = sdf.select(
+        sdf[index_name], F.regexp_replace(sdf[index_name].cast("string"), " ", "").alias(merged_col)
+    ).dropDuplicates()
     # `sdf_struct_map` here is shown like below.
     # +----------------+-----------------------------------+
     # |__index_merged__|__index_merged_____columns_merged__|
@@ -2612,9 +2692,9 @@
     # +----------------+-----------------------------------+
     data_columns = sdf_crosstab.columns[1:]
 
-    sdf = sdf_crosstab \
-        .join(sdf_struct_map, sdf_crosstab[merged_col] == sdf_struct_map[merged_col]) \
-        .select(index_name, *data_columns)
+    sdf = sdf_crosstab.join(
+        sdf_struct_map, sdf_crosstab[merged_col] == sdf_struct_map[merged_col]
+    ).select(index_name, *data_columns)
     # now, `sdf` here is shown like below which has a struct column `__index_merged__`
     # +----------------+-------------------+-------------------+---------------------+
     # |__index_merged__|[dull,one,one,dull]|[dull,two,two,dull]|[shiny,two,two,shiny]|
@@ -2642,13 +2722,15 @@
     # |  foo|  foo|  foo|                  2|                  1|                    2|
     # +-----+-----+-----+-------------------+-------------------+---------------------+
 
-    internal = _InternalFrame(
-        sdf=sdf,
-        index_map=[(index_name, (index_name,)) for index_name in tmp_index_names],
-        column_index=[tuple(col.replace('[', '').replace(']', '').split(','))
-                      for col in data_columns],
-        column_scols=[scol_for(sdf, col) for col in data_columns],
-        column_index_names=tmp_columns_names)
+    internal = InternalFrame(
+        spark_frame=sdf,
+        index_map=OrderedDict((index_name, (index_name,)) for index_name in tmp_index_names),
+        column_labels=[
+            tuple(col.replace("[", "").replace("]", "").split(",")) for col in data_columns
+        ],
+        data_spark_columns=[scol_for(sdf, col) for col in data_columns],
+        column_label_names=tmp_columns_names,
+    )
 
     result = DataFrame(internal)
 
@@ -2674,117 +2756,6 @@
     return result
 
 
-def to_numeric(arg):
-    """
-    Convert argument to a numeric type.
-
-    Parameters
-    ----------
-    arg : scalar, list, tuple, 1-d array, or Series
-
-    Returns
-    -------
-    ret : numeric if parsing succeeded.
-
-    See Also
-    --------
-    DataFrame.astype : Cast argument to a specified dtype.
-    to_datetime : Convert argument to datetime.
-    to_timedelta : Convert argument to timedelta.
-    numpy.ndarray.astype : Cast a numpy array to a specified type.
-
-    Examples
-    --------
-
-    >>> kser = ks.Series(['1.0', '2', '-3'])
-    >>> kser
-    0    1.0
-    1      2
-    2     -3
-    dtype: object
-
-    >>> ks.to_numeric(kser)
-    0    1.0
-    1    2.0
-    2   -3.0
-    dtype: float32
-
-    If given Series contains invalid value to cast float, just cast it to `np.nan`
-
-    >>> kser = ks.Series(['apple', '1.0', '2', '-3'])
-    >>> kser
-    0    apple
-    1      1.0
-    2        2
-    3       -3
-    dtype: object
-
-    >>> ks.to_numeric(kser)
-    0    NaN
-    1    1.0
-    2    2.0
-    3   -3.0
-    dtype: float32
-
-    Also support for list, tuple, np.array, or a scalar
-
-    >>> ks.to_numeric(['1.0', '2', '-3'])
-    array([ 1.,  2., -3.])
-
-    >>> ks.to_numeric(('1.0', '2', '-3'))
-    array([ 1.,  2., -3.])
-
-    >>> ks.to_numeric(np.array(['1.0', '2', '-3']))
-    array([ 1.,  2., -3.])
-
-    >>> ks.to_numeric('1.0')
-    1.0
-    """
-    if isinstance(arg, Series):
-        return arg._with_new_scol(arg.spark.column.cast("float"))
-    else:
-        return pd.to_numeric(arg)
-
-
-def broadcast(obj):
-    """
-    Marks a DataFrame as small enough for use in broadcast joins.
-
-    Parameters
-    ----------
-    obj : DataFrame
-
-    Returns
-    -------
-    ret : DataFrame with broadcast hint.
-
-    See Also
-    --------
-    DataFrame.merge : Merge DataFrame objects with a database-style join.
-    DataFrame.join : Join columns of another DataFrame.
-    DataFrame.update : Modify in place using non-NA values from another DataFrame.
-    DataFrame.hint : Specifies some hint on the current DataFrame.
-
-    Examples
-    --------
-    >>> df1 = ks.DataFrame({'lkey': ['foo', 'bar', 'baz', 'foo'],
-    ...                     'value': [1, 2, 3, 5]},
-    ...                    columns=['lkey', 'value']).set_index('lkey')
-    >>> df2 = ks.DataFrame({'rkey': ['foo', 'bar', 'baz', 'foo'],
-    ...                     'value': [5, 6, 7, 8]},
-    ...                    columns=['rkey', 'value']).set_index('rkey')
-    >>> merged = df1.merge(ks.broadcast(df2), left_index=True, right_index=True)
-    >>> merged.spark.explain()  # doctest: +ELLIPSIS
-    == Physical Plan ==
-    ...
-    ...BroadcastHashJoin...
-    ...
-    """
-    if not isinstance(obj, DataFrame):
-        raise ValueError("Invalid type : expected DataFrame got {}".format(type(obj)))
-    return DataFrame(obj._internal.with_new_sdf(F.broadcast(obj._internal.spark_frame)))
-
-
 def _get_index_map(sdf: spark.DataFrame, index_col: Optional[Union[str, List[str]]] = None):
     if index_col is not None:
         if isinstance(index_col, str):
