--- conflicted
+++ resolved
@@ -27,11 +27,7 @@
 
 from databricks.koalas.internal import _InternalFrame, NATURAL_ORDER_COLUMN_NAME
 from databricks.koalas.exceptions import SparkPandasIndexingError, SparkPandasNotImplementedError
-<<<<<<< HEAD
 from databricks.koalas.utils import column_index_level, lazy_property, name_like_string
-=======
-from databricks.koalas.utils import column_index_level, name_like_string
->>>>>>> 09a23ae7
 
 
 class _IndexerLike(object):
@@ -188,36 +184,9 @@
             assert self._is_series, type(self._kdf_or_kser)
             if not isinstance(key, int) and len(key) != 1:
                 raise TypeError("Use Series.iat like .iat[row_integer_position]")
-<<<<<<< HEAD
             if not isinstance(key, int):
                 raise ValueError('iAt based indexing can only have integer indexers')
             return self._kdf_or_kser.iloc[key]
-=======
-            row_sel = key
-            col_sel = 0
-
-        if len(self._internal.index_map) == 1:
-            if is_list_like(row_sel):
-                raise ValueError(
-                    'iAt based indexing can only have integer indexers')
-        if not isinstance(col_sel, int):
-            raise ValueError('iat based indexing on multi-index can only have integer values')
-        if isinstance(col_sel, int):
-            if col_sel > len(self._internal.data_columns):
-                raise KeyError(name_like_string(col_sel))
-            col_sel = (self._internal.data_columns[col_sel],)
-
-        sdf = self._internal.sdf.select(self._internal.data_columns)
-        sequence_col = "__distributed_sequence_column__"
-        sdf = _InternalFrame.attach_distributed_sequence_column(sdf, column_name=sequence_col)
-        cond = F.col(sequence_col) == row_sel
-        pdf = sdf.where(cond).select(*col_sel).toPandas()
-
-        if len(pdf) < 1:
-            raise KeyError(name_like_string(row_sel))
-
-        return pdf.iloc[0, 0]
->>>>>>> 09a23ae7
 
 
 class _LocIndexerLike(_IndexerLike):
@@ -872,11 +841,13 @@
     @lazy_property
     def _internal(self):
         internal = super(iLocIndexer, self)._internal
-        sdf, index_column = \
-            _InternalFrame.attach_default_index(internal.sdf,
-                                                default_index_type='distributed-sequence')
-        self._index_column = index_column
+        sdf = _InternalFrame.attach_distributed_sequence_column(internal.sdf,
+                                                                column_name=self._sequence_col)
         return internal.copy(sdf=sdf.orderBy(NATURAL_ORDER_COLUMN_NAME))
+
+    @lazy_property
+    def _sequence_col(self):
+        return "__distributed_sequence_column__"
 
     def _select_rows(self, rows_sel):
         from databricks.koalas.indexes import Index
@@ -899,7 +870,7 @@
                 return None, rows_sel.stop, None
         elif isinstance(rows_sel, int):
             sdf = self._internal.sdf
-            return (sdf[self._index_column] == rows_sel), None, 0
+            return (sdf[self._sequence_col] == rows_sel), None, 0
         else:
             iLocIndexer._raiseNotImplemented(".iloc requires numeric slice or conditional "
                                              "boolean Index, got {}".format(type(rows_sel)))
