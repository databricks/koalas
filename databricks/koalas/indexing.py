--- conflicted
+++ resolved
@@ -27,12 +27,8 @@
 
 from databricks.koalas.internal import _InternalFrame, NATURAL_ORDER_COLUMN_NAME
 from databricks.koalas.exceptions import SparkPandasIndexingError, SparkPandasNotImplementedError
-<<<<<<< HEAD
-from databricks.koalas.utils import (column_index_level, lazy_property, name_like_string,
+from databricks.koalas.utils import (column_labels_level, lazy_property, name_like_string,
                                      temp_column_name)
-=======
-from databricks.koalas.utils import column_labels_level, lazy_property, name_like_string
->>>>>>> 2abed90f
 
 
 class _IndexerLike(object):
