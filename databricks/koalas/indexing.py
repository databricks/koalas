--- conflicted
+++ resolved
@@ -178,32 +178,14 @@
                 return Series(self._internal.copy(scol=column_scols[0],
                                                   column_index=[column_index[0]]),
                               anchor=self._kdf_or_kser)
-<<<<<<< HEAD
-        else:
-            try:
-                sdf = self._internal._sdf
-                if cond is not None:
-                    sdf = sdf.drop(NATURAL_ORDER_COLUMN_NAME).filter(cond)
-                if limit is not None:
-                    if limit >= 0:
-                        sdf = sdf.limit(limit)
-                    else:
-                        sdf = sdf.limit(sdf.count() + limit)
-
-                sdf = sdf.select(self._internal.index_scols + columns)
-
-                if self._internal.column_index_names is None:
-                    column_index_names = None
-=======
 
         try:
             sdf = self._internal._sdf
             if cond is not None:
-                sdf = sdf.where(cond)
+                sdf = sdf.drop(NATURAL_ORDER_COLUMN_NAME).filter(cond)
             if limit is not None:
                 if limit >= 0:
                     sdf = sdf.limit(limit)
->>>>>>> 899b3466
                 else:
                     sdf = sdf.limit(sdf.count() + limit)
 
