#
# Copyright (C) 2019 Databricks, Inc.
#
# Licensed under the Apache License, Version 2.0 (the "License");
# you may not use this file except in compliance with the License.
# You may obtain a copy of the License at
#
#     http://www.apache.org/licenses/LICENSE-2.0
#
# Unless required by applicable law or agreed to in writing, software
# distributed under the License is distributed on an "AS IS" BASIS,
# WITHOUT WARRANTIES OR CONDITIONS OF ANY KIND, either express or implied.
# See the License for the specific language governing permissions and
# limitations under the License.
#

"""
A loc indexer for Koalas DataFrame/Series.
"""
from abc import ABCMeta, abstractmethod
from collections import OrderedDict
from collections.abc import Iterable
from functools import reduce
from typing import Any, Optional, List, Tuple, TYPE_CHECKING

from pandas.api.types import is_list_like
from pyspark import sql as spark
from pyspark.sql import functions as F
from pyspark.sql.types import BooleanType, LongType
from pyspark.sql.utils import AnalysisException
import numpy as np

from databricks.koalas.internal import (
    InternalFrame,
    NATURAL_ORDER_COLUMN_NAME,
    SPARK_DEFAULT_SERIES_NAME,
)
from databricks.koalas.exceptions import SparkPandasIndexingError, SparkPandasNotImplementedError
from databricks.koalas.utils import (
    lazy_property,
    name_like_string,
    verify_temp_column_name,
    same_anchor,
    scol_for,
)

if TYPE_CHECKING:
    from databricks.koalas.series import Series


class IndexerLike(object):
    def __init__(self, kdf_or_kser):
        from databricks.koalas.frame import DataFrame
        from databricks.koalas.series import Series

        assert isinstance(kdf_or_kser, (DataFrame, Series)), "unexpected argument type: {}".format(
            type(kdf_or_kser)
        )
        self._kdf_or_kser = kdf_or_kser

    @property
    def _is_df(self):
        from databricks.koalas.frame import DataFrame

        return isinstance(self._kdf_or_kser, DataFrame)

    @property
    def _is_series(self):
        from databricks.koalas.series import Series

        return isinstance(self._kdf_or_kser, Series)

    @property
    def _kdf(self):
        if self._is_df:
            return self._kdf_or_kser
        else:
            assert self._is_series
            return self._kdf_or_kser._kdf

    @property
    def _internal(self):
        return self._kdf._internal


class AtIndexer(IndexerLike):
    """
    Access a single value for a row/column label pair.
    If the index is not unique, all matching pairs are returned as an array.
    Similar to ``loc``, in that both provide label-based lookups. Use ``at`` if you only need to
    get a single value in a DataFrame or Series.

    .. note:: Unlike pandas, Koalas only allows using ``at`` to get values but not to set them.

    .. note:: Warning: If ``row_index`` matches a lot of rows, large amounts of data will be
        fetched, potentially causing your machine to run out of memory.

    Raises
    ------
    KeyError
        When label does not exist in DataFrame

    Examples
    --------
    >>> kdf = ks.DataFrame([[0, 2, 3], [0, 4, 1], [10, 20, 30]],
    ...                    index=[4, 5, 5], columns=['A', 'B', 'C'])
    >>> kdf
        A   B   C
    4   0   2   3
    5   0   4   1
    5  10  20  30

    Get value at specified row/column pair

    >>> kdf.at[4, 'B']
    2

    Get array if an index occurs multiple times

    >>> kdf.at[5, 'B']
    array([ 4, 20])
    """

    def __getitem__(self, key):
        if self._is_df:
            if not isinstance(key, tuple) or len(key) != 2:
                raise TypeError("Use DataFrame.at like .at[row_index, column_name]")
            row_sel, col_sel = key
        else:
            assert self._is_series, type(self._kdf_or_kser)
            if isinstance(key, tuple) and len(key) != 1:
                raise TypeError("Use Series.at like .at[row_index]")
            row_sel = key
            col_sel = self._kdf_or_kser._column_label

        if len(self._internal.index_map) == 1:
            if is_list_like(row_sel):
                raise ValueError("At based indexing on a single index can only have a single value")
            row_sel = (row_sel,)
        elif not isinstance(row_sel, tuple):
            raise ValueError("At based indexing on multi-index can only have tuple values")
        if not (
            col_sel is None
            or isinstance(col_sel, str)
            or (isinstance(col_sel, tuple) and all(isinstance(col, str) for col in col_sel))
        ):
            raise ValueError("At based indexing on multi-index can only have tuple values")
        if isinstance(col_sel, str):
            col_sel = (col_sel,)

        cond = reduce(
            lambda x, y: x & y,
            [scol == row for scol, row in zip(self._internal.index_spark_columns, row_sel)],
        )
        pdf = (
            self._internal.spark_frame.drop(NATURAL_ORDER_COLUMN_NAME)
            .filter(cond)
            .select(self._internal.spark_column_for(col_sel))
            .toPandas()
        )

        if len(pdf) < 1:
            raise KeyError(name_like_string(row_sel))

        values = pdf.iloc[:, 0].values
        return (
            values
            if (len(row_sel) < len(self._internal.index_map) or len(values) > 1)
            else values[0]
        )


class iAtIndexer(IndexerLike):
    """
    Access a single value for a row/column pair by integer position.

    Similar to ``iloc``, in that both provide integer-based lookups. Use
    ``iat`` if you only need to get or set a single value in a DataFrame
    or Series.

    Raises
    ------
    KeyError
        When label does not exist in DataFrame

    Examples
    --------
    >>> df = ks.DataFrame([[0, 2, 3], [0, 4, 1], [10, 20, 30]],
    ...                   columns=['A', 'B', 'C'])
    >>> df
        A   B   C
    0   0   2   3
    1   0   4   1
    2  10  20  30

    Get value at specified row/column pair

    >>> df.iat[1, 2]
    1

    Get value within a series

    >>> kser = ks.Series([1, 2, 3], index=[10, 20, 30])
    >>> kser
    10    1
    20    2
    30    3
    dtype: int64

    >>> kser.iat[1]
    2
    """

    def __getitem__(self, key):
        if self._is_df:
            if not isinstance(key, tuple) or len(key) != 2:
                raise TypeError(
                    "Use DataFrame.iat like .iat[row_integer_position, column_integer_position]"
                )
            row_sel, col_sel = key
            if not isinstance(row_sel, int) or not isinstance(col_sel, int):
                raise ValueError("iAt based indexing can only have integer indexers")
            return self._kdf_or_kser.iloc[row_sel, col_sel]
        else:
            assert self._is_series, type(self._kdf_or_kser)
            if not isinstance(key, int) and len(key) != 1:
                raise TypeError("Use Series.iat like .iat[row_integer_position]")
            if not isinstance(key, int):
                raise ValueError("iAt based indexing can only have integer indexers")
            return self._kdf_or_kser.iloc[key]


class LocIndexerLike(IndexerLike, metaclass=ABCMeta):
    def _select_rows(
        self, rows_sel: Any
    ) -> Tuple[Optional[spark.Column], Optional[int], Optional[int]]:
        """
        Dispatch the logic for select rows to more specific methods by `rows_sel` argument types.

        Parameters
        ----------
        rows_sel : the key specified to select rows.

        Returns
        -------
        Tuple of Spark column, int, int:

            * The Spark column for the condition to filter the rows.
            * The number of rows when the selection can be simplified by limit.
            * The remaining index rows if the result index size is shrunk.
        """
        from databricks.koalas.series import Series

        if rows_sel is None:
            return None, None, None
        elif isinstance(rows_sel, Series):
            return self._select_rows_by_series(rows_sel)
        elif isinstance(rows_sel, spark.Column):
            return self._select_rows_by_spark_column(rows_sel)
        elif isinstance(rows_sel, slice):
            if rows_sel == slice(None):
                # If slice is None - select everything, so nothing to do
                return None, None, None
            return self._select_rows_by_slice(rows_sel)
        elif isinstance(rows_sel, (str, tuple)):
            return self._select_rows_else(rows_sel)
        elif isinstance(rows_sel, Iterable):
            return self._select_rows_by_iterable(rows_sel)
        else:
            return self._select_rows_else(rows_sel)

    def _select_cols(
        self, cols_sel: Any, missing_keys: Optional[List[Tuple[str, ...]]] = None
    ) -> Tuple[
        List[Tuple[str, ...]], Optional[List[spark.Column]], bool, Optional[Tuple[str, ...]]
    ]:
        """
        Dispatch the logic for select columns to more specific methods by `cols_sel` argument types.

        Parameters
        ----------
        cols_sel : the key specified to select columns.

        Returns
        -------
        Tuple of list of column label, list of Spark columns, bool:

            * The column labels selected.
            * The Spark columns selected.
            * The boolean value whether Series should be returned or not.
            * The Series name if needed.
        """
        from databricks.koalas.series import Series

        if cols_sel is None:
            column_labels = self._internal.column_labels
            data_spark_columns = self._internal.data_spark_columns
            return column_labels, data_spark_columns, False, None
        elif isinstance(cols_sel, Series):
            return self._select_cols_by_series(cols_sel, missing_keys)
        elif isinstance(cols_sel, spark.Column):
            return self._select_cols_by_spark_column(cols_sel, missing_keys)
        elif isinstance(cols_sel, slice):
            if cols_sel == slice(None):
                # If slice is None - select everything, so nothing to do
                column_labels = self._internal.column_labels
                data_spark_columns = self._internal.data_spark_columns
                return column_labels, data_spark_columns, False, None
            return self._select_cols_by_slice(cols_sel, missing_keys)
        elif isinstance(cols_sel, (str, tuple)):
            return self._select_cols_else(cols_sel, missing_keys)
        elif isinstance(cols_sel, Iterable):
            return self._select_cols_by_iterable(cols_sel, missing_keys)
        else:
            return self._select_cols_else(cols_sel, missing_keys)

    # Methods for row selection

    @abstractmethod
    def _select_rows_by_series(
        self, rows_sel: "Series"
    ) -> Tuple[Optional[spark.Column], Optional[int], Optional[int]]:
        """ Select rows by `Series` type key. """
        pass

    @abstractmethod
    def _select_rows_by_spark_column(
        self, rows_sel: spark.column
    ) -> Tuple[Optional[spark.Column], Optional[int], Optional[int]]:
        """ Select rows by Spark `Column` type key. """
        pass

    @abstractmethod
    def _select_rows_by_slice(
        self, rows_sel: slice
    ) -> Tuple[Optional[spark.Column], Optional[int], Optional[int]]:
        """ Select rows by `slice` type key. """
        pass

    @abstractmethod
    def _select_rows_by_iterable(
        self, rows_sel: Iterable
    ) -> Tuple[Optional[spark.Column], Optional[int], Optional[int]]:
        """ Select rows by `Iterable` type key. """
        pass

    @abstractmethod
    def _select_rows_else(
        self, rows_sel: Any
    ) -> Tuple[Optional[spark.Column], Optional[int], Optional[int]]:
        """ Select rows by other type key. """
        pass

    # Methods for col selection

    @abstractmethod
    def _select_cols_by_series(
        self, cols_sel: "Series", missing_keys: Optional[List[Tuple[str, ...]]]
    ) -> Tuple[
        List[Tuple[str, ...]], Optional[List[spark.Column]], bool, Optional[Tuple[str, ...]]
    ]:
        """ Select columns by `Series` type key. """
        pass

    @abstractmethod
    def _select_cols_by_spark_column(
        self, cols_sel: spark.Column, missing_keys: Optional[List[Tuple[str, ...]]]
    ) -> Tuple[
        List[Tuple[str, ...]], Optional[List[spark.Column]], bool, Optional[Tuple[str, ...]]
    ]:
        """ Select columns by Spark `Column` type key. """
        pass

    @abstractmethod
    def _select_cols_by_slice(
        self, cols_sel: slice, missing_keys: Optional[List[Tuple[str, ...]]]
    ) -> Tuple[
        List[Tuple[str, ...]], Optional[List[spark.Column]], bool, Optional[Tuple[str, ...]]
    ]:
        """ Select columns by `slice` type key. """
        pass

    @abstractmethod
    def _select_cols_by_iterable(
        self, cols_sel: Iterable, missing_keys: Optional[List[Tuple[str, ...]]]
    ) -> Tuple[
        List[Tuple[str, ...]], Optional[List[spark.Column]], bool, Optional[Tuple[str, ...]]
    ]:
        """ Select columns by `Iterable` type key. """
        pass

    @abstractmethod
    def _select_cols_else(
        self, cols_sel: Any, missing_keys: Optional[List[Tuple[str, ...]]]
    ) -> Tuple[
        List[Tuple[str, ...]], Optional[List[spark.Column]], bool, Optional[Tuple[str, ...]]
    ]:
        """ Select columns by other type key. """
        pass

    def __getitem__(self, key):
        from databricks.koalas.frame import DataFrame
        from databricks.koalas.series import Series, first_series

        if self._is_series:
            if isinstance(key, Series) and not same_anchor(key, self._kdf_or_kser):
                kdf = self._kdf_or_kser.to_frame()
                temp_col = verify_temp_column_name(kdf, "__temp_col__")

                kdf[temp_col] = key
                return type(self)(kdf[self._kdf_or_kser.name])[kdf[temp_col]]

            cond, limit, remaining_index = self._select_rows(key)
            if cond is None and limit is None:
                return self._kdf_or_kser

            column_label = self._kdf_or_kser._column_label
            column_labels = [column_label]
            data_spark_columns = [self._internal.spark_column_for(column_label)]
            returns_series = True
            series_name = self._kdf_or_kser.name
        else:
            assert self._is_df
            if isinstance(key, tuple):
                if len(key) != 2:
                    raise SparkPandasIndexingError("Only accepts pairs of candidates")
                rows_sel, cols_sel = key
            else:
                rows_sel = key
                cols_sel = None

            if isinstance(rows_sel, Series) and not same_anchor(rows_sel, self._kdf_or_kser):
                kdf = self._kdf_or_kser.copy()
                temp_col = verify_temp_column_name(kdf, "__temp_col__")

                kdf[temp_col] = rows_sel
                return type(self)(kdf)[kdf[temp_col], cols_sel][list(self._kdf_or_kser.columns)]

            cond, limit, remaining_index = self._select_rows(rows_sel)
            column_labels, data_spark_columns, returns_series, series_name = self._select_cols(
                cols_sel
            )

            if cond is None and limit is None and returns_series:
                kser = self._kdf_or_kser._kser_for(column_labels[0])
                if series_name is not None and series_name != kser.name:
                    kser = kser.rename(series_name)
                return kser

        if remaining_index is not None:
            index_scols = self._internal.index_spark_columns[-remaining_index:]
            index_map = OrderedDict(list(self._internal.index_map.items())[-remaining_index:])
        else:
            index_scols = self._internal.index_spark_columns
            index_map = self._internal.index_map

        if len(column_labels) > 0:
            column_labels = column_labels.copy()
            column_labels_level = max(
                len(label) if label is not None else 1 for label in column_labels
            )
            none_column = 0
            for i, label in enumerate(column_labels):
                if label is None:
                    label = (str(none_column),)
                    none_column += 1
                if len(label) < column_labels_level:
                    label = tuple(list(label) + ([""]) * (column_labels_level - len(label)))
                column_labels[i] = label

            if i == 0 and none_column == 1:
                column_labels = [None]

            if self._internal.column_label_names is None:
                column_label_names = None
            else:
                # Manage column index names
                column_label_names = self._internal.column_label_names[-column_labels_level:]
        else:
            column_label_names = None

        try:
            sdf = self._internal.spark_frame

            if cond is not None:
                data_columns = sdf.select(data_spark_columns).columns
                sdf = sdf.filter(cond).select(index_scols + data_spark_columns)
                data_spark_columns = [scol_for(sdf, col) for col in data_columns]

            if limit is not None:
                if limit >= 0:
                    sdf = sdf.limit(limit)
                else:
                    sdf = sdf.limit(sdf.count() + limit)
                sdf = sdf.drop(NATURAL_ORDER_COLUMN_NAME)
        except AnalysisException:
            raise KeyError(
                "[{}] don't exist in columns".format(
                    [col._jc.toString() for col in data_spark_columns]
                )
            )

        internal = InternalFrame(
            spark_frame=sdf,
            index_map=index_map,
            column_labels=column_labels,
            data_spark_columns=data_spark_columns,
            column_label_names=column_label_names,
        )
        kdf = DataFrame(internal)

        if returns_series:
            kdf_or_kser = first_series(kdf)
            if series_name is not None and series_name != kdf_or_kser.name:
                kdf_or_kser = kdf_or_kser.rename(series_name)
        else:
            kdf_or_kser = kdf

        if remaining_index is not None and remaining_index == 0:
            pdf_or_pser = kdf_or_kser.head(2).to_pandas()
            length = len(pdf_or_pser)
            if length == 0:
                raise KeyError(name_like_string(key))
            elif length == 1:
                return pdf_or_pser.iloc[0]
            else:
                return kdf_or_kser
        else:
            return kdf_or_kser

    def __setitem__(self, key, value):
        from databricks.koalas.frame import DataFrame
        from databricks.koalas.series import Series, first_series

        if self._is_series:
            if (isinstance(key, Series) and not same_anchor(key, self._kdf_or_kser)) or (
                isinstance(value, Series) and not same_anchor(value, self._kdf_or_kser)
            ):
                if self._kdf_or_kser.name is None:
                    kdf = self._kdf_or_kser.to_frame()
                    column_label = kdf._internal.column_labels[0]
                else:
                    kdf = self._kdf_or_kser._kdf.copy()
                    column_label = self._kdf_or_kser._column_label
                temp_natural_order = verify_temp_column_name(kdf, "__temp_natural_order__")
                temp_key_col = verify_temp_column_name(kdf, "__temp_key_col__")
                temp_value_col = verify_temp_column_name(kdf, "__temp_value_col__")

                kdf[temp_natural_order] = F.monotonically_increasing_id()
                if isinstance(key, Series):
                    kdf[temp_key_col] = key
                if isinstance(value, Series):
                    kdf[temp_value_col] = value
                kdf = kdf.sort_values(temp_natural_order).drop(temp_natural_order)

                kser = kdf._kser_for(column_label)
                if isinstance(key, Series):
                    key = kdf[temp_key_col]
                if isinstance(value, Series):
                    value = kdf[temp_value_col]

                type(self)(kser)[key] = value

                if self._kdf_or_kser.name is None:
                    kser = kser.rename()

                self._kdf_or_kser._kdf._update_internal_frame(
                    kser._kdf[
                        self._kdf_or_kser._kdf._internal.column_labels
                    ]._internal.resolved_copy,
                    requires_same_anchor=False,
                )
                return

            if isinstance(value, DataFrame):
                raise ValueError("Incompatible indexer with DataFrame")

            cond, limit, remaining_index = self._select_rows(key)
            if cond is None:
                cond = F.lit(True)
            if limit is not None:
                cond = cond & (self._internal.spark_frame[self._sequence_col] < F.lit(limit))

            if isinstance(value, Series):
                if remaining_index is not None and remaining_index == 0:
                    raise ValueError("No axis named {} for object type {}".format(key, type(value)))
                value = value.spark.column
            else:
                value = F.lit(value)
            scol = (
                F.when(cond, value)
                .otherwise(self._internal.spark_column_for(self._kdf_or_kser._column_label))
                .alias(name_like_string(self._kdf_or_kser.name or SPARK_DEFAULT_SERIES_NAME))
            )

            internal = self._internal.with_new_spark_column(self._kdf_or_kser._column_label, scol)
            self._kdf_or_kser._kdf._update_internal_frame(internal, requires_same_anchor=False)
        else:
            assert self._is_df

            if isinstance(key, tuple):
                if len(key) != 2:
                    raise SparkPandasIndexingError("Only accepts pairs of candidates")
                rows_sel, cols_sel = key
            else:
                rows_sel = key
                cols_sel = None

            if isinstance(value, DataFrame):
                if len(value.columns) == 1:
                    value = first_series(value)
                else:
                    raise ValueError("Only a dataframe with one column can be assigned")

            if (isinstance(rows_sel, Series) and not same_anchor(rows_sel, self._kdf_or_kser)) or (
                isinstance(value, Series) and not same_anchor(value, self._kdf_or_kser)
            ):
                kdf = self._kdf_or_kser.copy()
                temp_natural_order = verify_temp_column_name(kdf, "__temp_natural_order__")
                temp_key_col = verify_temp_column_name(kdf, "__temp_key_col__")
                temp_value_col = verify_temp_column_name(kdf, "__temp_value_col__")

                kdf[temp_natural_order] = F.monotonically_increasing_id()
                if isinstance(rows_sel, Series):
                    kdf[temp_key_col] = rows_sel
                if isinstance(value, Series):
                    kdf[temp_value_col] = value
                kdf = kdf.sort_values(temp_natural_order)

                if isinstance(rows_sel, Series):
                    rows_sel = kdf[temp_key_col]
                if isinstance(value, Series):
                    value = kdf[temp_value_col]

                type(self)(kdf)[rows_sel, cols_sel] = value

                self._kdf_or_kser._update_internal_frame(
                    kdf[list(self._kdf_or_kser.columns)]._internal.resolved_copy,
                    requires_same_anchor=False,
                )
                return

            cond, limit, remaining_index = self._select_rows(rows_sel)
            missing_keys = []
            _, data_spark_columns, _, _ = self._select_cols(cols_sel, missing_keys=missing_keys)

            if cond is None:
                cond = F.lit(True)
            if limit is not None:
                cond = cond & (self._internal.spark_frame[self._sequence_col] < F.lit(limit))

            if isinstance(value, Series):
                if remaining_index is not None and remaining_index == 0:
                    raise ValueError("Incompatible indexer with Series")
                if len(data_spark_columns) > 1:
                    raise ValueError("shape mismatch")
                value = value.spark.column
            else:
                value = F.lit(value)

            new_data_spark_columns = []
            for new_scol, spark_column_name in zip(
                self._internal.data_spark_columns, self._internal.data_spark_column_names
            ):
                for scol in data_spark_columns:
                    if new_scol._jc.equals(scol._jc):
                        new_scol = F.when(cond, value).otherwise(scol).alias(spark_column_name)
                        break
                new_data_spark_columns.append(new_scol)

            column_labels = self._internal.column_labels.copy()
            for label in missing_keys:
                if isinstance(label, str):
                    label = (label,)
                if len(label) < self._internal.column_labels_level:
                    label = tuple(
                        list(label) + ([""] * (self._internal.column_labels_level - len(label)))
                    )
                elif len(label) > self._internal.column_labels_level:
                    raise KeyError(
                        "Key length ({}) exceeds index depth ({})".format(
                            len(label), self._internal.column_labels_level
                        )
                    )
                column_labels.append(label)
                new_data_spark_columns.append(F.when(cond, value).alias(name_like_string(label)))

            internal = self._internal.with_new_columns(new_data_spark_columns, column_labels)
            self._kdf_or_kser._update_internal_frame(internal, requires_same_anchor=False)


class LocIndexer(LocIndexerLike):
    """
    Access a group of rows and columns by label(s) or a boolean Series.

    ``.loc[]`` is primarily label based, but may also be used with a
    conditional boolean Series derived from the DataFrame or Series.

    Allowed inputs are:

    - A single label, e.g. ``5`` or ``'a'``, (note that ``5`` is
      interpreted as a *label* of the index, and **never** as an
      integer position along the index) for column selection.

    - A list or array of labels, e.g. ``['a', 'b', 'c']``.

    - A slice object with labels, e.g. ``'a':'f'``.

    - A conditional boolean Series derived from the DataFrame or Series

    Not allowed inputs which pandas allows are:

    - A boolean array of the same length as the axis being sliced,
      e.g. ``[True, False, True]``.
    - A ``callable`` function with one argument (the calling Series, DataFrame
      or Panel) and that returns valid output for indexing (one of the above)

    .. note:: MultiIndex is not supported yet.

    .. note:: Note that contrary to usual python slices, **both** the
        start and the stop are included, and the step of the slice is not allowed.

    .. note:: With a list or array of labels for row selection,
        Koalas behaves as a filter without reordering by the labels.

    See Also
    --------
    Series.loc : Access group of values using labels.

    Examples
    --------
    **Getting values**

    >>> df = ks.DataFrame([[1, 2], [4, 5], [7, 8]],
    ...                   index=['cobra', 'viper', 'sidewinder'],
    ...                   columns=['max_speed', 'shield'])
    >>> df
                max_speed  shield
    cobra               1       2
    viper               4       5
    sidewinder          7       8

    Single label. Note this returns the row as a Series.

    >>> df.loc['viper']
    max_speed    4
    shield       5
    Name: viper, dtype: int64

    List of labels. Note using ``[[]]`` returns a DataFrame.
    Also note that Koalas behaves just a filter without reordering by the labels.

    >>> df.loc[['viper', 'sidewinder']]
                max_speed  shield
    viper               4       5
    sidewinder          7       8

    >>> df.loc[['sidewinder', 'viper']]
                max_speed  shield
    viper               4       5
    sidewinder          7       8

    Single label for column.

    >>> df.loc['cobra', 'shield']
    2

    List of labels for row.

    >>> df.loc[['cobra'], 'shield']
    cobra    2
    Name: shield, dtype: int64

    List of labels for column.

    >>> df.loc['cobra', ['shield']]
    shield    2
    Name: cobra, dtype: int64

    List of labels for both row and column.

    >>> df.loc[['cobra'], ['shield']]
           shield
    cobra       2

    Slice with labels for row and single label for column. As mentioned
    above, note that both the start and stop of the slice are included.

    >>> df.loc['cobra':'viper', 'max_speed']
    cobra    1
    viper    4
    Name: max_speed, dtype: int64

    Conditional that returns a boolean Series

    >>> df.loc[df['shield'] > 6]
                max_speed  shield
    sidewinder          7       8

    Conditional that returns a boolean Series with column labels specified

    >>> df.loc[df['shield'] > 6, ['max_speed']]
                max_speed
    sidewinder          7

    **Setting values**

    Setting value for all items matching the list of labels.

    >>> df.loc[['viper', 'sidewinder'], ['shield']] = 50
    >>> df
                max_speed  shield
    cobra               1       2
    viper               4      50
    sidewinder          7      50

    Setting value for an entire row

    >>> df.loc['cobra'] = 10
    >>> df
                max_speed  shield
    cobra              10      10
    viper               4      50
    sidewinder          7      50

    Set value for an entire column

    >>> df.loc[:, 'max_speed'] = 30
    >>> df
                max_speed  shield
    cobra              30      10
    viper              30      50
    sidewinder         30      50

    Set value for an entire list of columns

    >>> df.loc[:, ['max_speed', 'shield']] = 100
    >>> df
                max_speed  shield
    cobra             100     100
    viper             100     100
    sidewinder        100     100

    Set value with Series

    >>> df.loc[:, 'shield'] = df['shield'] * 2
    >>> df
                max_speed  shield
    cobra             100     200
    viper             100     200
    sidewinder        100     200

    **Getting values on a DataFrame with an index that has integer labels**

    Another example using integers for the index

    >>> df = ks.DataFrame([[1, 2], [4, 5], [7, 8]],
    ...                   index=[7, 8, 9],
    ...                   columns=['max_speed', 'shield'])
    >>> df
       max_speed  shield
    7          1       2
    8          4       5
    9          7       8

    Slice with integer labels for rows. As mentioned above, note that both
    the start and stop of the slice are included.

    >>> df.loc[7:9]
       max_speed  shield
    7          1       2
    8          4       5
    9          7       8
    """

    @staticmethod
    def _NotImplemented(description):
        return SparkPandasNotImplementedError(
            description=description,
            pandas_function=".loc[..., ...]",
            spark_target_function="select, where",
        )

    def _select_rows_by_series(
        self, rows_sel: "Series"
    ) -> Tuple[Optional[spark.Column], Optional[int], Optional[int]]:
        assert isinstance(rows_sel.spark.data_type, BooleanType), rows_sel.spark.data_type
        return rows_sel.spark.column, None, None

    def _select_rows_by_spark_column(
        self, rows_sel: spark.Column
    ) -> Tuple[Optional[spark.Column], Optional[int], Optional[int]]:
        spark_type = self._internal.spark_frame.select(rows_sel).schema[0].dataType
        assert isinstance(spark_type, BooleanType), spark_type
        return rows_sel, None, None

    def _select_rows_by_slice(
        self, rows_sel: slice
    ) -> Tuple[Optional[spark.Column], Optional[int], Optional[int]]:
        from databricks.koalas.indexes import MultiIndex

        if rows_sel.step is not None:
            raise LocIndexer._NotImplemented("Cannot use step with Spark.")
        elif len(self._internal.index_spark_column_names) == 1:
            sdf = self._internal.spark_frame
            index = self._kdf_or_kser.index
            index_column = index.to_series()
            index_data_type = index_column.spark.data_type
            start = rows_sel.start
            stop = rows_sel.stop

            # get natural order from '__natural_order__' from start to stop
            # to keep natural order.
            start_and_stop = (
                sdf.select(index_column.spark.column, NATURAL_ORDER_COLUMN_NAME)
                .where(
                    (index_column.spark.column == F.lit(start).cast(index_data_type))
                    | (index_column.spark.column == F.lit(stop).cast(index_data_type))
                )
                .collect()
            )

            start = [row[1] for row in start_and_stop if row[0] == start]
            start = start[0] if len(start) > 0 else None

            stop = [row[1] for row in start_and_stop if row[0] == stop]
            stop = stop[-1] if len(stop) > 0 else None

            cond = []
            if start is not None:
                cond.append(F.col(NATURAL_ORDER_COLUMN_NAME) >= F.lit(start).cast(LongType()))
            if stop is not None:
                cond.append(F.col(NATURAL_ORDER_COLUMN_NAME) <= F.lit(stop).cast(LongType()))

            # if index order is not monotonic increasing or decreasing
            # and specified values don't exist in index, raise KeyError
            if (start is None and rows_sel.start is not None) or (
                stop is None and rows_sel.stop is not None
            ):

                inc = index_column.is_monotonic_increasing
                if inc is False:
                    dec = index_column.is_monotonic_decreasing

                if start is None and rows_sel.start is not None:
                    start = rows_sel.start
                    if inc is not False:
                        cond.append(index_column.spark.column >= F.lit(start).cast(index_data_type))
                    elif dec is not False:
                        cond.append(index_column.spark.column <= F.lit(start).cast(index_data_type))
                    else:
                        raise KeyError(rows_sel.start)
                if stop is None and rows_sel.stop is not None:
                    stop = rows_sel.stop
                    if inc is not False:
                        cond.append(index_column.spark.column <= F.lit(stop).cast(index_data_type))
                    elif dec is not False:
                        cond.append(index_column.spark.column >= F.lit(stop).cast(index_data_type))
                    else:
                        raise KeyError(rows_sel.stop)

            return reduce(lambda x, y: x & y, cond), None, None
        else:
            index = self._kdf_or_kser.index
            index_data_type = [f.dataType for f in index.to_series().spark.data_type]

            start = rows_sel.start
            if start is not None:
                if not isinstance(start, tuple):
                    start = (start,)
                if len(start) == 0:
                    start = None
            stop = rows_sel.stop
            if stop is not None:
                if not isinstance(stop, tuple):
                    stop = (stop,)
                if len(stop) == 0:
                    stop = None

            depth = max(
                len(start) if start is not None else 0, len(stop) if stop is not None else 0
            )
            if depth == 0:
                return None, None, None
            elif (
                depth > len(self._internal.index_map)
                or not index.droplevel(
                    list(range(len(self._internal.index_map))[depth:])
                ).is_monotonic
            ):
                raise KeyError(
                    "Key length ({}) was greater than MultiIndex sort depth".format(depth)
                )

            conds = []  # type: List[spark.Column]
            if start is not None:
                cond = F.lit(True)
                for scol, value, dt in list(
                    zip(self._internal.index_spark_columns, start, index_data_type)
                )[::-1]:
                    compare = MultiIndex._comparator_for_monotonic_increasing(dt)
                    cond = F.when(scol.eqNullSafe(F.lit(value).cast(dt)), cond).otherwise(
                        compare(scol, F.lit(value).cast(dt), spark.Column.__gt__)
                    )
                conds.append(cond)
            if stop is not None:
                cond = F.lit(True)
                for scol, value, dt in list(
                    zip(self._internal.index_spark_columns, stop, index_data_type)
                )[::-1]:
                    compare = MultiIndex._comparator_for_monotonic_increasing(dt)
                    cond = F.when(scol.eqNullSafe(F.lit(value).cast(dt)), cond).otherwise(
                        compare(scol, F.lit(value).cast(dt), spark.Column.__lt__)
                    )
                conds.append(cond)

            return reduce(lambda x, y: x & y, conds), None, None

    def _select_rows_by_iterable(
        self, rows_sel: Iterable
    ) -> Tuple[Optional[spark.Column], Optional[int], Optional[int]]:
        rows_sel = list(rows_sel)
        if len(rows_sel) == 0:
            return F.lit(False), None, None
        elif len(self._internal.index_spark_column_names) == 1:
            index_column = self._kdf_or_kser.index.to_series()
            index_data_type = index_column.spark.data_type
            if len(rows_sel) == 1:
                return (
                    index_column.spark.column == F.lit(rows_sel[0]).cast(index_data_type),
                    None,
                    None,
                )
            else:
                return (
                    index_column.spark.column.isin(
                        [F.lit(r).cast(index_data_type) for r in rows_sel]
                    ),
                    None,
                    None,
                )
        else:
            raise LocIndexer._NotImplemented("Cannot select with MultiIndex with Spark.")

    def _select_rows_else(
        self, rows_sel: Any
    ) -> Tuple[Optional[spark.Column], Optional[int], Optional[int]]:
        if not isinstance(rows_sel, tuple):
            rows_sel = (rows_sel,)
        if len(rows_sel) > len(self._internal.index_map):
            raise SparkPandasIndexingError("Too many indexers")

        rows = [scol == value for scol, value in zip(self._internal.index_spark_columns, rows_sel)]
        return (
            reduce(lambda x, y: x & y, rows),
            None,
            len(self._internal.index_map) - len(rows_sel),
        )

    def _get_from_multiindex_column(
        self, key, missing_keys, labels=None, recursed=0
    ) -> Tuple[
        List[Tuple[str, ...]], Optional[List[spark.Column]], bool, Optional[Tuple[str, ...]]
    ]:
        """ Select columns from multi-index columns. """
        assert isinstance(key, tuple)
        if labels is None:
            labels = [(label, label) for label in self._internal.column_labels]
        for k in key:
            labels = [
                (label, None if lbl is None else lbl[1:])
                for label, lbl in labels
                if (lbl is None and k is None) or (lbl is not None and lbl[0] == k)
            ]
            if len(labels) == 0:
                if missing_keys is None:
                    raise KeyError(k)
                else:
                    missing_keys.append(key)
                    return [], [], False, None

        if all(lbl is not None and len(lbl) > 0 and lbl[0] == "" for _, lbl in labels):
            # If the head is '', drill down recursively.
            labels = [(label, tuple([str(key), *lbl[1:]])) for i, (label, lbl) in enumerate(labels)]
            return self._get_from_multiindex_column((str(key),), missing_keys, labels, recursed + 1)
        else:
            returns_series = all(lbl is None or len(lbl) == 0 for _, lbl in labels)
            if returns_series:
                labels = set(label for label, _ in labels)
                assert len(labels) == 1
                label = list(labels)[0]
                column_labels = [label]
                data_spark_columns = [self._internal.spark_column_for(label)]
                if label is None:
                    series_name = None
                else:
                    if recursed > 0:
                        label = label[:-recursed]
                    series_name = label if len(label) > 1 else label[0]
            else:
                column_labels = [
                    None if lbl is None or lbl == (None,) else lbl for _, lbl in labels
                ]
                data_spark_columns = [self._internal.spark_column_for(label) for label, _ in labels]
                series_name = None

            return column_labels, data_spark_columns, returns_series, series_name

    def _select_cols_by_series(
        self, cols_sel: "Series", missing_keys: Optional[List[Tuple[str, ...]]]
<<<<<<< HEAD
    ) -> Tuple[
        List[Tuple[str, ...]], Optional[List[spark.Column]], bool, Optional[Tuple[str, ...]]
    ]:
=======
    ) -> Tuple[List[Tuple[str, ...]], Optional[List[spark.Column]], bool]:
>>>>>>> a3394fd4
        column_labels = [cols_sel._column_label]
        data_spark_columns = [cols_sel.spark.column]
        return column_labels, data_spark_columns, True, None

    def _select_cols_by_spark_column(
        self, cols_sel: spark.Column, missing_keys: Optional[List[Tuple[str, ...]]]
    ) -> Tuple[
        List[Tuple[str, ...]], Optional[List[spark.Column]], bool, Optional[Tuple[str, ...]]
    ]:
        column_labels = [
            (self._internal.spark_frame.select(cols_sel).columns[0],)
        ]  # type: List[Tuple[str, ...]]
        data_spark_columns = [cols_sel]
        return column_labels, data_spark_columns, True, None

    def _select_cols_by_slice(
        self, cols_sel: slice, missing_keys: Optional[List[Tuple[str, ...]]]
    ) -> Tuple[
        List[Tuple[str, ...]], Optional[List[spark.Column]], bool, Optional[Tuple[str, ...]]
    ]:
        start, stop = self._kdf_or_kser.columns.slice_locs(start=cols_sel.start, end=cols_sel.stop)
        column_labels = self._internal.column_labels[start:stop]
        data_spark_columns = self._internal.data_spark_columns[start:stop]
        return column_labels, data_spark_columns, False, None

    def _select_cols_by_iterable(
        self, cols_sel: Iterable, missing_keys: Optional[List[Tuple[str, ...]]]
    ) -> Tuple[
        List[Tuple[str, ...]], Optional[List[spark.Column]], bool, Optional[Tuple[str, ...]]
    ]:
        from databricks.koalas.series import Series

        if all(isinstance(key, Series) for key in cols_sel):
            column_labels = [key._column_label for key in cols_sel]
            data_spark_columns = [key.spark.column for key in cols_sel]
        elif all(isinstance(key, spark.Column) for key in cols_sel):
            column_labels = [
                (self._internal.spark_frame.select(col).columns[0],) for col in cols_sel
            ]
            data_spark_columns = list(cols_sel)
        elif any(isinstance(key, str) for key in cols_sel) and any(
            isinstance(key, tuple) for key in cols_sel
        ):
            raise TypeError("Expected tuple, got str")
        else:
            if missing_keys is None and all(isinstance(key, tuple) for key in cols_sel):
                level = self._internal.column_labels_level
                if any(len(key) != level for key in cols_sel):
                    raise ValueError("All the key level should be the same as column index level.")

            column_labels = []
            data_spark_columns = []
            for key in cols_sel:
                found = False
                for label in self._internal.column_labels:
                    if label == key or label[0] == key:
                        column_labels.append(label)
                        data_spark_columns.append(self._internal.spark_column_for(label))
                        found = True
                if not found:
                    if missing_keys is None:
                        raise KeyError("['{}'] not in index".format(name_like_string(key)))
                    else:
                        missing_keys.append(key)

        return column_labels, data_spark_columns, False, None

    def _select_cols_else(
        self, cols_sel: Any, missing_keys: Optional[List[Tuple[str, ...]]]
    ) -> Tuple[
        List[Tuple[str, ...]], Optional[List[spark.Column]], bool, Optional[Tuple[str, ...]]
    ]:
        if isinstance(cols_sel, str):
            cols_sel = (cols_sel,)
        return self._get_from_multiindex_column(cols_sel, missing_keys)


class iLocIndexer(LocIndexerLike):
    """
    Purely integer-location based indexing for selection by position.

    ``.iloc[]`` is primarily integer position based (from ``0`` to
    ``length-1`` of the axis), but may also be used with a conditional boolean Series.

    Allowed inputs are:

    - An integer for column selection, e.g. ``5``.
    - A list or array of integers for row selection with distinct index values,
      e.g. ``[3, 4, 0]``
    - A list or array of integers for column selection, e.g. ``[4, 3, 0]``.
    - A boolean array for column selection.
    - A slice object with ints for row and column selection, e.g. ``1:7``.

    Not allowed inputs which pandas allows are:

    - A list or array of integers for row selection with duplicated indexes,
      e.g. ``[4, 4, 0]``.
    - A boolean array for row selection.
    - A ``callable`` function with one argument (the calling Series, DataFrame
      or Panel) and that returns valid output for indexing (one of the above).
      This is useful in method chains, when you don't have a reference to the
      calling object, but would like to base your selection on some value.

    ``.iloc`` will raise ``IndexError`` if a requested indexer is
    out-of-bounds, except *slice* indexers which allow out-of-bounds
    indexing (this conforms with python/numpy *slice* semantics).

    See Also
    --------
    DataFrame.loc : Purely label-location based indexer for selection by label.
    Series.iloc : Purely integer-location based indexing for
                   selection by position.

    Examples
    --------

    >>> mydict = [{'a': 1, 'b': 2, 'c': 3, 'd': 4},
    ...           {'a': 100, 'b': 200, 'c': 300, 'd': 400},
    ...           {'a': 1000, 'b': 2000, 'c': 3000, 'd': 4000 }]
    >>> df = ks.DataFrame(mydict, columns=['a', 'b', 'c', 'd'])
    >>> df
          a     b     c     d
    0     1     2     3     4
    1   100   200   300   400
    2  1000  2000  3000  4000

    **Indexing just the rows**

    A scalar integer for row selection.

    >>> df.iloc[1]
    a    100
    b    200
    c    300
    d    400
    Name: 1, dtype: int64

    >>> df.iloc[[0]]
       a  b  c  d
    0  1  2  3  4

    With a `slice` object.

    >>> df.iloc[:3]
          a     b     c     d
    0     1     2     3     4
    1   100   200   300   400
    2  1000  2000  3000  4000

    **Indexing both axes**

    You can mix the indexer types for the index and columns. Use ``:`` to
    select the entire axis.

    With scalar integers.

    >>> df.iloc[:1, 1]
    0    2
    Name: b, dtype: int64

    With lists of integers.

    >>> df.iloc[:2, [1, 3]]
         b    d
    0    2    4
    1  200  400

    With `slice` objects.

    >>> df.iloc[:2, 0:3]
         a    b    c
    0    1    2    3
    1  100  200  300

    With a boolean array whose length matches the columns.

    >>> df.iloc[:, [True, False, True, False]]
          a     c
    0     1     3
    1   100   300
    2  1000  3000

    **Setting values**

    Setting value for all items matching the list of labels.

    >>> df.iloc[[1, 2], [1]] = 50
    >>> df
          a   b     c     d
    0     1   2     3     4
    1   100  50   300   400
    2  1000  50  3000  4000

    Setting value for an entire row

    >>> df.iloc[0] = 10
    >>> df
          a   b     c     d
    0    10  10    10    10
    1   100  50   300   400
    2  1000  50  3000  4000

    Set value for an entire column

    >>> df.iloc[:, 2] = 30
    >>> df
          a   b   c     d
    0    10  10  30    10
    1   100  50  30   400
    2  1000  50  30  4000

    Set value for an entire list of columns

    >>> df.iloc[:, [2, 3]] = 100
    >>> df
          a   b    c    d
    0    10  10  100  100
    1   100  50  100  100
    2  1000  50  100  100

    Set value with Series

    >>> df.iloc[:, 3] = df.iloc[:, 3] * 2
    >>> df
          a   b    c    d
    0    10  10  100  200
    1   100  50  100  200
    2  1000  50  100  200
    """

    @staticmethod
    def _NotImplemented(description):
        return SparkPandasNotImplementedError(
            description=description,
            pandas_function=".iloc[..., ...]",
            spark_target_function="select, where",
        )

    @lazy_property
    def _internal(self):
        # Use resolved_copy to fix the natural order.
        internal = super(iLocIndexer, self)._internal.resolved_copy
        sdf = InternalFrame.attach_distributed_sequence_column(
            internal.spark_frame, column_name=self._sequence_col
        )
        return internal.copy(spark_frame=sdf.orderBy(NATURAL_ORDER_COLUMN_NAME))

    @lazy_property
    def _sequence_col(self):
        # Use resolved_copy to fix the natural order.
        internal = super(iLocIndexer, self)._internal.resolved_copy
        return verify_temp_column_name(internal.spark_frame, "__distributed_sequence_column__")

    def _select_rows_by_series(
        self, rows_sel: "Series"
    ) -> Tuple[Optional[spark.Column], Optional[int], Optional[int]]:
        raise iLocIndexer._NotImplemented(
            ".iloc requires numeric slice, conditional "
            "boolean Index or a sequence of positions as int, "
            "got {}".format(type(rows_sel))
        )

    def _select_rows_by_spark_column(
        self, rows_sel: spark.column
    ) -> Tuple[Optional[spark.Column], Optional[int], Optional[int]]:
        raise iLocIndexer._NotImplemented(
            ".iloc requires numeric slice, conditional "
            "boolean Index or a sequence of positions as int, "
            "got {}".format(type(rows_sel))
        )

    def _select_rows_by_slice(
        self, rows_sel: slice
    ) -> Tuple[Optional[spark.Column], Optional[int], Optional[int]]:
        def verify_type(i):
            if not isinstance(i, int):
                raise TypeError(
                    "cannot do slice indexing with these indexers [{}] of {}".format(i, type(i))
                )

        has_negative = False
        start = rows_sel.start
        if start is not None:
            verify_type(start)
            if start == 0:
                start = None
            elif start < 0:
                has_negative = True
        stop = rows_sel.stop
        if stop is not None:
            verify_type(stop)
            if stop == 0:
                stop = None
            elif stop < 0:
                has_negative = True

        step = rows_sel.step
        if step is not None:
            verify_type(step)
            if step == 0:
                raise ValueError("slice step cannot be zero")
        else:
            step = 1

        if start is None and step == 1:
            return None, stop, None

        sdf = self._internal.spark_frame
        sequence_scol = sdf[self._sequence_col]

        if has_negative or (step < 0 and start is None):
            cnt = sdf.count()

        cond = []
        if start is not None:
            if start < 0:
                start = start + cnt
            if step >= 0:
                cond.append(sequence_scol >= F.lit(start).cast(LongType()))
            else:
                cond.append(sequence_scol <= F.lit(start).cast(LongType()))
        if stop is not None:
            if stop < 0:
                stop = stop + cnt
            if step >= 0:
                cond.append(sequence_scol < F.lit(stop).cast(LongType()))
            else:
                cond.append(sequence_scol > F.lit(stop).cast(LongType()))
        if step != 1:
            if step > 0:
                start = start or 0
            else:
                start = start or (cnt - 1)
            cond.append(((sequence_scol - start) % F.lit(step).cast(LongType())) == F.lit(0))

        return reduce(lambda x, y: x & y, cond), None, None

    def _select_rows_by_iterable(
        self, rows_sel: Iterable
    ) -> Tuple[Optional[spark.Column], Optional[int], Optional[int]]:
        sdf = self._internal.spark_frame

        if any(isinstance(key, (int, np.int, np.int64, np.int32)) and key < 0 for key in rows_sel):
            offset = sdf.count()
        else:
            offset = 0

        new_rows_sel = []
        for key in list(rows_sel):
            if not isinstance(key, (int, np.int, np.int64, np.int32)):
                raise TypeError(
                    "cannot do positional indexing with these indexers [{}] of {}".format(
                        key, type(key)
                    )
                )
            if key < 0:
                key = key + offset
            new_rows_sel.append(key)

        if len(new_rows_sel) != len(set(new_rows_sel)):
            raise NotImplementedError(
                "Duplicated row selection is not currently supported; "
                "however, normalised index was [%s]" % new_rows_sel
            )

        sequence_scol = sdf[self._sequence_col]
        cond = []
        for key in new_rows_sel:
            cond.append(sequence_scol == F.lit(int(key)).cast(LongType()))

        if len(cond) == 0:
            cond = [F.lit(False)]
        return reduce(lambda x, y: x | y, cond), None, None

    def _select_rows_else(
        self, rows_sel: Any
    ) -> Tuple[Optional[spark.Column], Optional[int], Optional[int]]:
        if isinstance(rows_sel, int):
            sdf = self._internal.spark_frame
            return (sdf[self._sequence_col] == rows_sel), None, 0
        elif isinstance(rows_sel, tuple):
            raise SparkPandasIndexingError("Too many indexers")
        else:
            raise iLocIndexer._NotImplemented(
                ".iloc requires numeric slice, conditional "
                "boolean Index or a sequence of positions as int, "
                "got {}".format(type(rows_sel))
            )

    def _select_cols_by_series(
        self, cols_sel: "Series", missing_keys: Optional[List[Tuple[str, ...]]]
    ) -> Tuple[
        List[Tuple[str, ...]], Optional[List[spark.Column]], bool, Optional[Tuple[str, ...]]
    ]:
        raise ValueError(
            "Location based indexing can only have [integer, integer slice, "
            "listlike of integers, boolean array] types, got {}".format(cols_sel)
        )

    def _select_cols_by_spark_column(
        self, cols_sel: spark.Column, missing_keys: Optional[List[Tuple[str, ...]]]
    ) -> Tuple[
        List[Tuple[str, ...]], Optional[List[spark.Column]], bool, Optional[Tuple[str, ...]]
    ]:
        raise ValueError(
            "Location based indexing can only have [integer, integer slice, "
            "listlike of integers, boolean array] types, got {}".format(cols_sel)
        )

    def _select_cols_by_slice(
        self, cols_sel: slice, missing_keys: Optional[List[Tuple[str, ...]]]
    ) -> Tuple[
        List[Tuple[str, ...]], Optional[List[spark.Column]], bool, Optional[Tuple[str, ...]]
    ]:
        if all(
            s is None or isinstance(s, int) for s in (cols_sel.start, cols_sel.stop, cols_sel.step)
        ):
            column_labels = self._internal.column_labels[cols_sel]
            data_spark_columns = self._internal.data_spark_columns[cols_sel]
        else:
            not_none = (
                cols_sel.start
                if cols_sel.start is not None
                else cols_sel.stop
                if cols_sel.stop is not None
                else cols_sel.step
            )
            raise TypeError(
                "cannot do slice indexing with these indexers {} of {}".format(
                    not_none, type(not_none)
                )
            )
        return column_labels, data_spark_columns, False, None

    def _select_cols_by_iterable(
        self, cols_sel: Iterable, missing_keys: Optional[List[Tuple[str, ...]]]
    ) -> Tuple[
        List[Tuple[str, ...]], Optional[List[spark.Column]], bool, Optional[Tuple[str, ...]]
    ]:
        if all(isinstance(s, bool) for s in cols_sel):
            cols_sel = [i for i, s in enumerate(cols_sel) if s]
        if all(isinstance(s, int) for s in cols_sel):
            column_labels = [self._internal.column_labels[s] for s in cols_sel]
            data_spark_columns = [self._internal.data_spark_columns[s] for s in cols_sel]
            return column_labels, data_spark_columns, False, None
        else:
            raise TypeError("cannot perform reduce with flexible type")

    def _select_cols_else(
        self, cols_sel: Any, missing_keys: Optional[List[Tuple[str, ...]]]
    ) -> Tuple[
        List[Tuple[str, ...]], Optional[List[spark.Column]], bool, Optional[Tuple[str, ...]]
    ]:
        if isinstance(cols_sel, int):
            if cols_sel > len(self._internal.column_labels):
                raise KeyError(cols_sel)
            column_labels = [self._internal.column_labels[cols_sel]]
            data_spark_columns = [self._internal.data_spark_columns[cols_sel]]
            return column_labels, data_spark_columns, True, None
        else:
            raise ValueError(
                "Location based indexing can only have [integer, integer slice, "
                "listlike of integers, boolean array] types, got {}".format(cols_sel)
            )

    def __setitem__(self, key, value):
        super(iLocIndexer, self).__setitem__(key, value)
        # Update again with resolved_copy to drop extra columns.
        self._kdf._update_internal_frame(
            self._kdf._internal.resolved_copy, requires_same_anchor=False
        )

        # Clean up implicitly cached properties to be able to reuse the indexer.
        del self._internal
        del self._sequence_col<|MERGE_RESOLUTION|>--- conflicted
+++ resolved
@@ -1108,13 +1108,9 @@
 
     def _select_cols_by_series(
         self, cols_sel: "Series", missing_keys: Optional[List[Tuple[str, ...]]]
-<<<<<<< HEAD
-    ) -> Tuple[
-        List[Tuple[str, ...]], Optional[List[spark.Column]], bool, Optional[Tuple[str, ...]]
-    ]:
-=======
-    ) -> Tuple[List[Tuple[str, ...]], Optional[List[spark.Column]], bool]:
->>>>>>> a3394fd4
+    ) -> Tuple[
+        List[Tuple[str, ...]], Optional[List[spark.Column]], bool, Optional[Tuple[str, ...]]
+    ]:
         column_labels = [cols_sel._column_label]
         data_spark_columns = [cols_sel.spark.column]
         return column_labels, data_spark_columns, True, None
