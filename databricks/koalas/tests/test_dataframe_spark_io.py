#
# Copyright (C) 2019 Databricks, Inc.
#
# Licensed under the Apache License, Version 2.0 (the "License");
# you may not use this file except in compliance with the License.
# You may obtain a copy of the License at
#
#     http://www.apache.org/licenses/LICENSE-2.0
#
# Unless required by applicable law or agreed to in writing, software
# distributed under the License is distributed on an "AS IS" BASIS,
# WITHOUT WARRANTIES OR CONDITIONS OF ANY KIND, either express or implied.
# See the License for the specific language governing permissions and
# limitations under the License.
#

from distutils.version import LooseVersion
import unittest

import numpy as np
import pandas as pd
<<<<<<< HEAD
=======
import pyarrow as pa
>>>>>>> 66df1b03
import pyspark

from databricks import koalas as ks
from databricks.koalas.testing.utils import ReusedSQLTestCase, TestUtils


class DataFrameSparkIOTest(ReusedSQLTestCase, TestUtils):
    """Test cases for big data I/O using Spark."""

    @property
    def test_column_order(self):
        return ["i32", "i64", "f", "bhello"]

    @property
    def test_pdf(self):
        pdf = pd.DataFrame(
            {
                "i32": np.arange(20, dtype=np.int32) % 3,
                "i64": np.arange(20, dtype=np.int64) % 5,
                "f": np.arange(20, dtype=np.float64),
                "bhello": np.random.choice(["hello", "yo", "people"], size=20).astype("O"),
            },
            columns=self.test_column_order,
            index=np.random.rand(20),
        )
        return pdf

    def test_parquet_read(self):
        with self.temp_dir() as tmp:
            data = self.test_pdf
            self.spark.createDataFrame(data, "i32 int, i64 long, f double, bhello string").coalesce(
                1
            ).write.parquet(tmp, mode="overwrite")

            def check(columns, expected):
                if LooseVersion("0.21.1") <= LooseVersion(pd.__version__):
                    expected = pd.read_parquet(tmp, columns=columns)
                actual = ks.read_parquet(tmp, columns=columns)
                self.assertPandasEqual(expected, actual.toPandas())

            check(None, data)
            check(["i32", "i64"], data[["i32", "i64"]])
            check(["i64", "i32"], data[["i64", "i32"]])

            if LooseVersion(pa.__version__) < LooseVersion("1.0.0"):
                # TODO: `pd.read_parquet()` changed the behavior due to PyArrow 1.0.0.
                #       We might want to adjust the behavior. Let's see how pandas handles it.
                check(("i32", "i64"), data[["i32", "i64"]])
                check(["a", "b", "i32", "i64"], data[["i32", "i64"]])
                check([], pd.DataFrame([]))
                check(["a"], pd.DataFrame([]))
                check("i32", pd.DataFrame([]))
                check("float", data[["f"]])

            # check with pyspark patch.
            if LooseVersion("0.21.1") <= LooseVersion(pd.__version__):
                expected = pd.read_parquet(tmp)
            else:
                expected = data
            actual = ks.read_parquet(tmp)
            self.assertPandasEqual(expected, actual.toPandas())

            # When index columns are known
            pdf = self.test_pdf
            expected = ks.DataFrame(pdf)

            expected_idx = expected.set_index("bhello")[["f", "i32", "i64"]]
            actual_idx = ks.read_parquet(tmp, index_col="bhello")[["f", "i32", "i64"]]
            self.assert_eq(
                actual_idx.sort_values(by="f").to_spark().toPandas(),
                expected_idx.sort_values(by="f").to_spark().toPandas(),
            )

    @unittest.skipIf(
        LooseVersion(pyspark.__version__) < LooseVersion("3.0.0"),
        "The test only works with Spark>=3.0",
    )
    def test_parquet_read_with_pandas_metadata(self):
        with self.temp_dir() as tmp:
            expected1 = self.test_pdf

            path1 = "{}/file1.parquet".format(tmp)
            expected1.to_parquet(path1)

            self.assert_eq(ks.read_parquet(path1, pandas_metadata=True), expected1)

            expected2 = expected1.reset_index()

            path2 = "{}/file2.parquet".format(tmp)
            expected2.to_parquet(path2)

            self.assert_eq(ks.read_parquet(path2, pandas_metadata=True), expected2)

            expected3 = expected2.set_index("index", append=True)

            path3 = "{}/file3.parquet".format(tmp)
            expected3.to_parquet(path3)

            self.assert_eq(ks.read_parquet(path3, pandas_metadata=True), expected3)

    def test_parquet_write(self):
        with self.temp_dir() as tmp:
            pdf = self.test_pdf
            expected = ks.DataFrame(pdf)

            path = tmp
            if LooseVersion(pyspark.__version__) < LooseVersion("2.4"):
                path = "{}/a".format(tmp)

            # Write out partitioned by one column
            expected.to_parquet(path, mode="overwrite", partition_cols="i32")
            # Reset column order, as once the data is written out, Spark rearranges partition
            # columns to appear first.
            actual = ks.read_parquet(path)
            self.assertFalse((actual.columns == self.test_column_order).all())
            actual = actual[self.test_column_order]
            self.assert_eq(
                actual.sort_values(by="f").to_spark().toPandas(),
                expected.sort_values(by="f").to_spark().toPandas(),
            )

            if LooseVersion(pyspark.__version__) < LooseVersion("2.4"):
                path = "{}/b".format(tmp)

            # Write out partitioned by two columns
            expected.to_parquet(path, mode="overwrite", partition_cols=["i32", "bhello"])
            # Reset column order, as once the data is written out, Spark rearranges partition
            # columns to appear first.
            actual = ks.read_parquet(path)
            self.assertFalse((actual.columns == self.test_column_order).all())
            actual = actual[self.test_column_order]
            self.assert_eq(
                actual.sort_values(by="f").to_spark().toPandas(),
                expected.sort_values(by="f").to_spark().toPandas(),
            )

    def test_table(self):
        with self.table("test_table", "test_table_a", "test_table_b"):
            pdf = self.test_pdf
            expected = ks.DataFrame(pdf)

            table = "test_table"
            if LooseVersion(pyspark.__version__) < LooseVersion("2.4"):
                table = "test_table_a"

            # Write out partitioned by one column
            expected.spark.to_table(table, mode="overwrite", partition_cols="i32")
            # Reset column order, as once the data is written out, Spark rearranges partition
            # columns to appear first.
            actual = ks.read_table(table)
            self.assertFalse((actual.columns == self.test_column_order).all())
            actual = actual[self.test_column_order]
            self.assert_eq(
                actual.sort_values(by="f").to_spark().toPandas(),
                expected.sort_values(by="f").to_spark().toPandas(),
            )

            if LooseVersion(pyspark.__version__) < LooseVersion("2.4"):
                table = "test_table_b"

            # Write out partitioned by two columns
            expected.to_table(table, mode="overwrite", partition_cols=["i32", "bhello"])
            # Reset column order, as once the data is written out, Spark rearranges partition
            # columns to appear first.
            actual = ks.read_table(table)
            self.assertFalse((actual.columns == self.test_column_order).all())
            actual = actual[self.test_column_order]
            self.assert_eq(
                actual.sort_values(by="f").to_spark().toPandas(),
                expected.sort_values(by="f").to_spark().toPandas(),
            )

            # When index columns are known
            expected_idx = expected.set_index("bhello")[["f", "i32", "i64"]]
            actual_idx = ks.read_table(table, index_col="bhello")[["f", "i32", "i64"]]
            self.assert_eq(
                actual_idx.sort_values(by="f").to_spark().toPandas(),
                expected_idx.sort_values(by="f").to_spark().toPandas(),
            )

            expected_idx = expected.set_index(["bhello"])[["f", "i32", "i64"]]
            actual_idx = ks.read_table(table, index_col=["bhello"])[["f", "i32", "i64"]]
            self.assert_eq(
                actual_idx.sort_values(by="f").to_spark().toPandas(),
                expected_idx.sort_values(by="f").to_spark().toPandas(),
            )

            expected_idx = expected.set_index(["i32", "bhello"])[["f", "i64"]]
            actual_idx = ks.read_table(table, index_col=["i32", "bhello"])[["f", "i64"]]
            self.assert_eq(
                actual_idx.sort_values(by="f").to_spark().toPandas(),
                expected_idx.sort_values(by="f").to_spark().toPandas(),
            )

    def test_spark_io(self):
        with self.temp_dir() as tmp:
            pdf = self.test_pdf
            expected = ks.DataFrame(pdf)

            path = tmp
            if LooseVersion(pyspark.__version__) < LooseVersion("2.4"):
                path = "{}/a".format(tmp)

            # Write out partitioned by one column
            expected.to_spark_io(path, format="json", mode="overwrite", partition_cols="i32")
            # Reset column order, as once the data is written out, Spark rearranges partition
            # columns to appear first.
            actual = ks.read_spark_io(path, format="json")
            self.assertFalse((actual.columns == self.test_column_order).all())
            actual = actual[self.test_column_order]
            self.assert_eq(
                actual.sort_values(by="f").to_spark().toPandas(),
                expected.sort_values(by="f").to_spark().toPandas(),
            )

            if LooseVersion(pyspark.__version__) < LooseVersion("2.4"):
                path = "{}/b".format(tmp)

            # Write out partitioned by two columns
            expected.to_spark_io(
                path, format="json", mode="overwrite", partition_cols=["i32", "bhello"]
            )
            # Reset column order, as once the data is written out, Spark rearranges partition
            # columns to appear first.
            actual = ks.read_spark_io(path, format="json")
            self.assertFalse((actual.columns == self.test_column_order).all())
            actual = actual[self.test_column_order]
            self.assert_eq(
                actual.sort_values(by="f").to_spark().toPandas(),
                expected.sort_values(by="f").to_spark().toPandas(),
            )

            # When index columns are known
            pdf = self.test_pdf
            expected = ks.DataFrame(pdf)
            col_order = ["f", "i32", "i64"]

            expected_idx = expected.set_index("bhello")[col_order]
            actual_idx = ks.read_spark_io(path, format="json", index_col="bhello")[col_order]
            self.assert_eq(
                actual_idx.sort_values(by="f").to_spark().toPandas(),
                expected_idx.sort_values(by="f").to_spark().toPandas(),
            )

    def test_read_excel(self):
        with self.temp_dir() as tmp:

            path1 = "{}/file1.xlsx".format(tmp)
            self.test_pdf.to_excel(path1)

            self.assert_eq(ks.read_excel(open(path1, "rb")), pd.read_excel(open(path1, "rb")))
            self.assert_eq(
                ks.read_excel(open(path1, "rb"), index_col=0),
                pd.read_excel(open(path1, "rb"), index_col=0),
            )

            if LooseVersion(pyspark.__version__) >= LooseVersion("3.0.0"):
                self.assert_eq(ks.read_excel(path1), pd.read_excel(path1))
                self.assert_eq(ks.read_excel(path1, index_col=0), pd.read_excel(path1, index_col=0))

                self.assert_eq(ks.read_excel(tmp), pd.read_excel(path1))

                path2 = "{}/file2.xlsx".format(tmp)
                self.test_pdf.to_excel(path2)
                self.assert_eq(
                    ks.read_excel(tmp, index_col=0).sort_index(),
                    pd.concat(
                        [pd.read_excel(path1, index_col=0), pd.read_excel(path2, index_col=0)]
                    ).sort_index(),
                )
            else:
                self.assertRaises(ValueError, lambda: ks.read_excel(tmp))

        with self.temp_dir() as tmp:
            path1 = "{}/file1.xlsx".format(tmp)
            with pd.ExcelWriter(path1) as writer:
                self.test_pdf.to_excel(writer, sheet_name="Sheet_name_1")
                self.test_pdf.to_excel(writer, sheet_name="Sheet_name_2")

            sheet_names = [["Sheet_name_1", "Sheet_name_2"], None]

            pdfs1 = pd.read_excel(open(path1, "rb"), index_col=0, sheet_name=None)

            for sheet_name in sheet_names:
                kdfs = ks.read_excel(open(path1, "rb"), index_col=0, sheet_name=sheet_name)
                self.assert_eq(kdfs["Sheet_name_1"], pdfs1["Sheet_name_1"])
                self.assert_eq(kdfs["Sheet_name_2"], pdfs1["Sheet_name_2"])

            if LooseVersion(pyspark.__version__) >= LooseVersion("3.0.0"):
                self.assert_eq(
                    ks.read_excel(tmp, index_col=0, sheet_name="Sheet_name_2"),
                    pdfs1["Sheet_name_2"],
                )

                for sheet_name in sheet_names:
                    kdfs = ks.read_excel(tmp, index_col=0, sheet_name=sheet_name)
                    self.assert_eq(kdfs["Sheet_name_1"], pdfs1["Sheet_name_1"])
                    self.assert_eq(kdfs["Sheet_name_2"], pdfs1["Sheet_name_2"])

                path2 = "{}/file2.xlsx".format(tmp)
                with pd.ExcelWriter(path2) as writer:
                    self.test_pdf.to_excel(writer, sheet_name="Sheet_name_1")
                    self.test_pdf.to_excel(writer, sheet_name="Sheet_name_2")

                pdfs2 = pd.read_excel(path2, index_col=0, sheet_name=None)

                self.assert_eq(
                    ks.read_excel(tmp, index_col=0, sheet_name="Sheet_name_2").sort_index(),
                    pd.concat([pdfs1["Sheet_name_2"], pdfs2["Sheet_name_2"]]).sort_index(),
                )

                for sheet_name in sheet_names:
                    kdfs = ks.read_excel(tmp, index_col=0, sheet_name=sheet_name)
                    self.assert_eq(
                        kdfs["Sheet_name_1"].sort_index(),
                        pd.concat([pdfs1["Sheet_name_1"], pdfs2["Sheet_name_1"]]).sort_index(),
                    )
                    self.assert_eq(
                        kdfs["Sheet_name_2"].sort_index(),
                        pd.concat([pdfs1["Sheet_name_2"], pdfs2["Sheet_name_2"]]).sort_index(),
                    )
            else:
                self.assertRaises(ValueError, lambda: ks.read_excel(tmp))<|MERGE_RESOLUTION|>--- conflicted
+++ resolved
@@ -19,10 +19,7 @@
 
 import numpy as np
 import pandas as pd
-<<<<<<< HEAD
-=======
 import pyarrow as pa
->>>>>>> 66df1b03
 import pyspark
 
 from databricks import koalas as ks
