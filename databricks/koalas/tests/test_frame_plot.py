import base64
from io import BytesIO

import matplotlib
from matplotlib import pyplot as plt
import pandas as pd

from databricks import koalas
from databricks.koalas.exceptions import PandasNotImplementedError
from databricks.koalas.testing.utils import ReusedSQLTestCase, TestUtils


matplotlib.use('agg')


class DataFramePlotTest(ReusedSQLTestCase, TestUtils):
    @property
    def pdf1(self):
        return pd.DataFrame({
            'a': [1, 2, 3, 4, 5, 6, 7, 8, 9, 15, 50],
            'b': [2, 3, 4, 5, 7, 9, 10, 15, 34, 45, 49]
        }, index=[0, 1, 3, 5, 6, 8, 9, 9, 9, 10, 10])

    @property
    def kdf1(self):
        return koalas.from_pandas(self.pdf1)

    @staticmethod
    def plot_to_base64(ax):
        bytes_data = BytesIO()
        ax.figure.savefig(bytes_data, format='png')
        bytes_data.seek(0)
        b64_data = base64.b64encode(bytes_data.read())
        plt.close(ax.figure)
        return b64_data

    def compare_plots(self, ax1, ax2):
        self.assert_eq(self.plot_to_base64(ax1), self.plot_to_base64(ax2))

    def test_line_plot(self):
        pdf = self.pdf1
        kdf = self.kdf1

        ax1 = pdf.plot(kind="line", colormap='Paired')
        ax2 = kdf.plot(kind="line", colormap='Paired')
        self.compare_plots(ax1, ax2)

        ax3 = pdf.plot.line(colormap='Paired')
        ax4 = kdf.plot.line(colormap='Paired')
        self.compare_plots(ax3, ax4)

<<<<<<< HEAD
    def test_barh_plot_with_x_y(self):
        # this is testing plot with specified x and y
        pdf = pd.DataFrame({'lab': ['A', 'B', 'C'], 'val': [10, 30, 20]})
        kdf = koalas.from_pandas(pdf)

        ax1 = pdf.plot(kind="barh", x='lab', y='val', colormap='Paired')
        ax2 = kdf.plot(kind="barh", x='lab', y='val', colormap='Paired')
        self.compare_plots(ax1, ax2)

        ax3 = pdf.plot.barh(x='lab', y='val', colormap='Paired')
        ax4 = kdf.plot.barh(x='lab', y='val', colormap='Paired')
        self.compare_plots(ax3, ax4)

    def test_barh_plot(self):
        # this is testing when x or y is not assigned
        pdf = pd.DataFrame({'lab': ['A', 'B', 'C'], 'val': [10, 30, 20]})
        kdf = koalas.from_pandas(pdf)

        ax1 = pdf.plot(kind="barh", colormap='Paired')
        ax2 = kdf.plot(kind="barh", colormap='Paired')
        self.compare_plots(ax1, ax2)

        ax3 = pdf.plot.barh(colormap='Paired')
        ax4 = kdf.plot.barh(colormap='Paired')
=======
    def test_bar_plot(self):
        pdf = self.pdf1
        kdf = self.kdf1

        ax1 = pdf.plot(kind='bar', colormap='Paired')
        ax2 = kdf.plot(kind='bar', colormap='Paired')
        self.compare_plots(ax1, ax2)

        ax3 = pdf.plot.bar(colormap='Paired')
        ax4 = kdf.plot.bar(colormap='Paired')
        self.compare_plots(ax3, ax4)

    def test_bar_with_x_y(self):
        # this is testing plot with specified x and y
        pdf = pd.DataFrame({'lab': ['A', 'B', 'C'], 'val': [10, 30, 20]})
        kdf = koalas.from_pandas(pdf)

        ax1 = pdf.plot(kind="bar", x='lab', y='val', colormap='Paired')
        ax2 = kdf.plot(kind="bar", x='lab', y='val', colormap='Paired')
        self.compare_plots(ax1, ax2)

        ax3 = pdf.plot.bar(x='lab', y='val', colormap='Paired')
        ax4 = kdf.plot.bar(x='lab', y='val', colormap='Paired')
>>>>>>> 01f01a68
        self.compare_plots(ax3, ax4)

    def test_missing(self):
        ks = self.kdf1

<<<<<<< HEAD
        unsupported_functions = ['area', 'bar', 'box', 'density', 'hexbin',
=======
        unsupported_functions = ['area', 'barh', 'box', 'density', 'hexbin',
>>>>>>> 01f01a68
                                 'hist', 'kde', 'pie', 'scatter']
        for name in unsupported_functions:
            with self.assertRaisesRegex(PandasNotImplementedError,
                                        "method.*DataFrame.*{}.*not implemented".format(name)):
                getattr(ks.plot, name)()<|MERGE_RESOLUTION|>--- conflicted
+++ resolved
@@ -49,7 +49,6 @@
         ax4 = kdf.plot.line(colormap='Paired')
         self.compare_plots(ax3, ax4)
 
-<<<<<<< HEAD
     def test_barh_plot_with_x_y(self):
         # this is testing plot with specified x and y
         pdf = pd.DataFrame({'lab': ['A', 'B', 'C'], 'val': [10, 30, 20]})
@@ -74,7 +73,8 @@
 
         ax3 = pdf.plot.barh(colormap='Paired')
         ax4 = kdf.plot.barh(colormap='Paired')
-=======
+        self.compare_plots(ax3, ax4)
+
     def test_bar_plot(self):
         pdf = self.pdf1
         kdf = self.kdf1
@@ -98,17 +98,12 @@
 
         ax3 = pdf.plot.bar(x='lab', y='val', colormap='Paired')
         ax4 = kdf.plot.bar(x='lab', y='val', colormap='Paired')
->>>>>>> 01f01a68
         self.compare_plots(ax3, ax4)
 
     def test_missing(self):
         ks = self.kdf1
 
-<<<<<<< HEAD
-        unsupported_functions = ['area', 'bar', 'box', 'density', 'hexbin',
-=======
-        unsupported_functions = ['area', 'barh', 'box', 'density', 'hexbin',
->>>>>>> 01f01a68
+        unsupported_functions = ['area' 'box', 'density', 'hexbin',
                                  'hist', 'kde', 'pie', 'scatter']
         for name in unsupported_functions:
             with self.assertRaisesRegex(PandasNotImplementedError,
