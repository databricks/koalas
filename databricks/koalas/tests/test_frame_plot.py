import base64
from io import BytesIO

import matplotlib
from matplotlib import pyplot as plt
import pandas as pd

from databricks import koalas
from databricks.koalas.exceptions import PandasNotImplementedError
from databricks.koalas.testing.utils import ReusedSQLTestCase, TestUtils


matplotlib.use('agg')


class DataFramePlotTest(ReusedSQLTestCase, TestUtils):
    @property
    def pdf1(self):
        return pd.DataFrame({
            'a': [1, 2, 3, 4, 5, 6, 7, 8, 9, 15, 50],
            'b': [2, 3, 4, 5, 7, 9, 10, 15, 34, 45, 49]
        }, index=[0, 1, 3, 5, 6, 8, 9, 9, 9, 10, 10])

    @property
    def kdf1(self):
        return koalas.from_pandas(self.pdf1)

    @staticmethod
    def plot_to_base64(ax):
        bytes_data = BytesIO()
        ax.figure.savefig(bytes_data, format='png')
        bytes_data.seek(0)
        b64_data = base64.b64encode(bytes_data.read())
        plt.close(ax.figure)
        return b64_data

    def compare_plots(self, ax1, ax2):
        self.assert_eq(self.plot_to_base64(ax1), self.plot_to_base64(ax2))

    def test_line_plot(self):
        pdf = self.pdf1
        kdf = self.kdf1

        ax1 = pdf.plot(kind="line", colormap='Paired')
        ax2 = kdf.plot(kind="line", colormap='Paired')
        self.compare_plots(ax1, ax2)

        ax3 = pdf.plot.line(colormap='Paired')
        ax4 = kdf.plot.line(colormap='Paired')
        self.compare_plots(ax3, ax4)

    def test_area_plot(self):
        pdf = self.pdf1
        kdf = self.kdf1

        ax1 = pdf.plot(kind="area", colormap='Paired')
        ax2 = kdf.plot(kind="area", colormap='Paired')
        self.compare_plots(ax1, ax2)

        ax3 = pdf.plot.area(colormap='Paired')
        ax4 = kdf.plot.area(colormap='Paired')
        self.compare_plots(ax3, ax4)

    def test_barh_plot_with_x_y(self):
        # this is testing plot with specified x and y
        pdf = pd.DataFrame({'lab': ['A', 'B', 'C'], 'val': [10, 30, 20]})
        kdf = koalas.from_pandas(pdf)

        ax1 = pdf.plot(kind="barh", x='lab', y='val', colormap='Paired')
        ax2 = kdf.plot(kind="barh", x='lab', y='val', colormap='Paired')
        self.compare_plots(ax1, ax2)

        ax3 = pdf.plot.barh(x='lab', y='val', colormap='Paired')
        ax4 = kdf.plot.barh(x='lab', y='val', colormap='Paired')
        self.compare_plots(ax3, ax4)

    def test_barh_plot(self):
        # this is testing when x or y is not assigned
        pdf = pd.DataFrame({'lab': ['A', 'B', 'C'], 'val': [10, 30, 20]})
        kdf = koalas.from_pandas(pdf)

        ax1 = pdf.plot(kind="barh", colormap='Paired')
        ax2 = kdf.plot(kind="barh", colormap='Paired')
        self.compare_plots(ax1, ax2)

        ax3 = pdf.plot.barh(colormap='Paired')
        ax4 = kdf.plot.barh(colormap='Paired')
        self.compare_plots(ax3, ax4)

    def test_bar_plot(self):
        pdf = self.pdf1
        kdf = self.kdf1

        ax1 = pdf.plot(kind='bar', colormap='Paired')
        ax2 = kdf.plot(kind='bar', colormap='Paired')
        self.compare_plots(ax1, ax2)

        ax3 = pdf.plot.bar(colormap='Paired')
        ax4 = kdf.plot.bar(colormap='Paired')
        self.compare_plots(ax3, ax4)

    def test_bar_with_x_y(self):
        # this is testing plot with specified x and y
        pdf = pd.DataFrame({'lab': ['A', 'B', 'C'], 'val': [10, 30, 20]})
        kdf = koalas.from_pandas(pdf)

        ax1 = pdf.plot(kind="bar", x='lab', y='val', colormap='Paired')
        ax2 = kdf.plot(kind="bar", x='lab', y='val', colormap='Paired')
        self.compare_plots(ax1, ax2)

        ax3 = pdf.plot.bar(x='lab', y='val', colormap='Paired')
        ax4 = kdf.plot.bar(x='lab', y='val', colormap='Paired')
        self.compare_plots(ax3, ax4)

    def test_pie_plot(self):
        pdf = pd.DataFrame({'mass': [0.330, 4.87, 5.97], 'radius': [2439.7, 6051.8, 6378.1]},
                           index=['Mercury', 'Venus', 'Earth'])
        kdf = koalas.from_pandas(pdf)

        ax1 = pdf.plot.pie(y='mass', figsize=(5, 5), colormap='Paired')
        ax2 = kdf.plot.pie(y='mass', figsize=(5, 5), colormap='Paired')
        self.compare_plots(ax1, ax2)

        ax1 = pdf.plot(kind="pie", y='mass', figsize=(5, 5), colormap='Paired')
        ax2 = kdf.plot(kind="pie", y='mass', figsize=(5, 5), colormap='Paired')
        self.compare_plots(ax1, ax2)

        ax11, ax12 = pdf.plot.pie(figsize=(5, 5), subplots=True, colormap='Paired')
        ax21, ax22 = kdf.plot.pie(figsize=(5, 5), subplots=True, colormap='Paired')
        self.compare_plots(ax11, ax21)
        self.compare_plots(ax12, ax22)

        ax11, ax12 = pdf.plot(kind="pie", figsize=(5, 5), subplots=True, colormap='Paired')
        ax21, ax22 = kdf.plot(kind="pie", figsize=(5, 5), subplots=True, colormap='Paired')
        self.compare_plots(ax11, ax21)
        self.compare_plots(ax12, ax22)

    def test_pie_plot_error_message(self):
        # this is to test if error is correctly raising when y is not specified
        # and subplots is not set to True
        pdf = pd.DataFrame({'mass': [0.330, 4.87, 5.97], 'radius': [2439.7, 6051.8, 6378.1]},
                           index=['Mercury', 'Venus', 'Earth'])
        kdf = koalas.from_pandas(pdf)

        with self.assertRaises(ValueError) as context:
            kdf.plot.pie(figsize=(5, 5), colormap='Paired')
        error_message = "pie requires either y column or 'subplots=True'"
        self.assertTrue(error_message in str(context.exception))

    def test_missing(self):
        ks = self.kdf1

<<<<<<< HEAD
        unsupported_functions = ['box', 'density', 'hexbin', 'hist', 'kde', 'pie', 'scatter']
=======
        unsupported_functions = ['area', 'box', 'density', 'hexbin',
                                 'hist', 'kde', 'scatter']
>>>>>>> 7c7028ee
        for name in unsupported_functions:
            with self.assertRaisesRegex(PandasNotImplementedError,
                                        "method.*DataFrame.*{}.*not implemented".format(name)):
                getattr(ks.plot, name)()<|MERGE_RESOLUTION|>--- conflicted
+++ resolved
@@ -60,6 +60,32 @@
         ax3 = pdf.plot.area(colormap='Paired')
         ax4 = kdf.plot.area(colormap='Paired')
         self.compare_plots(ax3, ax4)
+
+    def test_area_plot_stacked_false(self):
+        # test if frame area plot is correct when stacked=False because default is True
+        pdf = pd.DataFrame({
+            'sales': [3, 2, 3, 9, 10, 6],
+            'signups': [5, 5, 6, 12, 14, 13],
+            'visits': [20, 42, 28, 62, 81, 50],
+        }, index=pd.date_range(start='2018/01/01', end='2018/07/01', freq='M'))
+        kdf = koalas.from_pandas(pdf)
+
+        ax1 = pdf.plot.area(stacked=False)
+        ax2 = kdf.plot.area(stacked=False)
+        self.compare_plots(ax1, ax2)
+
+    def test_area_plot_y(self):
+        # test if frame area plot is correct when y is specified
+        pdf = pd.DataFrame({
+            'sales': [3, 2, 3, 9, 10, 6],
+            'signups': [5, 5, 6, 12, 14, 13],
+            'visits': [20, 42, 28, 62, 81, 50],
+        }, index=pd.date_range(start='2018/01/01', end='2018/07/01', freq='M'))
+        kdf = koalas.from_pandas(pdf)
+
+        ax1 = pdf.plot.area(y='sales')
+        ax2 = kdf.plot.area(y='sales')
+        self.compare_plots(ax1, ax2)
 
     def test_barh_plot_with_x_y(self):
         # this is testing plot with specified x and y
@@ -150,12 +176,8 @@
     def test_missing(self):
         ks = self.kdf1
 
-<<<<<<< HEAD
-        unsupported_functions = ['box', 'density', 'hexbin', 'hist', 'kde', 'pie', 'scatter']
-=======
-        unsupported_functions = ['area', 'box', 'density', 'hexbin',
-                                 'hist', 'kde', 'scatter']
->>>>>>> 7c7028ee
+        unsupported_functions = ['box', 'density', 'hexbin', 'hist', 'kde', 'scatter']
+
         for name in unsupported_functions:
             with self.assertRaisesRegex(PandasNotImplementedError,
                                         "method.*DataFrame.*{}.*not implemented".format(name)):
