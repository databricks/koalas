#
# Copyright (C) 2019 Databricks, Inc.
#
# Licensed under the Apache License, Version 2.0 (the "License");
# you may not use this file except in compliance with the License.
# You may obtain a copy of the License at
#
#     http://www.apache.org/licenses/LICENSE-2.0
#
# Unless required by applicable law or agreed to in writing, software
# distributed under the License is distributed on an "AS IS" BASIS,
# WITHOUT WARRANTIES OR CONDITIONS OF ANY KIND, either express or implied.
# See the License for the specific language governing permissions and
# limitations under the License.
#

import base64
from collections import defaultdict
from distutils.version import LooseVersion
import inspect
from io import BytesIO
from itertools import product
from datetime import datetime, timedelta

import matplotlib

matplotlib.use("agg")
from matplotlib import pyplot as plt
import numpy as np
import pandas as pd
import pyspark
from pyspark.ml.linalg import SparseVector

from databricks import koalas as ks
from databricks.koalas import Series
from databricks.koalas.testing.utils import ReusedSQLTestCase, SQLTestUtils
from databricks.koalas.exceptions import PandasNotImplementedError
from databricks.koalas.missing.series import _MissingPandasLikeSeries


class SeriesTest(ReusedSQLTestCase, SQLTestUtils):
    @property
    def pser(self):
        return pd.Series([1, 2, 3, 4, 5, 6, 7], name="x")

    @property
    def kser(self):
        return ks.from_pandas(self.pser)

    def test_series(self):
        kser = self.kser

        self.assertTrue(isinstance(kser, Series))

        self.assert_eq(kser + 1, self.pser + 1)

    def test_series_tuple_name(self):
        pser = self.pser
        pser.name = ("x", "a")

        kser = ks.from_pandas(pser)

        self.assert_eq(kser, pser)
        self.assert_eq(kser.name, pser.name)

        pser.name = ("y", "z")
        kser.name = ("y", "z")

        self.assert_eq(kser, pser)
        self.assert_eq(kser.name, pser.name)

    def test_repr_cache_invalidation(self):
        # If there is any cache, inplace operations should invalidate it.
        s = ks.range(10)["id"]
        s.__repr__()
        s.rename("a", inplace=True)
        self.assertEqual(s.__repr__(), s.rename("a").__repr__())

    def test_empty_series(self):
        a = pd.Series([], dtype="i1")
        b = pd.Series([], dtype="str")

        self.assert_eq(ks.from_pandas(a), a)
        self.assertRaises(ValueError, lambda: ks.from_pandas(b))

        with self.sql_conf({"spark.sql.execution.arrow.enabled": False}):
            self.assert_eq(ks.from_pandas(a), a)
            self.assertRaises(ValueError, lambda: ks.from_pandas(b))

    def test_all_null_series(self):
        a = pd.Series([None, None, None], dtype="float64")
        b = pd.Series([None, None, None], dtype="str")

        self.assert_eq(ks.from_pandas(a).dtype, a.dtype)
        self.assertTrue(ks.from_pandas(a).toPandas().isnull().all())
        self.assertRaises(ValueError, lambda: ks.from_pandas(b))

        with self.sql_conf({"spark.sql.execution.arrow.enabled": False}):
            self.assert_eq(ks.from_pandas(a).dtype, a.dtype)
            self.assertTrue(ks.from_pandas(a).toPandas().isnull().all())
            self.assertRaises(ValueError, lambda: ks.from_pandas(b))

    def test_head_tail(self):
        kser = self.kser
        pser = self.pser

        self.assert_eq(kser.head(3), pser.head(3))
        self.assert_eq(kser.head(0), pser.head(0))
        self.assert_eq(kser.head(-3), pser.head(-3))
        self.assert_eq(kser.head(-10), pser.head(-10))

        # TODO: self.assert_eq(kser.tail(3), pser.tail(3))

    def test_rename(self):
        pser = pd.Series([1, 2, 3, 4, 5, 6, 7], name="x")
        kser = ks.from_pandas(pser)

        pser.name = "renamed"
        kser.name = "renamed"
        self.assertEqual(kser.name, "renamed")
        self.assert_eq(kser, pser)

        pser.name = None
        kser.name = None
        self.assertEqual(kser.name, None)
        self.assert_eq(kser, pser)

        pidx = pser.index
        kidx = kser.index
        pidx.name = "renamed"
        kidx.name = "renamed"
        self.assertEqual(kidx.name, "renamed")
        self.assert_eq(kidx, pidx)

    def test_rename_method(self):
        # Series name
        pser = pd.Series([1, 2, 3, 4, 5, 6, 7], name="x")
        kser = ks.from_pandas(pser)

        self.assert_eq(kser.rename("y"), pser.rename("y"))
        self.assertEqual(kser.name, "x")  # no mutation
        self.assert_eq(kser.rename(), pser.rename())

        kser.rename("z", inplace=True)
        pser.rename("z", inplace=True)
        self.assertEqual(kser.name, "z")
        self.assert_eq(kser, pser)

        # Series index
        # pser = pd.Series(['a', 'b', 'c', 'd', 'e', 'f', 'g'], name='x')
        # kser = ks.from_pandas(s)

        # TODO: index
        # res = kser.rename(lambda x: x ** 2)
        # self.assert_eq(res, pser.rename(lambda x: x ** 2))

        # res = kser.rename(pser)
        # self.assert_eq(res, pser.rename(pser))

        # res = kser.rename(kser)
        # self.assert_eq(res, pser.rename(pser))

        # res = kser.rename(lambda x: x**2, inplace=True)
        # self.assertis(res, kser)
        # s.rename(lambda x: x**2, inplace=True)
        # self.assert_eq(kser, pser)

    def test_or(self):
        pdf = pd.DataFrame(
            {
                "left": [True, False, True, False, np.nan, np.nan, True, False, np.nan],
                "right": [True, False, False, True, True, False, np.nan, np.nan, np.nan],
            }
        )
        kdf = ks.from_pandas(pdf)

        self.assert_eq(pdf["left"] | pdf["right"], kdf["left"] | kdf["right"])

    def test_and(self):
        pdf = pd.DataFrame(
            {
                "left": [True, False, True, False, np.nan, np.nan, True, False, np.nan],
                "right": [True, False, False, True, True, False, np.nan, np.nan, np.nan],
            }
        )
        kdf = ks.from_pandas(pdf)

        self.assert_eq(pdf["left"] & pdf["right"], kdf["left"] & kdf["right"])

    def test_to_numpy(self):
        pser = pd.Series([1, 2, 3, 4, 5, 6, 7], name="x")

        kser = ks.from_pandas(pser)
        np.testing.assert_equal(kser.to_numpy(), pser.values)

    def test_isin(self):
        pser = pd.Series(["lama", "cow", "lama", "beetle", "lama", "hippo"], name="animal")

        kser = ks.from_pandas(pser)

        self.assert_eq(kser.isin(["cow", "lama"]), pser.isin(["cow", "lama"]))
        self.assert_eq(kser.isin({"cow"}), pser.isin({"cow"}))

        msg = "only list-like objects are allowed to be passed to isin()"
        with self.assertRaisesRegex(TypeError, msg):
            kser.isin(1)

    def test_fillna(self):
        pser = pd.Series([np.nan, 2, 3, 4, np.nan, 6], name="x")
        kser = ks.from_pandas(pser)

        self.assert_eq(kser.fillna(0), pser.fillna(0))

        kser.fillna(0, inplace=True)
        pser.fillna(0, inplace=True)
        self.assert_eq(kser, pser)

    def test_dropna(self):
        pser = pd.Series([np.nan, 2, 3, 4, np.nan, 6], name="x")

        kser = ks.from_pandas(pser)

        self.assert_eq(kser.dropna(), pser.dropna())

        kser.dropna(inplace=True)
        self.assert_eq(kser, pser.dropna())

    def test_nunique(self):
        pser = pd.Series([1, 2, 1, np.nan])
        kser = ks.from_pandas(pser)

        # Assert NaNs are dropped by default
        nunique_result = kser.nunique()
        self.assertEqual(nunique_result, 2)
        self.assert_eq(nunique_result, pser.nunique())

        # Assert including NaN values
        nunique_result = kser.nunique(dropna=False)
        self.assertEqual(nunique_result, 3)
        self.assert_eq(nunique_result, pser.nunique(dropna=False))

        # Assert approximate counts
        self.assertEqual(ks.Series(range(100)).nunique(approx=True), 103)
        self.assertEqual(ks.Series(range(100)).nunique(approx=True, rsd=0.01), 100)

    def _test_value_counts(self):
        # this is also containing test for Index & MultiIndex
        pser = pd.Series([1, 2, 1, 3, 3, np.nan, 1, 4], name="x")
        kser = ks.from_pandas(pser)

        exp = pser.value_counts()
        res = kser.value_counts()
        self.assertEqual(res.name, exp.name)
        self.assert_eq(res, exp, almost=True)

        self.assert_eq(
            kser.value_counts(normalize=True), pser.value_counts(normalize=True), almost=True
        )
        self.assert_eq(
            kser.value_counts(ascending=True), pser.value_counts(ascending=True), almost=True
        )
        self.assert_eq(
            kser.value_counts(normalize=True, dropna=False),
            pser.value_counts(normalize=True, dropna=False),
            almost=True,
        )
        self.assert_eq(
            kser.value_counts(ascending=True, dropna=False),
            pser.value_counts(ascending=True, dropna=False),
            almost=True,
        )

        self.assert_eq(
            kser.index.value_counts(normalize=True),
            pser.index.value_counts(normalize=True),
            almost=True,
        )
        self.assert_eq(
            kser.index.value_counts(ascending=True),
            pser.index.value_counts(ascending=True),
            almost=True,
        )
        self.assert_eq(
            kser.index.value_counts(normalize=True, dropna=False),
            pser.index.value_counts(normalize=True, dropna=False),
            almost=True,
        )
        self.assert_eq(
            kser.index.value_counts(ascending=True, dropna=False),
            pser.index.value_counts(ascending=True, dropna=False),
            almost=True,
        )

        with self.assertRaisesRegex(
            NotImplementedError, "value_counts currently does not support bins"
        ):
            kser.value_counts(bins=3)

        pser.name = "index"
        kser.name = "index"
        self.assert_eq(kser.value_counts(), pser.value_counts(), almost=True)

        # Series from DataFrame
        pdf = pd.DataFrame({"a": [1, 2, 3], "b": [None, 1, None]})
        kdf = ks.from_pandas(pdf)

        self.assert_eq(
            kdf.a.value_counts(normalize=True), pdf.a.value_counts(normalize=True), almost=True
        )
        self.assert_eq(
            kdf.a.value_counts(ascending=True), pdf.a.value_counts(ascending=True), almost=True
        )
        self.assert_eq(
            kdf.a.value_counts(normalize=True, dropna=False),
            pdf.a.value_counts(normalize=True, dropna=False),
            almost=True,
        )
        self.assert_eq(
            kdf.a.value_counts(ascending=True, dropna=False),
            pdf.a.value_counts(ascending=True, dropna=False),
            almost=True,
        )

        self.assert_eq(
            kser.index.value_counts(normalize=True),
            pser.index.value_counts(normalize=True),
            almost=True,
        )
        self.assert_eq(
            kser.index.value_counts(ascending=True),
            pser.index.value_counts(ascending=True),
            almost=True,
        )
        self.assert_eq(
            kser.index.value_counts(normalize=True, dropna=False),
            pser.index.value_counts(normalize=True, dropna=False),
            almost=True,
        )
        self.assert_eq(
            kser.index.value_counts(ascending=True, dropna=False),
            pser.index.value_counts(ascending=True, dropna=False),
            almost=True,
        )

        # Series with NaN index
        pser = pd.Series([1, 2, 3], index=[2, None, 5])
        kser = ks.from_pandas(pser)

        self.assert_eq(
            kser.value_counts(normalize=True), pser.value_counts(normalize=True), almost=True
        )
        self.assert_eq(
            kser.value_counts(ascending=True), pser.value_counts(ascending=True), almost=True
        )
        self.assert_eq(
            kser.value_counts(normalize=True, dropna=False),
            pser.value_counts(normalize=True, dropna=False),
            almost=True,
        )
        self.assert_eq(
            kser.value_counts(ascending=True, dropna=False),
            pser.value_counts(ascending=True, dropna=False),
            almost=True,
        )

        self.assert_eq(
            kser.index.value_counts(normalize=True),
            pser.index.value_counts(normalize=True),
            almost=True,
        )
        self.assert_eq(
            kser.index.value_counts(ascending=True),
            pser.index.value_counts(ascending=True),
            almost=True,
        )
        self.assert_eq(
            kser.index.value_counts(normalize=True, dropna=False),
            pser.index.value_counts(normalize=True, dropna=False),
            almost=True,
        )
        self.assert_eq(
            kser.index.value_counts(ascending=True, dropna=False),
            pser.index.value_counts(ascending=True, dropna=False),
            almost=True,
        )

        # Series with MultiIndex
        pser.index = pd.MultiIndex.from_tuples([("x", "a"), ("x", "b"), ("y", "c")])
        kser = ks.from_pandas(pser)

        self.assert_eq(
            kser.value_counts(normalize=True), pser.value_counts(normalize=True), almost=True
        )
        self.assert_eq(
            kser.value_counts(ascending=True), pser.value_counts(ascending=True), almost=True
        )
        self.assert_eq(
            kser.value_counts(normalize=True, dropna=False),
            pser.value_counts(normalize=True, dropna=False),
            almost=True,
        )
        self.assert_eq(
            kser.value_counts(ascending=True, dropna=False),
            pser.value_counts(ascending=True, dropna=False),
            almost=True,
        )

        self.assert_eq(
            kser.index.value_counts(normalize=True),
            pser.index.value_counts(normalize=True),
            almost=True,
        )
        self.assert_eq(
            kser.index.value_counts(ascending=True),
            pser.index.value_counts(ascending=True),
            almost=True,
        )
        self.assert_eq(
            kser.index.value_counts(normalize=True, dropna=False),
            pser.index.value_counts(normalize=True, dropna=False),
            almost=True,
        )
        self.assert_eq(
            kser.index.value_counts(ascending=True, dropna=False),
            pser.index.value_counts(ascending=True, dropna=False),
            almost=True,
        )

        # Series with MultiIndex some of index has NaN
        pser.index = pd.MultiIndex.from_tuples([("x", "a"), ("x", None), ("y", "c")])
        kser = ks.from_pandas(pser)

        self.assert_eq(
            kser.value_counts(normalize=True), pser.value_counts(normalize=True), almost=True
        )
        self.assert_eq(
            kser.value_counts(ascending=True), pser.value_counts(ascending=True), almost=True
        )
        self.assert_eq(
            kser.value_counts(normalize=True, dropna=False),
            pser.value_counts(normalize=True, dropna=False),
            almost=True,
        )
        self.assert_eq(
            kser.value_counts(ascending=True, dropna=False),
            pser.value_counts(ascending=True, dropna=False),
            almost=True,
        )

        self.assert_eq(
            kser.index.value_counts(normalize=True),
            pser.index.value_counts(normalize=True),
            almost=True,
        )
        self.assert_eq(
            kser.index.value_counts(ascending=True),
            pser.index.value_counts(ascending=True),
            almost=True,
        )
        self.assert_eq(
            kser.index.value_counts(normalize=True, dropna=False),
            pser.index.value_counts(normalize=True, dropna=False),
            almost=True,
        )
        self.assert_eq(
            kser.index.value_counts(ascending=True, dropna=False),
            pser.index.value_counts(ascending=True, dropna=False),
            almost=True,
        )

        # Series with MultiIndex some of index is NaN.
        # This test only available for pandas >= 0.24.
        if LooseVersion(pd.__version__) >= LooseVersion("0.24"):
            pser.index = pd.MultiIndex.from_tuples([("x", "a"), None, ("y", "c")])
            kser = ks.from_pandas(pser)

            self.assert_eq(
                kser.value_counts(normalize=True), pser.value_counts(normalize=True), almost=True
            )
            self.assert_eq(
                kser.value_counts(ascending=True), pser.value_counts(ascending=True), almost=True
            )
            self.assert_eq(
                kser.value_counts(normalize=True, dropna=False),
                pser.value_counts(normalize=True, dropna=False),
                almost=True,
            )
            self.assert_eq(
                kser.value_counts(ascending=True, dropna=False),
                pser.value_counts(ascending=True, dropna=False),
                almost=True,
            )

            self.assert_eq(
                kser.index.value_counts(normalize=True),
                pser.index.value_counts(normalize=True),
                almost=True,
            )
            self.assert_eq(
                kser.index.value_counts(ascending=True),
                pser.index.value_counts(ascending=True),
                almost=True,
            )
            self.assert_eq(
                kser.index.value_counts(normalize=True, dropna=False),
                pser.index.value_counts(normalize=True, dropna=False),
                almost=True,
            )
            self.assert_eq(
                kser.index.value_counts(ascending=True, dropna=False),
                pser.index.value_counts(ascending=True, dropna=False),
                almost=True,
            )

    def test_value_counts(self):
        if LooseVersion(pyspark.__version__) < LooseVersion("2.4"):
            with self.sql_conf({"spark.sql.execution.arrow.enabled": False}):
                self._test_value_counts()
            self.assertRaises(
                RuntimeError,
                lambda: ks.MultiIndex.from_tuples([("x", "a"), ("x", "b")]).value_counts(),
            )
        else:
            self._test_value_counts()

    def test_nsmallest(self):
        sample_lst = [1, 2, 3, 4, np.nan, 6]
        pser = pd.Series(sample_lst, name="x")
        kser = ks.Series(sample_lst, name="x")
        self.assert_eq(kser.nsmallest(n=3), pser.nsmallest(n=3))
        self.assert_eq(kser.nsmallest(), pser.nsmallest())
        self.assert_eq((kser + 1).nsmallest(), (pser + 1).nsmallest())

    def test_nlargest(self):
        sample_lst = [1, 2, 3, 4, np.nan, 6]
        pser = pd.Series(sample_lst, name="x")
        kser = ks.Series(sample_lst, name="x")
        self.assert_eq(kser.nlargest(n=3), pser.nlargest(n=3))
        self.assert_eq(kser.nlargest(), pser.nlargest())
        self.assert_eq((kser + 1).nlargest(), (pser + 1).nlargest())

    def test_isnull(self):
        pser = pd.Series([1, 2, 3, 4, np.nan, 6], name="x")
        kser = ks.from_pandas(pser)

        self.assert_eq(kser.notnull(), pser.notnull())
        self.assert_eq(kser.isnull(), pser.isnull())

        pser = self.pser
        kser = self.kser

        self.assert_eq(kser.notnull(), pser.notnull())
        self.assert_eq(kser.isnull(), pser.isnull())

    def test_all(self):
        for pser in [
            pd.Series([True, True], name="x"),
            pd.Series([True, False], name="x"),
            pd.Series([0, 1], name="x"),
            pd.Series([1, 2, 3], name="x"),
            pd.Series([True, True, None], name="x"),
            pd.Series([True, False, None], name="x"),
            pd.Series([], name="x"),
            pd.Series([np.nan], name="x"),
        ]:
            kser = ks.from_pandas(pser)
            self.assert_eq(kser.all(), pser.all())

        pser = pd.Series([1, 2, 3, 4], name="x")
        kser = ks.from_pandas(pser)

        self.assert_eq((kser % 2 == 0).all(), (pser % 2 == 0).all())

        with self.assertRaisesRegex(
            NotImplementedError, 'axis should be either 0 or "index" currently.'
        ):
            kser.all(axis=1)

    def test_any(self):
        for pser in [
            pd.Series([False, False], name="x"),
            pd.Series([True, False], name="x"),
            pd.Series([0, 1], name="x"),
            pd.Series([1, 2, 3], name="x"),
            pd.Series([True, True, None], name="x"),
            pd.Series([True, False, None], name="x"),
            pd.Series([], name="x"),
            pd.Series([np.nan], name="x"),
        ]:
            kser = ks.from_pandas(pser)
            self.assert_eq(kser.any(), pser.any())

        pser = pd.Series([1, 2, 3, 4], name="x")
        kser = ks.from_pandas(pser)

        self.assert_eq((kser % 2 == 0).any(), (pser % 2 == 0).any())

        with self.assertRaisesRegex(
            NotImplementedError, 'axis should be either 0 or "index" currently.'
        ):
            kser.any(axis=1)

    def test_reset_index_with_default_index_types(self):
        pser = pd.Series([1, 2, 3], name="0", index=np.random.rand(3))
        kser = ks.from_pandas(pser)

        with ks.option_context("compute.default_index_type", "sequence"):
            self.assert_eq(kser.reset_index(), pser.reset_index())

        with ks.option_context("compute.default_index_type", "distributed-sequence"):
            # the order might be changed.
            self.assert_eq(kser.reset_index().sort_index(), pser.reset_index())

        with ks.option_context("compute.default_index_type", "distributed"):
            # the index is different.
            self.assert_eq(
                kser.reset_index().to_pandas().reset_index(drop=True), pser.reset_index()
            )

    def test_sort_values(self):
        pser = pd.Series([1, 2, 3, 4, 5, None, 7], name="0")
        kser = ks.from_pandas(pser)
        self.assert_eq(repr(kser.sort_values()), repr(pser.sort_values()))
        self.assert_eq(
            repr(kser.sort_values(ascending=False)), repr(pser.sort_values(ascending=False))
        )
        self.assert_eq(
            repr(kser.sort_values(na_position="first")), repr(pser.sort_values(na_position="first"))
        )
        self.assertRaises(ValueError, lambda: kser.sort_values(na_position="invalid"))
        self.assert_eq(kser.sort_values(inplace=True), pser.sort_values(inplace=True))
        self.assert_eq(repr(kser), repr(pser))

    def test_sort_index(self):
        pser = pd.Series([2, 1, np.nan], index=["b", "a", np.nan], name="0")
        kser = ks.from_pandas(pser)

        # Assert invalid parameters
        self.assertRaises(NotImplementedError, lambda: kser.sort_index(axis=1))
        self.assertRaises(NotImplementedError, lambda: kser.sort_index(kind="mergesort"))
        self.assertRaises(ValueError, lambda: kser.sort_index(na_position="invalid"))

        # Assert default behavior without parameters
        self.assert_eq(kser.sort_index(), pser.sort_index(), almost=True)
        # Assert sorting descending
        self.assert_eq(
            kser.sort_index(ascending=False), pser.sort_index(ascending=False), almost=True
        )
        # Assert sorting NA indices first
        self.assert_eq(
            kser.sort_index(na_position="first"), pser.sort_index(na_position="first"), almost=True
        )
        # Assert sorting inplace
        self.assertEqual(kser.sort_index(inplace=True), pser.sort_index(inplace=True))
        self.assert_eq(kser, pser, almost=True)

        # Assert multi-indices
        pser = pd.Series(range(4), index=[["b", "b", "a", "a"], [1, 0, 1, 0]], name="0")
        kser = ks.from_pandas(pser)
        self.assert_eq(kser.sort_index(), pser.sort_index(), almost=True)
        self.assert_eq(kser.sort_index(level=[1, 0]), pser.sort_index(level=[1, 0]), almost=True)

        self.assert_eq(kser.reset_index().sort_index(), pser.reset_index().sort_index())

    def test_to_datetime(self):
        pser = pd.Series(["3/11/2000", "3/12/2000", "3/13/2000"] * 100)
        kser = ks.from_pandas(pser)

        self.assert_eq(
            pd.to_datetime(pser, infer_datetime_format=True),
            ks.to_datetime(kser, infer_datetime_format=True),
        )

    def test_missing(self):
        kser = self.kser

        missing_functions = inspect.getmembers(_MissingPandasLikeSeries, inspect.isfunction)
        unsupported_functions = [
            name for (name, type_) in missing_functions if type_.__name__ == "unsupported_function"
        ]
        for name in unsupported_functions:
            with self.assertRaisesRegex(
                PandasNotImplementedError,
                "method.*Series.*{}.*not implemented( yet\\.|\\. .+)".format(name),
            ):
                getattr(kser, name)()

        deprecated_functions = [
            name for (name, type_) in missing_functions if type_.__name__ == "deprecated_function"
        ]
        for name in deprecated_functions:
            with self.assertRaisesRegex(
                PandasNotImplementedError, "method.*Series.*{}.*is deprecated".format(name)
            ):
                getattr(kser, name)()

        missing_properties = inspect.getmembers(
            _MissingPandasLikeSeries, lambda o: isinstance(o, property)
        )
        unsupported_properties = [
            name
            for (name, type_) in missing_properties
            if type_.fget.__name__ == "unsupported_property"
        ]
        for name in unsupported_properties:
            with self.assertRaisesRegex(
                PandasNotImplementedError,
                "property.*Series.*{}.*not implemented( yet\\.|\\. .+)".format(name),
            ):
                getattr(kser, name)
        deprecated_properties = [
            name
            for (name, type_) in missing_properties
            if type_.fget.__name__ == "deprecated_property"
        ]
        for name in deprecated_properties:
            with self.assertRaisesRegex(
                PandasNotImplementedError, "property.*Series.*{}.*is deprecated".format(name)
            ):
                getattr(kser, name)

    def test_clip(self):
        pser = pd.Series([0, 2, 4], index=np.random.rand(3))
        kser = ks.from_pandas(pser)

        # Assert list-like values are not accepted for 'lower' and 'upper'
        msg = "List-like value are not supported for 'lower' and 'upper' at the moment"
        with self.assertRaises(ValueError, msg=msg):
            kser.clip(lower=[1])
        with self.assertRaises(ValueError, msg=msg):
            kser.clip(upper=[1])

        # Assert no lower or upper
        self.assert_eq(kser.clip(), pser.clip())
        # Assert lower only
        self.assert_eq(kser.clip(1), pser.clip(1))
        # Assert upper only
        self.assert_eq(kser.clip(upper=3), pser.clip(upper=3))
        # Assert lower and upper
        self.assert_eq(kser.clip(1, 3), pser.clip(1, 3))

        # Assert behavior on string values
        str_kser = ks.Series(["a", "b", "c"])
        self.assert_eq(str_kser.clip(1, 3), str_kser)

    def test_is_unique(self):
        # We can't use pandas' is_unique for comparison. pandas 0.23 ignores None
        pser = pd.Series([1, 2, 2, None, None])
        kser = ks.from_pandas(pser)
        self.assertEqual(False, kser.is_unique)
        self.assertEqual(False, (kser + 1).is_unique)

        pser = pd.Series([1, None, None])
        kser = ks.from_pandas(pser)
        self.assertEqual(False, kser.is_unique)
        self.assertEqual(False, (kser + 1).is_unique)

        pser = pd.Series([1])
        kser = ks.from_pandas(pser)
        self.assertEqual(pser.is_unique, kser.is_unique)
        self.assertEqual((pser + 1).is_unique, (kser + 1).is_unique)

        pser = pd.Series([1, 1, 1])
        kser = ks.from_pandas(pser)
        self.assertEqual(pser.is_unique, kser.is_unique)
        self.assertEqual((pser + 1).is_unique, (kser + 1).is_unique)

    def test_to_list(self):
        if LooseVersion(pd.__version__) >= LooseVersion("0.24.0"):
            self.assertEqual(self.kser.to_list(), self.pser.to_list())

    def test_append(self):
        pser1 = pd.Series([1, 2, 3], name="0")
        pser2 = pd.Series([4, 5, 6], name="0")
        pser3 = pd.Series([4, 5, 6], index=[3, 4, 5], name="0")
        kser1 = ks.from_pandas(pser1)
        kser2 = ks.from_pandas(pser2)
        kser3 = ks.from_pandas(pser3)

        self.assert_eq(kser1.append(kser2), pser1.append(pser2))
        self.assert_eq(kser1.append(kser3), pser1.append(pser3))
        self.assert_eq(
            kser1.append(kser2, ignore_index=True), pser1.append(pser2, ignore_index=True)
        )

        kser1.append(kser3, verify_integrity=True)
        msg = "Indices have overlapping values"
        with self.assertRaises(ValueError, msg=msg):
            kser1.append(kser2, verify_integrity=True)

    def test_map(self):
        pser = pd.Series(["cat", "dog", None, "rabbit"])
        kser = ks.from_pandas(pser)
        # Currently Koalas doesn't return NaN as Pandas does.
        self.assertEqual(
            repr(kser.map({})), repr(pser.map({}).replace({pd.np.nan: None}).rename(0))
        )

        d = defaultdict(lambda: "abc")
        self.assertTrue("abc" in repr(kser.map(d)))
        self.assertEqual(repr(kser.map(d)), repr(pser.map(d).rename(0)))

        def tomorrow(date) -> datetime:
            return date + timedelta(days=1)

        pser = pd.Series([datetime(2019, 10, 24)])
        kser = ks.from_pandas(pser)
        self.assertEqual(repr(kser.map(tomorrow)), repr(pser.map(tomorrow).rename(0)))

    def test_add_prefix(self):
        pser = pd.Series([1, 2, 3, 4], name="0")
        kser = ks.from_pandas(pser)
        self.assert_eq(pser.add_prefix("item_"), kser.add_prefix("item_"))

        pser = pd.Series(
            [1, 2, 3],
            name="0",
            index=pd.MultiIndex.from_tuples([("A", "X"), ("A", "Y"), ("B", "X")]),
        )
        kser = ks.from_pandas(pser)
        self.assert_eq(pser.add_prefix("item_"), kser.add_prefix("item_"))

    def test_add_suffix(self):
        pser = pd.Series([1, 2, 3, 4], name="0")
        kser = ks.from_pandas(pser)
        self.assert_eq(pser.add_suffix("_item"), kser.add_suffix("_item"))

        pser = pd.Series(
            [1, 2, 3],
            name="0",
            index=pd.MultiIndex.from_tuples([("A", "X"), ("A", "Y"), ("B", "X")]),
        )
        kser = ks.from_pandas(pser)
        self.assert_eq(pser.add_suffix("_item"), kser.add_suffix("_item"))

    def test_pandas_wraps(self):
        # This test checks the return column name of `isna()`. Previously it returned the column
        # name as its internal expression which contains, for instance, '`f(x)`' in the middle of
        # column name which currently cannot be recognized in PySpark.
        @ks.pandas_wraps
        def f(x) -> ks.Series[int]:
            return 2 * x

        df = ks.DataFrame({"x": [1, None]})
        self.assert_eq(f(df["x"]).isna(), pd.Series([False, True]).rename("f(x)"))

    def test_hist(self):
        pdf = pd.DataFrame(
            {"a": [1, 2, 3, 4, 5, 6, 7, 8, 9, 15, 50],}, index=[0, 1, 3, 5, 6, 8, 9, 9, 9, 10, 10]
        )

        kdf = ks.from_pandas(pdf)

        def plot_to_base64(ax):
            bytes_data = BytesIO()
            ax.figure.savefig(bytes_data, format="png")
            bytes_data.seek(0)
            b64_data = base64.b64encode(bytes_data.read())
            plt.close(ax.figure)
            return b64_data

        _, ax1 = plt.subplots(1, 1)
        # Using plot.hist() because pandas changes ticks props when called hist()
        ax1 = pdf["a"].plot.hist()
        _, ax2 = plt.subplots(1, 1)
        ax2 = kdf["a"].hist()
        self.assert_eq(plot_to_base64(ax1), plot_to_base64(ax2))

    def test_cummin(self):
        pser = pd.Series([1.0, None, 0.0, 4.0, 9.0]).rename("a")
        kser = ks.from_pandas(pser)
        self.assertEqual(repr(pser.cummin()), repr(kser.cummin()))
        self.assertEqual(repr(pser.cummin(skipna=False)), repr(kser.cummin(skipna=False)))

        # with reversed index
        pser.index = [4, 3, 2, 1, 0]
        kser = ks.from_pandas(pser)
        self.assertEqual(repr(pser.cummin()), repr(kser.cummin()))
        self.assertEqual(repr(pser.cummin(skipna=False)), repr(kser.cummin(skipna=False)))

    def test_cummax(self):
        pser = pd.Series([1.0, None, 0.0, 4.0, 9.0]).rename("a")
        kser = ks.from_pandas(pser)
        self.assertEqual(repr(pser.cummax()), repr(kser.cummax()))
        self.assertEqual(repr(pser.cummax(skipna=False)), repr(kser.cummax(skipna=False)))

        # with reversed index
        pser.index = [4, 3, 2, 1, 0]
        kser = ks.from_pandas(pser)
        self.assertEqual(repr(pser.cummax()), repr(kser.cummax()))
        self.assertEqual(repr(pser.cummax(skipna=False)), repr(kser.cummax(skipna=False)))

    def test_cumsum(self):
        pser = pd.Series([1.0, None, 0.0, 4.0, 9.0]).rename("a")
        kser = ks.from_pandas(pser)
        self.assertEqual(repr(pser.cumsum()), repr(kser.cumsum()))
        self.assertEqual(repr(pser.cumsum(skipna=False)), repr(kser.cumsum(skipna=False)))

        # with reversed index
        pser.index = [4, 3, 2, 1, 0]
        kser = ks.from_pandas(pser)
        self.assertEqual(repr(pser.cumsum()), repr(kser.cumsum()))
        self.assertEqual(repr(pser.cumsum(skipna=False)), repr(kser.cumsum(skipna=False)))

    def test_cumprod(self):
        pser = pd.Series([1.0, None, 1.0, 4.0, 9.0]).rename("a")
        kser = ks.from_pandas(pser)
        self.assertEqual(repr(pser.cumprod()), repr(kser.cumprod()))
        self.assertEqual(repr(pser.cumprod(skipna=False)), repr(kser.cumprod(skipna=False)))

        # with reversed index
        pser.index = [4, 3, 2, 1, 0]
        kser = ks.from_pandas(pser)
        self.assertEqual(repr(pser.cumprod()), repr(kser.cumprod()))
        self.assertEqual(repr(pser.cumprod(skipna=False)), repr(kser.cumprod(skipna=False)))

        with self.assertRaisesRegex(Exception, "values should be bigger than 0"):
            repr(ks.Series([0, 1]).cumprod())

    def test_median(self):
        with self.assertRaisesRegex(ValueError, "accuracy must be an integer; however"):
            ks.Series([24.0, 21.0, 25.0, 33.0, 26.0]).median(accuracy="a")

    def test_rank(self):
        pser = pd.Series([1, 2, 3, 1], name="x")
        kser = ks.from_pandas(pser)
        self.assertEqual(repr(pser.rank()), repr(kser.rank().sort_index()))
        self.assertEqual(repr(pser.rank()), repr(kser.rank().sort_index()))
        self.assertEqual(
            repr(pser.rank(ascending=False)), repr(kser.rank(ascending=False).sort_index())
        )
        self.assertEqual(repr(pser.rank(method="min")), repr(kser.rank(method="min").sort_index()))
        self.assertEqual(repr(pser.rank(method="max")), repr(kser.rank(method="max").sort_index()))
        self.assertEqual(
            repr(pser.rank(method="first")), repr(kser.rank(method="first").sort_index())
        )
        self.assertEqual(
            repr(pser.rank(method="dense")), repr(kser.rank(method="dense").sort_index())
        )

        msg = "method must be one of 'average', 'min', 'max', 'first', 'dense'"
        with self.assertRaisesRegex(ValueError, msg):
            kser.rank(method="nothing")

    def test_round(self):
        pser = pd.Series([0.028208, 0.038683, 0.877076], name="x")
        kser = ks.from_pandas(pser)
        self.assertEqual(repr(pser.round(2)), repr(kser.round(2)))
        msg = "decimals must be an integer"
        with self.assertRaisesRegex(ValueError, msg):
            kser.round(1.5)

    def test_quantile(self):
        with self.assertRaisesRegex(ValueError, "accuracy must be an integer; however"):
            ks.Series([24.0, 21.0, 25.0, 33.0, 26.0]).quantile(accuracy="a")
        with self.assertRaisesRegex(ValueError, "q must be a float of an array of floats;"):
            ks.Series([24.0, 21.0, 25.0, 33.0, 26.0]).quantile(q="a")
        with self.assertRaisesRegex(ValueError, "q must be a float of an array of floats;"):
            ks.Series([24.0, 21.0, 25.0, 33.0, 26.0]).quantile(q=["a"])

    def test_idxmax(self):
        pser = pd.Series(data=[1, 4, 5], index=["A", "B", "C"])
        kser = ks.Series(pser)

        self.assertEqual(kser.idxmax(), pser.idxmax())
        self.assertEqual(kser.idxmax(skipna=False), pser.idxmax(skipna=False))

        index = pd.MultiIndex.from_arrays(
            [["a", "a", "b", "b"], ["c", "d", "e", "f"]], names=("first", "second")
        )
        pser = pd.Series(data=[1, 2, 4, 5], index=index)
        kser = ks.Series(pser)

        self.assertEqual(kser.idxmax(), pser.idxmax())
        self.assertEqual(kser.idxmax(skipna=False), pser.idxmax(skipna=False))

        kser = ks.Series([])
        with self.assertRaisesRegex(ValueError, "an empty sequence"):
            kser.idxmax()

        pser = pd.Series([1, 100, None, 100, 1, 100], index=[10, 3, 5, 2, 1, 8])
        kser = ks.Series(pser)

        self.assertEqual(kser.idxmax(), pser.idxmax())
        self.assertEqual(repr(kser.idxmax(skipna=False)), repr(pser.idxmax(skipna=False)))

    def test_idxmin(self):
        pser = pd.Series(data=[1, 4, 5], index=["A", "B", "C"])
        kser = ks.Series(pser)

        self.assertEqual(kser.idxmin(), pser.idxmin())
        self.assertEqual(kser.idxmin(skipna=False), pser.idxmin(skipna=False))

        index = pd.MultiIndex.from_arrays(
            [["a", "a", "b", "b"], ["c", "d", "e", "f"]], names=("first", "second")
        )
        pser = pd.Series(data=[1, 2, 4, 5], index=index)
        kser = ks.Series(pser)

        self.assertEqual(kser.idxmin(), pser.idxmin())
        self.assertEqual(kser.idxmin(skipna=False), pser.idxmin(skipna=False))

        kser = ks.Series([])
        with self.assertRaisesRegex(ValueError, "an empty sequence"):
            kser.idxmin()

        pser = pd.Series([1, 100, None, 100, 1, 100], index=[10, 3, 5, 2, 1, 8])
        kser = ks.Series(pser)

        self.assertEqual(kser.idxmin(), pser.idxmin())
        self.assertEqual(repr(kser.idxmin(skipna=False)), repr(pser.idxmin(skipna=False)))

    def test_shift(self):
        pser = pd.Series([10, 20, 15, 30, 45], name="x")
        kser = ks.Series(pser)
        if LooseVersion(pd.__version__) < LooseVersion("0.24.2"):
            self.assertEqual(repr(kser.shift(periods=2)), repr(pser.shift(periods=2)))
        else:
            self.assertEqual(
                repr(kser.shift(periods=2, fill_value=0)), repr(pser.shift(periods=2, fill_value=0))
            )
        with self.assertRaisesRegex(ValueError, "periods should be an int; however"):
            kser.shift(periods=1.5)

    def test_astype(self):
        pser = pd.Series([10, 20, 15, 30, 45], name="x")
        kser = ks.Series(pser)
        with self.assertRaisesRegex(ValueError, "Type int63 not understood"):
            kser.astype("int63")

    def test_aggregate(self):
        pser = pd.Series([10, 20, 15, 30, 45], name="x")
        kser = ks.Series(pser)
        msg = "func must be a string or list of strings"
        with self.assertRaisesRegex(ValueError, msg):
            kser.aggregate({"x": ["min", "max"]})
        msg = (
            "If the given function is a list, it " "should only contains function names as strings."
        )
        with self.assertRaisesRegex(ValueError, msg):
            kser.aggregate(["min", max])

    def test_drop(self):
        pser = pd.Series([10, 20, 15, 30, 45], name="x")
        kser = ks.Series(pser)
        msg = "Need to specify at least one of 'labels' or 'index'"
        with self.assertRaisesRegex(ValueError, msg):
            kser.drop()

        # For MultiIndex
        midx = pd.MultiIndex(
            [["lama", "cow", "falcon"], ["speed", "weight", "length"]],
            [[0, 0, 0, 1, 1, 1, 2, 2, 2], [0, 1, 2, 0, 1, 2, 0, 1, 2]],
        )
        kser = ks.Series([45, 200, 1.2, 30, 250, 1.5, 320, 1, 0.3], index=midx)
        msg = "'level' should be less than the number of indexes"
        with self.assertRaisesRegex(ValueError, msg):
            kser.drop(labels="weight", level=2)
        msg = (
            "If the given index is a list, it "
            "should only contains names as strings, "
            "or a list of tuples that contain "
            "index names as strings"
        )
        with self.assertRaisesRegex(ValueError, msg):
            kser.drop(["lama", ["cow", "falcon"]])
        msg = "'index' type should be one of str, list, tuple"
        with self.assertRaisesRegex(ValueError, msg):
            kser.drop({"lama": "speed"})
        msg = "Cannot specify both 'labels' and 'index'"
        with self.assertRaisesRegex(ValueError, msg):
            kser.drop("lama", index="cow")
        msg = r"'Key length \(2\) exceeds index depth \(3\)'"
        with self.assertRaisesRegex(KeyError, msg):
            kser.drop(("lama", "speed", "x"))
        self.assert_eq(kser.drop(("lama", "speed", "x"), level=1), kser)

    def test_pop(self):
        midx = pd.MultiIndex(
            [["lama", "cow", "falcon"], ["speed", "weight", "length"]],
            [[0, 0, 0, 1, 1, 1, 2, 2, 2], [0, 1, 2, 0, 1, 2, 0, 1, 2]],
        )
        kser = ks.Series([45, 200, 1.2, 30, 250, 1.5, 320, 1, 0.3], index=midx)
        pser = kser.to_pandas()

        self.assert_eq(kser.pop(("lama", "speed")), pser.pop(("lama", "speed")))

        msg = "'key' should be string or tuple that contains strings"
        with self.assertRaisesRegex(ValueError, msg):
            kser.pop(0)
        msg = (
            "'key' should have index names as only strings "
            "or a tuple that contain index names as only strings"
        )
        with self.assertRaisesRegex(ValueError, msg):
            kser.pop(("lama", 0))
        msg = r"'Key length \(3\) exceeds index depth \(2\)'"
        with self.assertRaisesRegex(KeyError, msg):
            kser.pop(("lama", "speed", "x"))

    def test_replace(self):
        pser = pd.Series([10, 20, 15, 30, 45], name="x")
        kser = ks.Series(pser)

        self.assert_eq(kser.replace(), pser.replace())
        self.assert_eq(kser.replace({}), pser.replace({}))

        msg = "'to_replace' should be one of str, list, dict, int, float"
        with self.assertRaisesRegex(ValueError, msg):
            kser.replace(ks.range(5))
        msg = "Replacement lists must match in length. Expecting 3 got 2"
        with self.assertRaisesRegex(ValueError, msg):
            kser.replace([10, 20, 30], [1, 2])
        msg = "replace currently not support for regex"
        with self.assertRaisesRegex(NotImplementedError, msg):
            kser.replace(r"^1.$", regex=True)

    def test_xs(self):
        midx = pd.MultiIndex(
            [["a", "b", "c"], ["lama", "cow", "falcon"], ["speed", "weight", "length"]],
            [[0, 0, 0, 1, 1, 1, 2, 2, 2], [0, 0, 0, 1, 1, 1, 2, 2, 2], [0, 1, 2, 0, 1, 2, 0, 1, 2]],
        )
        kser = ks.Series([45, 200, 1.2, 30, 250, 1.5, 320, 1, 0.3], index=midx)
        pser = kser.to_pandas()

        self.assert_eq(kser.xs(("a", "lama", "speed")), pser.xs(("a", "lama", "speed")))

    def test_duplicates(self):
        psers = {
            "test on texts": pd.Series(
                ["lama", "cow", "lama", "beetle", "lama", "hippo"], name="animal"
            ),
            "test on numbers": pd.Series([1, 1, 2, 4, 3]),
        }
        keeps = ["first", "last", False]

        for (msg, pser), keep in product(psers.items(), keeps):
            with self.subTest(msg, keep=keep):
                kser = ks.Series(pser)

                self.assert_eq(
                    pser.drop_duplicates(keep=keep).sort_values(),
                    kser.drop_duplicates(keep=keep).sort_values(),
                )

    def test_update(self):
        pser = pd.Series([10, 20, 15, 30, 45], name="x")
        kser = ks.Series(pser)

        msg = "'other' must be a Series"
        with self.assertRaisesRegex(ValueError, msg):
            kser.update(10)

    def test_where(self):
        pser1 = pd.Series([0, 1, 2, 3, 4], name=0)
        kser1 = ks.from_pandas(pser1)

        self.assert_eq(repr(pser1.where(pser1 > 3)), repr(kser1.where(kser1 > 3).sort_index()))

    def test_mask(self):
        pser1 = pd.Series([0, 1, 2, 3, 4], name=0)
        kser1 = ks.from_pandas(pser1)

        self.assert_eq(repr(pser1.mask(pser1 > 3)), repr(kser1.mask(kser1 > 3).sort_index()))

    def test_truncate(self):
        pser1 = pd.Series([10, 20, 30, 40, 50, 60, 70], index=[1, 2, 3, 4, 5, 6, 7])
        kser1 = ks.Series(pser1)
        pser2 = pd.Series([10, 20, 30, 40, 50, 60, 70], index=[7, 6, 5, 4, 3, 2, 1])
        kser2 = ks.Series(pser2)

        self.assert_eq(kser1.truncate(), pser1.truncate())
        self.assert_eq(kser1.truncate(before=2), pser1.truncate(before=2))
        self.assert_eq(kser1.truncate(after=5), pser1.truncate(after=5))
        self.assert_eq(kser1.truncate(copy=False), pser1.truncate(copy=False))
        self.assert_eq(kser1.truncate(2, 5, copy=False), pser1.truncate(2, 5, copy=False))
        self.assert_eq(kser2.truncate(4, 6), pser2.truncate(4, 6))
        self.assert_eq(kser2.truncate(4, 6, copy=False), pser2.truncate(4, 6, copy=False))

        kser = ks.Series([10, 20, 30, 40, 50, 60, 70], index=[1, 2, 3, 4, 3, 2, 1])
        msg = "truncate requires a sorted index"
        with self.assertRaisesRegex(ValueError, msg):
            kser.truncate()

        kser = ks.Series([10, 20, 30, 40, 50, 60, 70], index=[1, 2, 3, 4, 5, 6, 7])
        msg = "Truncate: 2 must be after 5"
        with self.assertRaisesRegex(ValueError, msg):
            kser.truncate(5, 2)

    def test_getitem(self):
        pser = pd.Series([10, 20, 15, 30, 45], ["A", "A", "B", "C", "D"])
        kser = ks.Series(pser)

        self.assert_eq(kser["A"], pser["A"])
        self.assert_eq(kser["B"], pser["B"])
        self.assert_eq(kser[kser > 15], pser[pser > 15])

        # for MultiIndex
        midx = pd.MultiIndex(
            [["a", "b", "c"], ["lama", "cow", "falcon"], ["speed", "weight", "length"]],
            [[0, 0, 0, 0, 0, 0, 1, 1, 1], [0, 0, 0, 1, 1, 1, 2, 2, 2], [0, 0, 0, 0, 1, 2, 0, 1, 2]],
        )
        pser = pd.Series([45, 200, 1.2, 30, 250, 1.5, 320, 1, 0.3], name="0", index=midx)
        kser = ks.Series(pser)

        self.assert_eq(kser["a"], pser["a"])
        self.assert_eq(kser["a", "lama"], pser["a", "lama"])
        self.assert_eq(kser[kser > 1.5], pser[pser > 1.5])

        msg = r"'Key length \(4\) exceeds index depth \(3\)'"
        with self.assertRaisesRegex(KeyError, msg):
            kser[("a", "lama", "speed", "x")]

    def test_keys(self):
        midx = pd.MultiIndex(
            [["lama", "cow", "falcon"], ["speed", "weight", "length"]],
            [[0, 0, 0, 1, 1, 1, 2, 2, 2], [0, 1, 2, 0, 1, 2, 0, 1, 2]],
        )
        kser = ks.Series([45, 200, 1.2, 30, 250, 1.5, 320, 1, 0.3], index=midx)
        pser = kser.to_pandas()

        self.assert_eq(kser.keys(), pser.keys())

    def test_index(self):
        # to check setting name of Index properly.
        idx = pd.Index([1, 2, 3, 4, 5, 6, 7, 8, 9])
        kser = ks.Series([45, 200, 1.2, 30, 250, 1.5, 320, 1, 0.3], index=idx)
        pser = kser.to_pandas()

        kser.name = "koalas"
        pser.name = "koalas"
        self.assert_eq(kser.index.name, pser.index.name)

        # for check setting names of MultiIndex properly.
        kser.names = ["hello", "koalas"]
        pser.names = ["hello", "koalas"]
        self.assert_eq(kser.index.names, pser.index.names)

    def test_pct_change(self):
        kser = ks.Series([90, 91, 85], index=[2, 4, 1])
        pser = kser.to_pandas()

        self.assert_eq(kser.pct_change(periods=-1), pser.pct_change(periods=-1), almost=True)
        self.assert_eq(
            kser.pct_change(periods=-100000000), pser.pct_change(periods=-100000000), almost=True
        )
        self.assert_eq(
            kser.pct_change(periods=100000000), pser.pct_change(periods=100000000), almost=True
        )

        # for MultiIndex
        midx = pd.MultiIndex(
            [["lama", "cow", "falcon"], ["speed", "weight", "length"]],
            [[0, 0, 0, 1, 1, 1, 2, 2, 2], [0, 1, 2, 0, 1, 2, 0, 1, 2]],
        )
        kser = ks.Series([45, 200, 1.2, 30, 250, 1.5, 320, 1, 0.3], index=midx)
        pser = kser.to_pandas()

        self.assert_eq(kser.pct_change(), pser.pct_change(), almost=True)
        self.assert_eq(kser.pct_change(periods=2), pser.pct_change(periods=2), almost=True)
        self.assert_eq(kser.pct_change(periods=-1), pser.pct_change(periods=-1), almost=True)
        self.assert_eq(
            kser.pct_change(periods=-100000000), pser.pct_change(periods=-100000000), almost=True
        )
        self.assert_eq(
            kser.pct_change(periods=100000000), pser.pct_change(periods=100000000), almost=True
        )

    def test_axes(self):
        kser = ks.Series([90, 91, 85], index=[2, 4, 1])
        pser = kser.to_pandas()
        self.assert_list_eq(kser.axes, pser.axes)

        # for MultiIndex
        midx = pd.MultiIndex(
            [["lama", "cow", "falcon"], ["speed", "weight", "length"]],
            [[0, 0, 0, 1, 1, 1, 2, 2, 2], [0, 1, 2, 0, 1, 2, 0, 1, 2]],
        )
        kser = ks.Series([45, 200, 1.2, 30, 250, 1.5, 320, 1, 0.3], index=midx)
        pser = kser.to_pandas()
        self.assert_list_eq(kser.axes, pser.axes)

    def test_combine_first(self):
        kser1 = ks.Series({"falcon": 330.0, "eagle": 160.0})
        kser2 = ks.Series({"falcon": 345.0, "eagle": 200.0, "duck": 30.0})
        pser1 = kser1.to_pandas()
        pser2 = kser2.to_pandas()

        self.assert_eq(
            repr(kser1.combine_first(kser2).sort_index()),
            repr(pser1.combine_first(pser2).sort_index()),
        )
        with self.assertRaisesRegex(
            ValueError, "`combine_first` only allows `Series` for parameter `other`"
        ):
            kser1.combine_first(50)

        # MultiIndex
        midx1 = pd.MultiIndex(
            [["lama", "cow", "falcon", "koala"], ["speed", "weight", "length", "power"]],
            [[0, 3, 1, 1, 1, 2, 2, 2], [0, 2, 0, 3, 2, 0, 1, 3]],
        )
        midx2 = pd.MultiIndex(
            [["lama", "cow", "falcon"], ["speed", "weight", "length"]],
            [[0, 0, 0, 1, 1, 1, 2, 2, 2], [0, 1, 2, 0, 1, 2, 0, 1, 2]],
        )
        kser1 = ks.Series([45, 200, 1.2, 30, 250, 1.5, 320, 1], index=midx1)
        kser2 = ks.Series([-45, 200, -1.2, 30, -250, 1.5, 320, 1, -0.3], index=midx2)
        pser1 = kser1.to_pandas()
        pser2 = kser2.to_pandas()

        self.assert_eq(
            repr(kser1.combine_first(kser2).sort_index()),
            repr(pser1.combine_first(pser2).sort_index()),
        )

        # Series come from same DataFrame
        kdf = ks.DataFrame(
            {
                "A": {"falcon": 330.0, "eagle": 160.0},
                "B": {"falcon": 345.0, "eagle": 200.0, "duck": 30.0},
            }
        )
        kser1 = kdf.A
        kser2 = kdf.B
        pser1 = kser1.to_pandas()
        pser2 = kser2.to_pandas()

        self.assert_eq(
            repr(kser1.combine_first(kser2).sort_index()),
            repr(pser1.combine_first(pser2).sort_index()),
        )

    def test_udt(self):
        sparse_values = {0: 0.1, 1: 1.1}
        sparse_vector = SparseVector(len(sparse_values), sparse_values)
        pser = pd.Series([sparse_vector])

        if LooseVersion(pyspark.__version__) < LooseVersion("2.4"):
            with self.sql_conf({"spark.sql.execution.arrow.enabled": False}):
                kser = ks.from_pandas(pser)
                self.assert_eq(kser, pser)
        else:
            kser = ks.from_pandas(pser)
            self.assert_eq(kser, pser)

    def test_repeat(self):
        pser = pd.Series(["a", "b", "c"], name="0", index=np.random.rand(3))
        kser = ks.from_pandas(pser)

        self.assert_eq(kser.repeat(3).sort_index(), pser.repeat(3).sort_index())
        self.assert_eq(kser.repeat(0).sort_index(), pser.repeat(0).sort_index())

        self.assertRaises(ValueError, lambda: kser.repeat(-1))
        self.assertRaises(ValueError, lambda: kser.repeat("abc"))

    def test_take(self):
        pser = pd.Series([100, 200, 300, 400, 500], name="Koalas")
        kser = ks.from_pandas(pser)

        self.assert_eq(kser.take([0, 2, 4]).sort_values(), pser.take([0, 2, 4]).sort_values())
        self.assert_eq(
            kser.take(range(0, 5, 2)).sort_values(), pser.take(range(0, 5, 2)).sort_values()
        )
        self.assert_eq(kser.take([-4, -2, 0]).sort_values(), pser.take([-4, -2, 0]).sort_values())
        self.assert_eq(
            kser.take(range(-2, 1, 2)).sort_values(), pser.take(range(-2, 1, 2)).sort_values()
        )

        # Checking the type of indices.
        self.assertRaises(ValueError, lambda: kser.take(1))
        self.assertRaises(ValueError, lambda: kser.take("1"))
        self.assertRaises(ValueError, lambda: kser.take({1, 2}))
        self.assertRaises(ValueError, lambda: kser.take({1: None, 2: None}))

<<<<<<< HEAD
    def test_divmod(self):
        kser = ks.Series([100, None, 300, None, 500], name="Koalas")

        others = [-100, 0, 100, None, np.nan]
        for other in others:
            result_div, result_mod = kser.divmod(other)
            self.assert_eq(repr(result_div), repr(kser.div(other)))
            self.assert_eq(repr(result_mod), repr(kser.mod(other)))

    def test_rdivmod(self):
        kser = ks.Series([100, None, 300, None, 500], name="Koalas")

        others = [-100, 0, 100, None, np.nan]
        for other in others:
            result_rdiv, result_rmod = kser.rdivmod(other)
            self.assert_eq(repr(result_rdiv), repr(kser.rdiv(other)))
            self.assert_eq(repr(result_rmod), repr(kser.rmod(other)))
=======
    def test_mod(self):
        pser = pd.Series([100, None, -300, None, 500, -700], name="Koalas")
        kser = ks.from_pandas(pser)

        self.assert_eq(repr(kser.mod(-150)), repr(pser.mod(-150)))
        self.assert_eq(repr(kser.mod(0)), repr(pser.mod(0)))
        self.assert_eq(repr(kser.mod(150)), repr(pser.mod(150)))

        pdf = pd.DataFrame({"a": [100, None, -300, None, 500, -700], "b": [150] * 6})
        kdf = ks.from_pandas(pdf)
        self.assert_eq(repr(kdf.a.mod(kdf.b)), repr(pdf.a.mod(pdf.b).rename("a")))

    def test_rmod(self):
        pser = pd.Series([100, None, -300, None, 500, -700], name="Koalas")
        kser = ks.from_pandas(pser)

        self.assert_eq(repr(kser.rmod(-150)), repr(pser.rmod(-150)))
        self.assert_eq(repr(kser.rmod(0)), repr(pser.rmod(0)))
        self.assert_eq(repr(kser.rmod(150)), repr(pser.rmod(150)))

        pdf = pd.DataFrame({"a": [100, None, -300, None, 500, -700], "b": [150] * 6})
        kdf = ks.from_pandas(pdf)
        self.assert_eq(repr(kdf.a.rmod(kdf.b)), repr(pdf.a.rmod(pdf.b).rename("a")))

    def test_asof(self):
        pser = pd.Series([1, 2, np.nan, 4], index=[10, 20, 30, 40], name="Koalas")
        kser = ks.from_pandas(pser)

        self.assert_eq(repr(kser.asof(20)), repr(pser.asof(20)))
        self.assert_eq(repr(kser.asof([5, 20]).sort_index()), repr(pser.asof([5, 20]).sort_index()))
        self.assert_eq(repr(kser.asof(100)), repr(pser.asof(100)))
        self.assert_eq(repr(kser.asof(-100)), repr(pser.asof(-100)))
        self.assert_eq(repr(kser.asof(-100)), repr(pser.asof(-100)))
        self.assert_eq(
            repr(kser.asof([-100, 100]).sort_index()), repr(pser.asof([-100, 100]).sort_index())
        )

        # where cannot be an Index, Series or a DataFrame
        self.assertRaises(ValueError, lambda: kser.asof(ks.Index([-100, 100])))
        self.assertRaises(ValueError, lambda: kser.asof(ks.Series([-100, 100])))
        self.assertRaises(ValueError, lambda: kser.asof(ks.DataFrame({"A": [1, 2, 3]})))
        # asof is not supported for a MultiIndex
        pser.index = pd.MultiIndex.from_tuples([("x", "a"), ("x", "b"), ("y", "c"), ("y", "d")])
        kser = ks.from_pandas(pser)
        self.assertRaises(ValueError, lambda: kser.asof(20))
        # asof requires a sorted index (More precisely, should be a monotonic increasing)
        kser = ks.Series([1, 2, np.nan, 4], index=[10, 30, 20, 40], name="Koalas")
        self.assertRaises(ValueError, lambda: kser.asof(20))
        kser = ks.Series([1, 2, np.nan, 4], index=[40, 30, 20, 10], name="Koalas")
        self.assertRaises(ValueError, lambda: kser.asof(20))

    def test_squeeze(self):
        # Single value
        kser = ks.Series([90])
        pser = kser.to_pandas()
        self.assert_eq(kser.squeeze(), pser.squeeze())

        # Single value with MultiIndex
        midx = pd.MultiIndex.from_tuples([("a", "b", "c")])
        kser = ks.Series([90], index=midx)
        pser = kser.to_pandas()
        self.assert_eq(kser.squeeze(), pser.squeeze())

        # Multiple values
        kser = ks.Series([90, 91, 85])
        pser = kser.to_pandas()
        self.assert_eq(kser.squeeze(), pser.squeeze())

        # Multiple values with MultiIndex
        midx = pd.MultiIndex.from_tuples([("a", "x"), ("b", "y"), ("c", "z")])
        kser = ks.Series([90, 91, 85], index=midx)
        pser = kser.to_pandas()
        self.assert_eq(kser.squeeze(), pser.squeeze())
>>>>>>> b5676f39
<|MERGE_RESOLUTION|>--- conflicted
+++ resolved
@@ -1373,25 +1373,22 @@
         self.assertRaises(ValueError, lambda: kser.take({1, 2}))
         self.assertRaises(ValueError, lambda: kser.take({1: None, 2: None}))
 
-<<<<<<< HEAD
     def test_divmod(self):
-        kser = ks.Series([100, None, 300, None, 500], name="Koalas")
+        pser = pd.Series([100, None, 300, None, 500], name="Koalas")
+        kser = ks.from_pandas(pser)
 
         others = [-100, 0, 100, None, np.nan]
         for other in others:
-            result_div, result_mod = kser.divmod(other)
-            self.assert_eq(repr(result_div), repr(kser.div(other)))
-            self.assert_eq(repr(result_mod), repr(kser.mod(other)))
+            self.assert_eq(repr(kser.divmod(other)), repr(pser.divmod(other)))
 
     def test_rdivmod(self):
-        kser = ks.Series([100, None, 300, None, 500], name="Koalas")
+        pser = pd.Series([100, None, 300, None, 500], name="Koalas")
+        kser = ks.from_pandas(pser)
 
         others = [-100, 0, 100, None, np.nan]
         for other in others:
-            result_rdiv, result_rmod = kser.rdivmod(other)
-            self.assert_eq(repr(result_rdiv), repr(kser.rdiv(other)))
-            self.assert_eq(repr(result_rmod), repr(kser.rmod(other)))
-=======
+            self.assert_eq(repr(kser.rdivmod(other)), repr(pser.rdivmod(other)))
+
     def test_mod(self):
         pser = pd.Series([100, None, -300, None, 500, -700], name="Koalas")
         kser = ks.from_pandas(pser)
@@ -1464,5 +1461,4 @@
         midx = pd.MultiIndex.from_tuples([("a", "x"), ("b", "y"), ("c", "z")])
         kser = ks.Series([90, 91, 85], index=midx)
         pser = kser.to_pandas()
-        self.assert_eq(kser.squeeze(), pser.squeeze())
->>>>>>> b5676f39
+        self.assert_eq(kser.squeeze(), pser.squeeze())