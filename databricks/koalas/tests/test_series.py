--- conflicted
+++ resolved
@@ -1547,7 +1547,6 @@
 
         self.assert_eq(pser.shape, kser.shape)
 
-<<<<<<< HEAD
     def test_to_markdown(self):
         pser = pd.Series(["elk", "pig", "dog", "quetzal"], name="animal")
         kser = ks.from_pandas(pser)
@@ -1557,8 +1556,7 @@
             self.assertRaises(NotImplementedError, lambda: kser.to_markdown())
         else:
             self.assert_eq(pser.to_markdown(), kser.to_markdown())
-=======
+
     def test_item(self):
         kser = ks.Series([10, 20])
-        self.assertRaises(ValueError, lambda: kser.item())
->>>>>>> 0267539e
+        self.assertRaises(ValueError, lambda: kser.item())