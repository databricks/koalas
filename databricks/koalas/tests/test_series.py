--- conflicted
+++ resolved
@@ -1495,7 +1495,6 @@
 
         self.assert_eq(repr(pser.floordiv(np.nan)), repr(kser.floordiv(np.nan)))
 
-<<<<<<< HEAD
     def test_mad(self):
         pser = pd.Series([1, 2, 3, 4], name="Koalas")
         kser = ks.from_pandas(pser)
@@ -1506,7 +1505,7 @@
         kser = ks.from_pandas(pser)
 
         self.assert_eq(pser.mad(), kser.mad())
-=======
+
     def test_to_frame(self):
         kser = ks.Series(["a", "b", "c"])
         pser = kser.to_pandas()
@@ -1531,5 +1530,4 @@
         kser = ks.Series(["a", "b", "c"], index=midx)
         pser = kser.to_pandas()
 
-        self.assert_eq(pser.shape, kser.shape)
->>>>>>> 6fbe6d07
+        self.assert_eq(pser.shape, kser.shape)