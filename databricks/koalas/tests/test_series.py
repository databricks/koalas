#
# Copyright (C) 2019 Databricks, Inc.
#
# Licensed under the Apache License, Version 2.0 (the "License");
# you may not use this file except in compliance with the License.
# You may obtain a copy of the License at
#
#     http://www.apache.org/licenses/LICENSE-2.0
#
# Unless required by applicable law or agreed to in writing, software
# distributed under the License is distributed on an "AS IS" BASIS,
# WITHOUT WARRANTIES OR CONDITIONS OF ANY KIND, either express or implied.
# See the License for the specific language governing permissions and
# limitations under the License.
#

import base64
from collections import defaultdict
from distutils.version import LooseVersion
import inspect
from io import BytesIO

import matplotlib
matplotlib.use('agg')
from matplotlib import pyplot as plt
import numpy as np
import pandas as pd

from databricks import koalas as ks
from databricks.koalas import Series
from databricks.koalas.testing.utils import ReusedSQLTestCase, SQLTestUtils
from databricks.koalas.exceptions import PandasNotImplementedError
from databricks.koalas.missing.series import _MissingPandasLikeSeries


class SeriesTest(ReusedSQLTestCase, SQLTestUtils):

    @property
    def pser(self):
        return pd.Series([1, 2, 3, 4, 5, 6, 7], name='x')

    @property
    def kser(self):
        return ks.from_pandas(self.pser)

    def test_series(self):
        kser = self.kser

        self.assertTrue(isinstance(kser, Series))

        self.assert_eq(kser + 1, self.pser + 1)

    def test_series_tuple_name(self):
        pser = self.pser
        pser.name = ('x', 'a')

        kser = ks.from_pandas(pser)

        self.assert_eq(kser, pser)
        self.assert_eq(kser.name, pser.name)

        pser.name = ('y', 'z')
        kser.name = ('y', 'z')

        self.assert_eq(kser, pser)
        self.assert_eq(kser.name, pser.name)

    def test_repr_cache_invalidation(self):
        # If there is any cache, inplace operations should invalidate it.
        s = ks.range(10)['id']
        s.__repr__()
        s.rename('a', inplace=True)
        self.assertEqual(s.__repr__(), s.rename("a").__repr__())

    def test_empty_series(self):
        a = pd.Series([], dtype='i1')
        b = pd.Series([], dtype='str')

        self.assert_eq(ks.from_pandas(a), a)
        self.assertRaises(ValueError, lambda: ks.from_pandas(b))

        with self.sql_conf({'spark.sql.execution.arrow.enabled': False}):
            self.assert_eq(ks.from_pandas(a), a)
            self.assertRaises(ValueError, lambda: ks.from_pandas(b))

    def test_all_null_series(self):
        a = pd.Series([None, None, None], dtype='float64')
        b = pd.Series([None, None, None], dtype='str')

        self.assert_eq(ks.from_pandas(a).dtype, a.dtype)
        self.assertTrue(ks.from_pandas(a).toPandas().isnull().all())
        self.assertRaises(ValueError, lambda: ks.from_pandas(b))

        with self.sql_conf({'spark.sql.execution.arrow.enabled': False}):
            self.assert_eq(ks.from_pandas(a).dtype, a.dtype)
            self.assertTrue(ks.from_pandas(a).toPandas().isnull().all())
            self.assertRaises(ValueError, lambda: ks.from_pandas(b))

    def test_head_tail(self):
        kser = self.kser
        pser = self.pser

        self.assert_eq(kser.head(3), pser.head(3))

        # TODO: self.assert_eq(kser.tail(3), pser.tail(3))

    def test_rename(self):
        pser = pd.Series([1, 2, 3, 4, 5, 6, 7], name='x')
        kser = ks.from_pandas(pser)

        pser.name = 'renamed'
        kser.name = 'renamed'
        self.assertEqual(kser.name, 'renamed')
        self.assert_eq(kser, pser)

        pser.name = None
        kser.name = None
        self.assertEqual(kser.name, None)
        self.assert_eq(kser, pser)

        pidx = pser.index
        kidx = kser.index
        pidx.name = 'renamed'
        kidx.name = 'renamed'
        self.assertEqual(kidx.name, 'renamed')
        self.assert_eq(kidx, pidx)

    def test_rename_method(self):
        # Series name
        pser = pd.Series([1, 2, 3, 4, 5, 6, 7], name='x')
        kser = ks.from_pandas(pser)

        self.assert_eq(kser.rename('y'), pser.rename('y'))
        self.assertEqual(kser.name, 'x')  # no mutation
        self.assert_eq(kser.rename(), pser.rename())

        kser.rename('z', inplace=True)
        pser.rename('z', inplace=True)
        self.assertEqual(kser.name, 'z')
        self.assert_eq(kser, pser)

        # Series index
        # pser = pd.Series(['a', 'b', 'c', 'd', 'e', 'f', 'g'], name='x')
        # kser = ks.from_pandas(s)

        # TODO: index
        # res = kser.rename(lambda x: x ** 2)
        # self.assert_eq(res, pser.rename(lambda x: x ** 2))

        # res = kser.rename(pser)
        # self.assert_eq(res, pser.rename(pser))

        # res = kser.rename(kser)
        # self.assert_eq(res, pser.rename(pser))

        # res = kser.rename(lambda x: x**2, inplace=True)
        # self.assertis(res, kser)
        # s.rename(lambda x: x**2, inplace=True)
        # self.assert_eq(kser, pser)

    def test_values_property(self):
        kser = self.kser
        msg = ("Koalas does not support the 'values' property. If you want to collect your data " +
               "as an NumPy array, use 'to_numpy()' instead.")
        with self.assertRaises(NotImplementedError, msg=msg):
            kser.values

    def test_to_numpy(self):
        pser = pd.Series([1, 2, 3, 4, 5, 6, 7], name='x')

        kser = ks.from_pandas(pser)
        np.testing.assert_equal(kser.to_numpy(), pser.values)

    def test_isin(self):
        pser = pd.Series(['lama', 'cow', 'lama', 'beetle', 'lama', 'hippo'], name='animal')

        kser = ks.from_pandas(pser)

        self.assert_eq(kser.isin(['cow', 'lama']), pser.isin(['cow', 'lama']))
        self.assert_eq(kser.isin({'cow'}), pser.isin({'cow'}))

        msg = "only list-like objects are allowed to be passed to isin()"
        with self.assertRaisesRegex(TypeError, msg):
            kser.isin(1)

    def test_fillna(self):
        pser = pd.Series([np.nan, 2, 3, 4, np.nan, 6], name='x')
        kser = ks.from_pandas(pser)

        self.assert_eq(kser.fillna(0), pser.fillna(0))

        kser.fillna(0, inplace=True)
        pser.fillna(0, inplace=True)
        self.assert_eq(kser, pser)

    def test_dropna(self):
        pser = pd.Series([np.nan, 2, 3, 4, np.nan, 6], name='x')

        kser = ks.from_pandas(pser)

        self.assert_eq(kser.dropna(), pser.dropna())

        kser.dropna(inplace=True)
        self.assert_eq(kser, pser.dropna())

    def test_nunique(self):
        pser = pd.Series([1, 2, 1, np.nan])
        kser = ks.from_pandas(pser)

        # Assert NaNs are dropped by default
        nunique_result = kser.nunique()
        self.assertEqual(nunique_result, 2)
        self.assert_eq(nunique_result, pser.nunique())

        # Assert including NaN values
        nunique_result = kser.nunique(dropna=False)
        self.assertEqual(nunique_result, 3)
        self.assert_eq(nunique_result, pser.nunique(dropna=False))

        # Assert approximate counts
        self.assertEqual(ks.Series(range(100)).nunique(approx=True), 103)
        self.assertEqual(ks.Series(range(100)).nunique(approx=True, rsd=0.01), 100)

    def test_value_counts(self):
        pser = pd.Series([1, 2, 1, 3, 3, np.nan, 1, 4], name="x")
        kser = ks.from_pandas(pser)

        exp = pser.value_counts()
        res = kser.value_counts()
        self.assertEqual(res.name, exp.name)
        self.assert_eq(res, exp, almost=True)

        self.assert_eq(kser.value_counts(normalize=True),
                       pser.value_counts(normalize=True), almost=True)
        self.assert_eq(kser.value_counts(ascending=True),
                       pser.value_counts(ascending=True), almost=True)
        self.assert_eq(kser.value_counts(normalize=True, dropna=False),
                       pser.value_counts(normalize=True, dropna=False), almost=True)
        self.assert_eq(kser.value_counts(ascending=True, dropna=False),
                       pser.value_counts(ascending=True, dropna=False), almost=True)

        with self.assertRaisesRegex(NotImplementedError,
                                    "value_counts currently does not support bins"):
            kser.value_counts(bins=3)

        pser.name = 'index'
        kser.name = 'index'
        self.assert_eq(kser.value_counts(), pser.value_counts(), almost=True)

    def test_nsmallest(self):
        sample_lst = [1, 2, 3, 4, np.nan, 6]
        pser = pd.Series(sample_lst, name='x')
        kser = ks.Series(sample_lst, name='x')
        self.assert_eq(kser.nsmallest(n=3), pser.nsmallest(n=3))
        self.assert_eq(kser.nsmallest(), pser.nsmallest())
        self.assert_eq((kser + 1).nsmallest(), (pser + 1).nsmallest())

    def test_nlargest(self):
        sample_lst = [1, 2, 3, 4, np.nan, 6]
        pser = pd.Series(sample_lst, name='x')
        kser = ks.Series(sample_lst, name='x')
        self.assert_eq(kser.nlargest(n=3), pser.nlargest(n=3))
        self.assert_eq(kser.nlargest(), pser.nlargest())
        self.assert_eq((kser + 1).nlargest(), (pser + 1).nlargest())

    def test_isnull(self):
        pser = pd.Series([1, 2, 3, 4, np.nan, 6], name='x')
        kser = ks.from_pandas(pser)

        self.assert_eq(kser.notnull(), pser.notnull())
        self.assert_eq(kser.isnull(), pser.isnull())

        pser = self.pser
        kser = self.kser

        self.assert_eq(kser.notnull(), pser.notnull())
        self.assert_eq(kser.isnull(), pser.isnull())

    def test_all(self):
        for pser in [pd.Series([True, True], name='x'),
                     pd.Series([True, False], name='x'),
                     pd.Series([0, 1], name='x'),
                     pd.Series([1, 2, 3], name='x'),
                     pd.Series([True, True, None], name='x'),
                     pd.Series([True, False, None], name='x'),
                     pd.Series([], name='x'),
                     pd.Series([np.nan], name='x')]:
            kser = ks.from_pandas(pser)
            self.assert_eq(kser.all(), pser.all())

        pser = pd.Series([1, 2, 3, 4], name='x')
        kser = ks.from_pandas(pser)

        self.assert_eq((kser % 2 == 0).all(), (pser % 2 == 0).all())

    def test_any(self):
        for pser in [pd.Series([False, False], name='x'),
                     pd.Series([True, False], name='x'),
                     pd.Series([0, 1], name='x'),
                     pd.Series([1, 2, 3], name='x'),
                     pd.Series([True, True, None], name='x'),
                     pd.Series([True, False, None], name='x'),
                     pd.Series([], name='x'),
                     pd.Series([np.nan], name='x')]:
            kser = ks.from_pandas(pser)
            self.assert_eq(kser.any(), pser.any())

        pser = pd.Series([1, 2, 3, 4], name='x')
        kser = ks.from_pandas(pser)

        self.assert_eq((kser % 2 == 0).any(), (pser % 2 == 0).any())

    def test_sort_values(self):
        pser = pd.Series([1, 2, 3, 4, 5, None, 7], name='0')
        kser = ks.from_pandas(pser)
        self.assert_eq(repr(kser.sort_values()), repr(pser.sort_values()))
        self.assert_eq(repr(kser.sort_values(ascending=False)),
                       repr(pser.sort_values(ascending=False)))
        self.assert_eq(repr(kser.sort_values(na_position='first')),
                       repr(pser.sort_values(na_position='first')))
        self.assertRaises(ValueError, lambda: kser.sort_values(na_position='invalid'))
        self.assert_eq(kser.sort_values(inplace=True), pser.sort_values(inplace=True))
        self.assert_eq(repr(kser), repr(pser))

    def test_sort_index(self):
        pser = pd.Series([2, 1, np.nan], index=['b', 'a', np.nan], name='0')
        kser = ks.from_pandas(pser)

        # Assert invalid parameters
        self.assertRaises(ValueError, lambda: kser.sort_index(axis=1))
        self.assertRaises(ValueError, lambda: kser.sort_index(kind='mergesort'))
        self.assertRaises(ValueError, lambda: kser.sort_index(na_position='invalid'))

        # Assert default behavior without parameters
        self.assert_eq(kser.sort_index(), pser.sort_index(), almost=True)
        # Assert sorting descending
        self.assert_eq(kser.sort_index(ascending=False),
                       pser.sort_index(ascending=False), almost=True)
        # Assert sorting NA indices first
        self.assert_eq(kser.sort_index(na_position='first'),
                       pser.sort_index(na_position='first'), almost=True)
        # Assert sorting inplace
        self.assertEqual(kser.sort_index(inplace=True), pser.sort_index(inplace=True))
        self.assert_eq(kser, pser, almost=True)

        # Assert multi-indices
        pser = pd.Series(range(4), index=[['b', 'b', 'a', 'a'], [1, 0, 1, 0]], name='0')
        kser = ks.from_pandas(pser)
        self.assert_eq(kser.sort_index(), pser.sort_index(), almost=True)
        self.assert_eq(kser.sort_index(level=[1, 0]), pser.sort_index(level=[1, 0]), almost=True)

        self.assert_eq(kser.reset_index().sort_index(), pser.reset_index().sort_index())

    def test_to_datetime(self):
        pser = pd.Series(['3/11/2000', '3/12/2000', '3/13/2000'] * 100)
        kser = ks.from_pandas(pser)

        self.assert_eq(pd.to_datetime(pser, infer_datetime_format=True),
                       ks.to_datetime(kser, infer_datetime_format=True))

    def test_missing(self):
        kser = self.kser

        missing_functions = inspect.getmembers(_MissingPandasLikeSeries, inspect.isfunction)
        unsupported_functions = [name for (name, type_) in missing_functions
                                 if type_.__name__ == 'unsupported_function']
        for name in unsupported_functions:
            with self.assertRaisesRegex(
                    PandasNotImplementedError,
                    "method.*Series.*{}.*not implemented( yet\\.|\\. .+)".format(name)):
                getattr(kser, name)()

        deprecated_functions = [name for (name, type_) in missing_functions
                                if type_.__name__ == 'deprecated_function']
        for name in deprecated_functions:
            with self.assertRaisesRegex(PandasNotImplementedError,
                                        "method.*Series.*{}.*is deprecated".format(name)):
                getattr(kser, name)()

        missing_properties = inspect.getmembers(_MissingPandasLikeSeries,
                                                lambda o: isinstance(o, property))
        unsupported_properties = [name for (name, type_) in missing_properties
                                  if type_.fget.__name__ == 'unsupported_property']
        for name in unsupported_properties:
            with self.assertRaisesRegex(
                    PandasNotImplementedError,
                    "property.*Series.*{}.*not implemented( yet\\.|\\. .+)".format(name)):
                getattr(kser, name)
        deprecated_properties = [name for (name, type_) in missing_properties
                                 if type_.fget.__name__ == 'deprecated_property']
        for name in deprecated_properties:
            with self.assertRaisesRegex(PandasNotImplementedError,
                                        "property.*Series.*{}.*is deprecated".format(name)):
                getattr(kser, name)

    def test_clip(self):
        pser = pd.Series([0, 2, 4])
        kser = ks.from_pandas(pser)

        # Assert list-like values are not accepted for 'lower' and 'upper'
        msg = "List-like value are not supported for 'lower' and 'upper' at the moment"
        with self.assertRaises(ValueError, msg=msg):
            kser.clip(lower=[1])
        with self.assertRaises(ValueError, msg=msg):
            kser.clip(upper=[1])

        # Assert no lower or upper
        self.assert_eq(kser.clip(), pser.clip())
        # Assert lower only
        self.assert_eq(kser.clip(1), pser.clip(1))
        # Assert upper only
        self.assert_eq(kser.clip(upper=3), pser.clip(upper=3))
        # Assert lower and upper
        self.assert_eq(kser.clip(1, 3), pser.clip(1, 3))

        # Assert behavior on string values
        str_kser = ks.Series(['a', 'b', 'c'])
        self.assert_eq(str_kser.clip(1, 3), str_kser)

    def test_is_unique(self):
        # We can't use pandas' is_unique for comparison. pandas 0.23 ignores None
        pser = pd.Series([1, 2, 2, None, None])
        kser = ks.from_pandas(pser)
        self.assertEqual(False, kser.is_unique)

        pser = pd.Series([1, None, None])
        kser = ks.from_pandas(pser)
        self.assertEqual(False, kser.is_unique)

        pser = pd.Series([1])
        kser = ks.from_pandas(pser)
        self.assertEqual(pser.is_unique, kser.is_unique)

        pser = pd.Series([1, 1, 1])
        kser = ks.from_pandas(pser)
        self.assertEqual(pser.is_unique, kser.is_unique)

    def test_to_list(self):
        if LooseVersion(pd.__version__) >= LooseVersion("0.24.0"):
            self.assertEqual(self.kser.to_list(), self.pser.to_list())

    def test_append(self):
        pser1 = pd.Series([1, 2, 3], name='0')
        pser2 = pd.Series([4, 5, 6], name='0')
        pser3 = pd.Series([4, 5, 6], index=[3, 4, 5], name='0')
        kser1 = ks.from_pandas(pser1)
        kser2 = ks.from_pandas(pser2)
        kser3 = ks.from_pandas(pser3)

        self.assert_eq(kser1.append(kser2), pser1.append(pser2))
        self.assert_eq(kser1.append(kser3), pser1.append(pser3))
        self.assert_eq(kser1.append(kser2, ignore_index=True),
                       pser1.append(pser2, ignore_index=True))

        kser1.append(kser3, verify_integrity=True)
        msg = "Indices have overlapping values"
        with self.assertRaises(ValueError, msg=msg):
            kser1.append(kser2, verify_integrity=True)

    def test_map(self):
        pser = pd.Series(['cat', 'dog', None, 'rabbit'])
        kser = ks.from_pandas(pser)
        # Currently Koalas doesn't return NaN as Pandas does.
        self.assertEqual(
            repr(kser.map({})),
            repr(pser.map({}).replace({pd.np.nan: None}).rename(0)))

        d = defaultdict(lambda: "abc")
        self.assertTrue("abc" in repr(kser.map(d)))
        self.assertEqual(
            repr(kser.map(d)),
            repr(pser.map(d).rename(0)))

    def test_add_prefix(self):
        pser = pd.Series([1, 2, 3, 4], name='0')
        kser = ks.from_pandas(pser)
        self.assert_eq(pser.add_prefix('item_'), kser.add_prefix('item_'))

        pser = pd.Series([1, 2, 3], name='0',
                         index=pd.MultiIndex.from_tuples([('A', 'X'), ('A', 'Y'), ('B', 'X')]))
        kser = ks.from_pandas(pser)
        self.assert_eq(pser.add_prefix('item_'), kser.add_prefix('item_'))

    def test_add_suffix(self):
        pser = pd.Series([1, 2, 3, 4], name='0')
        kser = ks.from_pandas(pser)
        self.assert_eq(pser.add_suffix('_item'), kser.add_suffix('_item'))

        pser = pd.Series([1, 2, 3], name='0',
                         index=pd.MultiIndex.from_tuples([('A', 'X'), ('A', 'Y'), ('B', 'X')]))
        kser = ks.from_pandas(pser)
        self.assert_eq(pser.add_suffix('_item'), kser.add_suffix('_item'))

    def test_pandas_wrapser(self):
        # This test checkser the return column name of `isna()`. Previously it returned the column
        # name as its internal expression which contains, for instance, '`f(x)`' in the middle of
        # column name which currently cannot be recognized in PySpark.
        @ks.pandas_wraps
        def f(x) -> ks.Series[int]:
            return 2 * x

        df = ks.DataFrame({"x": [1, None]})
        self.assert_eq(
            f(df["x"]).isna(),
            pd.Series([False, True]).rename("f(x)"))

    def test_hist(self):
        pdf = pd.DataFrame({
            'a': [1, 2, 3, 4, 5, 6, 7, 8, 9, 15, 50],
        }, index=[0, 1, 3, 5, 6, 8, 9, 9, 9, 10, 10])

        kdf = ks.from_pandas(pdf)

        def plot_to_base64(ax):
            bytes_data = BytesIO()
            ax.figure.savefig(bytes_data, format='png')
            bytes_data.seek(0)
            b64_data = base64.b64encode(bytes_data.read())
            plt.close(ax.figure)
            return b64_data

        _, ax1 = plt.subplots(1, 1)
        # Using plot.hist() because pandas changes ticks props when called hist()
        ax1 = pdf['a'].plot.hist()
        _, ax2 = plt.subplots(1, 1)
        ax2 = kdf['a'].hist()
        self.assert_eq(plot_to_base64(ax1), plot_to_base64(ax2))

    def test_cummin(self):
        pser = pd.Series([1.0, None, 0.0, 4.0, 9.0]).rename("a")
        kser = ks.from_pandas(pser)
        self.assertEqual(repr(pser.cummin()), repr(kser.cummin()))
        self.assertEqual(repr(pser.cummin(skipna=False)), repr(kser.cummin(skipna=False)))

    def test_cummax(self):
        pser = pd.Series([1.0, None, 0.0, 4.0, 9.0]).rename("a")
        kser = ks.from_pandas(pser)
        self.assertEqual(repr(pser.cummax()), repr(kser.cummax()))
        self.assertEqual(repr(pser.cummax(skipna=False)), repr(kser.cummax(skipna=False)))

    def test_cumsum(self):
        pser = pd.Series([1.0, None, 0.0, 4.0, 9.0]).rename("a")
        kser = ks.from_pandas(pser)
        self.assertEqual(repr(pser.cumsum()), repr(kser.cumsum()))
        self.assertEqual(repr(pser.cumsum(skipna=False)), repr(kser.cumsum(skipna=False)))

    def test_cumprod(self):
        pser = pd.Series([1.0, None, 1.0, 4.0, 9.0]).rename("a")
        kser = ks.from_pandas(pser)
        self.assertEqual(repr(pser.cumprod()), repr(kser.cumprod()))
        self.assertEqual(repr(pser.cumprod(skipna=False)), repr(kser.cumprod(skipna=False)))

        # TODO: due to unknown reason, this test passes in Travis CI. Unable to reproduce in local.
        # with self.assertRaisesRegex(Exception, "values should be bigger than 0"):
        #     repr(ks.Series([0, 1]).cumprod())

    def test_median(self):
        with self.assertRaisesRegex(ValueError, "accuracy must be an integer; however"):
            ks.Series([24., 21., 25., 33., 26.]).median(accuracy="a")

    def test_rank(self):
        pser = pd.Series([1, 2, 3, 1], name='x')
        kser = ks.from_pandas(pser)
        self.assertEqual(repr(pser.rank()),
                         repr(kser.rank().sort_index()))
        self.assertEqual(repr(pser.rank()),
                         repr(kser.rank().sort_index()))
        self.assertEqual(repr(pser.rank(ascending=False)),
                         repr(kser.rank(ascending=False).sort_index()))
        self.assertEqual(repr(pser.rank(method='min')),
                         repr(kser.rank(method='min').sort_index()))
        self.assertEqual(repr(pser.rank(method='max')),
                         repr(kser.rank(method='max').sort_index()))
        self.assertEqual(repr(pser.rank(method='first')),
                         repr(kser.rank(method='first').sort_index()))
        self.assertEqual(repr(pser.rank(method='dense')),
                         repr(kser.rank(method='dense').sort_index()))

        msg = "method must be one of 'average', 'min', 'max', 'first', 'dense'"
        with self.assertRaisesRegex(ValueError, msg):
            kser.rank(method='nothing')

    def test_round(self):
        pser = pd.Series([0.028208, 0.038683, 0.877076], name='x')
        kser = ks.from_pandas(pser)
        self.assertEqual(repr(pser.round(2)), repr(kser.round(2)))
        msg = "decimals must be an integer"
        with self.assertRaisesRegex(ValueError, msg):
            kser.round(1.5)

    def test_quantile(self):
        with self.assertRaisesRegex(ValueError, "accuracy must be an integer; however"):
            ks.Series([24., 21., 25., 33., 26.]).quantile(accuracy="a")
        with self.assertRaisesRegex(ValueError, "q must be a float of an array of floats;"):
            ks.Series([24., 21., 25., 33., 26.]).quantile(q="a")
        with self.assertRaisesRegex(ValueError, "q must be a float of an array of floats;"):
            ks.Series([24., 21., 25., 33., 26.]).quantile(q=["a"])

    def test_idxmax(self):
        pser = pd.Series(data=[1, 4, 5], index=['A', 'B', 'C'])
        kser = ks.Series(pser)

        self.assertEqual(kser.idxmax(), pser.idxmax())
        self.assertEqual(kser.idxmax(skipna=False), pser.idxmax(skipna=False))

        index = pd.MultiIndex.from_arrays([
            ['a', 'a', 'b', 'b'], ['c', 'd', 'e', 'f']], names=('first', 'second'))
        pser = pd.Series(data=[1, 2, 4, 5], index=index)
        kser = ks.Series(pser)

        self.assertEqual(kser.idxmax(), pser.idxmax())
        self.assertEqual(kser.idxmax(skipna=False), pser.idxmax(skipna=False))

        kser = ks.Series([])
        with self.assertRaisesRegex(ValueError, "an empty sequence"):
            kser.idxmax()

    def test_idxmin(self):
        pser = pd.Series(data=[1, 4, 5], index=['A', 'B', 'C'])
        kser = ks.Series(pser)

        self.assertEqual(kser.idxmin(), pser.idxmin())
        self.assertEqual(kser.idxmin(skipna=False), pser.idxmin(skipna=False))

        index = pd.MultiIndex.from_arrays([
            ['a', 'a', 'b', 'b'], ['c', 'd', 'e', 'f']], names=('first', 'second'))
        pser = pd.Series(data=[1, 2, 4, 5], index=index)
        kser = ks.Series(pser)

        self.assertEqual(kser.idxmin(), pser.idxmin())
        self.assertEqual(kser.idxmin(skipna=False), pser.idxmin(skipna=False))

        kser = ks.Series([])
        with self.assertRaisesRegex(ValueError, "an empty sequence"):
            kser.idxmin()

    def test_shift(self):
        pser = pd.Series([10, 20, 15, 30, 45], name='x')
        kser = ks.Series(pser)
        if LooseVersion(pd.__version__) < LooseVersion('0.24.2'):
            self.assertEqual(repr(kser.shift(periods=2)),
                             repr(pser.shift(periods=2)))
        else:
            self.assertEqual(repr(kser.shift(periods=2, fill_value=0)),
                             repr(pser.shift(periods=2, fill_value=0)))
        with self.assertRaisesRegex(ValueError, 'periods should be an int; however'):
            kser.shift(periods=1.5)

    def test_astype(self):
        pser = pd.Series([10, 20, 15, 30, 45], name='x')
        kser = ks.Series(pser)
        with self.assertRaisesRegex(ValueError, 'Type int63 not understood'):
            kser.astype('int63')

    def test_aggregate(self):
        pser = pd.Series([10, 20, 15, 30, 45], name='x')
        kser = ks.Series(pser)
        msg = 'func must be a string or list of strings'
        with self.assertRaisesRegex(ValueError, msg):
            kser.aggregate({'x': ['min', 'max']})
        msg = ('If the given function is a list, it '
               'should only contains function names as strings.')
        with self.assertRaisesRegex(ValueError, msg):
            kser.aggregate(['min', max])

    def test_drop(self):
        pser = pd.Series([10, 20, 15, 30, 45], name='x')
        kser = ks.Series(pser)
        msg = "Need to specify at least one of 'labels' or 'index'"
        with self.assertRaisesRegex(ValueError, msg):
            kser.drop()

        # For MultiIndex
        midx = pd.MultiIndex([['lama', 'cow', 'falcon'],
                              ['speed', 'weight', 'length']],
                             [[0, 0, 0, 1, 1, 1, 2, 2, 2],
                              [0, 1, 2, 0, 1, 2, 0, 1, 2]])
        kser = ks.Series([45, 200, 1.2, 30, 250, 1.5, 320, 1, 0.3], index=midx)
        msg = "'level' should be less than the number of indexes"
        with self.assertRaisesRegex(ValueError, msg):
            kser.drop(labels='weight', level=2)
        msg = ("If the given index is a list, it "
               "should only contains names as strings, "
               "or a list of tuples that contain "
               "index names as strings")
        with self.assertRaisesRegex(ValueError, msg):
            kser.drop(['lama', ['cow', 'falcon']])
        msg = "'index' type should be one of str, list, tuple"
        with self.assertRaisesRegex(ValueError, msg):
            kser.drop({'lama': 'speed'})
        msg = "Cannot specify both 'labels' and 'index'"
        with self.assertRaisesRegex(ValueError, msg):
            kser.drop('lama', index='cow')
        msg = r"'Key length \(2\) exceeds index depth \(3\)'"
        with self.assertRaisesRegex(KeyError, msg):
            kser.drop(('lama', 'speed', 'x'))
        self.assert_eq(kser.drop(('lama', 'speed', 'x'), level=1), kser)

    def test_replace(self):
        pser = pd.Series([10, 20, 15, 30, 45], name='x')
        kser = ks.Series(pser)

        self.assert_eq(kser.replace(), pser.replace())
        self.assert_eq(kser.replace({}), pser.replace({}))

        msg = "'to_replace' should be one of str, list, dict, int, float"
        with self.assertRaisesRegex(ValueError, msg):
            kser.replace(ks.range(5))
        msg = "Replacement lists must match in length. Expecting 3 got 2"
        with self.assertRaisesRegex(ValueError, msg):
            kser.replace([10, 20, 30], [1, 2])
        msg = "replace currently not support for regex"
        with self.assertRaisesRegex(NotImplementedError, msg):
            kser.replace(r'^1.$', regex=True)

    def test_duplicates(self):
        # test on texts
        pser = pd.Series(['lama', 'cow', 'lama', 'beetle', 'lama', 'hippo'],
                         name='animal')
        kser = ks.Series(pser)

        self.assert_eq(pser.drop_duplicates().sort_values(),
                       kser.drop_duplicates().sort_values())

        # test on numbers
        pser = pd.Series([1, 1, 2, 4, 3])
        kser = ks.Series(pser)

        self.assert_eq(pser.drop_duplicates().sort_values(),
                       kser.drop_duplicates().sort_values())

<<<<<<< HEAD
    def test_truncate(self):
        pser1 = pd.Series([10, 20, 30, 40, 50, 60, 70], index=[1, 2, 3, 4, 5, 6, 7])
        kser1 = ks.Series(pser1)
        pser2 = pd.Series([10, 20, 30, 40, 50, 60, 70], index=[7, 6, 5, 4, 3, 2, 1])
        kser2 = ks.Series(pser2)

        self.assert_eq(kser1.truncate(), pser1.truncate())
        self.assert_eq(kser1.truncate(copy=False), pser1.truncate(copy=False))
        self.assert_eq(kser1.truncate(2, 5, copy=False), pser1.truncate(2, 5, copy=False))
        self.assert_eq(kser2.truncate(4, 6), pser2.truncate(4, 6))
        self.assert_eq(kser2.truncate(4, 6, copy=False), pser2.truncate(4, 6, copy=False))

        kser = ks.Series([10, 20, 30, 40, 50, 60, 70], index=[1, 2, 3, 4, 3, 2, 1])
        msg = "truncate requires a sorted index"
        with self.assertRaisesRegex(ValueError, msg):
            kser.truncate()

        kser = ks.Series([10, 20, 30, 40, 50, 60, 70], index=[1, 2, 3, 4, 5, 6, 7])
        msg = "Truncate: 2 must be after 5"
        with self.assertRaisesRegex(ValueError, msg):
            kser.truncate(5, 2)
=======
    def test_getitem(self):
        pser = pd.Series([10, 20, 15, 30, 45], ['A', 'A', 'B', 'C', 'D'])
        kser = ks.Series(pser)

        self.assert_eq(kser['A'], pser['A'])
        self.assert_eq(kser['B'], pser['B'])

        # for MultiIndex
        midx = pd.MultiIndex([['a', 'b', 'c'],
                              ['lama', 'cow', 'falcon'],
                              ['speed', 'weight', 'length']],
                             [[0, 0, 0, 0, 0, 0, 1, 1, 1],
                              [0, 0, 0, 1, 1, 1, 2, 2, 2],
                              [0, 0, 0, 0, 1, 2, 0, 1, 2]])
        pser = pd.Series([45, 200, 1.2, 30, 250, 1.5, 320, 1, 0.3],
                         name='0', index=midx)
        kser = ks.Series(pser)

        self.assert_eq(kser['a'], pser['a'])
        self.assert_eq(kser['a', 'lama'], pser['a', 'lama'])

        msg = r"'Key length \(4\) exceeds index depth \(3\)'"
        with self.assertRaisesRegex(KeyError, msg):
            kser[('a', 'lama', 'speed', 'x')]

    def test_keys(self):
        midx = pd.MultiIndex([['lama', 'cow', 'falcon'],
                              ['speed', 'weight', 'length']],
                             [[0, 0, 0, 1, 1, 1, 2, 2, 2],
                              [0, 1, 2, 0, 1, 2, 0, 1, 2]])
        kser = ks.Series([45, 200, 1.2, 30, 250, 1.5, 320, 1, 0.3], index=midx)
        pser = kser.to_pandas()

        self.assert_eq(kser.keys(), pser.keys())
>>>>>>> c4921b0f
<|MERGE_RESOLUTION|>--- conflicted
+++ resolved
@@ -729,7 +729,6 @@
         self.assert_eq(pser.drop_duplicates().sort_values(),
                        kser.drop_duplicates().sort_values())
 
-<<<<<<< HEAD
     def test_truncate(self):
         pser1 = pd.Series([10, 20, 30, 40, 50, 60, 70], index=[1, 2, 3, 4, 5, 6, 7])
         kser1 = ks.Series(pser1)
@@ -751,7 +750,7 @@
         msg = "Truncate: 2 must be after 5"
         with self.assertRaisesRegex(ValueError, msg):
             kser.truncate(5, 2)
-=======
+
     def test_getitem(self):
         pser = pd.Series([10, 20, 15, 30, 45], ['A', 'A', 'B', 'C', 'D'])
         kser = ks.Series(pser)
@@ -785,5 +784,4 @@
         kser = ks.Series([45, 200, 1.2, 30, 250, 1.5, 320, 1, 0.3], index=midx)
         pser = kser.to_pandas()
 
-        self.assert_eq(kser.keys(), pser.keys())
->>>>>>> c4921b0f
+        self.assert_eq(kser.keys(), pser.keys())