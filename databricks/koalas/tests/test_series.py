#
# Copyright (C) 2019 Databricks, Inc.
#
# Licensed under the Apache License, Version 2.0 (the "License");
# you may not use this file except in compliance with the License.
# You may obtain a copy of the License at
#
#     http://www.apache.org/licenses/LICENSE-2.0
#
# Unless required by applicable law or agreed to in writing, software
# distributed under the License is distributed on an "AS IS" BASIS,
# WITHOUT WARRANTIES OR CONDITIONS OF ANY KIND, either express or implied.
# See the License for the specific language governing permissions and
# limitations under the License.
#

import inspect
from collections import defaultdict

import base64
from io import BytesIO
import matplotlib
matplotlib.use('agg')
from matplotlib import pyplot as plt
import numpy as np
import pandas as pd

from databricks import koalas
from distutils.version import LooseVersion
from databricks.koalas import Series
from databricks.koalas.testing.utils import ReusedSQLTestCase, SQLTestUtils
from databricks.koalas.exceptions import PandasNotImplementedError
from databricks.koalas.missing.series import _MissingPandasLikeSeries


class SeriesTest(ReusedSQLTestCase, SQLTestUtils):

    @property
    def ps(self):
        return pd.Series([1, 2, 3, 4, 5, 6, 7], name='x')

    @property
    def ks(self):
        return koalas.from_pandas(self.ps)

    def test_series(self):
        ks = self.ks

        self.assertTrue(isinstance(ks, Series))

        self.assert_eq(ks + 1, self.ps + 1)

    def test_series_tuple_name(self):
        ps = self.ps
        ps.name = ('x', 'a')

        ks = koalas.from_pandas(ps)

        self.assert_eq(ks, ps)
        self.assert_eq(ks.name, ps.name)

        ps.name = ('y', 'z')
        ks.name = ('y', 'z')

        self.assert_eq(ks, ps)
        self.assert_eq(ks.name, ps.name)

    def test_repr_cache_invalidation(self):
        # If there is any cache, inplace operations should invalidate it.
        s = koalas.range(10)['id']
        s.__repr__()
        s.rename('a', inplace=True)
        self.assertEqual(s.__repr__(), s.rename("a").__repr__())

    def test_empty_series(self):
        a = pd.Series([], dtype='i1')
        b = pd.Series([], dtype='str')

        self.assert_eq(koalas.from_pandas(a), a)
        self.assertRaises(ValueError, lambda: koalas.from_pandas(b))

        with self.sql_conf({'spark.sql.execution.arrow.enabled': False}):
            self.assert_eq(koalas.from_pandas(a), a)
            self.assertRaises(ValueError, lambda: koalas.from_pandas(b))

    def test_all_null_series(self):
        a = pd.Series([None, None, None], dtype='float64')
        b = pd.Series([None, None, None], dtype='str')

        self.assert_eq(koalas.from_pandas(a).dtype, a.dtype)
        self.assertTrue(koalas.from_pandas(a).toPandas().isnull().all())
        self.assertRaises(ValueError, lambda: koalas.from_pandas(b))

        with self.sql_conf({'spark.sql.execution.arrow.enabled': False}):
            self.assert_eq(koalas.from_pandas(a).dtype, a.dtype)
            self.assertTrue(koalas.from_pandas(a).toPandas().isnull().all())
            self.assertRaises(ValueError, lambda: koalas.from_pandas(b))

    def test_head_tail(self):
        ks = self.ks
        ps = self.ps

        self.assert_eq(ks.head(3), ps.head(3))

        # TODO: self.assert_eq(ks.tail(3), ps.tail(3))

    def test_rename(self):
        ps = pd.Series([1, 2, 3, 4, 5, 6, 7], name='x')
        ks = koalas.from_pandas(ps)

        ps.name = 'renamed'
        ks.name = 'renamed'
        self.assertEqual(ks.name, 'renamed')
        self.assert_eq(ks, ps)

        ps.name = None
        ks.name = None
        self.assertEqual(ks.name, None)
        self.assert_eq(ks, ps)

        pidx = ps.index
        kidx = ks.index
        pidx.name = 'renamed'
        kidx.name = 'renamed'
        self.assertEqual(kidx.name, 'renamed')
        self.assert_eq(kidx, pidx)

    def test_rename_method(self):
        # Series name
        ps = pd.Series([1, 2, 3, 4, 5, 6, 7], name='x')
        ks = koalas.from_pandas(ps)

        self.assert_eq(ks.rename('y'), ps.rename('y'))
        self.assertEqual(ks.name, 'x')  # no mutation
        self.assert_eq(ks.rename(), ps.rename())

        ks.rename('z', inplace=True)
        ps.rename('z', inplace=True)
        self.assertEqual(ks.name, 'z')
        self.assert_eq(ks, ps)

        # Series index
        # ps = pd.Series(['a', 'b', 'c', 'd', 'e', 'f', 'g'], name='x')
        # ks = koalas.from_pandas(s)

        # TODO: index
        # res = ks.rename(lambda x: x ** 2)
        # self.assert_eq(res, ps.rename(lambda x: x ** 2))

        # res = ks.rename(ps)
        # self.assert_eq(res, ps.rename(ps))

        # res = ks.rename(ks)
        # self.assert_eq(res, ps.rename(ps))

        # res = ks.rename(lambda x: x**2, inplace=True)
        # self.assertis(res, ks)
        # s.rename(lambda x: x**2, inplace=True)
        # self.assert_eq(ks, ps)

    def test_values_property(self):
        ks = self.ks
        msg = ("Koalas does not support the 'values' property. If you want to collect your data " +
               "as an NumPy array, use 'to_numpy()' instead.")
        with self.assertRaises(NotImplementedError, msg=msg):
            ks.values

    def test_to_numpy(self):
        s = pd.Series([1, 2, 3, 4, 5, 6, 7], name='x')

        ddf = koalas.from_pandas(s)
        np.testing.assert_equal(ddf.to_numpy(), s.values)

    def test_isin(self):
        s = pd.Series(['lama', 'cow', 'lama', 'beetle', 'lama', 'hippo'], name='animal')

        ds = koalas.from_pandas(s)

        self.assert_eq(ds.isin(['cow', 'lama']), s.isin(['cow', 'lama']))
        self.assert_eq(ds.isin({'cow'}), s.isin({'cow'}))

        msg = "only list-like objects are allowed to be passed to isin()"
        with self.assertRaisesRegex(TypeError, msg):
            ds.isin(1)

    def test_fillna(self):
        ps = pd.Series([np.nan, 2, 3, 4, np.nan, 6], name='x')
        ks = koalas.from_pandas(ps)

        self.assert_eq(ks.fillna(0), ps.fillna(0))

        ks.fillna(0, inplace=True)
        ps.fillna(0, inplace=True)
        self.assert_eq(ks, ps)

    def test_dropna(self):
        ps = pd.Series([np.nan, 2, 3, 4, np.nan, 6], name='x')

        ks = koalas.from_pandas(ps)

        self.assert_eq(ks.dropna(), ps.dropna())

        ks.dropna(inplace=True)
        self.assert_eq(ks, ps.dropna())

    def test_nunique(self):
        ps = pd.Series([1, 2, 1, np.nan])
        ks = koalas.from_pandas(ps)

        # Assert NaNs are dropped by default
        nunique_result = ks.nunique()
        self.assertEqual(nunique_result, 2)
        self.assert_eq(nunique_result, ps.nunique())

        # Assert including NaN values
        nunique_result = ks.nunique(dropna=False)
        self.assertEqual(nunique_result, 3)
        self.assert_eq(nunique_result, ps.nunique(dropna=False))

        # Assert approximate counts
        self.assertEqual(koalas.Series(range(100)).nunique(approx=True), 103)
        self.assertEqual(koalas.Series(range(100)).nunique(approx=True, rsd=0.01), 100)

    def test_value_counts(self):
        ps = pd.Series([1, 2, 1, 3, 3, np.nan, 1, 4], name="x")
        ks = koalas.from_pandas(ps)

        exp = ps.value_counts()
        res = ks.value_counts()
        self.assertEqual(res.name, exp.name)
        self.assertPandasAlmostEqual(res.toPandas(), exp)

        self.assertPandasAlmostEqual(ks.value_counts(normalize=True).toPandas(),
                                     ps.value_counts(normalize=True))
        self.assertPandasAlmostEqual(ks.value_counts(ascending=True).toPandas(),
                                     ps.value_counts(ascending=True))
        self.assertPandasAlmostEqual(ks.value_counts(normalize=True, dropna=False).toPandas(),
                                     ps.value_counts(normalize=True, dropna=False))
        self.assertPandasAlmostEqual(ks.value_counts(ascending=True, dropna=False).toPandas(),
                                     ps.value_counts(ascending=True, dropna=False))

        with self.assertRaisesRegex(NotImplementedError,
                                    "value_counts currently does not support bins"):
            ks.value_counts(bins=3)

        ps.name = 'index'
        ks.name = 'index'
        self.assertPandasAlmostEqual(ks.value_counts().toPandas(), ps.value_counts())

    def test_nsmallest(self):
        sample_lst = [1, 2, 3, 4, np.nan, 6]
        ps = pd.Series(sample_lst, name='x')
        ks = koalas.Series(sample_lst, name='x')
        self.assert_eq(ks.nsmallest(n=3), ps.nsmallest(n=3))
        self.assert_eq(ks.nsmallest(), ps.nsmallest())
        self.assert_eq((ks + 1).nsmallest(), (ps + 1).nsmallest())

    def test_nlargest(self):
        sample_lst = [1, 2, 3, 4, np.nan, 6]
        ps = pd.Series(sample_lst, name='x')
        ks = koalas.Series(sample_lst, name='x')
        self.assert_eq(ks.nlargest(n=3), ps.nlargest(n=3))
        self.assert_eq(ks.nlargest(), ps.nlargest())
        self.assert_eq((ks + 1).nlargest(), (ps + 1).nlargest())

    def test_isnull(self):
        ps = pd.Series([1, 2, 3, 4, np.nan, 6], name='x')
        ks = koalas.from_pandas(ps)

        self.assert_eq(ks.notnull(), ps.notnull())
        self.assert_eq(ks.isnull(), ps.isnull())

        ps = self.ps
        ks = self.ks

        self.assert_eq(ks.notnull(), ps.notnull())
        self.assert_eq(ks.isnull(), ps.isnull())

    def test_all(self):
        for ps in [pd.Series([True, True], name='x'),
                   pd.Series([True, False], name='x'),
                   pd.Series([0, 1], name='x'),
                   pd.Series([1, 2, 3], name='x'),
                   pd.Series([True, True, None], name='x'),
                   pd.Series([True, False, None], name='x'),
                   pd.Series([], name='x'),
                   pd.Series([np.nan], name='x')]:
            ks = koalas.from_pandas(ps)
            self.assert_eq(ks.all(), ps.all())

        ps = pd.Series([1, 2, 3, 4], name='x')
        ks = koalas.from_pandas(ps)

        self.assert_eq((ks % 2 == 0).all(), (ps % 2 == 0).all())

    def test_any(self):
        for ps in [pd.Series([False, False], name='x'),
                   pd.Series([True, False], name='x'),
                   pd.Series([0, 1], name='x'),
                   pd.Series([1, 2, 3], name='x'),
                   pd.Series([True, True, None], name='x'),
                   pd.Series([True, False, None], name='x'),
                   pd.Series([], name='x'),
                   pd.Series([np.nan], name='x')]:
            ks = koalas.from_pandas(ps)
            self.assert_eq(ks.any(), ps.any())

        ps = pd.Series([1, 2, 3, 4], name='x')
        ks = koalas.from_pandas(ps)

        self.assert_eq((ks % 2 == 0).any(), (ps % 2 == 0).any())

    def test_sort_values(self):
        ps = pd.Series([1, 2, 3, 4, 5, None, 7], name='0')
        ks = koalas.from_pandas(ps)
        self.assert_eq(repr(ks.sort_values()), repr(ps.sort_values()))
        self.assert_eq(repr(ks.sort_values(ascending=False)),
                       repr(ps.sort_values(ascending=False)))
        self.assert_eq(repr(ks.sort_values(na_position='first')),
                       repr(ps.sort_values(na_position='first')))
        self.assertRaises(ValueError, lambda: ks.sort_values(na_position='invalid'))
        self.assert_eq(ks.sort_values(inplace=True), ps.sort_values(inplace=True))
        self.assert_eq(repr(ks), repr(ps))

    def test_sort_index(self):
        ps = pd.Series([2, 1, np.nan], index=['b', 'a', np.nan], name='0')
        ks = koalas.from_pandas(ps)

        # Assert invalid parameters
        self.assertRaises(ValueError, lambda: ks.sort_index(axis=1))
        self.assertRaises(ValueError, lambda: ks.sort_index(kind='mergesort'))
        self.assertRaises(ValueError, lambda: ks.sort_index(na_position='invalid'))

        # Assert default behavior without parameters
        self.assert_eq(ks.sort_index(), ps.sort_index(), almost=True)
        # Assert sorting descending
        self.assert_eq(ks.sort_index(ascending=False), ps.sort_index(ascending=False), almost=True)
        # Assert sorting NA indices first
        self.assert_eq(ks.sort_index(na_position='first'), ps.sort_index(na_position='first'),
                       almost=True)
        # Assert sorting inplace
        self.assertEqual(ks.sort_index(inplace=True), ps.sort_index(inplace=True))
        self.assert_eq(ks, ps, almost=True)

        # Assert multi-indices
        ps = pd.Series(range(4), index=[['b', 'b', 'a', 'a'], [1, 0, 1, 0]], name='0')
        ks = koalas.from_pandas(ps)
        self.assert_eq(ks.sort_index(), ps.sort_index(), almost=True)
        self.assert_eq(ks.sort_index(level=[1, 0]), ps.sort_index(level=[1, 0]), almost=True)

        self.assert_eq(ks.reset_index().sort_index(), ps.reset_index().sort_index())

    def test_to_datetime(self):
        ps = pd.Series(['3/11/2000', '3/12/2000', '3/13/2000'] * 100)
        ks = koalas.from_pandas(ps)

        self.assert_eq(pd.to_datetime(ps, infer_datetime_format=True),
                       koalas.to_datetime(ks, infer_datetime_format=True))

    def test_missing(self):
        ks = self.ks

        missing_functions = inspect.getmembers(_MissingPandasLikeSeries, inspect.isfunction)
        unsupported_functions = [name for (name, type_) in missing_functions
                                 if type_.__name__ == 'unsupported_function']
        for name in unsupported_functions:
            with self.assertRaisesRegex(
                    PandasNotImplementedError,
                    "method.*Series.*{}.*not implemented( yet\\.|\\. .+)".format(name)):
                getattr(ks, name)()

        deprecated_functions = [name for (name, type_) in missing_functions
                                if type_.__name__ == 'deprecated_function']
        for name in deprecated_functions:
            with self.assertRaisesRegex(PandasNotImplementedError,
                                        "method.*Series.*{}.*is deprecated".format(name)):
                getattr(ks, name)()

        missing_properties = inspect.getmembers(_MissingPandasLikeSeries,
                                                lambda o: isinstance(o, property))
        unsupported_properties = [name for (name, type_) in missing_properties
                                  if type_.fget.__name__ == 'unsupported_property']
        for name in unsupported_properties:
            with self.assertRaisesRegex(
                    PandasNotImplementedError,
                    "property.*Series.*{}.*not implemented( yet\\.|\\. .+)".format(name)):
                getattr(ks, name)
        deprecated_properties = [name for (name, type_) in missing_properties
                                 if type_.fget.__name__ == 'deprecated_property']
        for name in deprecated_properties:
            with self.assertRaisesRegex(PandasNotImplementedError,
                                        "property.*Series.*{}.*is deprecated".format(name)):
                getattr(ks, name)

    def test_clip(self):
        ps = pd.Series([0, 2, 4])
        ks = koalas.from_pandas(ps)

        # Assert list-like values are not accepted for 'lower' and 'upper'
        msg = "List-like value are not supported for 'lower' and 'upper' at the moment"
        with self.assertRaises(ValueError, msg=msg):
            ks.clip(lower=[1])
        with self.assertRaises(ValueError, msg=msg):
            ks.clip(upper=[1])

        # Assert no lower or upper
        self.assert_eq(ks.clip(), ps.clip())
        # Assert lower only
        self.assert_eq(ks.clip(1), ps.clip(1))
        # Assert upper only
        self.assert_eq(ks.clip(upper=3), ps.clip(upper=3))
        # Assert lower and upper
        self.assert_eq(ks.clip(1, 3), ps.clip(1, 3))

        # Assert behavior on string values
        str_ks = koalas.Series(['a', 'b', 'c'])
        self.assert_eq(str_ks.clip(1, 3), str_ks)

    def test_is_unique(self):
        # We can't use pandas' is_unique for comparison. pandas 0.23 ignores None
        pser = pd.Series([1, 2, 2, None, None])
        kser = koalas.from_pandas(pser)
        self.assertEqual(False, kser.is_unique)

        pser = pd.Series([1, None, None])
        kser = koalas.from_pandas(pser)
        self.assertEqual(False, kser.is_unique)

        pser = pd.Series([1])
        kser = koalas.from_pandas(pser)
        self.assertEqual(pser.is_unique, kser.is_unique)

        pser = pd.Series([1, 1, 1])
        kser = koalas.from_pandas(pser)
        self.assertEqual(pser.is_unique, kser.is_unique)

    def test_to_list(self):
        if LooseVersion(pd.__version__) >= LooseVersion("0.24.0"):
            self.assertEqual(self.ks.to_list(), self.ps.to_list())

    def test_append(self):
        ps1 = pd.Series([1, 2, 3], name='0')
        ps2 = pd.Series([4, 5, 6], name='0')
        ps3 = pd.Series([4, 5, 6], index=[3, 4, 5], name='0')
        ks1 = koalas.from_pandas(ps1)
        ks2 = koalas.from_pandas(ps2)
        ks3 = koalas.from_pandas(ps3)

        self.assert_eq(ks1.append(ks2), ps1.append(ps2))
        self.assert_eq(ks1.append(ks3), ps1.append(ps3))
        self.assert_eq(ks1.append(ks2, ignore_index=True), ps1.append(ps2, ignore_index=True))

        ks1.append(ks3, verify_integrity=True)
        msg = "Indices have overlapping values"
        with self.assertRaises(ValueError, msg=msg):
            ks1.append(ks2, verify_integrity=True)

    def test_map(self):
        pser = pd.Series(['cat', 'dog', None, 'rabbit'])
        kser = koalas.from_pandas(pser)
        # Currently Koalas doesn't return NaN as Pandas does.
        self.assertEqual(
            repr(kser.map({})),
            repr(pser.map({}).replace({pd.np.nan: None}).rename(0)))

        d = defaultdict(lambda: "abc")
        self.assertTrue("abc" in repr(kser.map(d)))
        self.assertEqual(
            repr(kser.map(d)),
            repr(pser.map(d).rename(0)))

    def test_add_prefix(self):
        ps = pd.Series([1, 2, 3, 4], name='0')
        ks = koalas.from_pandas(ps)
        self.assert_eq(ps.add_prefix('item_'), ks.add_prefix('item_'))

        ps = pd.Series([1, 2, 3], name='0',
                       index=pd.MultiIndex.from_tuples([('A', 'X'), ('A', 'Y'), ('B', 'X')]))
        ks = koalas.from_pandas(ps)
        self.assert_eq(ps.add_prefix('item_'), ks.add_prefix('item_'))

    def test_add_suffix(self):
        ps = pd.Series([1, 2, 3, 4], name='0')
        ks = koalas.from_pandas(ps)
        self.assert_eq(ps.add_suffix('_item'), ks.add_suffix('_item'))

        ps = pd.Series([1, 2, 3], name='0',
                       index=pd.MultiIndex.from_tuples([('A', 'X'), ('A', 'Y'), ('B', 'X')]))
        ks = koalas.from_pandas(ps)
        self.assert_eq(ps.add_suffix('_item'), ks.add_suffix('_item'))

    def test_pandas_wraps(self):
        # This test checks the return column name of `isna()`. Previously it returned the column
        # name as its internal expression which contains, for instance, '`f(x)`' in the middle of
        # column name which currently cannot be recognized in PySpark.
        @koalas.pandas_wraps
        def f(x) -> koalas.Series[int]:
            return 2 * x

        df = koalas.DataFrame({"x": [1, None]})
        self.assert_eq(
            f(df["x"]).isna(),
            pd.Series([False, True]).rename("f(x)"))

    def test_hist(self):
        pdf = pd.DataFrame({
            'a': [1, 2, 3, 4, 5, 6, 7, 8, 9, 15, 50],
        }, index=[0, 1, 3, 5, 6, 8, 9, 9, 9, 10, 10])

        kdf = koalas.from_pandas(pdf)

        def plot_to_base64(ax):
            bytes_data = BytesIO()
            ax.figure.savefig(bytes_data, format='png')
            bytes_data.seek(0)
            b64_data = base64.b64encode(bytes_data.read())
            plt.close(ax.figure)
            return b64_data

        _, ax1 = plt.subplots(1, 1)
        # Using plot.hist() because pandas changes ticks props when called hist()
        ax1 = pdf['a'].plot.hist()
        _, ax2 = plt.subplots(1, 1)
        ax2 = kdf['a'].hist()
        self.assert_eq(plot_to_base64(ax1), plot_to_base64(ax2))

    def test_cummin(self):
        pser = pd.Series([1.0, None, 0.0, 4.0, 9.0]).rename("a")
        kser = koalas.from_pandas(pser)
        self.assertEqual(repr(pser.cummin()), repr(kser.cummin()))
        self.assertEqual(repr(pser.cummin(skipna=False)), repr(kser.cummin(skipna=False)))

    def test_cummax(self):
        pser = pd.Series([1.0, None, 0.0, 4.0, 9.0]).rename("a")
        kser = koalas.from_pandas(pser)
        self.assertEqual(repr(pser.cummax()), repr(kser.cummax()))
        self.assertEqual(repr(pser.cummax(skipna=False)), repr(kser.cummax(skipna=False)))

    def test_cumsum(self):
        pser = pd.Series([1.0, None, 0.0, 4.0, 9.0]).rename("a")
        kser = koalas.from_pandas(pser)
        self.assertEqual(repr(pser.cumsum()), repr(kser.cumsum()))
        self.assertEqual(repr(pser.cumsum(skipna=False)), repr(kser.cumsum(skipna=False)))

    def test_cumprod(self):
        pser = pd.Series([1.0, None, 1.0, 4.0, 9.0]).rename("a")
        kser = koalas.from_pandas(pser)
        self.assertEqual(repr(pser.cumprod()), repr(kser.cumprod()))
        self.assertEqual(repr(pser.cumprod(skipna=False)), repr(kser.cumprod(skipna=False)))

        # TODO: due to unknown reason, this test passes in Travis CI. Unable to reproduce in local.
        # with self.assertRaisesRegex(Exception, "values should be bigger than 0"):
        #     repr(koalas.Series([0, 1]).cumprod())

    def test_median(self):
        with self.assertRaisesRegex(ValueError, "accuracy must be an integer; however"):
            koalas.Series([24., 21., 25., 33., 26.]).median(accuracy="a")

    def test_rank(self):
        pser = pd.Series([1, 2, 3, 1], name='x')
        kser = koalas.from_pandas(pser)
        self.assertEqual(repr(pser.rank()),
                         repr(kser.rank().sort_index()))
        self.assertEqual(repr(pser.rank()),
                         repr(kser.rank().sort_index()))
        self.assertEqual(repr(pser.rank(ascending=False)),
                         repr(kser.rank(ascending=False).sort_index()))
        self.assertEqual(repr(pser.rank(method='min')),
                         repr(kser.rank(method='min').sort_index()))
        self.assertEqual(repr(pser.rank(method='max')),
                         repr(kser.rank(method='max').sort_index()))
        self.assertEqual(repr(pser.rank(method='first')),
                         repr(kser.rank(method='first').sort_index()))
        self.assertEqual(repr(pser.rank(method='dense')),
                         repr(kser.rank(method='dense').sort_index()))

        msg = "method must be one of 'average', 'min', 'max', 'first', 'dense'"
        with self.assertRaisesRegex(ValueError, msg):
            kser.rank(method='nothing')

    def test_round(self):
        pser = pd.Series([0.028208, 0.038683, 0.877076], name='x')
        kser = koalas.from_pandas(pser)
        self.assertEqual(repr(pser.round(2)), repr(kser.round(2)))
        msg = "decimals must be an integer"
        with self.assertRaisesRegex(ValueError, msg):
            kser.round(1.5)

    def test_quantile(self):
        with self.assertRaisesRegex(ValueError, "accuracy must be an integer; however"):
            koalas.Series([24., 21., 25., 33., 26.]).quantile(accuracy="a")
        with self.assertRaisesRegex(ValueError, "q must be a float of an array of floats;"):
            koalas.Series([24., 21., 25., 33., 26.]).quantile(q="a")
        with self.assertRaisesRegex(ValueError, "q must be a float of an array of floats;"):
            koalas.Series([24., 21., 25., 33., 26.]).quantile(q=["a"])

    def test_idxmax(self):
        pser = pd.Series(data=[1, 4, 5], index=['A', 'B', 'C'])
        kser = koalas.Series(pser)

        self.assertEqual(kser.idxmax(), pser.idxmax())
        self.assertEqual(kser.idxmax(skipna=False), pser.idxmax(skipna=False))

        index = pd.MultiIndex.from_arrays([
            ['a', 'a', 'b', 'b'], ['c', 'd', 'e', 'f']], names=('first', 'second'))
        pser = pd.Series(data=[1, 2, 4, 5], index=index)
        kser = koalas.Series(pser)

        self.assertEqual(kser.idxmax(), pser.idxmax())
        self.assertEqual(kser.idxmax(skipna=False), pser.idxmax(skipna=False))

        kser = koalas.Series([])
        with self.assertRaisesRegex(ValueError, "an empty sequence"):
            kser.idxmax()

    def test_idxmin(self):
        pser = pd.Series(data=[1, 4, 5], index=['A', 'B', 'C'])
        kser = koalas.Series(pser)

        self.assertEqual(kser.idxmin(), pser.idxmin())
        self.assertEqual(kser.idxmin(skipna=False), pser.idxmin(skipna=False))

        index = pd.MultiIndex.from_arrays([
            ['a', 'a', 'b', 'b'], ['c', 'd', 'e', 'f']], names=('first', 'second'))
        pser = pd.Series(data=[1, 2, 4, 5], index=index)
        kser = koalas.Series(pser)

        self.assertEqual(kser.idxmin(), pser.idxmin())
        self.assertEqual(kser.idxmin(skipna=False), pser.idxmin(skipna=False))

        kser = koalas.Series([])
        with self.assertRaisesRegex(ValueError, "an empty sequence"):
            kser.idxmin()

    def test_shift(self):
        pser = pd.Series([10, 20, 15, 30, 45], name='x')
        kser = koalas.Series(pser)
        if LooseVersion(pd.__version__) < LooseVersion('0.24.2'):
            self.assertEqual(repr(kser.shift(periods=2)),
                             repr(pser.shift(periods=2)))
        else:
            self.assertEqual(repr(kser.shift(periods=2, fill_value=0)),
                             repr(pser.shift(periods=2, fill_value=0)))
        with self.assertRaisesRegex(ValueError, 'periods should be an int; however'):
            kser.shift(periods=1.5)

    def test_astype(self):
        pser = pd.Series([10, 20, 15, 30, 45], name='x')
        kser = koalas.Series(pser)
        with self.assertRaisesRegex(ValueError, 'Type int63 not understood'):
            kser.astype('int63')

    def test_aggregate(self):
        pser = pd.Series([10, 20, 15, 30, 45], name='x')
        kser = koalas.Series(pser)
        msg = 'func must be a string or list of strings'
        with self.assertRaisesRegex(ValueError, msg):
            kser.aggregate({'x': ['min', 'max']})
        msg = ('If the given function is a list, it '
               'should only contains function names as strings.')
        with self.assertRaisesRegex(ValueError, msg):
            kser.aggregate(['min', max])

    def test_drop(self):
        pser = pd.Series([10, 20, 15, 30, 45], name='x')
        kser = koalas.Series(pser)
        msg = "Need to specify at least one of 'labels' or 'index'"
        with self.assertRaisesRegex(ValueError, msg):
            kser.drop()

        # For MultiIndex
        midx = pd.MultiIndex([['lama', 'cow', 'falcon'],
                              ['speed', 'weight', 'length']],
                             [[0, 0, 0, 1, 1, 1, 2, 2, 2],
                              [0, 1, 2, 0, 1, 2, 0, 1, 2]])
        kser = koalas.Series([45, 200, 1.2, 30, 250, 1.5, 320, 1, 0.3],
                             index=midx)
        msg = "'level' should be less than the number of indexes"
        with self.assertRaisesRegex(ValueError, msg):
            kser.drop(labels='weight', level=2)
        msg = ("If the given index is a list, it "
               "should only contains names as strings, "
               "or a list of tuples that contain "
               "index names as strings")
        with self.assertRaisesRegex(ValueError, msg):
            kser.drop(['lama', ['cow', 'falcon']])
        msg = "'index' type should be one of str, list, tuple"
        with self.assertRaisesRegex(ValueError, msg):
            kser.drop({'lama': 'speed'})
        msg = "Cannot specify both 'labels' and 'index'"
        with self.assertRaisesRegex(ValueError, msg):
            kser.drop('lama', index='cow')
        msg = r"'Key length \(2\) exceeds index depth \(3\)'"
        with self.assertRaisesRegex(KeyError, msg):
            kser.drop(('lama', 'speed', 'x'))
        self.assert_eq(kser.drop(('lama', 'speed', 'x'), level=1), kser)

<<<<<<< HEAD
    def test_pop(self):
        midx = pd.MultiIndex([['lama', 'cow', 'falcon'],
                              ['speed', 'weight', 'length']],
                             [[0, 0, 0, 1, 1, 1, 2, 2, 2],
                              [0, 1, 2, 0, 1, 2, 0, 1, 2]])
        kser = koalas.Series([45, 200, 1.2, 30, 250, 1.5, 320, 1, 0.3],
                             index=midx)
        pser = kser.to_pandas()

        self.assert_eq(kser.pop(('lama', 'speed')), pser.pop(('lama', 'speed')))

        msg = "'key' should be string or tuple that contains strings"
        with self.assertRaisesRegex(ValueError, msg):
            kser.pop(0)
        msg = ("'key' should have index names as only strings "
               "or a tuple that contain index names as only strings")
        with self.assertRaisesRegex(ValueError, msg):
            kser.pop(('lama', 0))
=======
    def test_duplicates(self):
        # test on texts
        pser = pd.Series(['lama', 'cow', 'lama', 'beetle', 'lama', 'hippo'],
                         name='animal')
        kser = koalas.Series(pser)

        self.assert_eq(pser.drop_duplicates().sort_values(),
                       kser.drop_duplicates().sort_values())

        # test on numbers
        pser = pd.Series([1, 1, 2, 4, 3])
        kser = koalas.Series(pser)

        self.assert_eq(pser.drop_duplicates().sort_values(),
                       kser.drop_duplicates().sort_values())
>>>>>>> db3a444f
<|MERGE_RESOLUTION|>--- conflicted
+++ resolved
@@ -695,7 +695,6 @@
             kser.drop(('lama', 'speed', 'x'))
         self.assert_eq(kser.drop(('lama', 'speed', 'x'), level=1), kser)
 
-<<<<<<< HEAD
     def test_pop(self):
         midx = pd.MultiIndex([['lama', 'cow', 'falcon'],
                               ['speed', 'weight', 'length']],
@@ -714,7 +713,7 @@
                "or a tuple that contain index names as only strings")
         with self.assertRaisesRegex(ValueError, msg):
             kser.pop(('lama', 0))
-=======
+
     def test_duplicates(self):
         # test on texts
         pser = pd.Series(['lama', 'cow', 'lama', 'beetle', 'lama', 'hippo'],
@@ -729,5 +728,4 @@
         kser = koalas.Series(pser)
 
         self.assert_eq(pser.drop_duplicates().sort_values(),
-                       kser.drop_duplicates().sort_values())
->>>>>>> db3a444f
+                       kser.drop_duplicates().sort_values())