--- conflicted
+++ resolved
@@ -2640,7 +2640,6 @@
             kser.backfill(inplace=True)
             self.assert_eq(expected, kser)
 
-<<<<<<< HEAD
     def test_eq(self):
         pser = pd.Series([1, 2, 3, 4, 5, 6], name="x")
         kser = ks.from_pandas(pser)
@@ -2672,7 +2671,7 @@
             kser.eq(other)
         with self.assertRaisesRegex(ValueError, "Lengths must be equal"):
             kser == other
-=======
+
     def test_align(self):
         pdf = pd.DataFrame({"a": [1, 2, 3], "b": ["a", "b", "c"]})
         kdf = ks.from_pandas(pdf)
@@ -2689,5 +2688,4 @@
                 self.assert_eq(kser_l, pser_l)
                 self.assert_eq(kdf_r, pdf_r)
 
-        self.assertRaises(ValueError, lambda: kdf.a.align(kdf.b, axis=1))
->>>>>>> 6c254f74
+        self.assertRaises(ValueError, lambda: kdf.a.align(kdf.b, axis=1))