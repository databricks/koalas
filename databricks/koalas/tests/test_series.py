#
# Copyright (C) 2019 Databricks, Inc.
#
# Licensed under the Apache License, Version 2.0 (the "License");
# you may not use this file except in compliance with the License.
# You may obtain a copy of the License at
#
#     http://www.apache.org/licenses/LICENSE-2.0
#
# Unless required by applicable law or agreed to in writing, software
# distributed under the License is distributed on an "AS IS" BASIS,
# WITHOUT WARRANTIES OR CONDITIONS OF ANY KIND, either express or implied.
# See the License for the specific language governing permissions and
# limitations under the License.
#

import inspect
from collections import defaultdict

import base64
from io import BytesIO
import matplotlib
matplotlib.use('agg')
from matplotlib import pyplot as plt
import numpy as np
import pandas as pd

from databricks import koalas
from distutils.version import LooseVersion
from databricks.koalas import Series
from databricks.koalas.testing.utils import ReusedSQLTestCase, SQLTestUtils
from databricks.koalas.exceptions import PandasNotImplementedError
from databricks.koalas.missing.series import _MissingPandasLikeSeries


class SeriesTest(ReusedSQLTestCase, SQLTestUtils):

    @property
    def ps(self):
        return pd.Series([1, 2, 3, 4, 5, 6, 7], name='x')

    @property
    def ks(self):
        return koalas.from_pandas(self.ps)

    def test_series(self):
        ks = self.ks

        self.assertTrue(isinstance(ks, Series))

        self.assert_eq(ks + 1, self.ps + 1)

    def test_series_tuple_name(self):
        ps = self.ps
        ps.name = ('x', 'a')

        ks = koalas.from_pandas(ps)

        self.assert_eq(ks, ps)
        self.assert_eq(ks.name, ps.name)

        ps.name = ('y', 'z')
        ks.name = ('y', 'z')

        self.assert_eq(ks, ps)
        self.assert_eq(ks.name, ps.name)

    def test_repr_cache_invalidation(self):
        # If there is any cache, inplace operations should invalidate it.
        s = koalas.range(10)['id']
        s.__repr__()
        s.rename('a', inplace=True)
        self.assertEqual(s.__repr__(), s.rename("a").__repr__())

    def test_empty_series(self):
        a = pd.Series([], dtype='i1')
        b = pd.Series([], dtype='str')

        self.assert_eq(koalas.from_pandas(a), a)
        self.assertRaises(ValueError, lambda: koalas.from_pandas(b))

        with self.sql_conf({'spark.sql.execution.arrow.enabled': False}):
            self.assert_eq(koalas.from_pandas(a), a)
            self.assertRaises(ValueError, lambda: koalas.from_pandas(b))

    def test_all_null_series(self):
        a = pd.Series([None, None, None], dtype='float64')
        b = pd.Series([None, None, None], dtype='str')

        self.assert_eq(koalas.from_pandas(a).dtype, a.dtype)
        self.assertTrue(koalas.from_pandas(a).toPandas().isnull().all())
        self.assertRaises(ValueError, lambda: koalas.from_pandas(b))

        with self.sql_conf({'spark.sql.execution.arrow.enabled': False}):
            self.assert_eq(koalas.from_pandas(a).dtype, a.dtype)
            self.assertTrue(koalas.from_pandas(a).toPandas().isnull().all())
            self.assertRaises(ValueError, lambda: koalas.from_pandas(b))

    def test_head_tail(self):
        ks = self.ks
        ps = self.ps

        self.assert_eq(ks.head(3), ps.head(3))

        # TODO: self.assert_eq(ks.tail(3), ps.tail(3))

    def test_rename(self):
        ps = pd.Series([1, 2, 3, 4, 5, 6, 7], name='x')
        ks = koalas.from_pandas(ps)

        ps.name = 'renamed'
        ks.name = 'renamed'
        self.assertEqual(ks.name, 'renamed')
        self.assert_eq(ks, ps)

        ps.name = None
        ks.name = None
        self.assertEqual(ks.name, None)
        self.assert_eq(ks, ps)

        pidx = ps.index
        kidx = ks.index
        pidx.name = 'renamed'
        kidx.name = 'renamed'
        self.assertEqual(kidx.name, 'renamed')
        self.assert_eq(kidx, pidx)

    def test_rename_method(self):
        # Series name
        ps = pd.Series([1, 2, 3, 4, 5, 6, 7], name='x')
        ks = koalas.from_pandas(ps)

        self.assert_eq(ks.rename('y'), ps.rename('y'))
        self.assertEqual(ks.name, 'x')  # no mutation
        self.assert_eq(ks.rename(), ps.rename())

        ks.rename('z', inplace=True)
        ps.rename('z', inplace=True)
        self.assertEqual(ks.name, 'z')
        self.assert_eq(ks, ps)

        # Series index
        # ps = pd.Series(['a', 'b', 'c', 'd', 'e', 'f', 'g'], name='x')
        # ks = koalas.from_pandas(s)

        # TODO: index
        # res = ks.rename(lambda x: x ** 2)
        # self.assert_eq(res, ps.rename(lambda x: x ** 2))

        # res = ks.rename(ps)
        # self.assert_eq(res, ps.rename(ps))

        # res = ks.rename(ks)
        # self.assert_eq(res, ps.rename(ps))

        # res = ks.rename(lambda x: x**2, inplace=True)
        # self.assertis(res, ks)
        # s.rename(lambda x: x**2, inplace=True)
        # self.assert_eq(ks, ps)

    def test_values_property(self):
        ks = self.ks
        msg = ("Koalas does not support the 'values' property. If you want to collect your data " +
               "as an NumPy array, use 'to_numpy()' instead.")
        with self.assertRaises(NotImplementedError, msg=msg):
            ks.values

    def test_to_numpy(self):
        s = pd.Series([1, 2, 3, 4, 5, 6, 7], name='x')

        ddf = koalas.from_pandas(s)
        np.testing.assert_equal(ddf.to_numpy(), s.values)

    def test_isin(self):
        s = pd.Series(['lama', 'cow', 'lama', 'beetle', 'lama', 'hippo'], name='animal')

        ds = koalas.from_pandas(s)

        self.assert_eq(ds.isin(['cow', 'lama']), s.isin(['cow', 'lama']))
        self.assert_eq(ds.isin({'cow'}), s.isin({'cow'}))

        msg = "only list-like objects are allowed to be passed to isin()"
        with self.assertRaisesRegex(TypeError, msg):
            ds.isin(1)

    def test_fillna(self):
        ps = pd.Series([np.nan, 2, 3, 4, np.nan, 6], name='x')
        ks = koalas.from_pandas(ps)

        self.assert_eq(ks.fillna(0), ps.fillna(0))

        ks.fillna(0, inplace=True)
        ps.fillna(0, inplace=True)
        self.assert_eq(ks, ps)

    def test_dropna(self):
        ps = pd.Series([np.nan, 2, 3, 4, np.nan, 6], name='x')

        ks = koalas.from_pandas(ps)

        self.assert_eq(ks.dropna(), ps.dropna())

        ks.dropna(inplace=True)
        self.assert_eq(ks, ps.dropna())

    def test_nunique(self):
        ps = pd.Series([1, 2, 1, np.nan])
        ks = koalas.from_pandas(ps)

        # Assert NaNs are dropped by default
        nunique_result = ks.nunique()
        self.assertEqual(nunique_result, 2)
        self.assert_eq(nunique_result, ps.nunique())

        # Assert including NaN values
        nunique_result = ks.nunique(dropna=False)
        self.assertEqual(nunique_result, 3)
        self.assert_eq(nunique_result, ps.nunique(dropna=False))

        # Assert approximate counts
        self.assertEqual(koalas.Series(range(100)).nunique(approx=True), 103)
        self.assertEqual(koalas.Series(range(100)).nunique(approx=True, rsd=0.01), 100)

    def test_value_counts(self):
        ps = pd.Series([1, 2, 1, 3, 3, np.nan, 1, 4], name="x")
        ks = koalas.from_pandas(ps)

        exp = ps.value_counts()
        res = ks.value_counts()
        self.assertEqual(res.name, exp.name)
        self.assertPandasAlmostEqual(res.toPandas(), exp)

        self.assertPandasAlmostEqual(ks.value_counts(normalize=True).toPandas(),
                                     ps.value_counts(normalize=True))
        self.assertPandasAlmostEqual(ks.value_counts(ascending=True).toPandas(),
                                     ps.value_counts(ascending=True))
        self.assertPandasAlmostEqual(ks.value_counts(normalize=True, dropna=False).toPandas(),
                                     ps.value_counts(normalize=True, dropna=False))
        self.assertPandasAlmostEqual(ks.value_counts(ascending=True, dropna=False).toPandas(),
                                     ps.value_counts(ascending=True, dropna=False))

        with self.assertRaisesRegex(NotImplementedError,
                                    "value_counts currently does not support bins"):
            ks.value_counts(bins=3)

        ps.name = 'index'
        ks.name = 'index'
        self.assertPandasAlmostEqual(ks.value_counts().toPandas(), ps.value_counts())

    def test_nsmallest(self):
        sample_lst = [1, 2, 3, 4, np.nan, 6]
        ps = pd.Series(sample_lst, name='x')
        ks = koalas.Series(sample_lst, name='x')
        self.assert_eq(ks.nsmallest(n=3), ps.nsmallest(n=3))
        self.assert_eq(ks.nsmallest(), ps.nsmallest())
        self.assert_eq((ks + 1).nsmallest(), (ps + 1).nsmallest())

    def test_nlargest(self):
        sample_lst = [1, 2, 3, 4, np.nan, 6]
        ps = pd.Series(sample_lst, name='x')
        ks = koalas.Series(sample_lst, name='x')
        self.assert_eq(ks.nlargest(n=3), ps.nlargest(n=3))
        self.assert_eq(ks.nlargest(), ps.nlargest())
        self.assert_eq((ks + 1).nlargest(), (ps + 1).nlargest())

    def test_isnull(self):
        ps = pd.Series([1, 2, 3, 4, np.nan, 6], name='x')
        ks = koalas.from_pandas(ps)

        self.assert_eq(ks.notnull(), ps.notnull())
        self.assert_eq(ks.isnull(), ps.isnull())

        ps = self.ps
        ks = self.ks

        self.assert_eq(ks.notnull(), ps.notnull())
        self.assert_eq(ks.isnull(), ps.isnull())

    def test_all(self):
        for ps in [pd.Series([True, True], name='x'),
                   pd.Series([True, False], name='x'),
                   pd.Series([0, 1], name='x'),
                   pd.Series([1, 2, 3], name='x'),
                   pd.Series([True, True, None], name='x'),
                   pd.Series([True, False, None], name='x'),
                   pd.Series([], name='x'),
                   pd.Series([np.nan], name='x')]:
            ks = koalas.from_pandas(ps)
            self.assert_eq(ks.all(), ps.all())

        ps = pd.Series([1, 2, 3, 4], name='x')
        ks = koalas.from_pandas(ps)

        self.assert_eq((ks % 2 == 0).all(), (ps % 2 == 0).all())

    def test_any(self):
        for ps in [pd.Series([False, False], name='x'),
                   pd.Series([True, False], name='x'),
                   pd.Series([0, 1], name='x'),
                   pd.Series([1, 2, 3], name='x'),
                   pd.Series([True, True, None], name='x'),
                   pd.Series([True, False, None], name='x'),
                   pd.Series([], name='x'),
                   pd.Series([np.nan], name='x')]:
            ks = koalas.from_pandas(ps)
            self.assert_eq(ks.any(), ps.any())

        ps = pd.Series([1, 2, 3, 4], name='x')
        ks = koalas.from_pandas(ps)

        self.assert_eq((ks % 2 == 0).any(), (ps % 2 == 0).any())

    def test_sort_values(self):
        ps = pd.Series([1, 2, 3, 4, 5, None, 7], name='0')
        ks = koalas.from_pandas(ps)
        self.assert_eq(repr(ks.sort_values()), repr(ps.sort_values()))
        self.assert_eq(repr(ks.sort_values(ascending=False)),
                       repr(ps.sort_values(ascending=False)))
        self.assert_eq(repr(ks.sort_values(na_position='first')),
                       repr(ps.sort_values(na_position='first')))
        self.assertRaises(ValueError, lambda: ks.sort_values(na_position='invalid'))
        self.assert_eq(ks.sort_values(inplace=True), ps.sort_values(inplace=True))
        self.assert_eq(repr(ks), repr(ps))

    def test_sort_index(self):
        ps = pd.Series([2, 1, np.nan], index=['b', 'a', np.nan], name='0')
        ks = koalas.from_pandas(ps)

        # Assert invalid parameters
        self.assertRaises(ValueError, lambda: ks.sort_index(axis=1))
        self.assertRaises(ValueError, lambda: ks.sort_index(kind='mergesort'))
        self.assertRaises(ValueError, lambda: ks.sort_index(na_position='invalid'))

        # Assert default behavior without parameters
        self.assert_eq(ks.sort_index(), ps.sort_index(), almost=True)
        # Assert sorting descending
        self.assert_eq(ks.sort_index(ascending=False), ps.sort_index(ascending=False), almost=True)
        # Assert sorting NA indices first
        self.assert_eq(ks.sort_index(na_position='first'), ps.sort_index(na_position='first'),
                       almost=True)
        # Assert sorting inplace
        self.assertEqual(ks.sort_index(inplace=True), ps.sort_index(inplace=True))
        self.assert_eq(ks, ps, almost=True)

        # Assert multi-indices
        ps = pd.Series(range(4), index=[['b', 'b', 'a', 'a'], [1, 0, 1, 0]], name='0')
        ks = koalas.from_pandas(ps)
        self.assert_eq(ks.sort_index(), ps.sort_index(), almost=True)
        self.assert_eq(ks.sort_index(level=[1, 0]), ps.sort_index(level=[1, 0]), almost=True)

        self.assert_eq(ks.reset_index().sort_index(), ps.reset_index().sort_index())

    def test_to_datetime(self):
        ps = pd.Series(['3/11/2000', '3/12/2000', '3/13/2000'] * 100)
        ks = koalas.from_pandas(ps)

        self.assert_eq(pd.to_datetime(ps, infer_datetime_format=True),
                       koalas.to_datetime(ks, infer_datetime_format=True))

    def test_missing(self):
        ks = self.ks

        missing_functions = inspect.getmembers(_MissingPandasLikeSeries, inspect.isfunction)
        unsupported_functions = [name for (name, type_) in missing_functions
                                 if type_.__name__ == 'unsupported_function']
        for name in unsupported_functions:
            with self.assertRaisesRegex(
                    PandasNotImplementedError,
                    "method.*Series.*{}.*not implemented( yet\\.|\\. .+)".format(name)):
                getattr(ks, name)()

        deprecated_functions = [name for (name, type_) in missing_functions
                                if type_.__name__ == 'deprecated_function']
        for name in deprecated_functions:
            with self.assertRaisesRegex(PandasNotImplementedError,
                                        "method.*Series.*{}.*is deprecated".format(name)):
                getattr(ks, name)()

        missing_properties = inspect.getmembers(_MissingPandasLikeSeries,
                                                lambda o: isinstance(o, property))
        unsupported_properties = [name for (name, type_) in missing_properties
                                  if type_.fget.__name__ == 'unsupported_property']
        for name in unsupported_properties:
            with self.assertRaisesRegex(
                    PandasNotImplementedError,
                    "property.*Series.*{}.*not implemented( yet\\.|\\. .+)".format(name)):
                getattr(ks, name)
        deprecated_properties = [name for (name, type_) in missing_properties
                                 if type_.fget.__name__ == 'deprecated_property']
        for name in deprecated_properties:
            with self.assertRaisesRegex(PandasNotImplementedError,
                                        "property.*Series.*{}.*is deprecated".format(name)):
                getattr(ks, name)

    def test_clip(self):
        ps = pd.Series([0, 2, 4])
        ks = koalas.from_pandas(ps)

        # Assert list-like values are not accepted for 'lower' and 'upper'
        msg = "List-like value are not supported for 'lower' and 'upper' at the moment"
        with self.assertRaises(ValueError, msg=msg):
            ks.clip(lower=[1])
        with self.assertRaises(ValueError, msg=msg):
            ks.clip(upper=[1])

        # Assert no lower or upper
        self.assert_eq(ks.clip(), ps.clip())
        # Assert lower only
        self.assert_eq(ks.clip(1), ps.clip(1))
        # Assert upper only
        self.assert_eq(ks.clip(upper=3), ps.clip(upper=3))
        # Assert lower and upper
        self.assert_eq(ks.clip(1, 3), ps.clip(1, 3))

        # Assert behavior on string values
        str_ks = koalas.Series(['a', 'b', 'c'])
        self.assert_eq(str_ks.clip(1, 3), str_ks)

    def test_is_unique(self):
        # We can't use pandas' is_unique for comparison. pandas 0.23 ignores None
        pser = pd.Series([1, 2, 2, None, None])
        kser = koalas.from_pandas(pser)
        self.assertEqual(False, kser.is_unique)

        pser = pd.Series([1, None, None])
        kser = koalas.from_pandas(pser)
        self.assertEqual(False, kser.is_unique)

        pser = pd.Series([1])
        kser = koalas.from_pandas(pser)
        self.assertEqual(pser.is_unique, kser.is_unique)

        pser = pd.Series([1, 1, 1])
        kser = koalas.from_pandas(pser)
        self.assertEqual(pser.is_unique, kser.is_unique)

    def test_to_list(self):
        if LooseVersion(pd.__version__) >= LooseVersion("0.24.0"):
            self.assertEqual(self.ks.to_list(), self.ps.to_list())

    def test_append(self):
        ps1 = pd.Series([1, 2, 3], name='0')
        ps2 = pd.Series([4, 5, 6], name='0')
        ps3 = pd.Series([4, 5, 6], index=[3, 4, 5], name='0')
        ks1 = koalas.from_pandas(ps1)
        ks2 = koalas.from_pandas(ps2)
        ks3 = koalas.from_pandas(ps3)

        self.assert_eq(ks1.append(ks2), ps1.append(ps2))
        self.assert_eq(ks1.append(ks3), ps1.append(ps3))
        self.assert_eq(ks1.append(ks2, ignore_index=True), ps1.append(ps2, ignore_index=True))

        ks1.append(ks3, verify_integrity=True)
        msg = "Indices have overlapping values"
        with self.assertRaises(ValueError, msg=msg):
            ks1.append(ks2, verify_integrity=True)

    def test_map(self):
        pser = pd.Series(['cat', 'dog', None, 'rabbit'])
        kser = koalas.from_pandas(pser)
        # Currently Koalas doesn't return NaN as Pandas does.
        self.assertEqual(
            repr(kser.map({})),
            repr(pser.map({}).replace({pd.np.nan: None}).rename(0)))

        d = defaultdict(lambda: "abc")
        self.assertTrue("abc" in repr(kser.map(d)))
        self.assertEqual(
            repr(kser.map(d)),
            repr(pser.map(d).rename(0)))

    def test_add_prefix(self):
        ps = pd.Series([1, 2, 3, 4], name='0')
        ks = koalas.from_pandas(ps)
        self.assert_eq(ps.add_prefix('item_'), ks.add_prefix('item_'))

        ps = pd.Series([1, 2, 3], name='0',
                       index=pd.MultiIndex.from_tuples([('A', 'X'), ('A', 'Y'), ('B', 'X')]))
        ks = koalas.from_pandas(ps)
        self.assert_eq(ps.add_prefix('item_'), ks.add_prefix('item_'))

    def test_add_suffix(self):
        ps = pd.Series([1, 2, 3, 4], name='0')
        ks = koalas.from_pandas(ps)
        self.assert_eq(ps.add_suffix('_item'), ks.add_suffix('_item'))

        ps = pd.Series([1, 2, 3], name='0',
                       index=pd.MultiIndex.from_tuples([('A', 'X'), ('A', 'Y'), ('B', 'X')]))
        ks = koalas.from_pandas(ps)
        self.assert_eq(ps.add_suffix('_item'), ks.add_suffix('_item'))

    def test_pandas_wraps(self):
        # This test checks the return column name of `isna()`. Previously it returned the column
        # name as its internal expression which contains, for instance, '`f(x)`' in the middle of
        # column name which currently cannot be recognized in PySpark.
        @koalas.pandas_wraps
        def f(x) -> koalas.Series[int]:
            return 2 * x

        df = koalas.DataFrame({"x": [1, None]})
        self.assert_eq(
            f(df["x"]).isna(),
            pd.Series([False, True]).rename("f(x)"))

    def test_hist(self):
        pdf = pd.DataFrame({
            'a': [1, 2, 3, 4, 5, 6, 7, 8, 9, 15, 50],
        }, index=[0, 1, 3, 5, 6, 8, 9, 9, 9, 10, 10])

        kdf = koalas.from_pandas(pdf)

        def plot_to_base64(ax):
            bytes_data = BytesIO()
            ax.figure.savefig(bytes_data, format='png')
            bytes_data.seek(0)
            b64_data = base64.b64encode(bytes_data.read())
            plt.close(ax.figure)
            return b64_data

        _, ax1 = plt.subplots(1, 1)
        # Using plot.hist() because pandas changes ticks props when called hist()
        ax1 = pdf['a'].plot.hist()
        _, ax2 = plt.subplots(1, 1)
        ax2 = kdf['a'].hist()
        self.assert_eq(plot_to_base64(ax1), plot_to_base64(ax2))

    def test_cummin(self):
        pser = pd.Series([1.0, None, 0.0, 4.0, 9.0]).rename("a")
        kser = koalas.from_pandas(pser)
        self.assertEqual(repr(pser.cummin()), repr(kser.cummin()))
        self.assertEqual(repr(pser.cummin(skipna=False)), repr(kser.cummin(skipna=False)))

    def test_cummax(self):
        pser = pd.Series([1.0, None, 0.0, 4.0, 9.0]).rename("a")
        kser = koalas.from_pandas(pser)
        self.assertEqual(repr(pser.cummax()), repr(kser.cummax()))
        self.assertEqual(repr(pser.cummax(skipna=False)), repr(kser.cummax(skipna=False)))

    def test_cumsum(self):
        pser = pd.Series([1.0, None, 0.0, 4.0, 9.0]).rename("a")
        kser = koalas.from_pandas(pser)
        self.assertEqual(repr(pser.cumsum()), repr(kser.cumsum()))
        self.assertEqual(repr(pser.cumsum(skipna=False)), repr(kser.cumsum(skipna=False)))

    def test_cumprod(self):
        pser = pd.Series([1.0, None, 1.0, 4.0, 9.0]).rename("a")
        kser = koalas.from_pandas(pser)
        self.assertEqual(repr(pser.cumprod()), repr(kser.cumprod()))
        self.assertEqual(repr(pser.cumprod(skipna=False)), repr(kser.cumprod(skipna=False)))

        # TODO: due to unknown reason, this test passes in Travis CI. Unable to reproduce in local.
        # with self.assertRaisesRegex(Exception, "values should be bigger than 0"):
        #     repr(koalas.Series([0, 1]).cumprod())

    def test_median(self):
        with self.assertRaisesRegex(ValueError, "accuracy must be an integer; however"):
            koalas.Series([24., 21., 25., 33., 26.]).median(accuracy="a")

    def test_rank(self):
        pser = pd.Series([1, 2, 3, 1], name='x')
        kser = koalas.from_pandas(pser)
        self.assertEqual(repr(pser.rank()),
                         repr(kser.rank().sort_index()))
        self.assertEqual(repr(pser.rank()),
                         repr(kser.rank().sort_index()))
        self.assertEqual(repr(pser.rank(ascending=False)),
                         repr(kser.rank(ascending=False).sort_index()))
        self.assertEqual(repr(pser.rank(method='min')),
                         repr(kser.rank(method='min').sort_index()))
        self.assertEqual(repr(pser.rank(method='max')),
                         repr(kser.rank(method='max').sort_index()))
        self.assertEqual(repr(pser.rank(method='first')),
                         repr(kser.rank(method='first').sort_index()))
        self.assertEqual(repr(pser.rank(method='dense')),
                         repr(kser.rank(method='dense').sort_index()))

        msg = "method must be one of 'average', 'min', 'max', 'first', 'dense'"
        with self.assertRaisesRegex(ValueError, msg):
            kser.rank(method='nothing')

    def test_round(self):
        pser = pd.Series([0.028208, 0.038683, 0.877076], name='x')
        kser = koalas.from_pandas(pser)
        self.assertEqual(repr(pser.round(2)), repr(kser.round(2)))
        msg = "decimals must be an integer"
        with self.assertRaisesRegex(ValueError, msg):
            kser.round(1.5)

    def test_quantile(self):
        with self.assertRaisesRegex(ValueError, "accuracy must be an integer; however"):
            koalas.Series([24., 21., 25., 33., 26.]).quantile(accuracy="a")
        with self.assertRaisesRegex(ValueError, "q must be a float of an array of floats;"):
            koalas.Series([24., 21., 25., 33., 26.]).quantile(q="a")
        with self.assertRaisesRegex(ValueError, "q must be a float of an array of floats;"):
            koalas.Series([24., 21., 25., 33., 26.]).quantile(q=["a"])

    def test_idxmax(self):
        pser = pd.Series(data=[1, 4, 5], index=['A', 'B', 'C'])
        kser = koalas.Series(pser)

        self.assertEqual(kser.idxmax(), pser.idxmax())
        self.assertEqual(kser.idxmax(skipna=False), pser.idxmax(skipna=False))

        index = pd.MultiIndex.from_arrays([
            ['a', 'a', 'b', 'b'], ['c', 'd', 'e', 'f']], names=('first', 'second'))
        pser = pd.Series(data=[1, 2, 4, 5], index=index)
        kser = koalas.Series(pser)

        self.assertEqual(kser.idxmax(), pser.idxmax())
        self.assertEqual(kser.idxmax(skipna=False), pser.idxmax(skipna=False))

        kser = koalas.Series([])
        with self.assertRaisesRegex(ValueError, "an empty sequence"):
            kser.idxmax()

    def test_idxmin(self):
        pser = pd.Series(data=[1, 4, 5], index=['A', 'B', 'C'])
        kser = koalas.Series(pser)

        self.assertEqual(kser.idxmin(), pser.idxmin())
        self.assertEqual(kser.idxmin(skipna=False), pser.idxmin(skipna=False))

        index = pd.MultiIndex.from_arrays([
            ['a', 'a', 'b', 'b'], ['c', 'd', 'e', 'f']], names=('first', 'second'))
        pser = pd.Series(data=[1, 2, 4, 5], index=index)
        kser = koalas.Series(pser)

        self.assertEqual(kser.idxmin(), pser.idxmin())
        self.assertEqual(kser.idxmin(skipna=False), pser.idxmin(skipna=False))

        kser = koalas.Series([])
        with self.assertRaisesRegex(ValueError, "an empty sequence"):
            kser.idxmin()

    def test_shift(self):
        pser = pd.Series([10, 20, 15, 30, 45], name='x')
        kser = koalas.Series(pser)
        if LooseVersion(pd.__version__) < LooseVersion('0.24.2'):
            self.assertEqual(repr(kser.shift(periods=2)),
                             repr(pser.shift(periods=2)))
        else:
            self.assertEqual(repr(kser.shift(periods=2, fill_value=0)),
                             repr(pser.shift(periods=2, fill_value=0)))
        with self.assertRaisesRegex(ValueError, 'periods should be an int; however'):
            kser.shift(periods=1.5)

    def test_astype(self):
        pser = pd.Series([10, 20, 15, 30, 45], name='x')
        kser = koalas.Series(pser)
        with self.assertRaisesRegex(ValueError, 'Type int63 not understood'):
            kser.astype('int63')

    def test_aggregate(self):
        pser = pd.Series([10, 20, 15, 30, 45], name='x')
        kser = koalas.Series(pser)
        msg = 'func must be a string or list of strings'
        with self.assertRaisesRegex(ValueError, msg):
            kser.aggregate({'x': ['min', 'max']})
        msg = ('If the given function is a list, it '
               'should only contains function names as strings.')
        with self.assertRaisesRegex(ValueError, msg):
            kser.aggregate(['min', max])

    def test_drop(self):
        pser = pd.Series([10, 20, 15, 30, 45], name='x')
        kser = koalas.Series(pser)
        msg = "Need to specify at least one of 'labels' or 'index'"
        with self.assertRaisesRegex(ValueError, msg):
            kser.drop()

        # For MultiIndex
        midx = pd.MultiIndex([['lama', 'cow', 'falcon'],
                              ['speed', 'weight', 'length']],
                             [[0, 0, 0, 1, 1, 1, 2, 2, 2],
                              [0, 1, 2, 0, 1, 2, 0, 1, 2]])
        kser = koalas.Series([45, 200, 1.2, 30, 250, 1.5, 320, 1, 0.3],
                             index=midx)
        msg = "'level' should be less than the number of indexes"
        with self.assertRaisesRegex(ValueError, msg):
            kser.drop(labels='weight', level=2)
        msg = ("If the given index is a list, it "
               "should only contains names as strings, "
               "or a list of tuples that contain "
               "index names as strings")
        with self.assertRaisesRegex(ValueError, msg):
            kser.drop(['lama', ['cow', 'falcon']])
        msg = "'index' type should be one of str, list, tuple"
        with self.assertRaisesRegex(ValueError, msg):
            kser.drop({'lama': 'speed'})
        msg = "Cannot specify both 'labels' and 'index'"
        with self.assertRaisesRegex(ValueError, msg):
            kser.drop('lama', index='cow')
        msg = r"'Key length \(2\) exceeds index depth \(3\)'"
        with self.assertRaisesRegex(KeyError, msg):
            kser.drop(('lama', 'speed', 'x'))
        self.assert_eq(kser.drop(('lama', 'speed', 'x'), level=1), kser)

<<<<<<< HEAD
    def test_pop(self):
        midx = pd.MultiIndex([['lama', 'cow', 'falcon'],
                              ['speed', 'weight', 'length']],
                             [[0, 0, 0, 1, 1, 1, 2, 2, 2],
                              [0, 1, 2, 0, 1, 2, 0, 1, 2]])
        kser = koalas.Series([45, 200, 1.2, 30, 250, 1.5, 320, 1, 0.3],
                             index=midx)
        pser = kser.to_pandas()

        self.assert_eq(kser.pop(('lama', 'speed')), pser.pop(('lama', 'speed')))

        msg = "'key' should be string or tuple that contains strings"
        with self.assertRaisesRegex(ValueError, msg):
            kser.pop(0)
        msg = ("'key' should have index names as only strings "
               "or a tuple that contain index names as only strings")
        with self.assertRaisesRegex(ValueError, msg):
            kser.pop(('lama', 0))
=======
    def test_replace(self):
        pser = pd.Series([10, 20, 15, 30, 45], name='x')
        kser = koalas.Series(pser)

        self.assert_eq(kser.replace(), pser.replace())
        self.assert_eq(kser.replace({}), pser.replace({}))

        msg = "'to_replace' should be one of str, list, dict, int, float"
        with self.assertRaisesRegex(ValueError, msg):
            kser.replace(koalas.range(5))
        msg = "Replacement lists must match in length. Expecting 3 got 2"
        with self.assertRaisesRegex(ValueError, msg):
            kser.replace([10, 20, 30], [1, 2])
        msg = "replace currently not support for regex"
        with self.assertRaisesRegex(NotImplementedError, msg):
            kser.replace(r'^1.$', regex=True)
>>>>>>> bc71a425

    def test_duplicates(self):
        # test on texts
        pser = pd.Series(['lama', 'cow', 'lama', 'beetle', 'lama', 'hippo'],
                         name='animal')
        kser = koalas.Series(pser)

        self.assert_eq(pser.drop_duplicates().sort_values(),
                       kser.drop_duplicates().sort_values())

        # test on numbers
        pser = pd.Series([1, 1, 2, 4, 3])
        kser = koalas.Series(pser)

        self.assert_eq(pser.drop_duplicates().sort_values(),
                       kser.drop_duplicates().sort_values())<|MERGE_RESOLUTION|>--- conflicted
+++ resolved
@@ -695,7 +695,6 @@
             kser.drop(('lama', 'speed', 'x'))
         self.assert_eq(kser.drop(('lama', 'speed', 'x'), level=1), kser)
 
-<<<<<<< HEAD
     def test_pop(self):
         midx = pd.MultiIndex([['lama', 'cow', 'falcon'],
                               ['speed', 'weight', 'length']],
@@ -714,7 +713,7 @@
                "or a tuple that contain index names as only strings")
         with self.assertRaisesRegex(ValueError, msg):
             kser.pop(('lama', 0))
-=======
+
     def test_replace(self):
         pser = pd.Series([10, 20, 15, 30, 45], name='x')
         kser = koalas.Series(pser)
@@ -731,7 +730,6 @@
         msg = "replace currently not support for regex"
         with self.assertRaisesRegex(NotImplementedError, msg):
             kser.replace(r'^1.$', regex=True)
->>>>>>> bc71a425
 
     def test_duplicates(self):
         # test on texts
