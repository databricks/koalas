--- conflicted
+++ resolved
@@ -1373,7 +1373,6 @@
         self.assertRaises(ValueError, lambda: kser.take({1, 2}))
         self.assertRaises(ValueError, lambda: kser.take({1: None, 2: None}))
 
-<<<<<<< HEAD
     def test_mod(self):
         pser = pd.Series([100, None, -300, None, 500, -700], name="Koalas")
         kser = ks.from_pandas(pser)
@@ -1389,7 +1388,7 @@
         self.assert_eq(repr(kser.rmod(-150)), repr(pser.rmod(-150)))
         self.assert_eq(repr(kser.rmod(0)), repr(pser.rmod(0)))
         self.assert_eq(repr(kser.rmod(150)), repr(pser.rmod(150)))
-=======
+
     def test_asof(self):
         pser = pd.Series([1, 2, np.nan, 4], index=[10, 20, 30, 40], name="Koalas")
         kser = ks.from_pandas(pser)
@@ -1438,5 +1437,4 @@
         midx = pd.MultiIndex.from_tuples([("a", "x"), ("b", "y"), ("c", "z")])
         kser = ks.Series([90, 91, 85], index=midx)
         pser = kser.to_pandas()
-        self.assert_eq(kser.squeeze(), pser.squeeze())
->>>>>>> b251bace
+        self.assert_eq(kser.squeeze(), pser.squeeze())