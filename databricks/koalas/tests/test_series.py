--- conflicted
+++ resolved
@@ -1278,7 +1278,6 @@
         pser = kser.to_pandas()
         self.assert_list_eq(kser.axes, pser.axes)
 
-<<<<<<< HEAD
     def test_combine_first(self):
         kdf = ks.DataFrame(
             {
@@ -1295,7 +1294,7 @@
             repr(kser1.combine_first(kser2).sort_index()),
             repr(pser1.combine_first(pser2).sort_index()),
         )
-=======
+
     def test_udt(self):
         sparse_values = {0: 0.1, 1: 1.1}
         sparse_vector = SparseVector(len(sparse_values), sparse_values)
@@ -1307,5 +1306,4 @@
                 self.assert_eq(kser, pser)
         else:
             kser = ks.from_pandas(pser)
-            self.assert_eq(kser, pser)
->>>>>>> 37c7f7c7
+            self.assert_eq(kser, pser)