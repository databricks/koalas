--- conflicted
+++ resolved
@@ -409,7 +409,29 @@
             repr(kser.map(d)),
             repr(pser.map(d).rename(0)))
 
-<<<<<<< HEAD
+    def test_add_prefix(self):
+        ps = pd.Series([1, 2, 3, 4], name='0')
+        ks = koalas.from_pandas(ps)
+        self.assert_eq(ps.add_prefix('item_'), ks.add_prefix('item_'))
+
+    def test_add_suffix(self):
+        ps = pd.Series([1, 2, 3, 4], name='0')
+        ks = koalas.from_pandas(ps)
+        self.assert_eq(ps.add_suffix('_item'), ks.add_suffix('_item'))
+
+    def test_pandas_wraps(self):
+        # This test checks the return column name of `isna()`. Previously it returned the column
+        # name as its internal expression which contains, for instance, '`f(x)`' in the middle of
+        # column name which currently cannot be recognized in PySpark.
+        @koalas.pandas_wraps
+        def f(x) -> koalas.Col[int]:
+            return 2 * x
+
+        df = koalas.DataFrame({"x": [1, None]})
+        self.assert_eq(
+            f(df["x"]).isna(),
+            pd.Series([False, True]).rename("f(x)"))
+
     def test_hist(self):
         pdf = pd.DataFrame({
             'a': [1, 2, 3, 4, 5, 6, 7, 8, 9, 15, 50],
@@ -430,28 +452,4 @@
         ax1 = pdf['a'].plot.hist()
         _, ax2 = plt.subplots(1, 1)
         ax2 = kdf['a'].hist()
-        self.assert_eq(plot_to_base64(ax1), plot_to_base64(ax2))
-=======
-    def test_add_prefix(self):
-        ps = pd.Series([1, 2, 3, 4], name='0')
-        ks = koalas.from_pandas(ps)
-        self.assert_eq(ps.add_prefix('item_'), ks.add_prefix('item_'))
-
-    def test_add_suffix(self):
-        ps = pd.Series([1, 2, 3, 4], name='0')
-        ks = koalas.from_pandas(ps)
-        self.assert_eq(ps.add_suffix('_item'), ks.add_suffix('_item'))
-
-    def test_pandas_wraps(self):
-        # This test checks the return column name of `isna()`. Previously it returned the column
-        # name as its internal expression which contains, for instance, '`f(x)`' in the middle of
-        # column name which currently cannot be recognized in PySpark.
-        @koalas.pandas_wraps
-        def f(x) -> koalas.Col[int]:
-            return 2 * x
-
-        df = koalas.DataFrame({"x": [1, None]})
-        self.assert_eq(
-            f(df["x"]).isna(),
-            pd.Series([False, True]).rename("f(x)"))
->>>>>>> 05b55e42
+        self.assert_eq(plot_to_base64(ax1), plot_to_base64(ax2))