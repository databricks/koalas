#
# Copyright (C) 2019 Databricks, Inc.
#
# Licensed under the Apache License, Version 2.0 (the "License");
# you may not use this file except in compliance with the License.
# You may obtain a copy of the License at
#
#     http://www.apache.org/licenses/LICENSE-2.0
#
# Unless required by applicable law or agreed to in writing, software
# distributed under the License is distributed on an "AS IS" BASIS,
# WITHOUT WARRANTIES OR CONDITIONS OF ANY KIND, either express or implied.
# See the License for the specific language governing permissions and
# limitations under the License.
#

import inspect
from collections import defaultdict

import numpy as np
import pandas as pd

from databricks import koalas
from distutils.version import LooseVersion
from databricks.koalas import Series
from databricks.koalas.testing.utils import ReusedSQLTestCase, SQLTestUtils
from databricks.koalas.exceptions import PandasNotImplementedError
from databricks.koalas.missing.series import _MissingPandasLikeSeries


class SeriesTest(ReusedSQLTestCase, SQLTestUtils):

    @property
    def ps(self):
        return pd.Series([1, 2, 3, 4, 5, 6, 7], name='x')

    @property
    def ks(self):
        return koalas.from_pandas(self.ps)

    def test_series(self):
        ks = self.ks

        self.assertTrue(isinstance(ks['x'], Series))

        self.assert_eq(ks + 1, self.ps + 1)

    def test_repr_cache_invalidation(self):
        # If there is any cache, inplace operations should invalidate it.
        s = koalas.range(10)['id']
        s.__repr__()
        s.rename('a', inplace=True)
        self.assertEqual(s.__repr__(), s.rename("a").__repr__())

    def test_empty_series(self):
        a = pd.Series([], dtype='i1')
        b = pd.Series([], dtype='str')

        self.assert_eq(koalas.from_pandas(a), a)
        self.assertRaises(ValueError, lambda: koalas.from_pandas(b))

        with self.sql_conf({'spark.sql.execution.arrow.enabled': False}):
            self.assert_eq(koalas.from_pandas(a), a)
            self.assertRaises(ValueError, lambda: koalas.from_pandas(b))

    def test_all_null_series(self):
        a = pd.Series([None, None, None], dtype='float64')
        b = pd.Series([None, None, None], dtype='str')

        self.assert_eq(koalas.from_pandas(a).dtype, a.dtype)
        self.assertTrue(koalas.from_pandas(a).toPandas().isnull().all())
        self.assertRaises(ValueError, lambda: koalas.from_pandas(b))

        with self.sql_conf({'spark.sql.execution.arrow.enabled': False}):
            self.assert_eq(koalas.from_pandas(a).dtype, a.dtype)
            self.assertTrue(koalas.from_pandas(a).toPandas().isnull().all())
            self.assertRaises(ValueError, lambda: koalas.from_pandas(b))

    def test_head_tail(self):
        ks = self.ks
        ps = self.ps

        self.assert_eq(ks.head(3), ps.head(3))

        # TODO: self.assert_eq(ks.tail(3), ps.tail(3))

    def test_rename(self):
        ps = pd.Series([1, 2, 3, 4, 5, 6, 7], name='x')
        ks = koalas.from_pandas(ps)

        ps.name = 'renamed'
        ks.name = 'renamed'
        self.assertEqual(ks.name, 'renamed')
        self.assert_eq(ks, ps)

        pidx = ps.index
        kidx = ks.index
        pidx.name = 'renamed'
        kidx.name = 'renamed'
        self.assertEqual(kidx.name, 'renamed')
        self.assert_eq(kidx, pidx)

    def test_rename_method(self):
        # Series name
        ps = pd.Series([1, 2, 3, 4, 5, 6, 7], name='x')
        ks = koalas.from_pandas(ps)

        self.assert_eq(ks.rename('y'), ps.rename('y'))
        self.assertEqual(ks.name, 'x')  # no mutation
        # self.assert_eq(ks.rename(), ps.rename())

        ks.rename('z', inplace=True)
        ps.rename('z', inplace=True)
        self.assertEqual(ks.name, 'z')
        self.assert_eq(ks, ps)

        # Series index
        # ps = pd.Series(['a', 'b', 'c', 'd', 'e', 'f', 'g'], name='x')
        # ks = koalas.from_pandas(s)

        # TODO: index
        # res = ks.rename(lambda x: x ** 2)
        # self.assert_eq(res, ps.rename(lambda x: x ** 2))

        # res = ks.rename(ps)
        # self.assert_eq(res, ps.rename(ps))

        # res = ks.rename(ks)
        # self.assert_eq(res, ps.rename(ps))

        # res = ks.rename(lambda x: x**2, inplace=True)
        # self.assertis(res, ks)
        # s.rename(lambda x: x**2, inplace=True)
        # self.assert_eq(ks, ps)

    def test_values_property(self):
        ks = self.ks
        msg = ("Koalas does not support the 'values' property. If you want to collect your data " +
               "as an NumPy array, use 'to_numpy()' instead.")
        with self.assertRaises(NotImplementedError, msg=msg):
            ks.values

    def test_to_numpy(self):
        s = pd.Series([1, 2, 3, 4, 5, 6, 7], name='x')

        ddf = koalas.from_pandas(s)
        np.testing.assert_equal(ddf.to_numpy(), s.values)

    def test_isin(self):
        s = pd.Series(['lama', 'cow', 'lama', 'beetle', 'lama', 'hippo'], name='animal')

        ds = koalas.from_pandas(s)

        self.assert_eq(ds.isin(['cow', 'lama']), s.isin(['cow', 'lama']))
        self.assert_eq(ds.isin({'cow'}), s.isin({'cow'}))

        msg = "only list-like objects are allowed to be passed to isin()"
        with self.assertRaisesRegex(TypeError, msg):
            ds.isin(1)

    def test_fillna(self):
        ps = pd.Series([np.nan, 2, 3, 4, np.nan, 6], name='x')
        ks = koalas.from_pandas(ps)

        self.assert_eq(ks.fillna(0), ps.fillna(0))

        ks.fillna(0, inplace=True)
        ps.fillna(0, inplace=True)
        self.assert_eq(ks, ps)

    def test_dropna(self):
        ps = pd.Series([np.nan, 2, 3, 4, np.nan, 6], name='x')

        ks = koalas.from_pandas(ps)

        self.assert_eq(ks.dropna(), ps.dropna())

        ks.dropna(inplace=True)
        self.assert_eq(ks, ps.dropna())

    def test_nunique(self):
        ps = pd.Series([1, 2, 1, np.nan])
        ks = koalas.from_pandas(ps)

        # Assert NaNs are dropped by default
        nunique_result = ks.nunique()
        self.assertEqual(nunique_result, 2)
        self.assert_eq(nunique_result, ps.nunique())

        # Assert including NaN values
        nunique_result = ks.nunique(dropna=False)
        self.assertEqual(nunique_result, 3)
        self.assert_eq(nunique_result, ps.nunique(dropna=False))

        # Assert approximate counts
        self.assertEqual(koalas.Series(range(100)).nunique(approx=True), 103)
        self.assertEqual(koalas.Series(range(100)).nunique(approx=True, rsd=0.01), 100)

    def test_value_counts(self):
        ps = pd.Series([1, 2, 1, 3, 3, np.nan, 1, 4], name="x")
        ks = koalas.from_pandas(ps)

        exp = ps.value_counts()
        res = ks.value_counts()
        self.assertEqual(res.name, exp.name)
        self.assertPandasAlmostEqual(res.toPandas(), exp)

        self.assertPandasAlmostEqual(ks.value_counts(normalize=True).toPandas(),
                                     ps.value_counts(normalize=True))
        self.assertPandasAlmostEqual(ks.value_counts(ascending=True).toPandas(),
                                     ps.value_counts(ascending=True))
        self.assertPandasAlmostEqual(ks.value_counts(normalize=True, dropna=False).toPandas(),
                                     ps.value_counts(normalize=True, dropna=False))
        self.assertPandasAlmostEqual(ks.value_counts(ascending=True, dropna=False).toPandas(),
                                     ps.value_counts(ascending=True, dropna=False))

        with self.assertRaisesRegex(NotImplementedError,
                                    "value_counts currently does not support bins"):
            ks.value_counts(bins=3)

        ps.name = 'index'
        ks.name = 'index'
        self.assertPandasAlmostEqual(ks.value_counts().toPandas(), ps.value_counts())

    def test_nsmallest(self):
        sample_lst = [1, 2, 3, 4, np.nan, 6]
        ps = pd.Series(sample_lst, name='x')
        ks = koalas.Series(sample_lst, name='x')
        self.assert_eq(ks.nsmallest(n=3), ps.nsmallest(n=3))
        self.assert_eq(ks.nsmallest(), ps.nsmallest())

    def test_nlargest(self):
        sample_lst = [1, 2, 3, 4, np.nan, 6]
        ps = pd.Series(sample_lst, name='x')
        ks = koalas.Series(sample_lst, name='x')
        self.assert_eq(ks.nlargest(n=3), ps.nlargest(n=3))
        self.assert_eq(ks.nlargest(), ps.nlargest())

    def test_isnull(self):
        ps = pd.Series([1, 2, 3, 4, np.nan, 6], name='x')
        ks = koalas.from_pandas(ps)

        self.assert_eq(ks.notnull(), ps.notnull())
        self.assert_eq(ks.isnull(), ps.isnull())

        ps = self.ps
        ks = self.ks

        self.assert_eq(ks.notnull(), ps.notnull())
        self.assert_eq(ks.isnull(), ps.isnull())

    def test_sort_values(self):
        ps = pd.Series([1, 2, 3, 4, 5, None, 7], name='0')
        ks = koalas.from_pandas(ps)
        self.assert_eq(repr(ks.sort_values()), repr(ps.sort_values()))
        self.assert_eq(repr(ks.sort_values(ascending=False)),
                       repr(ps.sort_values(ascending=False)))
        self.assert_eq(repr(ks.sort_values(na_position='first')),
                       repr(ps.sort_values(na_position='first')))
        self.assertRaises(ValueError, lambda: ks.sort_values(na_position='invalid'))
        self.assert_eq(ks.sort_values(inplace=True), ps.sort_values(inplace=True))
        self.assert_eq(repr(ks), repr(ps))

    def test_sort_index(self):
        ps = pd.Series([2, 1, np.nan], index=['b', 'a', np.nan], name='0')
        ks = koalas.from_pandas(ps)

        # Assert invalid parameters
        self.assertRaises(ValueError, lambda: ks.sort_index(axis=1))
        self.assertRaises(ValueError, lambda: ks.sort_index(level=42))
        self.assertRaises(ValueError, lambda: ks.sort_index(kind='mergesort'))
        self.assertRaises(ValueError, lambda: ks.sort_index(na_position='invalid'))

        # Assert default behavior without parameters
        self.assert_eq(ks.sort_index(), ps.sort_index(), almost=True)
        # Assert sorting descending
        self.assert_eq(ks.sort_index(ascending=False), ps.sort_index(ascending=False), almost=True)
        # Assert sorting NA indices first
        self.assert_eq(ks.sort_index(na_position='first'), ps.sort_index(na_position='first'),
                       almost=True)
        # Assert sorting inplace
        self.assertEqual(ks.sort_index(inplace=True), ps.sort_index(inplace=True))
        self.assert_eq(ks, ps, almost=True)

        # Assert multi-indices
        ps = pd.Series(range(4), index=[['b', 'b', 'a', 'a'], [1, 0, 1, 0]], name='0')
        ks = koalas.from_pandas(ps)
        self.assert_eq(ks.sort_index(), ps.sort_index(), almost=True)

    def test_to_datetime(self):
        ps = pd.Series(['3/11/2000', '3/12/2000', '3/13/2000'] * 100)
        ks = koalas.from_pandas(ps)

        self.assert_eq(pd.to_datetime(ps, infer_datetime_format=True),
                       koalas.to_datetime(ks, infer_datetime_format=True))

    def test_missing(self):
        ks = self.ks

        missing_functions = inspect.getmembers(_MissingPandasLikeSeries, inspect.isfunction)
        unsupported_functions = [name for (name, type_) in missing_functions
                                 if type_.__name__ == 'unsupported_function']
        for name in unsupported_functions:
            with self.assertRaisesRegex(PandasNotImplementedError,
                                        "method.*Series.*{}.*not implemented".format(name)):
                getattr(ks, name)()

        deprecated_functions = [name for (name, type_) in missing_functions
                                if type_.__name__ == 'deprecated_function']
        for name in deprecated_functions:
            with self.assertRaisesRegex(PandasNotImplementedError,
                                        "method.*Series.*{}.*is deprecated".format(name)):
                getattr(ks, name)()

        missing_properties = inspect.getmembers(_MissingPandasLikeSeries,
                                                lambda o: isinstance(o, property))
        unsupported_properties = [name for (name, type_) in missing_properties
                                  if type_.fget.__name__ == 'unsupported_property']
        for name in unsupported_properties:
            with self.assertRaisesRegex(PandasNotImplementedError,
                                        "property.*Series.*{}.*not implemented".format(name)):
                getattr(ks, name)
        deprecated_properties = [name for (name, type_) in missing_properties
                                 if type_.fget.__name__ == 'deprecated_property']
        for name in deprecated_properties:
            with self.assertRaisesRegex(PandasNotImplementedError,
                                        "property.*Series.*{}.*is deprecated".format(name)):
                getattr(ks, name)

    def test_clip(self):
        ps = pd.Series([0, 2, 4])
        ks = koalas.from_pandas(ps)

        # Assert list-like values are not accepted for 'lower' and 'upper'
        msg = "List-like value are not supported for 'lower' and 'upper' at the moment"
        with self.assertRaises(ValueError, msg=msg):
            ks.clip(lower=[1])
        with self.assertRaises(ValueError, msg=msg):
            ks.clip(upper=[1])

        # Assert no lower or upper
        self.assert_eq(ks.clip(), ps.clip())
        # Assert lower only
        self.assert_eq(ks.clip(1), ps.clip(1))
        # Assert upper only
        self.assert_eq(ks.clip(upper=3), ps.clip(upper=3))
        # Assert lower and upper
        self.assert_eq(ks.clip(1, 3), ps.clip(1, 3))

        # Assert behavior on string values
        str_ks = koalas.Series(['a', 'b', 'c'])
        self.assert_eq(str_ks.clip(1, 3), str_ks)

    def test_is_unique(self):
        # We can't use pandas' is_unique for comparison. pandas 0.23 ignores None
        pser = pd.Series([1, 2, 2, None, None])
        kser = koalas.from_pandas(pser)
        self.assertEqual(False, kser.is_unique)

        pser = pd.Series([1, None, None])
        kser = koalas.from_pandas(pser)
        self.assertEqual(False, kser.is_unique)

        pser = pd.Series([1])
        kser = koalas.from_pandas(pser)
        self.assertEqual(pser.is_unique, kser.is_unique)

        pser = pd.Series([1, 1, 1])
        kser = koalas.from_pandas(pser)
        self.assertEqual(pser.is_unique, kser.is_unique)

    def test_to_list(self):
        if LooseVersion(pd.__version__) >= LooseVersion("0.24.0"):
            self.assertEqual(self.ks.to_list(), self.ps.to_list())

    def test_map(self):
        pser = pd.Series(['cat', 'dog', None, 'rabbit'])
        kser = koalas.from_pandas(pser)
        # Currently Koalas doesn't return NaN as Pandas does.
        self.assertEqual(
            repr(kser.map({})),
            repr(pser.map({}).replace({pd.np.nan: None}).rename(0)))

        d = defaultdict(lambda: "abc")
        self.assertTrue("abc" in repr(kser.map(d)))
        self.assertEqual(
            repr(kser.map(d)),
            repr(pser.map(d).rename(0)))

<<<<<<< HEAD
    def test_add_prefix(self):
        ps = pd.Series([1, 2, 3, 4], name='0')
        ks = koalas.from_pandas(ps)
        self.assert_eq(ps.add_prefix('item_'), ks.add_prefix('item_'))

    def test_add_suffix(self):
        ps = pd.Series([1, 2, 3, 4], name='0')
        ks = koalas.from_pandas(ps)
        self.assert_eq(ps.add_suffix('_item'), ks.add_suffix('_item'))
=======
    def test_pandas_wraps(self):
        # This test checks the return column name of `isna()`. Previously it returned the column
        # name as its internal expression which contains, for instance, '`f(x)`' in the middle of
        # column name which currently cannot be recognized in PySpark.
        @koalas.pandas_wraps
        def f(x) -> koalas.Col[int]:
            return 2 * x

        df = koalas.DataFrame({"x": [1, None]})
        self.assert_eq(
            f(df["x"]).isna(),
            pd.Series([False, True]).rename("f(x)"))
>>>>>>> 32b091bb
<|MERGE_RESOLUTION|>--- conflicted
+++ resolved
@@ -387,7 +387,6 @@
             repr(kser.map(d)),
             repr(pser.map(d).rename(0)))
 
-<<<<<<< HEAD
     def test_add_prefix(self):
         ps = pd.Series([1, 2, 3, 4], name='0')
         ks = koalas.from_pandas(ps)
@@ -397,7 +396,7 @@
         ps = pd.Series([1, 2, 3, 4], name='0')
         ks = koalas.from_pandas(ps)
         self.assert_eq(ps.add_suffix('_item'), ks.add_suffix('_item'))
-=======
+
     def test_pandas_wraps(self):
         # This test checks the return column name of `isna()`. Previously it returned the column
         # name as its internal expression which contains, for instance, '`f(x)`' in the middle of
@@ -409,5 +408,4 @@
         df = koalas.DataFrame({"x": [1, None]})
         self.assert_eq(
             f(df["x"]).isna(),
-            pd.Series([False, True]).rename("f(x)"))
->>>>>>> 32b091bb
+            pd.Series([False, True]).rename("f(x)"))