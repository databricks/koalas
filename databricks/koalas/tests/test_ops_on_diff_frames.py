#
# Copyright (C) 2019 Databricks, Inc.
#
# Licensed under the Apache License, Version 2.0 (the "License");
# you may not use this file except in compliance with the License.
# You may obtain a copy of the License at
#
#     http://www.apache.org/licenses/LICENSE-2.0
#
# Unless required by applicable law or agreed to in writing, software
# distributed under the License is distributed on an "AS IS" BASIS,
# WITHOUT WARRANTIES OR CONDITIONS OF ANY KIND, either express or implied.
# See the License for the specific language governing permissions and
# limitations under the License.
#
import pandas as pd
import numpy as np

from databricks import koalas as ks
from databricks.koalas.config import set_option, reset_option
from databricks.koalas.testing.utils import ReusedSQLTestCase, SQLTestUtils


class OpsOnDiffFramesEnabledTest(ReusedSQLTestCase, SQLTestUtils):
    @classmethod
    def setUpClass(cls):
        super(OpsOnDiffFramesEnabledTest, cls).setUpClass()
        set_option("compute.ops_on_diff_frames", True)

    @classmethod
    def tearDownClass(cls):
        reset_option("compute.ops_on_diff_frames")
        super(OpsOnDiffFramesEnabledTest, cls).tearDownClass()

    @property
    def pdf1(self):
        return pd.DataFrame(
            {"a": [1, 2, 3, 4, 5, 6, 7, 8, 9], "b": [4, 5, 6, 3, 2, 1, 0, 0, 0],},
            index=[0, 1, 3, 5, 6, 8, 9, 10, 11],
        )

    @property
    def pdf2(self):
        return pd.DataFrame(
            {"a": [9, 8, 7, 6, 5, 4, 3, 2, 1], "b": [0, 0, 0, 4, 5, 6, 1, 2, 3],},
            index=list(range(9)),
        )

    @property
    def pdf3(self):
        return pd.DataFrame(
            {"b": [1, 1, 1, 1, 1, 1, 1, 1, 1], "c": [1, 1, 1, 1, 1, 1, 1, 1, 1],},
            index=list(range(9)),
        )

    @property
    def pdf4(self):
        return pd.DataFrame(
            {"e": [2, 2, 2, 2, 2, 2, 2, 2, 2], "f": [2, 2, 2, 2, 2, 2, 2, 2, 2],},
            index=list(range(9)),
        )

    @property
    def pdf5(self):
        return pd.DataFrame(
            {
                "a": [1, 2, 3, 4, 5, 6, 7, 8, 9],
                "b": [4, 5, 6, 3, 2, 1, 0, 0, 0],
                "c": [4, 5, 6, 3, 2, 1, 0, 0, 0],
            },
            index=[0, 1, 3, 5, 6, 8, 9, 10, 11],
        ).set_index(["a", "b"])

    @property
    def pdf6(self):
        return pd.DataFrame(
            {
                "a": [9, 8, 7, 6, 5, 4, 3, 2, 1],
                "b": [0, 0, 0, 4, 5, 6, 1, 2, 3],
                "c": [9, 8, 7, 6, 5, 4, 3, 2, 1],
                "e": [4, 5, 6, 3, 2, 1, 0, 0, 0],
            },
            index=list(range(9)),
        ).set_index(["a", "b"])

    @property
    def pser1(self):
        midx = pd.MultiIndex(
            [["lama", "cow", "falcon", "koala"], ["speed", "weight", "length", "power"]],
            [[0, 3, 1, 1, 1, 2, 2, 2], [0, 2, 0, 3, 2, 0, 1, 3]],
        )
        return pd.Series([45, 200, 1.2, 30, 250, 1.5, 320, 1], index=midx)

    @property
    def pser2(self):
        midx = pd.MultiIndex(
            [["lama", "cow", "falcon"], ["speed", "weight", "length"]],
            [[0, 0, 0, 1, 1, 1, 2, 2, 2], [0, 1, 2, 0, 1, 2, 0, 1, 2]],
        )
        return pd.Series([-45, 200, -1.2, 30, -250, 1.5, 320, 1, -0.3], index=midx)

    @property
    def pser3(self):
        midx = pd.MultiIndex(
            [["koalas", "cow", "falcon"], ["speed", "weight", "length"]],
            [[0, 0, 0, 1, 1, 1, 2, 2, 2], [1, 1, 2, 0, 0, 2, 2, 2, 1]],
        )
        return pd.Series([45, 200, 1.2, 30, 250, 1.5, 320, 1, 0.3], index=midx)

    @property
    def kdf1(self):
        return ks.from_pandas(self.pdf1)

    @property
    def kdf2(self):
        return ks.from_pandas(self.pdf2)

    @property
    def kdf3(self):
        return ks.from_pandas(self.pdf3)

    @property
    def kdf4(self):
        return ks.from_pandas(self.pdf4)

    @property
    def kdf5(self):
        return ks.from_pandas(self.pdf5)

    @property
    def kdf6(self):
        return ks.from_pandas(self.pdf6)

    @property
    def kser1(self):
        return ks.from_pandas(self.pser1)

    @property
    def kser2(self):
        return ks.from_pandas(self.pser2)

    @property
    def kser3(self):
        return ks.from_pandas(self.pser3)

    def test_ranges(self):
        self.assert_eq(
            (ks.range(10) + ks.range(10)).sort_index(),
            (
                ks.DataFrame({"id": list(range(10))}) + ks.DataFrame({"id": list(range(10))})
            ).sort_index(),
        )

    def test_no_matched_index(self):
        with self.assertRaisesRegex(ValueError, "Index names must be exactly matched"):
            ks.DataFrame({"a": [1, 2, 3]}).set_index("a") + ks.DataFrame(
                {"b": [1, 2, 3]}
            ).set_index("b")

    def test_arithmetic(self):
        kdf1 = self.kdf1
        kdf2 = self.kdf2
        pdf1 = self.pdf1
        pdf2 = self.pdf2
        kser1 = self.kser1
        pser1 = self.pser1
        kser2 = self.kser2
        pser2 = self.pser2

        # Series
        self.assert_eq(
            (kdf1.a - kdf2.b).sort_index(), (pdf1.a - pdf2.b).rename("a").sort_index(), almost=True
        )

        self.assert_eq(
            (kdf1.a * kdf2.a).sort_index(), (pdf1.a * pdf2.a).rename("a").sort_index(), almost=True
        )

        self.assert_eq(
            (kdf1["a"] / kdf2["a"]).sort_index(),
            (pdf1["a"] / pdf2["a"]).rename("a").sort_index(),
            almost=True,
        )

        # DataFrame
        self.assert_eq((kdf1 + kdf2).sort_index(), (pdf1 + pdf2).sort_index(), almost=True)

        # Multi-index columns
        columns = pd.MultiIndex.from_tuples([("x", "a"), ("x", "b")])
        kdf1.columns = columns
        kdf2.columns = columns
        pdf1.columns = columns
        pdf2.columns = columns

        # Series
        self.assert_eq(
            (kdf1[("x", "a")] - kdf2[("x", "b")]).sort_index(),
            (pdf1[("x", "a")] - pdf2[("x", "b")]).rename(("x", "a")).sort_index(),
            almost=True,
        )

        self.assert_eq(
            (kdf1[("x", "a")] - kdf2["x"]["b"]).sort_index(),
            (pdf1[("x", "a")] - pdf2["x"]["b"]).rename(("x", "a")).sort_index(),
            almost=True,
        )

        self.assert_eq(
            (kdf1["x"]["a"] - kdf2[("x", "b")]).sort_index(),
            (pdf1["x"]["a"] - pdf2[("x", "b")]).rename("a").sort_index(),
            almost=True,
        )

        # DataFrame
        self.assert_eq((kdf1 + kdf2).sort_index(), (pdf1 + pdf2).sort_index(), almost=True)

        # MultiIndex Series
        self.assert_eq((kser1 + kser2).sort_index(), (pser1 + pser2).sort_index(), almost=True)

        self.assert_eq((kser1 - kser2).sort_index(), (pser1 - pser2).sort_index(), almost=True)

        self.assert_eq((kser1 * kser2).sort_index(), (pser1 * pser2).sort_index(), almost=True)

        self.assert_eq((kser1 / kser2).sort_index(), (pser1 / pser2).sort_index(), almost=True)

    def test_arithmetic_chain(self):
        kdf1 = self.kdf1
        kdf2 = self.kdf2
        kdf3 = self.kdf3
        pdf1 = self.pdf1
        pdf2 = self.pdf2
        pdf3 = self.pdf3
        kser1 = self.kser1
        pser1 = self.pser1
        kser2 = self.kser2
        pser2 = self.pser2
        kser3 = self.kser3
        pser3 = self.pser3

        # Series
        self.assert_eq(
            (kdf1.a - kdf2.b - kdf3.c).sort_index(),
            (pdf1.a - pdf2.b - pdf3.c).rename("a").sort_index(),
            almost=True,
        )

        self.assert_eq(
            (kdf1.a * (kdf2.a * kdf3.c)).sort_index(),
            (pdf1.a * (pdf2.a * pdf3.c)).rename("a").sort_index(),
            almost=True,
        )

        self.assert_eq(
            (kdf1["a"] / kdf2["a"] / kdf3["c"]).sort_index(),
            (pdf1["a"] / pdf2["a"] / pdf3["c"]).rename("a").sort_index(),
            almost=True,
        )

        # DataFrame
        self.assert_eq(
            (kdf1 + kdf2 - kdf3).sort_index(), (pdf1 + pdf2 - pdf3).sort_index(), almost=True
        )

        # Multi-index columns
        columns = pd.MultiIndex.from_tuples([("x", "a"), ("x", "b")])
        kdf1.columns = columns
        kdf2.columns = columns
        pdf1.columns = columns
        pdf2.columns = columns
        columns = pd.MultiIndex.from_tuples([("x", "b"), ("y", "c")])
        kdf3.columns = columns
        pdf3.columns = columns

        # Series
        self.assert_eq(
            (kdf1[("x", "a")] - kdf2[("x", "b")] - kdf3[("y", "c")]).sort_index(),
            (pdf1[("x", "a")] - pdf2[("x", "b")] - pdf3[("y", "c")])
            .rename(("x", "a"))
            .sort_index(),
            almost=True,
        )

        self.assert_eq(
            (kdf1[("x", "a")] * (kdf2[("x", "b")] * kdf3[("y", "c")])).sort_index(),
            (pdf1[("x", "a")] * (pdf2[("x", "b")] * pdf3[("y", "c")]))
            .rename(("x", "a"))
            .sort_index(),
            almost=True,
        )

        # DataFrame
        self.assert_eq(
            (kdf1 + kdf2 - kdf3).sort_index(), (pdf1 + pdf2 - pdf3).sort_index(), almost=True
        )

        # MultiIndex Series
        self.assert_eq(
            (kser1 + kser2 - kser3).sort_index(), (pser1 + pser2 - pser3).sort_index(), almost=True
        )

        self.assert_eq(
            (kser1 * kser2 * kser3).sort_index(), (pser1 * pser2 * pser3).sort_index(), almost=True
        )

        self.assert_eq(
            (kser1 - kser2 / kser3).sort_index(), (pser1 - pser2 / pser3).sort_index(), almost=True
        )

        self.assert_eq(
            (kser1 + kser2 * kser3).sort_index(), (pser1 + pser2 * pser3).sort_index(), almost=True
        )

    def test_getitem_boolean_series(self):
        pdf1 = pd.DataFrame(
            {"A": [0, 1, 2, 3, 4], "B": [100, 200, 300, 400, 500]}, index=[20, 10, 30, 0, 50]
        )
        pdf2 = pd.DataFrame(
            {"A": [0, -1, -2, -3, -4], "B": [-100, -200, -300, -400, -500]},
            index=[0, 30, 10, 20, 50],
        )
        kdf1 = ks.from_pandas(pdf1)
        kdf2 = ks.from_pandas(pdf2)

        self.assert_eq(pdf1[pdf2.A > -3].sort_index(), kdf1[kdf2.A > -3].sort_index())

        self.assert_eq(pdf1.A[pdf2.A > -3].sort_index(), kdf1.A[kdf2.A > -3].sort_index())

        self.assert_eq(
            (pdf1.A + 1)[pdf2.A > -3].sort_index(), (kdf1.A + 1)[kdf2.A > -3].sort_index()
        )

    def test_loc_getitem_boolean_series(self):
        pdf1 = pd.DataFrame(
            {"A": [0, 1, 2, 3, 4], "B": [100, 200, 300, 400, 500]}, index=[20, 10, 30, 0, 50]
        )
        pdf2 = pd.DataFrame(
            {"A": [0, -1, -2, -3, -4], "B": [-100, -200, -300, -400, -500]},
            index=[20, 10, 30, 0, 50],
        )
        kdf1 = ks.from_pandas(pdf1)
        kdf2 = ks.from_pandas(pdf2)

        self.assert_eq(pdf1.loc[pdf2.A > -3].sort_index(), kdf1.loc[kdf2.A > -3].sort_index())

        self.assert_eq(pdf1.A.loc[pdf2.A > -3].sort_index(), kdf1.A.loc[kdf2.A > -3].sort_index())

        self.assert_eq(
            (pdf1.A + 1).loc[pdf2.A > -3].sort_index(), (kdf1.A + 1).loc[kdf2.A > -3].sort_index()
        )

    def test_bitwise(self):
        pser1 = pd.Series([True, False, True, False, np.nan, np.nan, True, False, np.nan])
        pser2 = pd.Series([True, False, False, True, True, False, np.nan, np.nan, np.nan])
        kser1 = ks.from_pandas(pser1)
        kser2 = ks.from_pandas(pser2)

        self.assert_eq(pser1 | pser2, (kser1 | kser2).sort_index())
        self.assert_eq(pser1 & pser2, (kser1 & kser2).sort_index())

        pser1 = pd.Series([True, False, np.nan], index=list("ABC"))
        pser2 = pd.Series([False, True, np.nan], index=list("DEF"))
        kser1 = ks.from_pandas(pser1)
        kser2 = ks.from_pandas(pser2)

        self.assert_eq(pser1 | pser2, (kser1 | kser2).sort_index())
        self.assert_eq(pser1 & pser2, (kser1 & kser2).sort_index())

    def test_different_columns(self):
        kdf1 = self.kdf1
        kdf4 = self.kdf4
        pdf1 = self.pdf1
        pdf4 = self.pdf4

        self.assert_eq((kdf1 + kdf4).sort_index(), (pdf1 + pdf4).sort_index(), almost=True)

        # Multi-index columns
        columns = pd.MultiIndex.from_tuples([("x", "a"), ("x", "b")])
        kdf1.columns = columns
        pdf1.columns = columns
        columns = pd.MultiIndex.from_tuples([("z", "e"), ("z", "f")])
        kdf4.columns = columns
        pdf4.columns = columns

        self.assert_eq((kdf1 + kdf4).sort_index(), (pdf1 + pdf4).sort_index(), almost=True)

    def test_assignment_series(self):
        kdf = ks.from_pandas(self.pdf1)
        pdf = self.pdf1
        kdf["a"] = self.kdf2.a
        pdf["a"] = self.pdf2.a

        self.assert_eq(kdf.sort_index(), pdf.sort_index())

        kdf = ks.from_pandas(self.pdf1)
        pdf = self.pdf1
        kdf["a"] = self.kdf2.b
        pdf["a"] = self.pdf2.b

        self.assert_eq(kdf.sort_index(), pdf.sort_index())

        kdf = ks.from_pandas(self.pdf1)
        pdf = self.pdf1
        kdf["c"] = self.kdf2.a
        pdf["c"] = self.pdf2.a

        self.assert_eq(kdf.sort_index(), pdf.sort_index())

        # Multi-index columns
        kdf = ks.from_pandas(self.pdf1)
        pdf = self.pdf1
        columns = pd.MultiIndex.from_tuples([("x", "a"), ("x", "b")])
        kdf.columns = columns
        pdf.columns = columns
        kdf[("y", "c")] = self.kdf2.a
        pdf[("y", "c")] = self.pdf2.a

        self.assert_eq(kdf.sort_index(), pdf.sort_index())

    def test_assignment_frame(self):
        kdf = ks.from_pandas(self.pdf1)
        pdf = self.pdf1
        kdf[["a", "b"]] = self.kdf1
        pdf[["a", "b"]] = self.pdf1

        self.assert_eq(kdf.sort_index(), pdf.sort_index())

        # 'c' does not exist in `kdf`.
        kdf = ks.from_pandas(self.pdf1)
        pdf = self.pdf1
        kdf[["b", "c"]] = self.kdf1
        pdf[["b", "c"]] = self.pdf1

        self.assert_eq(kdf.sort_index(), pdf.sort_index())

        # 'c' and 'd' do not exist in `kdf`.
        kdf = ks.from_pandas(self.pdf1)
        pdf = self.pdf1
        kdf[["c", "d"]] = self.kdf1
        pdf[["c", "d"]] = self.pdf1

        self.assert_eq(kdf.sort_index(), pdf.sort_index())

        # Multi-index columns
        columns = pd.MultiIndex.from_tuples([("x", "a"), ("x", "b")])
        kdf = ks.from_pandas(self.pdf1)
        pdf = self.pdf1
        kdf.columns = columns
        pdf.columns = columns
        kdf[[("y", "c"), ("z", "d")]] = self.kdf1
        pdf[[("y", "c"), ("z", "d")]] = self.pdf1

        self.assert_eq(kdf.sort_index(), pdf.sort_index())

        kdf = ks.from_pandas(self.pdf1)
        pdf = self.pdf1
        kdf1 = ks.from_pandas(self.pdf1)
        pdf1 = self.pdf1
        kdf1.columns = columns
        pdf1.columns = columns
        kdf[["c", "d"]] = kdf1
        pdf[["c", "d"]] = pdf1

        self.assert_eq(kdf.sort_index(), pdf.sort_index())

    def test_assignment_series_chain(self):
        kdf = ks.from_pandas(self.pdf1)
        pdf = self.pdf1
        kdf["a"] = self.kdf1.a
        pdf["a"] = self.pdf1.a

        kdf["a"] = self.kdf2.b
        pdf["a"] = self.pdf2.b

        kdf["d"] = self.kdf3.c
        pdf["d"] = self.pdf3.c

        self.assert_eq(kdf.sort_index(), pdf.sort_index())

    def test_assignment_frame_chain(self):
        kdf = ks.from_pandas(self.pdf1)
        pdf = self.pdf1
        kdf[["a", "b"]] = self.kdf1
        pdf[["a", "b"]] = self.pdf1

        kdf[["e", "f"]] = self.kdf3
        pdf[["e", "f"]] = self.pdf3

        kdf[["b", "c"]] = self.kdf2
        pdf[["b", "c"]] = self.pdf2

        self.assert_eq(kdf.sort_index(), pdf.sort_index())

    def test_multi_index_arithmetic(self):
        kdf5 = self.kdf5
        kdf6 = self.kdf6
        pdf5 = self.pdf5
        pdf6 = self.pdf6

        # Series
        self.assert_eq(
            (kdf5.c - kdf6.e).sort_index(), (pdf5.c - pdf6.e).rename("c").sort_index(), almost=True
        )

        self.assert_eq(
            (kdf5["c"] / kdf6["e"]).sort_index(),
            (pdf5["c"] / pdf6["e"]).rename("c").sort_index(),
            almost=True,
        )

        # DataFrame
        self.assert_eq((kdf5 + kdf6).sort_index(), (pdf5 + pdf6).sort_index(), almost=True)

    def test_multi_index_assignment_series(self):
        kdf = ks.from_pandas(self.pdf5)
        pdf = self.pdf5
        kdf["x"] = self.kdf6.e
        pdf["x"] = self.pdf6.e

        self.assert_eq(kdf.sort_index(), pdf.sort_index())

        kdf = ks.from_pandas(self.pdf5)
        pdf = self.pdf5
        kdf["e"] = self.kdf6.e
        pdf["e"] = self.pdf6.e

        self.assert_eq(kdf.sort_index(), pdf.sort_index())

        kdf = ks.from_pandas(self.pdf5)
        pdf = self.pdf5
        kdf["c"] = self.kdf6.e
        pdf["c"] = self.pdf6.e

        self.assert_eq(kdf.sort_index(), pdf.sort_index())

    def test_multi_index_assignment_frame(self):
        kdf = ks.from_pandas(self.pdf5)
        pdf = self.pdf5
        kdf[["c"]] = self.kdf5
        pdf[["c"]] = self.pdf5

        self.assert_eq(kdf.sort_index(), pdf.sort_index())

        kdf = ks.from_pandas(self.pdf5)
        pdf = self.pdf5
        kdf[["x"]] = self.kdf5
        pdf[["x"]] = self.pdf5

        self.assert_eq(kdf.sort_index(), pdf.sort_index())

        kdf = ks.from_pandas(self.pdf6)
        pdf = self.pdf6
        kdf[["x", "y"]] = self.kdf6
        pdf[["x", "y"]] = self.pdf6

        self.assert_eq(kdf.sort_index(), pdf.sort_index())

    def test_loc_setitem(self):
        pdf = pd.DataFrame(
            [[1, 2], [4, 5], [7, 8]],
            index=["cobra", "viper", "sidewinder"],
            columns=["max_speed", "shield"],
        )
        kdf = ks.DataFrame(pdf)
        another_kdf = ks.DataFrame(pdf)

        kdf.loc[["viper", "sidewinder"], ["shield"]] = another_kdf.max_speed
        pdf.loc[["viper", "sidewinder"], ["shield"]] = pdf.max_speed

        self.assert_eq(kdf.sort_index(), pdf.sort_index())

    def test_where(self):
        pdf1 = pd.DataFrame({"A": [0, 1, 2, 3, 4], "B": [100, 200, 300, 400, 500]})
        pdf2 = pd.DataFrame({"A": [0, -1, -2, -3, -4], "B": [-100, -200, -300, -400, -500]})
        kdf1 = ks.from_pandas(pdf1)
        kdf2 = ks.from_pandas(pdf2)

        self.assert_eq(repr(pdf1.where(pdf2 > 100)), repr(kdf1.where(kdf2 > 100).sort_index()))

        pdf1 = pd.DataFrame({"A": [-1, -2, -3, -4, -5], "B": [-100, -200, -300, -400, -500]})
        pdf2 = pd.DataFrame({"A": [-10, -20, -30, -40, -50], "B": [-5, -4, -3, -2, -1]})
        kdf1 = ks.from_pandas(pdf1)
        kdf2 = ks.from_pandas(pdf2)

        self.assert_eq(repr(pdf1.where(pdf2 < -250)), repr(kdf1.where(kdf2 < -250).sort_index()))

        # multi-index columns
        pdf1 = pd.DataFrame({("X", "A"): [0, 1, 2, 3, 4], ("X", "B"): [100, 200, 300, 400, 500]})
        pdf2 = pd.DataFrame(
            {("X", "A"): [0, -1, -2, -3, -4], ("X", "B"): [-100, -200, -300, -400, -500]}
        )
        kdf1 = ks.from_pandas(pdf1)
        kdf2 = ks.from_pandas(pdf2)

        self.assert_eq(repr(pdf1.where(pdf2 > 100)), repr(kdf1.where(kdf2 > 100).sort_index()))

    def test_mask(self):
        pdf1 = pd.DataFrame({"A": [0, 1, 2, 3, 4], "B": [100, 200, 300, 400, 500]})
        pdf2 = pd.DataFrame({"A": [0, -1, -2, -3, -4], "B": [-100, -200, -300, -400, -500]})
        kdf1 = ks.from_pandas(pdf1)
        kdf2 = ks.from_pandas(pdf2)

        self.assert_eq(repr(pdf1.mask(pdf2 < 100)), repr(kdf1.mask(kdf2 < 100).sort_index()))

        pdf1 = pd.DataFrame({"A": [-1, -2, -3, -4, -5], "B": [-100, -200, -300, -400, -500]})
        pdf2 = pd.DataFrame({"A": [-10, -20, -30, -40, -50], "B": [-5, -4, -3, -2, -1]})
        kdf1 = ks.from_pandas(pdf1)
        kdf2 = ks.from_pandas(pdf2)

        self.assert_eq(repr(pdf1.mask(pdf2 > -250)), repr(kdf1.mask(kdf2 > -250).sort_index()))

        # multi-index columns
        pdf1 = pd.DataFrame({("X", "A"): [0, 1, 2, 3, 4], ("X", "B"): [100, 200, 300, 400, 500]})
        pdf2 = pd.DataFrame(
            {("X", "A"): [0, -1, -2, -3, -4], ("X", "B"): [-100, -200, -300, -400, -500]}
        )
        kdf1 = ks.from_pandas(pdf1)
        kdf2 = ks.from_pandas(pdf2)

        self.assert_eq(repr(pdf1.mask(pdf2 < 100)), repr(kdf1.mask(kdf2 < 100).sort_index()))

    def test_multi_index_column_assignment_frame(self):
        pdf = pd.DataFrame({"a": [1, 2, 3, 2], "b": [4.0, 2.0, 3.0, 1.0]})
        pdf.columns = pd.MultiIndex.from_tuples([("a", "x"), ("a", "y")])
        kdf = ks.DataFrame(pdf)

<<<<<<< HEAD
    def test_dot(self):
        kser = ks.Series([90, 91, 85], index=[2, 4, 1])
        pser = kser.to_pandas()
        kser_other = ks.Series([90, 91, 85], index=[2, 4, 1])
        pser_other = kser_other.to_pandas()

        self.assert_eq(kser.dot(kser_other), pser.dot(pser_other))

        kser_other = ks.Series([90, 91, 85], index=[1, 2, 4])
        pser_other = pd.Series([90, 91, 85], index=[1, 2, 4])

        self.assert_eq(kser.dot(kser_other), pser.dot(pser_other))

        kser_other = ks.Series([90, 91, 85, 100], index=[2, 4, 1, 0])
        with self.assertRaisesRegex(ValueError, "matrices are not aligned"):
            kser.dot(kser_other)

        # with DataFram is not supported for now since performance issue,
        # now we raise ValueError with proper message instead.
        kdf = ks.DataFrame([[0, 1], [-2, 3], [4, -5]], index=[2, 4, 1])

        with self.assertRaisesRegex(ValueError, r"Series\.dot\(\) is currently not supported*"):
            kser.dot(kdf)

        # for MultiIndex
        midx = pd.MultiIndex([['lama', 'cow', 'falcon'],
                              ['speed', 'weight', 'length']],
                             [[0, 0, 0, 1, 1, 1, 2, 2, 2],
                              [0, 1, 2, 0, 1, 2, 0, 1, 2]])
        kser = ks.Series([45, 200, 1.2, 30, 250, 1.5, 320, 1, 0.3], index=midx)
        pser = kser.to_pandas()
        kser_other = ks.Series([-450, 20, 12, -30, -250, 15, -320, 100, 3], index=midx)
        pser_other = kser_other.to_pandas()

        self.assert_eq(kser.dot(kser_other), pser.dot(pser_other))

=======
        kdf["c"] = ks.Series([10, 20, 30, 20])
        pdf["c"] = pd.Series([10, 20, 30, 20])
>>>>>>> dbae3248

        kdf[("d", "x")] = ks.Series([100, 200, 300, 200], name="1")
        pdf[("d", "x")] = pd.Series([100, 200, 300, 200], name="1")

        kdf[("d", "y")] = ks.Series([1000, 2000, 3000, 2000], name=("1", "2"))
        pdf[("d", "y")] = pd.Series([1000, 2000, 3000, 2000], name=("1", "2"))

        kdf["e"] = ks.Series([10000, 20000, 30000, 20000], name=("1", "2", "3"))
        pdf["e"] = pd.Series([10000, 20000, 30000, 20000], name=("1", "2", "3"))

        kdf[[("f", "x"), ("f", "y")]] = ks.DataFrame(
            {"1": [100000, 200000, 300000, 200000], "2": [1000000, 2000000, 3000000, 2000000]}
        )
        pdf[[("f", "x"), ("f", "y")]] = pd.DataFrame(
            {"1": [100000, 200000, 300000, 200000], "2": [1000000, 2000000, 3000000, 2000000]}
        )

        self.assert_eq(repr(kdf.sort_index()), repr(pdf))

        with self.assertRaisesRegex(KeyError, "Key length \\(3\\) exceeds index depth \\(2\\)"):
            kdf[("1", "2", "3")] = ks.Series([100, 200, 300, 200])

    def test_to_series_comparison(self):
        kidx1 = ks.Index([1, 2, 3, 4, 5])
        kidx2 = ks.Index([1, 2, 3, 4, 5])

        self.assert_eq((kidx1.to_series() == kidx2.to_series()).all(), True)

        kidx1.name = "koalas"
        kidx2.name = "koalas"

        self.assert_eq((kidx1.to_series() == kidx2.to_series()).all(), True)


class OpsOnDiffFramesDisabledTest(ReusedSQLTestCase, SQLTestUtils):
    @classmethod
    def setUpClass(cls):
        super(OpsOnDiffFramesDisabledTest, cls).setUpClass()
        set_option("compute.ops_on_diff_frames", False)

    @classmethod
    def tearDownClass(cls):
        reset_option("compute.ops_on_diff_frames")
        super(OpsOnDiffFramesDisabledTest, cls).tearDownClass()

    @property
    def pdf1(self):
        return pd.DataFrame(
            {"a": [1, 2, 3, 4, 5, 6, 7, 8, 9], "b": [4, 5, 6, 3, 2, 1, 0, 0, 0],},
            index=[0, 1, 3, 5, 6, 8, 9, 9, 9],
        )

    @property
    def pdf2(self):
        return pd.DataFrame(
            {"a": [9, 8, 7, 6, 5, 4, 3, 2, 1], "b": [0, 0, 0, 4, 5, 6, 1, 2, 3],},
            index=list(range(9)),
        )

    @property
    def kdf1(self):
        return ks.from_pandas(self.pdf1)

    @property
    def kdf2(self):
        return ks.from_pandas(self.pdf2)

    def test_arithmetic(self):
        with self.assertRaisesRegex(ValueError, "Cannot combine the series or dataframe"):
            self.kdf1.a - self.kdf2.b

        with self.assertRaisesRegex(ValueError, "Cannot combine the series or dataframe"):
            self.kdf1.a - self.kdf2.a

        with self.assertRaisesRegex(ValueError, "Cannot combine the series or dataframe"):
            self.kdf1["a"] - self.kdf2["a"]

        with self.assertRaisesRegex(ValueError, "Cannot combine the series or dataframe"):
            self.kdf1 - self.kdf2

    def test_assignment(self):
        with self.assertRaisesRegex(ValueError, "Cannot combine the series or dataframe"):
            kdf = ks.from_pandas(self.pdf1)
            kdf["c"] = self.kdf1.a

    def test_loc_setitem(self):
        pdf = pd.DataFrame(
            [[1, 2], [4, 5], [7, 8]],
            index=["cobra", "viper", "sidewinder"],
            columns=["max_speed", "shield"],
        )
        kdf = ks.DataFrame(pdf)
        another_kdf = ks.DataFrame(pdf)

        with self.assertRaisesRegex(ValueError, "Cannot combine the series or dataframe"):
            kdf.loc[["viper", "sidewinder"], ["shield"]] = another_kdf.max_speed

    def test_where(self):
        pdf1 = pd.DataFrame({"A": [0, 1, 2, 3, 4], "B": [100, 200, 300, 400, 500]})
        pdf2 = pd.DataFrame({"A": [0, -1, -2, -3, -4], "B": [-100, -200, -300, -400, -500]})
        kdf1 = ks.from_pandas(pdf1)
        kdf2 = ks.from_pandas(pdf2)

        with self.assertRaisesRegex(ValueError, "Cannot combine the series or dataframe"):
            self.assert_eq(repr(pdf1.where(pdf2 > 100)), repr(kdf1.where(kdf2 > 100).sort_index()))

        pdf1 = pd.DataFrame({"A": [-1, -2, -3, -4, -5], "B": [-100, -200, -300, -400, -500]})
        pdf2 = pd.DataFrame({"A": [-10, -20, -30, -40, -50], "B": [-5, -4, -3, -2, -1]})
        kdf1 = ks.from_pandas(pdf1)
        kdf2 = ks.from_pandas(pdf2)

        with self.assertRaisesRegex(ValueError, "Cannot combine the series or dataframe"):
            self.assert_eq(
                repr(pdf1.where(pdf2 < -250)), repr(kdf1.where(kdf2 < -250).sort_index())
            )

    def test_mask(self):
        pdf1 = pd.DataFrame({"A": [0, 1, 2, 3, 4], "B": [100, 200, 300, 400, 500]})
        pdf2 = pd.DataFrame({"A": [0, -1, -2, -3, -4], "B": [-100, -200, -300, -400, -500]})
        kdf1 = ks.from_pandas(pdf1)
        kdf2 = ks.from_pandas(pdf2)

        with self.assertRaisesRegex(ValueError, "Cannot combine the series or dataframe"):
            self.assert_eq(repr(pdf1.mask(pdf2 < 100)), repr(kdf1.mask(kdf2 < 100).sort_index()))

        pdf1 = pd.DataFrame({"A": [-1, -2, -3, -4, -5], "B": [-100, -200, -300, -400, -500]})
        pdf2 = pd.DataFrame({"A": [-10, -20, -30, -40, -50], "B": [-5, -4, -3, -2, -1]})
        kdf1 = ks.from_pandas(pdf1)
        kdf2 = ks.from_pandas(pdf2)

        with self.assertRaisesRegex(ValueError, "Cannot combine the series or dataframe"):
            self.assert_eq(repr(pdf1.mask(pdf2 > -250)), repr(kdf1.mask(kdf2 > -250).sort_index()))<|MERGE_RESOLUTION|>--- conflicted
+++ resolved
@@ -623,7 +623,30 @@
         pdf.columns = pd.MultiIndex.from_tuples([("a", "x"), ("a", "y")])
         kdf = ks.DataFrame(pdf)
 
-<<<<<<< HEAD
+        kdf["c"] = ks.Series([10, 20, 30, 20])
+        pdf["c"] = pd.Series([10, 20, 30, 20])
+
+        kdf[("d", "x")] = ks.Series([100, 200, 300, 200], name="1")
+        pdf[("d", "x")] = pd.Series([100, 200, 300, 200], name="1")
+
+        kdf[("d", "y")] = ks.Series([1000, 2000, 3000, 2000], name=("1", "2"))
+        pdf[("d", "y")] = pd.Series([1000, 2000, 3000, 2000], name=("1", "2"))
+
+        kdf["e"] = ks.Series([10000, 20000, 30000, 20000], name=("1", "2", "3"))
+        pdf["e"] = pd.Series([10000, 20000, 30000, 20000], name=("1", "2", "3"))
+
+        kdf[[("f", "x"), ("f", "y")]] = ks.DataFrame(
+            {"1": [100000, 200000, 300000, 200000], "2": [1000000, 2000000, 3000000, 2000000]}
+        )
+        pdf[[("f", "x"), ("f", "y")]] = pd.DataFrame(
+            {"1": [100000, 200000, 300000, 200000], "2": [1000000, 2000000, 3000000, 2000000]}
+        )
+
+        self.assert_eq(repr(kdf.sort_index()), repr(pdf))
+
+        with self.assertRaisesRegex(KeyError, "Key length \\(3\\) exceeds index depth \\(2\\)"):
+            kdf[("1", "2", "3")] = ks.Series([100, 200, 300, 200])
+
     def test_dot(self):
         kser = ks.Series([90, 91, 85], index=[2, 4, 1])
         pser = kser.to_pandas()
@@ -649,42 +672,16 @@
             kser.dot(kdf)
 
         # for MultiIndex
-        midx = pd.MultiIndex([['lama', 'cow', 'falcon'],
-                              ['speed', 'weight', 'length']],
-                             [[0, 0, 0, 1, 1, 1, 2, 2, 2],
-                              [0, 1, 2, 0, 1, 2, 0, 1, 2]])
+        midx = pd.MultiIndex(
+            [["lama", "cow", "falcon"], ["speed", "weight", "length"]],
+            [[0, 0, 0, 1, 1, 1, 2, 2, 2], [0, 1, 2, 0, 1, 2, 0, 1, 2]],
+        )
         kser = ks.Series([45, 200, 1.2, 30, 250, 1.5, 320, 1, 0.3], index=midx)
         pser = kser.to_pandas()
         kser_other = ks.Series([-450, 20, 12, -30, -250, 15, -320, 100, 3], index=midx)
         pser_other = kser_other.to_pandas()
 
         self.assert_eq(kser.dot(kser_other), pser.dot(pser_other))
-
-=======
-        kdf["c"] = ks.Series([10, 20, 30, 20])
-        pdf["c"] = pd.Series([10, 20, 30, 20])
->>>>>>> dbae3248
-
-        kdf[("d", "x")] = ks.Series([100, 200, 300, 200], name="1")
-        pdf[("d", "x")] = pd.Series([100, 200, 300, 200], name="1")
-
-        kdf[("d", "y")] = ks.Series([1000, 2000, 3000, 2000], name=("1", "2"))
-        pdf[("d", "y")] = pd.Series([1000, 2000, 3000, 2000], name=("1", "2"))
-
-        kdf["e"] = ks.Series([10000, 20000, 30000, 20000], name=("1", "2", "3"))
-        pdf["e"] = pd.Series([10000, 20000, 30000, 20000], name=("1", "2", "3"))
-
-        kdf[[("f", "x"), ("f", "y")]] = ks.DataFrame(
-            {"1": [100000, 200000, 300000, 200000], "2": [1000000, 2000000, 3000000, 2000000]}
-        )
-        pdf[[("f", "x"), ("f", "y")]] = pd.DataFrame(
-            {"1": [100000, 200000, 300000, 200000], "2": [1000000, 2000000, 3000000, 2000000]}
-        )
-
-        self.assert_eq(repr(kdf.sort_index()), repr(pdf))
-
-        with self.assertRaisesRegex(KeyError, "Key length \\(3\\) exceeds index depth \\(2\\)"):
-            kdf[("1", "2", "3")] = ks.Series([100, 200, 300, 200])
 
     def test_to_series_comparison(self):
         kidx1 = ks.Index([1, 2, 3, 4, 5])
