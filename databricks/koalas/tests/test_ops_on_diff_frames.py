--- conflicted
+++ resolved
@@ -838,131 +838,8 @@
         pdf.columns = pd.MultiIndex.from_tuples([("a", "x"), ("a", "y")])
         kdf = ks.DataFrame(pdf)
 
-<<<<<<< HEAD
-    def test_crosstab(self):
-        raw_data = {'regiment': ['Nighthawks', 'Nighthawks', 'Nighthawks', 'Nighthawks',
-                                 'Dragoons', 'Dragoons', 'Dragoons', 'Dragoons', 'Scouts',
-                                 'Scouts', 'Scouts', 'Scouts'],
-                    'company': ['infantry', 'infantry', 'cavalry', 'cavalry', 'infantry',
-                                'infantry', 'cavalry', 'cavalry', 'infantry', 'infantry',
-                                'cavalry', 'cavalry'],
-                    'experience': ['veteran', 'rookie', 'veteran', 'rookie', 'veteran',
-                                   'rookie', 'veteran', 'rookie', 'veteran', 'rookie',
-                                   'veteran', 'rookie'],
-                    'name': ['Miller', 'Jacobson', 'Ali', 'Milner', 'Cooze', 'Jacon',
-                             'Ryaner', 'Sone', 'Sloan', 'Piger', 'Riani', 'Ali'],
-                    'preTestScore': [4, 24, 31, 2, 3, 4, 24, 31, 2, 3, 2, 3],
-                    'postTestScore': [25, 94, 57, 62, 70, 25, 94, 57, 62, 70, 62, 70]}
-        a = np.array(["foo", "foo", "foo", "foo", "bar", "bar", "bar",
-                      "bar", "foo", "foo", "foo"], dtype=object)
-        b = np.array(["one", "one", "one", "two", "one", "one", "one",
-                      "two", "two", "two", "one"], dtype=object)
-        c = np.array(["dull", "dull", "shiny", "dull", "dull", "shiny",
-                      "shiny", "dull", "shiny", "shiny", "shiny"], dtype=object)
-
-        pdf = pd.DataFrame(raw_data)
-        kdf = ks.from_pandas(pdf)
-
-        # index & columns as numpy array
-        self.assert_eq(pd.crosstab(a, b),
-                       ks.crosstab(a, b).sort_index())
-
-        self.assert_eq(pd.crosstab([a, b], c),
-                       ks.crosstab([a, b], c).sort_index())
-
-        self.assert_eq(pd.crosstab(a, [b, c]),
-                       ks.crosstab(a, [b, c]).sort_index())
-
-        self.assert_eq(pd.crosstab([a, c, b, a, b, c], [b, b, c, c, a, a]),
-                       ks.crosstab([a, c, b, a, b, c], [b, b, c, c, a, a]).sort_index())
-
-        self.assert_eq(pd.crosstab(a, b,
-                                   rownames=['index_1'],
-                                   colnames=['column_1']),
-                       ks.crosstab(a, b,
-                                   rownames=['index_1'],
-                                   colnames=['column_1']).sort_index())
-
-        self.assert_eq(pd.crosstab([a, b], c,
-                                   rownames=['index_1', 'index_2'],
-                                   colnames=['column_1']),
-                       ks.crosstab([a, b], c,
-                                   rownames=['index_1', 'index_2'],
-                                   colnames=['column_1']).sort_index())
-
-        self.assert_eq(pd.crosstab(a, [b, c],
-                                   rownames=['index_1'],
-                                   colnames=['column_1', 'column_2']),
-                       ks.crosstab(a, [b, c],
-                                   rownames=['index_1'],
-                                   colnames=['column_1', 'column_2']).sort_index())
-
-        self.assert_eq(pd.crosstab([a, b], [b, c],
-                                   rownames=['index_1', 'index_2'],
-                                   colnames=['column_1', 'column_2']),
-                       ks.crosstab([a, b], [b, c],
-                                   rownames=['index_1', 'index_2'],
-                                   colnames=['column_1', 'column_2']).sort_index())
-
-        # index & columns as Series
-        self.assert_eq(pd.crosstab(pdf.company, pdf.name),
-                       ks.crosstab(kdf.company, kdf.name).sort_index())
-
-        self.assert_eq(pd.crosstab([pdf.company, pdf.experience], pdf.name),
-                       ks.crosstab([kdf.company, kdf.experience], kdf.name).sort_index())
-
-        self.assert_eq(pd.crosstab(pdf.company, [pdf.experience, pdf.name]),
-                       ks.crosstab(kdf.company, [kdf.experience, kdf.name]).sort_index())
-
-        self.assert_eq(
-            pd.crosstab([pdf.company, pdf.experience], [pdf.regiment, pdf.name]),
-            ks.crosstab([kdf.company, kdf.experience], [kdf.regiment, kdf.name]).sort_index())
-
-        self.assert_eq(pd.crosstab(pdf.company, pdf.name,
-                                   rownames=['index_1'],
-                                   colnames=['column_1']),
-                       ks.crosstab(kdf.company, kdf.name,
-                                   rownames=['index_1'],
-                                   colnames=['column_1']).sort_index())
-
-        self.assert_eq(pd.crosstab([pdf.company, pdf.experience], pdf.name,
-                                   rownames=['index_1', 'index_2'],
-                                   colnames=['column_1']),
-                       ks.crosstab([kdf.company, kdf.experience], kdf.name,
-                                   rownames=['index_1', 'index_2'],
-                                   colnames=['column_1']).sort_index())
-
-        self.assert_eq(pd.crosstab(pdf.company, [pdf.experience, pdf.name],
-                                   rownames=['index_1'],
-                                   colnames=['column_1', 'column_2']),
-                       ks.crosstab(kdf.company, [kdf.experience, kdf.name],
-                                   rownames=['index_1'],
-                                   colnames=['column_1', 'column_2']).sort_index())
-
-        self.assert_eq(pd.crosstab([pdf.company, pdf.experience], [pdf.regiment, pdf.name],
-                                   rownames=['index_1', 'index_2'],
-                                   colnames=['column_1', 'column_2']),
-                       ks.crosstab([kdf.company, kdf.experience], [kdf.regiment, kdf.name],
-                                   rownames=['index_1', 'index_2'],
-                                   colnames=['column_1', 'column_2']).sort_index())
-
-        with self.assertRaisesRegex(
-                ValueError, "type of index should be one of `np.ndarray`, `Series`, `list`"):
-            ks.crosstab(kdf, kdf.name)
-        with self.assertRaisesRegex(
-                ValueError, "type of index should be one of `np.ndarray`, `Series`, `list`"):
-            ks.crosstab((kdf.company, kdf.experience), kdf.name).sort_index()
-        with self.assertRaisesRegex(
-                ValueError, "type of columns should be one of `np.ndarray`, `Series`, `list`"):
-            ks.crosstab(kdf.company, kdf)
-        with self.assertRaisesRegex(
-                ValueError, "type of columns should be one of `np.ndarray`, `Series`, `list`"):
-            ks.crosstab(kdf.company, (kdf.experience, kdf.name)).sort_index()
-
-=======
         kdf["c"] = ks.Series([10, 20, 30, 20])
         pdf["c"] = pd.Series([10, 20, 30, 20])
->>>>>>> eca08f1f
 
         kdf[("d", "x")] = ks.Series([100, 200, 300, 200], name="1")
         pdf[("d", "x")] = pd.Series([100, 200, 300, 200], name="1")
@@ -1044,6 +921,224 @@
         else:
             self.assert_eq(kser1.repeat(kser2).sort_index(), pser1.repeat(pser2).sort_index())
 
+    def test_crosstab(self):
+        raw_data = {
+            "regiment": [
+                "Nighthawks",
+                "Nighthawks",
+                "Nighthawks",
+                "Nighthawks",
+                "Dragoons",
+                "Dragoons",
+                "Dragoons",
+                "Dragoons",
+                "Scouts",
+                "Scouts",
+                "Scouts",
+                "Scouts",
+            ],
+            "company": [
+                "infantry",
+                "infantry",
+                "cavalry",
+                "cavalry",
+                "infantry",
+                "infantry",
+                "cavalry",
+                "cavalry",
+                "infantry",
+                "infantry",
+                "cavalry",
+                "cavalry",
+            ],
+            "experience": [
+                "veteran",
+                "rookie",
+                "veteran",
+                "rookie",
+                "veteran",
+                "rookie",
+                "veteran",
+                "rookie",
+                "veteran",
+                "rookie",
+                "veteran",
+                "rookie",
+            ],
+            "name": [
+                "Miller",
+                "Jacobson",
+                "Ali",
+                "Milner",
+                "Cooze",
+                "Jacon",
+                "Ryaner",
+                "Sone",
+                "Sloan",
+                "Piger",
+                "Riani",
+                "Ali",
+            ],
+            "preTestScore": [4, 24, 31, 2, 3, 4, 24, 31, 2, 3, 2, 3],
+            "postTestScore": [25, 94, 57, 62, 70, 25, 94, 57, 62, 70, 62, 70],
+        }
+        a = np.array(
+            ["foo", "foo", "foo", "foo", "bar", "bar", "bar", "bar", "foo", "foo", "foo"],
+            dtype=object,
+        )
+        b = np.array(
+            ["one", "one", "one", "two", "one", "one", "one", "two", "two", "two", "one"],
+            dtype=object,
+        )
+        c = np.array(
+            [
+                "dull",
+                "dull",
+                "shiny",
+                "dull",
+                "dull",
+                "shiny",
+                "shiny",
+                "dull",
+                "shiny",
+                "shiny",
+                "shiny",
+            ],
+            dtype=object,
+        )
+
+        pdf = pd.DataFrame(raw_data)
+        kdf = ks.from_pandas(pdf)
+
+        # index & columns as numpy array
+        self.assert_eq(pd.crosstab(a, b), ks.crosstab(a, b).sort_index())
+
+        self.assert_eq(pd.crosstab([a, b], c), ks.crosstab([a, b], c).sort_index())
+
+        self.assert_eq(pd.crosstab(a, [b, c]), ks.crosstab(a, [b, c]).sort_index())
+
+        self.assert_eq(
+            pd.crosstab([a, c, b, a, b, c], [b, b, c, c, a, a]),
+            ks.crosstab([a, c, b, a, b, c], [b, b, c, c, a, a]).sort_index(),
+        )
+
+        self.assert_eq(
+            pd.crosstab(a, b, rownames=["index_1"], colnames=["column_1"]),
+            ks.crosstab(a, b, rownames=["index_1"], colnames=["column_1"]).sort_index(),
+        )
+
+        self.assert_eq(
+            pd.crosstab([a, b], c, rownames=["index_1", "index_2"], colnames=["column_1"]),
+            ks.crosstab(
+                [a, b], c, rownames=["index_1", "index_2"], colnames=["column_1"]
+            ).sort_index(),
+        )
+
+        self.assert_eq(
+            pd.crosstab(a, [b, c], rownames=["index_1"], colnames=["column_1", "column_2"]),
+            ks.crosstab(
+                a, [b, c], rownames=["index_1"], colnames=["column_1", "column_2"]
+            ).sort_index(),
+        )
+
+        self.assert_eq(
+            pd.crosstab(
+                [a, b], [b, c], rownames=["index_1", "index_2"], colnames=["column_1", "column_2"]
+            ),
+            ks.crosstab(
+                [a, b], [b, c], rownames=["index_1", "index_2"], colnames=["column_1", "column_2"]
+            ).sort_index(),
+        )
+
+        # index & columns as Series
+        self.assert_eq(
+            pd.crosstab(pdf.company, pdf.name), ks.crosstab(kdf.company, kdf.name).sort_index()
+        )
+
+        self.assert_eq(
+            pd.crosstab([pdf.company, pdf.experience], pdf.name),
+            ks.crosstab([kdf.company, kdf.experience], kdf.name).sort_index(),
+        )
+
+        self.assert_eq(
+            pd.crosstab(pdf.company, [pdf.experience, pdf.name]),
+            ks.crosstab(kdf.company, [kdf.experience, kdf.name]).sort_index(),
+        )
+
+        self.assert_eq(
+            pd.crosstab([pdf.company, pdf.experience], [pdf.regiment, pdf.name]),
+            ks.crosstab([kdf.company, kdf.experience], [kdf.regiment, kdf.name]).sort_index(),
+        )
+
+        self.assert_eq(
+            pd.crosstab(pdf.company, pdf.name, rownames=["index_1"], colnames=["column_1"]),
+            ks.crosstab(
+                kdf.company, kdf.name, rownames=["index_1"], colnames=["column_1"]
+            ).sort_index(),
+        )
+
+        self.assert_eq(
+            pd.crosstab(
+                [pdf.company, pdf.experience],
+                pdf.name,
+                rownames=["index_1", "index_2"],
+                colnames=["column_1"],
+            ),
+            ks.crosstab(
+                [kdf.company, kdf.experience],
+                kdf.name,
+                rownames=["index_1", "index_2"],
+                colnames=["column_1"],
+            ).sort_index(),
+        )
+
+        self.assert_eq(
+            pd.crosstab(
+                pdf.company,
+                [pdf.experience, pdf.name],
+                rownames=["index_1"],
+                colnames=["column_1", "column_2"],
+            ),
+            ks.crosstab(
+                kdf.company,
+                [kdf.experience, kdf.name],
+                rownames=["index_1"],
+                colnames=["column_1", "column_2"],
+            ).sort_index(),
+        )
+
+        self.assert_eq(
+            pd.crosstab(
+                [pdf.company, pdf.experience],
+                [pdf.regiment, pdf.name],
+                rownames=["index_1", "index_2"],
+                colnames=["column_1", "column_2"],
+            ),
+            ks.crosstab(
+                [kdf.company, kdf.experience],
+                [kdf.regiment, kdf.name],
+                rownames=["index_1", "index_2"],
+                colnames=["column_1", "column_2"],
+            ).sort_index(),
+        )
+
+        with self.assertRaisesRegex(
+            ValueError, "type of index should be one of `np.ndarray`, `Series`, `list`"
+        ):
+            ks.crosstab(kdf, kdf.name)
+        with self.assertRaisesRegex(
+            ValueError, "type of index should be one of `np.ndarray`, `Series`, `list`"
+        ):
+            ks.crosstab((kdf.company, kdf.experience), kdf.name).sort_index()
+        with self.assertRaisesRegex(
+            ValueError, "type of columns should be one of `np.ndarray`, `Series`, `list`"
+        ):
+            ks.crosstab(kdf.company, kdf)
+        with self.assertRaisesRegex(
+            ValueError, "type of columns should be one of `np.ndarray`, `Series`, `list`"
+        ):
+            ks.crosstab(kdf.company, (kdf.experience, kdf.name)).sort_index()
+
 
 class OpsOnDiffFramesDisabledTest(ReusedSQLTestCase, SQLTestUtils):
     @classmethod
