--- conflicted
+++ resolved
@@ -3478,7 +3478,6 @@
         with self.assertRaisesRegex(ValueError, msg):
             kdf.truncate("C", "B", axis=1)
 
-<<<<<<< HEAD
     def test_explode(self):
         pdf = pd.DataFrame({"A": [[-1.0, np.nan], [0.0, np.inf], [1.0, -np.inf]], "B": 1})
         pdf.index.name = "index"
@@ -3547,7 +3546,7 @@
         self.assert_eq(kdf.explode(("A", "Z")).columns.names, expected_result1.columns.names)
 
         self.assertRaises(ValueError, lambda: kdf.explode(["A", "B"]))
-=======
+
     def test_spark_schema(self):
         kdf = ks.DataFrame(
             {
@@ -3607,5 +3606,4 @@
 
             self.assertEqual(actual, expected)
         finally:
-            sys.stdout = prev
->>>>>>> 26c05013
+            sys.stdout = prev