#
# Copyright (C) 2019 Databricks, Inc.
#
# Licensed under the Apache License, Version 2.0 (the "License");
# you may not use this file except in compliance with the License.
# You may obtain a copy of the License at
#
#     http://www.apache.org/licenses/LICENSE-2.0
#
# Unless required by applicable law or agreed to in writing, software
# distributed under the License is distributed on an "AS IS" BASIS,
# WITHOUT WARRANTIES OR CONDITIONS OF ANY KIND, either express or implied.
# See the License for the specific language governing permissions and
# limitations under the License.
#
from datetime import datetime
from distutils.version import LooseVersion
import inspect
import sys
import unittest
from io import StringIO

import numpy as np
import pandas as pd
import pyspark
from pyspark import StorageLevel
from pyspark.ml.linalg import SparseVector

from databricks import koalas as ks
from databricks.koalas.config import option_context
from databricks.koalas.testing.utils import ReusedSQLTestCase, SQLTestUtils
from databricks.koalas.exceptions import PandasNotImplementedError
from databricks.koalas.missing.frame import _MissingPandasLikeDataFrame
from databricks.koalas.frame import CachedDataFrame


class DataFrameTest(ReusedSQLTestCase, SQLTestUtils):
    @property
    def pdf(self):
        return pd.DataFrame(
            {"a": [1, 2, 3, 4, 5, 6, 7, 8, 9], "b": [4, 5, 6, 3, 2, 1, 0, 0, 0],},
            index=np.random.rand(9),
        )

    @property
    def kdf(self):
        return ks.from_pandas(self.pdf)

    @property
    def df_pair(self):
        pdf = self.pdf
        kdf = ks.from_pandas(pdf)
        return pdf, kdf

    def test_dataframe(self):
        pdf, kdf = self.df_pair

        self.assert_eq(kdf["a"] + 1, pdf["a"] + 1)

        self.assert_eq(kdf.columns, pd.Index(["a", "b"]))

        self.assert_eq(kdf[kdf["b"] > 2], pdf[pdf["b"] > 2])
        self.assert_eq(kdf[["a", "b"]], pdf[["a", "b"]])
        self.assert_eq(kdf.a, pdf.a)
        self.assert_eq(kdf.b.mean(), pdf.b.mean())
        self.assert_eq(kdf.b.var(), pdf.b.var())
        self.assert_eq(kdf.b.std(), pdf.b.std())

        pdf, kdf = self.df_pair
        self.assert_eq(kdf[["a", "b"]], pdf[["a", "b"]])

        self.assertEqual(kdf.a.notnull().alias("x").name, "x")

        # check ks.DataFrame(ks.Series)
        pser = pd.Series([1, 2, 3], name="x", index=np.random.rand(3))
        kser = ks.from_pandas(pser)
        self.assert_eq(pd.DataFrame(pser), ks.DataFrame(kser))

        # check kdf[pd.Index]
        pdf, kdf = self.df_pair
        column_mask = pdf.columns.isin(["a", "b"])
        index_cols = pdf.columns[column_mask]
        self.assert_eq(kdf[index_cols], pdf[index_cols])

    def test_inplace(self):
        pdf, kdf = self.df_pair

        pser = pdf.a
        kser = kdf.a

        pdf["a"] = pdf["a"] + 10
        kdf["a"] = kdf["a"] + 10

        self.assert_eq(kdf, pdf)
        self.assert_eq(kser, pser)

    def test_assign_list(self):
        pdf, kdf = self.df_pair

        pser = pdf.a
        kser = kdf.a

        pdf["x"] = [10, 20, 30, 40, 50, 60, 70, 80, 90]
        kdf["x"] = [10, 20, 30, 40, 50, 60, 70, 80, 90]

        self.assert_eq(kdf.sort_index(), pdf.sort_index())
        self.assert_eq(kser, pser)

        with self.assertRaisesRegex(ValueError, "Length of values does not match length of index"):
            kdf["z"] = [10, 20, 30, 40, 50, 60, 70, 80]

    def test_dataframe_multiindex_columns(self):
        pdf = pd.DataFrame(
            {
                ("x", "a", "1"): [1, 2, 3],
                ("x", "b", "2"): [4, 5, 6],
                ("y.z", "c.d", "3"): [7, 8, 9],
                ("x", "b", "4"): [10, 11, 12],
            },
            index=np.random.rand(3),
        )
        kdf = ks.from_pandas(pdf)

        self.assert_eq(kdf, pdf)
        self.assert_eq(kdf["x"], pdf["x"])
        self.assert_eq(kdf["y.z"], pdf["y.z"])
        self.assert_eq(kdf["x"]["b"], pdf["x"]["b"])
        self.assert_eq(kdf["x"]["b"]["2"], pdf["x"]["b"]["2"])

        self.assert_eq(kdf.x, pdf.x)
        self.assert_eq(kdf.x.b, pdf.x.b)
        self.assert_eq(kdf.x.b["2"], pdf.x.b["2"])

        self.assertRaises(KeyError, lambda: kdf["z"])
        self.assertRaises(AttributeError, lambda: kdf.z)

        self.assert_eq(kdf[("x",)], pdf[("x",)])
        self.assert_eq(kdf[("x", "a")], pdf[("x", "a")])
        self.assert_eq(kdf[("x", "a", "1")], pdf[("x", "a", "1")])

    def test_dataframe_column_level_name(self):
        column = pd.Index(["A", "B", "C"], name="X")
        pdf = pd.DataFrame([[1, 2, 3], [4, 5, 6]], columns=column, index=np.random.rand(2))
        kdf = ks.from_pandas(pdf)

        self.assert_eq(kdf, pdf)
        self.assert_eq(kdf.columns.names, pdf.columns.names)
        self.assert_eq(kdf.to_pandas().columns.names, pdf.columns.names)

    def test_dataframe_multiindex_names_level(self):
        columns = pd.MultiIndex.from_tuples(
            [("X", "A", "Z"), ("X", "B", "Z"), ("Y", "C", "Z"), ("Y", "D", "Z")],
            names=["lvl_1", "lvl_2", "lv_3"],
        )
        pdf = pd.DataFrame(
            [[1, 2, 3, 4], [5, 6, 7, 8], [9, 10, 11, 12], [13, 14, 15, 16], [17, 18, 19, 20]],
            columns=columns,
            index=np.random.rand(5),
        )
        kdf = ks.from_pandas(pdf)

        self.assert_eq(kdf.columns.names, pdf.columns.names)
        self.assert_eq(kdf.to_pandas().columns.names, pdf.columns.names)

        kdf1 = ks.from_pandas(pdf)
        self.assert_eq(kdf1.columns.names, pdf.columns.names)

        with self.assertRaisesRegex(
            ValueError, "Column_index_names should " "be list-like or None for a MultiIndex"
        ):
            ks.DataFrame(kdf1._internal.copy(column_label_names="level"))

        self.assert_eq(kdf["X"], pdf["X"])
        self.assert_eq(kdf["X"].columns.names, pdf["X"].columns.names)
        self.assert_eq(kdf["X"].to_pandas().columns.names, pdf["X"].columns.names)
        self.assert_eq(kdf["X"]["A"], pdf["X"]["A"])
        self.assert_eq(kdf["X"]["A"].columns.names, pdf["X"]["A"].columns.names)
        self.assert_eq(kdf["X"]["A"].to_pandas().columns.names, pdf["X"]["A"].columns.names)
        self.assert_eq(kdf[("X", "A")], pdf[("X", "A")])
        self.assert_eq(kdf[("X", "A")].columns.names, pdf[("X", "A")].columns.names)
        self.assert_eq(kdf[("X", "A")].to_pandas().columns.names, pdf[("X", "A")].columns.names)
        self.assert_eq(kdf[("X", "A", "Z")], pdf[("X", "A", "Z")])

    def test_iterrows(self):
        pdf = pd.DataFrame(
            {
                ("x", "a", "1"): [1, 2, 3],
                ("x", "b", "2"): [4, 5, 6],
                ("y.z", "c.d", "3"): [7, 8, 9],
                ("x", "b", "4"): [10, 11, 12],
            },
            index=np.random.rand(3),
        )
        kdf = ks.from_pandas(pdf)

        for (pdf_k, pdf_v), (kdf_k, kdf_v) in zip(pdf.iterrows(), kdf.iterrows()):
            self.assert_eq(pdf_k, kdf_k)
            self.assert_eq(pdf_v, kdf_v)

    def test_reset_index(self):
        pdf = pd.DataFrame({"a": [1, 2, 3], "b": [4, 5, 6]}, index=np.random.rand(3))
        kdf = ks.from_pandas(pdf)

        self.assert_eq(kdf.reset_index().sort_index(), pdf.reset_index())
        self.assert_eq(kdf.reset_index(drop=True).sort_index(), pdf.reset_index(drop=True))

        pdf.index.name = "a"
        kdf.index.name = "a"

        with self.assertRaisesRegex(ValueError, "cannot insert a, already exists"):
            kdf.reset_index()

        self.assert_eq(kdf.reset_index(drop=True).sort_index(), pdf.reset_index(drop=True))

        # inplace
        pser = pdf.a
        kser = kdf.a
        pdf.reset_index(drop=True, inplace=True)
        kdf.reset_index(drop=True, inplace=True)
        self.assert_eq(kdf.sort_index(), pdf)
        self.assert_eq(kser, pser)

    def test_reset_index_with_default_index_types(self):
        pdf = pd.DataFrame({"a": [1, 2, 3], "b": [4, 5, 6]}, index=np.random.rand(3))
        kdf = ks.from_pandas(pdf)

        with ks.option_context("compute.default_index_type", "sequence"):
            self.assert_eq(kdf.reset_index(), pdf.reset_index())

        with ks.option_context("compute.default_index_type", "distributed-sequence"):
            # the order might be changed.
            self.assert_eq(kdf.reset_index().sort_index(), pdf.reset_index())

        with ks.option_context("compute.default_index_type", "distributed"):
            # the index is different.
            self.assert_eq(kdf.reset_index().to_pandas().reset_index(drop=True), pdf.reset_index())

    def test_reset_index_with_multiindex_columns(self):
        index = pd.MultiIndex.from_tuples(
            [("bird", "falcon"), ("bird", "parrot"), ("mammal", "lion"), ("mammal", "monkey")],
            names=["class", "name"],
        )
        columns = pd.MultiIndex.from_tuples([("speed", "max"), ("species", "type")])
        pdf = pd.DataFrame(
            [(389.0, "fly"), (24.0, "fly"), (80.5, "run"), (np.nan, "jump")],
            index=index,
            columns=columns,
        )
        kdf = ks.from_pandas(pdf)

        self.assert_eq(kdf, pdf)
        self.assert_eq(kdf.reset_index().sort_index(), pdf.reset_index())
        self.assert_eq(kdf.reset_index(level="class"), pdf.reset_index(level="class"))
        self.assert_eq(
            kdf.reset_index(level="class", col_level=1), pdf.reset_index(level="class", col_level=1)
        )
        self.assert_eq(
            kdf.reset_index(level="class", col_level=1, col_fill="species"),
            pdf.reset_index(level="class", col_level=1, col_fill="species"),
        )
        self.assert_eq(
            kdf.reset_index(level="class", col_level=1, col_fill="genus"),
            pdf.reset_index(level="class", col_level=1, col_fill="genus"),
        )

        with self.assertRaisesRegex(IndexError, "Index has only 2 levels, not 3"):
            kdf.reset_index(col_level=2)

        pdf.index.names = [("x", "class"), ("y", "name")]
        kdf.index.names = [("x", "class"), ("y", "name")]

        self.assert_eq(kdf.reset_index().sort_index(), pdf.reset_index())

        with self.assertRaisesRegex(ValueError, "Item must have length equal to number of levels."):
            kdf.reset_index(col_level=1)

    def test_multiindex_column_access(self):
        columns = pd.MultiIndex.from_tuples(
            [
                ("a", "", "", "b"),
                ("c", "", "d", ""),
                ("e", "", "f", ""),
                ("e", "g", "", ""),
                ("", "", "", "h"),
                ("i", "", "", ""),
            ]
        )

        pdf = pd.DataFrame(
            [
                (1, "a", "x", 10, 100, 1000),
                (2, "b", "y", 20, 200, 2000),
                (3, "c", "z", 30, 300, 3000),
            ],
            columns=columns,
            index=np.random.rand(3),
        )
        kdf = ks.from_pandas(pdf)

        self.assert_eq(kdf, pdf)
        self.assert_eq(kdf["a"], pdf["a"])
        self.assert_eq(kdf["a"]["b"], pdf["a"]["b"])
        self.assert_eq(kdf["c"], pdf["c"])
        self.assert_eq(kdf["c"]["d"], pdf["c"]["d"])
        self.assert_eq(kdf["e"], pdf["e"])
        self.assert_eq(kdf["e"][""]["f"], pdf["e"][""]["f"])
        self.assert_eq(kdf["e"]["g"], pdf["e"]["g"])
        self.assert_eq(kdf[""], pdf[""])
        self.assert_eq(kdf[""]["h"], pdf[""]["h"])
        self.assert_eq(kdf["i"], pdf["i"])

        self.assert_eq(kdf[["a", "e"]], pdf[["a", "e"]])
        self.assert_eq(kdf[["e", "a"]], pdf[["e", "a"]])

        self.assert_eq(kdf[("a",)], pdf[("a",)])
        self.assert_eq(kdf[("e", "g")], pdf[("e", "g")])
        # self.assert_eq(kdf[("i",)], pdf[("i",)])
        self.assert_eq(kdf[("i", "")], pdf[("i", "")])

        self.assertRaises(KeyError, lambda: kdf[("a", "b")])

    def test_repr_cache_invalidation(self):
        # If there is any cache, inplace operations should invalidate it.
        df = ks.range(10)
        df.__repr__()
        df["a"] = df["id"]
        self.assertEqual(df.__repr__(), df.to_pandas().__repr__())

    def test_repr_html_cache_invalidation(self):
        # If there is any cache, inplace operations should invalidate it.
        df = ks.range(10)
        df._repr_html_()
        df["a"] = df["id"]
        self.assertEqual(df._repr_html_(), df.to_pandas()._repr_html_())

    def test_empty_dataframe(self):
        pdf = pd.DataFrame({"a": pd.Series([], dtype="i1"), "b": pd.Series([], dtype="str")})

        self.assertRaises(ValueError, lambda: ks.from_pandas(pdf))

        with self.sql_conf({"spark.sql.execution.arrow.enabled": False}):
            self.assertRaises(ValueError, lambda: ks.from_pandas(pdf))

    def test_all_null_dataframe(self):

        pdf = pd.DataFrame(
            {
                "a": pd.Series([None, None, None], dtype="float64"),
                "b": pd.Series([None, None, None], dtype="str"),
            },
            index=np.random.rand(3),
        )

        self.assertRaises(ValueError, lambda: ks.from_pandas(pdf))

        with self.sql_conf({"spark.sql.execution.arrow.enabled": False}):
            self.assertRaises(ValueError, lambda: ks.from_pandas(pdf))

    def test_nullable_object(self):
        pdf = pd.DataFrame(
            {
                "a": list("abc") + [np.nan],
                "b": list(range(1, 4)) + [np.nan],
                "c": list(np.arange(3, 6).astype("i1")) + [np.nan],
                "d": list(np.arange(4.0, 7.0, dtype="float64")) + [np.nan],
                "e": [True, False, True, np.nan],
                "f": list(pd.date_range("20130101", periods=3)) + [np.nan],
            },
            index=np.random.rand(4),
        )

        kdf = ks.from_pandas(pdf)
        self.assert_eq(kdf, pdf)

        with self.sql_conf({"spark.sql.execution.arrow.enabled": False}):
            kdf = ks.from_pandas(pdf)
            self.assert_eq(kdf, pdf)

    def test_assign(self):
        pdf, kdf = self.df_pair

        kdf["w"] = 1.0
        pdf["w"] = 1.0

        self.assert_eq(kdf, pdf)

        kdf = kdf.assign(a=kdf["a"] * 2)
        pdf = pdf.assign(a=pdf["a"] * 2)

        self.assert_eq(kdf, pdf)

        # multi-index columns
        columns = pd.MultiIndex.from_tuples([("x", "a"), ("x", "b"), ("y", "w")])
        pdf.columns = columns
        kdf.columns = columns

        kdf[("a", "c")] = "def"
        pdf[("a", "c")] = "def"

        self.assert_eq(kdf, pdf)

        kdf = kdf.assign(Z="ZZ")
        pdf = pdf.assign(Z="ZZ")

        self.assert_eq(kdf, pdf)

        kdf["x"] = "ghi"
        pdf["x"] = "ghi"

        self.assert_eq(kdf, pdf)

    def test_head_tail(self):
        pdf, kdf = self.df_pair

        self.assert_eq(kdf.head(2), pdf.head(2))
        self.assert_eq(kdf.head(3), pdf.head(3))
        self.assert_eq(kdf.head(0), pdf.head(0))
        self.assert_eq(kdf.head(-3), pdf.head(-3))
        self.assert_eq(kdf.head(-10), pdf.head(-10))

    def test_attributes(self):
        kdf = self.kdf

        self.assertIn("a", dir(kdf))
        self.assertNotIn("foo", dir(kdf))
        self.assertRaises(AttributeError, lambda: kdf.foo)

        kdf = ks.DataFrame({"a b c": [1, 2, 3]})
        self.assertNotIn("a b c", dir(kdf))
        kdf = ks.DataFrame({"a": [1, 2], 5: [1, 2]})
        self.assertIn("a", dir(kdf))
        self.assertNotIn(5, dir(kdf))

    def test_column_names(self):
        kdf = self.kdf

        self.assert_eq(kdf.columns, pd.Index(["a", "b"]))
        self.assert_eq(kdf[["b", "a"]].columns, pd.Index(["b", "a"]))
        self.assertEqual(kdf["a"].name, "a")
        self.assertEqual((kdf["a"] + 1).name, "a")
        self.assertEqual((kdf["a"] + kdf["b"]).name, "a")  # TODO: None

    def test_rename_columns(self):
        pdf = pd.DataFrame(
            {"a": [1, 2, 3, 4, 5, 6, 7], "b": [7, 6, 5, 4, 3, 2, 1]}, index=np.random.rand(7)
        )
        kdf = ks.from_pandas(pdf)

        kdf.columns = ["x", "y"]
        pdf.columns = ["x", "y"]
        self.assert_eq(kdf.columns, pd.Index(["x", "y"]))
        self.assert_eq(kdf, pdf)
        self.assert_eq(kdf._internal.data_spark_column_names, ["x", "y"])
        self.assert_eq(kdf.to_spark().columns, ["x", "y"])
        self.assert_eq(kdf.to_spark(index_col="index").columns, ["index", "x", "y"])

        columns = pdf.columns
        columns.name = "lvl_1"

        kdf.columns = columns
        self.assert_eq(kdf.columns.names, ["lvl_1"])
        self.assert_eq(kdf, pdf)

        msg = "Length mismatch: Expected axis has 2 elements, new values have 4 elements"
        with self.assertRaisesRegex(ValueError, msg):
            kdf.columns = [1, 2, 3, 4]

        # Multi-index columns
        pdf = pd.DataFrame(
            {("A", "0"): [1, 2, 2, 3], ("B", "1"): [1, 2, 3, 4]}, index=np.random.rand(4)
        )
        kdf = ks.from_pandas(pdf)

        columns = pdf.columns
        self.assert_eq(kdf.columns, columns)
        self.assert_eq(kdf, pdf)

        pdf.columns = ["x", "y"]
        kdf.columns = ["x", "y"]
        self.assert_eq(kdf.columns, pd.Index(["x", "y"]))
        self.assert_eq(kdf, pdf)
        self.assert_eq(kdf._internal.data_spark_column_names, ["x", "y"])
        self.assert_eq(kdf.to_spark().columns, ["x", "y"])
        self.assert_eq(kdf.to_spark(index_col="index").columns, ["index", "x", "y"])

        pdf.columns = columns
        kdf.columns = columns
        self.assert_eq(kdf.columns, columns)
        self.assert_eq(kdf, pdf)
        self.assert_eq(kdf._internal.data_spark_column_names, ["(A, 0)", "(B, 1)"])
        self.assert_eq(kdf.to_spark().columns, ["(A, 0)", "(B, 1)"])
        self.assert_eq(kdf.to_spark(index_col="index").columns, ["index", "(A, 0)", "(B, 1)"])

        columns.names = ["lvl_1", "lvl_2"]

        kdf.columns = columns
        self.assert_eq(kdf.columns.names, ["lvl_1", "lvl_2"])
        self.assert_eq(kdf, pdf)
        self.assert_eq(kdf._internal.data_spark_column_names, ["(A, 0)", "(B, 1)"])
        self.assert_eq(kdf.to_spark().columns, ["(A, 0)", "(B, 1)"])
        self.assert_eq(kdf.to_spark(index_col="index").columns, ["index", "(A, 0)", "(B, 1)"])

    def test_rename_dataframe(self):
        pdf1 = pd.DataFrame({"A": [1, 2, 3], "B": [4, 5, 6]})
        kdf1 = ks.from_pandas(pdf1)

        self.assert_eq(
            kdf1.rename(columns={"A": "a", "B": "b"}), pdf1.rename(columns={"A": "a", "B": "b"})
        )

        result_kdf = kdf1.rename(index={1: 10, 2: 20})
        result_pdf = pdf1.rename(index={1: 10, 2: 20})
        self.assert_eq(result_kdf, result_pdf)

        # inplace
        pser = result_pdf.A
        kser = result_kdf.A
        result_kdf.rename(index={10: 100, 20: 200}, inplace=True)
        result_pdf.rename(index={10: 100, 20: 200}, inplace=True)
        self.assert_eq(result_kdf, result_pdf)
        self.assert_eq(kser, pser)

        def str_lower(s) -> str:
            return str.lower(s)

        self.assert_eq(
            kdf1.rename(str_lower, axis="columns"), pdf1.rename(str_lower, axis="columns")
        )

        def mul10(x) -> int:
            return x * 10

        self.assert_eq(kdf1.rename(mul10, axis="index"), pdf1.rename(mul10, axis="index"))

        self.assert_eq(
            kdf1.rename(columns=str_lower, index={1: 10, 2: 20}),
            pdf1.rename(columns=str_lower, index={1: 10, 2: 20}),
        )

        idx = pd.MultiIndex.from_tuples([("X", "A"), ("X", "B"), ("Y", "C"), ("Y", "D")])
        pdf2 = pd.DataFrame([[1, 2, 3, 4], [5, 6, 7, 8]], columns=idx)
        kdf2 = ks.from_pandas(pdf2)

        self.assert_eq(kdf2.rename(columns=str_lower), pdf2.rename(columns=str_lower))

        self.assert_eq(
            kdf2.rename(columns=str_lower, level=0), pdf2.rename(columns=str_lower, level=0)
        )
        self.assert_eq(
            kdf2.rename(columns=str_lower, level=1), pdf2.rename(columns=str_lower, level=1)
        )

        pdf3 = pd.DataFrame([[1, 2], [3, 4], [5, 6], [7, 8]], index=idx, columns=list("ab"))
        kdf3 = ks.from_pandas(pdf3)

        self.assert_eq(kdf3.rename(index=str_lower), pdf3.rename(index=str_lower))
        self.assert_eq(kdf3.rename(index=str_lower, level=0), pdf3.rename(index=str_lower, level=0))
        self.assert_eq(kdf3.rename(index=str_lower, level=1), pdf3.rename(index=str_lower, level=1))

        pdf4 = pdf2 + 1
        kdf4 = kdf2 + 1
        self.assert_eq(kdf4.rename(columns=str_lower), pdf4.rename(columns=str_lower))

        pdf5 = pdf3 + 1
        kdf5 = kdf3 + 1
        self.assert_eq(kdf5.rename(index=str_lower), pdf5.rename(index=str_lower))

    def test_dot_in_column_name(self):
        self.assert_eq(
<<<<<<< HEAD
            ks.DataFrame(ks.range(1)._internal.spark_frame.selectExpr("1L as `a.b`"))["a.b"],
            ks.Series([1]),
=======
            ks.DataFrame(ks.range(1)._internal.spark_frame.selectExpr("1 as `a.b`"))["a.b"],
            ks.Series([1], name="a.b"),
>>>>>>> 80ba7c95
        )

    def test_droplevel(self):
        # droplevel is new in pandas 0.24.0
        if LooseVersion(pd.__version__) >= LooseVersion("0.24.0"):
            pdf = (
                pd.DataFrame([[1, 2, 3, 4], [5, 6, 7, 8], [9, 10, 11, 12]])
                .set_index([0, 1])
                .rename_axis(["a", "b"])
            )

            pdf.columns = pd.MultiIndex.from_tuples(
                [("c", "e"), ("d", "f")], names=["level_1", "level_2"]
            )
            kdf = ks.from_pandas(pdf)

            self.assert_eq(pdf.droplevel("a"), kdf.droplevel("a"))
            self.assert_eq(pdf.droplevel(0), kdf.droplevel(0))
            self.assert_eq(pdf.droplevel(-1), kdf.droplevel(-1))
            self.assert_eq(pdf.droplevel("level_1", axis=1), kdf.droplevel("level_1", axis=1))
            self.assert_eq(pdf.droplevel(0, axis=1), kdf.droplevel(0, axis=1))
            self.assertRaises(ValueError, lambda: kdf.droplevel(["a", "b"]))
            self.assertRaises(ValueError, lambda: kdf.droplevel(["level_1", "level_2"], axis=1))
            self.assertRaises(ValueError, lambda: kdf.droplevel([1, 1, 1, 1, 1]))
            self.assertRaises(IndexError, lambda: kdf.droplevel(-3))

            # Tupled names
            pdf.index.names = [("a", "b"), ("x", "y")]
            kdf = ks.from_pandas(pdf)
            self.assert_eq(pdf.droplevel([("a", "b")]), kdf.droplevel([("a", "b")]))

    def test_drop(self):
        pdf = pd.DataFrame({"x": [1, 2], "y": [3, 4], "z": [5, 6]}, index=np.random.rand(2))
        kdf = ks.from_pandas(pdf)

        # Assert 'labels' or 'columns' parameter is set
        expected_error_message = "Need to specify at least one of 'labels' or 'columns'"
        with self.assertRaisesRegex(ValueError, expected_error_message):
            kdf.drop()
        # Assert axis cannot be 0
        with self.assertRaisesRegex(NotImplementedError, "Drop currently only works for axis=1"):
            kdf.drop("x", axis=0)
        # Assert using a str for 'labels' works
        self.assert_eq(kdf.drop("x", axis=1), pdf.drop("x", axis=1))
        # Assert axis is 1 by default
        self.assert_eq(kdf.drop("x"), pdf.drop("x", axis=1))
        # Assert using a list for 'labels' works
        self.assert_eq(kdf.drop(["y", "z"], axis=1), pdf.drop(["y", "z"], axis=1))
        # Assert using 'columns' instead of 'labels' produces the same results
        self.assert_eq(kdf.drop(columns="x"), pdf.drop(columns="x"))
        self.assert_eq(kdf.drop(columns=["y", "z"]), pdf.drop(columns=["y", "z"]))

        # Assert 'labels' being used when both 'labels' and 'columns' are specified
        # TODO: should throw an error?
        expected_output = pd.DataFrame({"y": [3, 4], "z": [5, 6]}, index=kdf.index.to_pandas())
        self.assert_eq(kdf.drop(labels=["x"], columns=["y"]), expected_output)

        columns = pd.MultiIndex.from_tuples([("a", "x"), ("a", "y"), ("b", "z")])
        pdf.columns = columns
        kdf = ks.from_pandas(pdf)

        self.assert_eq(kdf.drop(columns="a"), pdf.drop(columns="a"))
        self.assert_eq(kdf.drop(columns=("a", "x")), pdf.drop(columns=("a", "x")))
        self.assert_eq(kdf.drop(columns=[("a", "x"), "b"]), pdf.drop(columns=[("a", "x"), "b"]))

        self.assertRaises(KeyError, lambda: kdf.drop(columns="c"))
        self.assertRaises(KeyError, lambda: kdf.drop(columns=("a", "z")))

    def _test_dropna(self, pdf, axis):
        kdf = ks.from_pandas(pdf)

        self.assert_eq(kdf.dropna(axis=axis), pdf.dropna(axis=axis))
        self.assert_eq(kdf.dropna(axis=axis, how="all"), pdf.dropna(axis=axis, how="all"))
        self.assert_eq(kdf.dropna(axis=axis, subset=["x"]), pdf.dropna(axis=axis, subset=["x"]))
        self.assert_eq(kdf.dropna(axis=axis, subset="x"), pdf.dropna(axis=axis, subset=["x"]))
        self.assert_eq(
            kdf.dropna(axis=axis, subset=["y", "z"]), pdf.dropna(axis=axis, subset=["y", "z"])
        )
        self.assert_eq(
            kdf.dropna(axis=axis, subset=["y", "z"], how="all"),
            pdf.dropna(axis=axis, subset=["y", "z"], how="all"),
        )

        self.assert_eq(kdf.dropna(axis=axis, thresh=2), pdf.dropna(axis=axis, thresh=2))
        self.assert_eq(
            kdf.dropna(axis=axis, thresh=1, subset=["y", "z"]),
            pdf.dropna(axis=axis, thresh=1, subset=["y", "z"]),
        )

        pdf2 = pdf.copy()
        kdf2 = kdf.copy()
        pser = pdf2[pdf2.columns[0]]
        kser = kdf2[kdf2.columns[0]]
        pdf2.dropna(inplace=True)
        kdf2.dropna(inplace=True)
        self.assert_eq(kdf2, pdf2)
        self.assert_eq(kser, pser)

        # multi-index
        columns = pd.MultiIndex.from_tuples([("a", "x"), ("a", "y"), ("b", "z")])
        if axis == 0:
            pdf.columns = columns
        else:
            pdf.index = columns
        kdf = ks.from_pandas(pdf)

        self.assert_eq(kdf.dropna(axis=axis), pdf.dropna(axis=axis))
        self.assert_eq(kdf.dropna(axis=axis, how="all"), pdf.dropna(axis=axis, how="all"))
        self.assert_eq(
            kdf.dropna(axis=axis, subset=[("a", "x")]), pdf.dropna(axis=axis, subset=[("a", "x")])
        )
        self.assert_eq(
            kdf.dropna(axis=axis, subset=("a", "x")), pdf.dropna(axis=axis, subset=[("a", "x")])
        )
        self.assert_eq(
            kdf.dropna(axis=axis, subset=[("a", "y"), ("b", "z")]),
            pdf.dropna(axis=axis, subset=[("a", "y"), ("b", "z")]),
        )
        self.assert_eq(
            kdf.dropna(axis=axis, subset=[("a", "y"), ("b", "z")], how="all"),
            pdf.dropna(axis=axis, subset=[("a", "y"), ("b", "z")], how="all"),
        )

        self.assert_eq(kdf.dropna(axis=axis, thresh=2), pdf.dropna(axis=axis, thresh=2))
        self.assert_eq(
            kdf.dropna(axis=axis, thresh=1, subset=[("a", "y"), ("b", "z")]),
            pdf.dropna(axis=axis, thresh=1, subset=[("a", "y"), ("b", "z")]),
        )

    def test_dropna_axis_index(self):
        pdf = pd.DataFrame(
            {
                "x": [np.nan, 2, 3, 4, np.nan, 6],
                "y": [1, 2, np.nan, 4, np.nan, np.nan],
                "z": [1, 2, 3, 4, np.nan, np.nan],
            },
            index=np.random.rand(6),
        )
        kdf = ks.from_pandas(pdf)

        self._test_dropna(pdf, axis=0)

        # empty
        pdf = pd.DataFrame(index=np.random.rand(6))
        kdf = ks.from_pandas(pdf)

        self.assert_eq(kdf.dropna(), pdf.dropna())
        self.assert_eq(kdf.dropna(how="all"), pdf.dropna(how="all"))
        self.assert_eq(kdf.dropna(thresh=0), pdf.dropna(thresh=0))
        self.assert_eq(kdf.dropna(thresh=1), pdf.dropna(thresh=1))

        with self.assertRaisesRegex(ValueError, "No axis named foo"):
            kdf.dropna(axis="foo")

        self.assertRaises(KeyError, lambda: kdf.dropna(subset="1"))
        with self.assertRaisesRegex(ValueError, "invalid how option: 1"):
            kdf.dropna(how=1)
        with self.assertRaisesRegex(TypeError, "must specify how or thresh"):
            kdf.dropna(how=None)

    def test_dropna_axis_column(self):
        pdf = pd.DataFrame(
            {
                "x": [np.nan, 2, 3, 4, np.nan, 6],
                "y": [1, 2, np.nan, 4, np.nan, np.nan],
                "z": [1, 2, 3, 4, np.nan, np.nan],
            },
            index=[str(r) for r in np.random.rand(6)],
        ).T

        self._test_dropna(pdf, axis=1)

        # empty
        pdf = pd.DataFrame({"x": [], "y": [], "z": []})
        kdf = ks.from_pandas(pdf)

        self.assert_eq(kdf.dropna(axis=1), pdf.dropna(axis=1))
        self.assert_eq(kdf.dropna(axis=1, how="all"), pdf.dropna(axis=1, how="all"))
        self.assert_eq(kdf.dropna(axis=1, thresh=0), pdf.dropna(axis=1, thresh=0))
        self.assert_eq(kdf.dropna(axis=1, thresh=1), pdf.dropna(axis=1, thresh=1))

    def test_dtype(self):
        pdf = pd.DataFrame(
            {
                "a": list("abc"),
                "b": list(range(1, 4)),
                "c": np.arange(3, 6).astype("i1"),
                "d": np.arange(4.0, 7.0, dtype="float64"),
                "e": [True, False, True],
                "f": pd.date_range("20130101", periods=3),
            },
            index=np.random.rand(3),
        )
        kdf = ks.from_pandas(pdf)
        self.assert_eq(kdf, pdf)
        self.assertTrue((kdf.dtypes == pdf.dtypes).all())

        # multi-index columns
        columns = pd.MultiIndex.from_tuples(zip(list("xxxyyz"), list("abcdef")))
        pdf.columns = columns
        kdf.columns = columns
        self.assertTrue((kdf.dtypes == pdf.dtypes).all())

    def test_fillna(self):
        pdf = pd.DataFrame(
            {
                "x": [np.nan, 2, 3, 4, np.nan, 6],
                "y": [1, 2, np.nan, 4, np.nan, np.nan],
                "z": [1, 2, 3, 4, np.nan, np.nan],
            },
            index=np.random.rand(6),
        )
        kdf = ks.from_pandas(pdf)

        self.assert_eq(kdf, pdf)
        self.assert_eq(kdf.fillna(-1), pdf.fillna(-1))
        self.assert_eq(
            kdf.fillna({"x": -1, "y": -2, "z": -5}), pdf.fillna({"x": -1, "y": -2, "z": -5})
        )
        self.assert_eq(pdf.fillna(method="ffill"), kdf.fillna(method="ffill"))
        self.assert_eq(pdf.fillna(method="ffill", limit=2), kdf.fillna(method="ffill", limit=2))
        self.assert_eq(pdf.fillna(method="bfill"), kdf.fillna(method="bfill"))
        self.assert_eq(pdf.fillna(method="bfill", limit=2), kdf.fillna(method="bfill", limit=2))

        pdf = pdf.set_index(["x", "y"])
        kdf = ks.from_pandas(pdf)
        # check multi index
        self.assert_eq(kdf.fillna(-1), pdf.fillna(-1))
        self.assert_eq(pdf.fillna(method="bfill"), kdf.fillna(method="bfill"))
        self.assert_eq(pdf.fillna(method="ffill"), kdf.fillna(method="ffill"))

        pser = pdf.z
        kser = kdf.z
        pdf.fillna({"x": -1, "y": -2, "z": -5}, inplace=True)
        kdf.fillna({"x": -1, "y": -2, "z": -5}, inplace=True)
        self.assert_eq(kdf, pdf)
        self.assert_eq(kser, pser)

        s_nan = pd.Series([-1, -2, -5], index=["x", "y", "z"], dtype=int)
        self.assert_eq(kdf.fillna(s_nan), pdf.fillna(s_nan))

        with self.assertRaisesRegex(NotImplementedError, "fillna currently only"):
            kdf.fillna(-1, axis=1)
        with self.assertRaisesRegex(NotImplementedError, "fillna currently only"):
            kdf.fillna(-1, axis="columns")
        with self.assertRaisesRegex(ValueError, "limit parameter for value is not support now"):
            kdf.fillna(-1, limit=1)
        with self.assertRaisesRegex(TypeError, "Unsupported.*DataFrame"):
            kdf.fillna(pd.DataFrame({"x": [-1], "y": [-1], "z": [-1]}))
        with self.assertRaisesRegex(TypeError, "Unsupported.*numpy.int64"):
            kdf.fillna({"x": np.int64(-6), "y": np.int64(-4), "z": -5})
        with self.assertRaisesRegex(ValueError, "Expecting 'pad', 'ffill', 'backfill' or 'bfill'."):
            kdf.fillna(method="xxx")
        with self.assertRaisesRegex(
            ValueError, "Must specify a fillna 'value' or 'method' parameter."
        ):
            kdf.fillna()

        # multi-index columns
        pdf = pd.DataFrame(
            {
                ("x", "a"): [np.nan, 2, 3, 4, np.nan, 6],
                ("x", "b"): [1, 2, np.nan, 4, np.nan, np.nan],
                ("y", "c"): [1, 2, 3, 4, np.nan, np.nan],
            },
            index=np.random.rand(6),
        )
        kdf = ks.from_pandas(pdf)

        self.assert_eq(kdf.fillna(-1), pdf.fillna(-1))
        self.assert_eq(
            kdf.fillna({("x", "a"): -1, ("x", "b"): -2, ("y", "c"): -5}),
            pdf.fillna({("x", "a"): -1, ("x", "b"): -2, ("y", "c"): -5}),
        )
        self.assert_eq(pdf.fillna(method="ffill"), kdf.fillna(method="ffill"))
        self.assert_eq(pdf.fillna(method="ffill", limit=2), kdf.fillna(method="ffill", limit=2))
        self.assert_eq(pdf.fillna(method="bfill"), kdf.fillna(method="bfill"))
        self.assert_eq(pdf.fillna(method="bfill", limit=2), kdf.fillna(method="bfill", limit=2))

        self.assert_eq(kdf.fillna({"x": -1}), pdf.fillna({"x": -1}))

        if sys.version_info >= (3, 6):
            # flaky in Python 3.5.
            self.assert_eq(
                kdf.fillna({"x": -1, ("x", "b"): -2}), pdf.fillna({"x": -1, ("x", "b"): -2})
            )
            self.assert_eq(
                kdf.fillna({("x", "b"): -2, "x": -1}), pdf.fillna({("x", "b"): -2, "x": -1})
            )

        # check multi index
        pdf = pdf.set_index([("x", "a"), ("x", "b")])
        kdf = ks.from_pandas(pdf)
        self.assert_eq(kdf.fillna(-1), pdf.fillna(-1))
        self.assert_eq(
            kdf.fillna({("x", "a"): -1, ("x", "b"): -2, ("y", "c"): -5}),
            pdf.fillna({("x", "a"): -1, ("x", "b"): -2, ("y", "c"): -5}),
        )

    def test_isnull(self):
        pdf = pd.DataFrame(
            {"x": [1, 2, 3, 4, None, 6], "y": list("abdabd")}, index=np.random.rand(6)
        )
        kdf = ks.from_pandas(pdf)

        self.assert_eq(kdf.notnull(), pdf.notnull())
        self.assert_eq(kdf.isnull(), pdf.isnull())

    def test_to_datetime(self):
        pdf = pd.DataFrame(
            {"year": [2015, 2016], "month": [2, 3], "day": [4, 5]}, index=np.random.rand(2)
        )
        kdf = ks.from_pandas(pdf)

        self.assert_eq(pd.to_datetime(pdf), ks.to_datetime(kdf))

    def test_nunique(self):
        pdf = pd.DataFrame({"A": [1, 2, 3], "B": [np.nan, 3, np.nan]}, index=np.random.rand(3))
        kdf = ks.from_pandas(pdf)

        # Assert NaNs are dropped by default
        self.assert_eq(kdf.nunique(), pdf.nunique())

        # Assert including NaN values
        self.assert_eq(kdf.nunique(dropna=False), pdf.nunique(dropna=False))

        # Assert approximate counts
        self.assert_eq(
            ks.DataFrame({"A": range(100)}).nunique(approx=True), pd.Series([103], index=["A"]),
        )
        self.assert_eq(
            ks.DataFrame({"A": range(100)}).nunique(approx=True, rsd=0.01),
            pd.Series([100], index=["A"]),
        )

        # Assert unsupported axis value yet
        msg = 'axis should be either 0 or "index" currently.'
        with self.assertRaisesRegex(NotImplementedError, msg):
            kdf.nunique(axis=1)

        # multi-index columns
        columns = pd.MultiIndex.from_tuples([("X", "A"), ("Y", "B")], names=["1", "2"])
        pdf.columns = columns
        kdf.columns = columns

        self.assert_eq(kdf.nunique(), pdf.nunique())
        self.assert_eq(kdf.nunique(dropna=False), pdf.nunique(dropna=False))

    def test_sort_values(self):
        pdf = pd.DataFrame(
            {"a": [1, 2, 3, 4, 5, None, 7], "b": [7, 6, 5, 4, 3, 2, 1]}, index=np.random.rand(7)
        )
        kdf = ks.from_pandas(pdf)
        self.assert_eq(kdf.sort_values("b"), pdf.sort_values("b"))
        self.assert_eq(kdf.sort_values(["b", "a"]), pdf.sort_values(["b", "a"]))
        self.assert_eq(
            kdf.sort_values(["b", "a"], ascending=[False, True]),
            pdf.sort_values(["b", "a"], ascending=[False, True]),
        )

        self.assertRaises(ValueError, lambda: kdf.sort_values(["b", "a"], ascending=[False]))

        self.assert_eq(
            kdf.sort_values(["b", "a"], na_position="first"),
            pdf.sort_values(["b", "a"], na_position="first"),
        )

        self.assertRaises(ValueError, lambda: kdf.sort_values(["b", "a"], na_position="invalid"))

        pserA = pdf.a
        kserA = kdf.a
        self.assert_eq(kdf.sort_values("b", inplace=True), pdf.sort_values("b", inplace=True))
        self.assert_eq(kdf, pdf)
        self.assert_eq(kserA, pserA)

        columns = pd.MultiIndex.from_tuples([("X", "A"), ("X", "B")])
        kdf.columns = columns
        self.assertRaisesRegex(
            ValueError,
            "For a multi-index, the label must be a tuple with elements",
            lambda: kdf.sort_values(["X"]),
        )

    def test_sort_index(self):
        pdf = pd.DataFrame(
            {"A": [2, 1, np.nan], "B": [np.nan, 0, np.nan]}, index=["b", "a", np.nan]
        )
        kdf = ks.from_pandas(pdf)

        # Assert invalid parameters
        self.assertRaises(NotImplementedError, lambda: kdf.sort_index(axis=1))
        self.assertRaises(NotImplementedError, lambda: kdf.sort_index(kind="mergesort"))
        self.assertRaises(ValueError, lambda: kdf.sort_index(na_position="invalid"))

        # Assert default behavior without parameters
        self.assert_eq(kdf.sort_index(), pdf.sort_index())
        # Assert sorting descending
        self.assert_eq(kdf.sort_index(ascending=False), pdf.sort_index(ascending=False))
        # Assert sorting NA indices first
        self.assert_eq(kdf.sort_index(na_position="first"), pdf.sort_index(na_position="first"))

        # Assert sorting inplace
        pserA = pdf.A
        kserA = kdf.A
        self.assertEqual(kdf.sort_index(inplace=True), pdf.sort_index(inplace=True))
        self.assert_eq(kdf, pdf)
        self.assert_eq(kserA, pserA)

        # Assert multi-indices
        pdf = pd.DataFrame(
            {"A": range(4), "B": range(4)[::-1]}, index=[["b", "b", "a", "a"], [1, 0, 1, 0]]
        )
        kdf = ks.from_pandas(pdf)
        self.assert_eq(kdf.sort_index(), pdf.sort_index())
        self.assert_eq(kdf.sort_index(level=[1, 0]), pdf.sort_index(level=[1, 0]))
        self.assert_eq(kdf.reset_index().sort_index(), pdf.reset_index().sort_index())

        # Assert with multi-index columns
        columns = pd.MultiIndex.from_tuples([("X", "A"), ("X", "B")])
        pdf.columns = columns
        kdf.columns = columns

        self.assert_eq(kdf.sort_index(), pdf.sort_index())

    def test_nlargest(self):
        pdf = pd.DataFrame(
            {"a": [1, 2, 3, 4, 5, None, 7], "b": [7, 6, 5, 4, 3, 2, 1]}, index=np.random.rand(7)
        )
        kdf = ks.from_pandas(pdf)
        self.assert_eq(kdf.nlargest(n=5, columns="a"), pdf.nlargest(5, columns="a"))
        self.assert_eq(kdf.nlargest(n=5, columns=["a", "b"]), pdf.nlargest(5, columns=["a", "b"]))

    def test_nsmallest(self):
        pdf = pd.DataFrame(
            {"a": [1, 2, 3, 4, 5, None, 7], "b": [7, 6, 5, 4, 3, 2, 1]}, index=np.random.rand(7)
        )
        kdf = ks.from_pandas(pdf)
        self.assert_eq(kdf.nsmallest(n=5, columns="a"), pdf.nsmallest(5, columns="a"))
        self.assert_eq(kdf.nsmallest(n=5, columns=["a", "b"]), pdf.nsmallest(5, columns=["a", "b"]))

    def test_xs(self):
        d = {
            "num_legs": [4, 4, 2, 2],
            "num_wings": [0, 0, 2, 2],
            "class": ["mammal", "mammal", "mammal", "bird"],
            "animal": ["cat", "dog", "bat", "penguin"],
            "locomotion": ["walks", "walks", "flies", "walks"],
        }
        kdf = ks.DataFrame(data=d)
        kdf = kdf.set_index(["class", "animal", "locomotion"])
        pdf = kdf.to_pandas()

        self.assert_eq(kdf.xs(("mammal", "dog", "walks")), pdf.xs(("mammal", "dog", "walks")))

        msg = "'key' should be string or tuple that contains strings"
        with self.assertRaisesRegex(ValueError, msg):
            kdf.xs(1)
        msg = (
            "'key' should have index names as only strings "
            "or a tuple that contain index names as only strings"
        )
        with self.assertRaisesRegex(ValueError, msg):
            kdf.xs(("mammal", 1))
        msg = 'axis should be either 0 or "index" currently.'
        with self.assertRaisesRegex(NotImplementedError, msg):
            kdf.xs("num_wings", axis=1)
        msg = r"'Key length \(4\) exceeds index depth \(3\)'"
        with self.assertRaisesRegex(KeyError, msg):
            kdf.xs(("mammal", "dog", "walks", "foo"))

    def test_missing(self):
        kdf = self.kdf

        missing_functions = inspect.getmembers(_MissingPandasLikeDataFrame, inspect.isfunction)
        unsupported_functions = [
            name for (name, type_) in missing_functions if type_.__name__ == "unsupported_function"
        ]
        for name in unsupported_functions:
            with self.assertRaisesRegex(
                PandasNotImplementedError,
                "method.*DataFrame.*{}.*not implemented( yet\\.|\\. .+)".format(name),
            ):
                getattr(kdf, name)()

        deprecated_functions = [
            name for (name, type_) in missing_functions if type_.__name__ == "deprecated_function"
        ]
        for name in deprecated_functions:
            with self.assertRaisesRegex(
                PandasNotImplementedError, "method.*DataFrame.*{}.*is deprecated".format(name)
            ):
                getattr(kdf, name)()

        missing_properties = inspect.getmembers(
            _MissingPandasLikeDataFrame, lambda o: isinstance(o, property)
        )
        unsupported_properties = [
            name
            for (name, type_) in missing_properties
            if type_.fget.__name__ == "unsupported_property"
        ]
        for name in unsupported_properties:
            with self.assertRaisesRegex(
                PandasNotImplementedError,
                "property.*DataFrame.*{}.*not implemented( yet\\.|\\. .+)".format(name),
            ):
                getattr(kdf, name)
        deprecated_properties = [
            name
            for (name, type_) in missing_properties
            if type_.fget.__name__ == "deprecated_property"
        ]
        for name in deprecated_properties:
            with self.assertRaisesRegex(
                PandasNotImplementedError, "property.*DataFrame.*{}.*is deprecated".format(name)
            ):
                getattr(kdf, name)

    def test_to_numpy(self):
        pdf = pd.DataFrame(
            {
                "a": [4, 2, 3, 4, 8, 6],
                "b": [1, 2, 9, 4, 2, 4],
                "c": ["one", "three", "six", "seven", "one", "5"],
            },
            index=np.random.rand(6),
        )

        kdf = ks.from_pandas(pdf)

        np.testing.assert_equal(kdf.to_numpy(), pdf.values)

    def test_to_pandas(self):
        pdf, kdf = self.df_pair
        self.assert_eq(kdf.toPandas(), pdf)
        self.assert_eq(kdf.to_pandas(), pdf)

    def test_isin(self):
        pdf = pd.DataFrame(
            {
                "a": [4, 2, 3, 4, 8, 6],
                "b": [1, 2, 9, 4, 2, 4],
                "c": ["one", "three", "six", "seven", "one", "5"],
            },
            index=np.random.rand(6),
        )
        kdf = ks.from_pandas(pdf)

        self.assert_eq(kdf.isin([4, "six"]), pdf.isin([4, "six"]))
        self.assert_eq(
            kdf.isin({"a": [2, 8], "c": ["three", "one"]}),
            pdf.isin({"a": [2, 8], "c": ["three", "one"]}),
        )

        msg = "'DataFrame' object has no attribute {'e'}"
        with self.assertRaisesRegex(AttributeError, msg):
            kdf.isin({"e": [5, 7], "a": [1, 6]})

        msg = "DataFrame and Series are not supported"
        with self.assertRaisesRegex(NotImplementedError, msg):
            kdf.isin(pdf)

        msg = "Values should be iterable, Series, DataFrame or dict."
        with self.assertRaisesRegex(TypeError, msg):
            kdf.isin(1)

    def test_merge(self):
        left_pdf = pd.DataFrame(
            {
                "lkey": ["foo", "bar", "baz", "foo", "bar", "l"],
                "value": [1, 2, 3, 5, 6, 7],
                "x": list("abcdef"),
            },
            columns=["lkey", "value", "x"],
        )
        right_pdf = pd.DataFrame(
            {
                "rkey": ["baz", "foo", "bar", "baz", "foo", "r"],
                "value": [4, 5, 6, 7, 8, 9],
                "y": list("efghij"),
            },
            columns=["rkey", "value", "y"],
        )
        right_ps = pd.Series(list("defghi"), name="x", index=[5, 6, 7, 8, 9, 10])

        left_kdf = ks.from_pandas(left_pdf)
        right_kdf = ks.from_pandas(right_pdf)
        right_kser = ks.from_pandas(right_ps)

        def check(op, right_kdf=right_kdf, right_pdf=right_pdf):
            k_res = op(left_kdf, right_kdf)
            k_res = k_res.to_pandas()
            k_res = k_res.sort_values(by=list(k_res.columns))
            k_res = k_res.reset_index(drop=True)
            p_res = op(left_pdf, right_pdf)
            p_res = p_res.sort_values(by=list(p_res.columns))
            p_res = p_res.reset_index(drop=True)
            self.assert_eq(k_res, p_res)

        check(lambda left, right: left.merge(right))
        check(lambda left, right: left.merge(right, on="value"))
        check(lambda left, right: left.merge(right, left_on="lkey", right_on="rkey"))
        check(lambda left, right: left.set_index("lkey").merge(right.set_index("rkey")))
        check(
            lambda left, right: left.set_index("lkey").merge(
                right, left_index=True, right_on="rkey"
            )
        )
        check(
            lambda left, right: left.merge(
                right.set_index("rkey"), left_on="lkey", right_index=True
            )
        )
        check(
            lambda left, right: left.set_index("lkey").merge(
                right.set_index("rkey"), left_index=True, right_index=True
            )
        )

        # MultiIndex
        check(
            lambda left, right: left.merge(
                right, left_on=["lkey", "value"], right_on=["rkey", "value"]
            )
        )
        check(
            lambda left, right: left.set_index(["lkey", "value"]).merge(
                right, left_index=True, right_on=["rkey", "value"]
            )
        )
        check(
            lambda left, right: left.merge(
                right.set_index(["rkey", "value"]), left_on=["lkey", "value"], right_index=True
            )
        )
        # TODO: when both left_index=True and right_index=True with multi-index
        # check(lambda left, right: left.set_index(['lkey', 'value']).merge(
        #     right.set_index(['rkey', 'value']), left_index=True, right_index=True))

        # join types
        for how in ["inner", "left", "right", "outer"]:
            check(lambda left, right: left.merge(right, on="value", how=how))
            check(lambda left, right: left.merge(right, left_on="lkey", right_on="rkey", how=how))

        # suffix
        check(
            lambda left, right: left.merge(
                right, left_on="lkey", right_on="rkey", suffixes=["_left", "_right"]
            )
        )

        # Test Series on the right
        # pd.DataFrame.merge with Series is implemented since version 0.24.0
        if LooseVersion(pd.__version__) >= LooseVersion("0.24.0"):
            check(lambda left, right: left.merge(right), right_kser, right_ps)
            check(
                lambda left, right: left.merge(right, left_on="x", right_on="x"),
                right_kser,
                right_ps,
            )
            check(
                lambda left, right: left.set_index("x").merge(right, left_index=True, right_on="x"),
                right_kser,
                right_ps,
            )

            # Test join types with Series
            for how in ["inner", "left", "right", "outer"]:
                check(lambda left, right: left.merge(right, how=how), right_kser, right_ps)
                check(
                    lambda left, right: left.merge(right, left_on="x", right_on="x", how=how),
                    right_kser,
                    right_ps,
                )

            # suffix with Series
            check(
                lambda left, right: left.merge(
                    right,
                    suffixes=["_left", "_right"],
                    how="outer",
                    left_index=True,
                    right_index=True,
                ),
                right_kser,
                right_ps,
            )

        # multi-index columns
        left_columns = pd.MultiIndex.from_tuples([("a", "lkey"), ("a", "value"), ("b", "x")])
        left_pdf.columns = left_columns
        left_kdf.columns = left_columns

        right_columns = pd.MultiIndex.from_tuples([("a", "rkey"), ("a", "value"), ("c", "y")])
        right_pdf.columns = right_columns
        right_kdf.columns = right_columns

        check(lambda left, right: left.merge(right))
        check(lambda left, right: left.merge(right, on=[("a", "value")]))
        check(
            lambda left, right: (
                left.set_index(("a", "lkey")).merge(right.set_index(("a", "rkey")))
            )
        )
        check(
            lambda left, right: (
                left.set_index(("a", "lkey")).merge(
                    right.set_index(("a", "rkey")), left_index=True, right_index=True
                )
            )
        )
        # TODO: when both left_index=True and right_index=True with multi-index columns
        # check(lambda left, right: left.merge(right,
        #                                      left_on=[('a', 'lkey')], right_on=[('a', 'rkey')]))
        # check(lambda left, right: (left.set_index(('a', 'lkey'))
        #                            .merge(right, left_index=True, right_on=[('a', 'rkey')])))

    def test_merge_retains_indices(self):
        left_pdf = pd.DataFrame({"A": [0, 1]})
        right_pdf = pd.DataFrame({"B": [1, 2]}, index=[1, 2])
        left_kdf = ks.from_pandas(left_pdf)
        right_kdf = ks.from_pandas(right_pdf)

        self.assert_eq(
            left_kdf.merge(right_kdf, left_index=True, right_index=True),
            left_pdf.merge(right_pdf, left_index=True, right_index=True),
        )
        self.assert_eq(
            left_kdf.merge(right_kdf, left_on="A", right_index=True),
            left_pdf.merge(right_pdf, left_on="A", right_index=True),
        )
        self.assert_eq(
            left_kdf.merge(right_kdf, left_index=True, right_on="B"),
            left_pdf.merge(right_pdf, left_index=True, right_on="B"),
        )
        self.assert_eq(
            left_kdf.merge(right_kdf, left_on="A", right_on="B"),
            left_pdf.merge(right_pdf, left_on="A", right_on="B"),
        )

    def test_merge_how_parameter(self):
        left_pdf = pd.DataFrame({"A": [1, 2]})
        right_pdf = pd.DataFrame({"B": ["x", "y"]}, index=[1, 2])
        left_kdf = ks.from_pandas(left_pdf)
        right_kdf = ks.from_pandas(right_pdf)

        kdf = left_kdf.merge(right_kdf, left_index=True, right_index=True)
        pdf = left_pdf.merge(right_pdf, left_index=True, right_index=True)
        self.assert_eq(
            kdf.sort_values(by=list(kdf.columns)).reset_index(drop=True).sort_index(),
            pdf.sort_values(by=list(pdf.columns)).reset_index(drop=True),
        )

        kdf = left_kdf.merge(right_kdf, left_index=True, right_index=True, how="left")
        pdf = left_pdf.merge(right_pdf, left_index=True, right_index=True, how="left")
        self.assert_eq(
            kdf.sort_values(by=list(kdf.columns)).reset_index(drop=True).sort_index(),
            pdf.sort_values(by=list(pdf.columns)).reset_index(drop=True),
        )

        kdf = left_kdf.merge(right_kdf, left_index=True, right_index=True, how="right")
        pdf = left_pdf.merge(right_pdf, left_index=True, right_index=True, how="right")
        self.assert_eq(
            kdf.sort_values(by=list(kdf.columns)).reset_index(drop=True).sort_index(),
            pdf.sort_values(by=list(pdf.columns)).reset_index(drop=True),
        )

        kdf = left_kdf.merge(right_kdf, left_index=True, right_index=True, how="outer")
        pdf = left_pdf.merge(right_pdf, left_index=True, right_index=True, how="outer")
        self.assert_eq(
            kdf.sort_values(by=list(kdf.columns)).reset_index(drop=True).sort_index(),
            pdf.sort_values(by=list(pdf.columns)).reset_index(drop=True),
        )

    def test_merge_raises(self):
        left = ks.DataFrame(
            {"value": [1, 2, 3, 5, 6], "x": list("abcde")},
            columns=["value", "x"],
            index=["foo", "bar", "baz", "foo", "bar"],
        )
        right = ks.DataFrame(
            {"value": [4, 5, 6, 7, 8], "y": list("fghij")},
            columns=["value", "y"],
            index=["baz", "foo", "bar", "baz", "foo"],
        )

        with self.assertRaisesRegex(ValueError, "No common columns to perform merge on"):
            left[["x"]].merge(right[["y"]])

        with self.assertRaisesRegex(ValueError, "not a combination of both"):
            left.merge(right, on="value", left_on="x")

        with self.assertRaisesRegex(ValueError, "Must pass right_on or right_index=True"):
            left.merge(right, left_on="x")

        with self.assertRaisesRegex(ValueError, "Must pass right_on or right_index=True"):
            left.merge(right, left_index=True)

        with self.assertRaisesRegex(ValueError, "Must pass left_on or left_index=True"):
            left.merge(right, right_on="y")

        with self.assertRaisesRegex(ValueError, "Must pass left_on or left_index=True"):
            left.merge(right, right_index=True)

        with self.assertRaisesRegex(
            ValueError, "len\\(left_keys\\) must equal len\\(right_keys\\)"
        ):
            left.merge(right, left_on="value", right_on=["value", "y"])

        with self.assertRaisesRegex(
            ValueError, "len\\(left_keys\\) must equal len\\(right_keys\\)"
        ):
            left.merge(right, left_on=["value", "x"], right_on="value")

        with self.assertRaisesRegex(ValueError, "['inner', 'left', 'right', 'full', 'outer']"):
            left.merge(right, left_index=True, right_index=True, how="foo")

        with self.assertRaisesRegex(KeyError, "id"):
            left.merge(right, on="id")

    def test_append(self):
        pdf = pd.DataFrame([[1, 2], [3, 4]], columns=list("AB"))
        kdf = ks.from_pandas(pdf)
        other_pdf = pd.DataFrame([[3, 4], [5, 6]], columns=list("BC"), index=[2, 3])
        other_kdf = ks.from_pandas(other_pdf)

        self.assert_eq(kdf.append(kdf), pdf.append(pdf))
        self.assert_eq(
            kdf.append(kdf, ignore_index=True).sort_index(), pdf.append(pdf, ignore_index=True),
        )

        # Assert DataFrames with non-matching columns
        self.assert_eq(kdf.append(other_kdf), pdf.append(other_pdf))

        # Assert appending a Series fails
        msg = "DataFrames.append() does not support appending Series to DataFrames"
        with self.assertRaises(ValueError, msg=msg):
            kdf.append(kdf["A"])

        # Assert using the sort parameter raises an exception
        msg = "The 'sort' parameter is currently not supported"
        with self.assertRaises(NotImplementedError, msg=msg):
            kdf.append(kdf, sort=True)

        # Assert using 'verify_integrity' only raises an exception for overlapping indices
        self.assert_eq(
            kdf.append(other_kdf, verify_integrity=True),
            pdf.append(other_pdf, verify_integrity=True),
        )
        msg = "Indices have overlapping values"
        with self.assertRaises(ValueError, msg=msg):
            kdf.append(kdf, verify_integrity=True)

        # Skip integrity verification when ignore_index=True
        self.assert_eq(
            kdf.append(kdf, ignore_index=True, verify_integrity=True).sort_index(),
            pdf.append(pdf, ignore_index=True, verify_integrity=True),
        )

        # Assert appending multi-index DataFrames
        multi_index_pdf = pd.DataFrame([[1, 2], [3, 4]], columns=list("AB"), index=[[2, 3], [4, 5]])
        multi_index_kdf = ks.from_pandas(multi_index_pdf)
        other_multi_index_pdf = pd.DataFrame(
            [[5, 6], [7, 8]], columns=list("AB"), index=[[2, 3], [6, 7]]
        )
        other_multi_index_kdf = ks.from_pandas(other_multi_index_pdf)

        self.assert_eq(
            multi_index_kdf.append(multi_index_kdf), multi_index_pdf.append(multi_index_pdf)
        )

        # Assert DataFrames with non-matching columns
        self.assert_eq(
            multi_index_kdf.append(other_multi_index_kdf),
            multi_index_pdf.append(other_multi_index_pdf),
        )

        # Assert using 'verify_integrity' only raises an exception for overlapping indices
        self.assert_eq(
            multi_index_kdf.append(other_multi_index_kdf, verify_integrity=True),
            multi_index_pdf.append(other_multi_index_pdf, verify_integrity=True),
        )
        with self.assertRaises(ValueError, msg=msg):
            multi_index_kdf.append(multi_index_kdf, verify_integrity=True)

        # Skip integrity verification when ignore_index=True
        self.assert_eq(
            multi_index_kdf.append(
                multi_index_kdf, ignore_index=True, verify_integrity=True
            ).sort_index(),
            multi_index_pdf.append(multi_index_pdf, ignore_index=True, verify_integrity=True),
        )

        # Assert trying to append DataFrames with different index levels
        msg = "Both DataFrames have to have the same number of index levels"
        with self.assertRaises(ValueError, msg=msg):
            kdf.append(multi_index_kdf)

        # Skip index level check when ignore_index=True
        self.assert_eq(
            kdf.append(multi_index_kdf, ignore_index=True).sort_index(),
            pdf.append(multi_index_pdf, ignore_index=True),
        )

        columns = pd.MultiIndex.from_tuples([("A", "X"), ("A", "Y")])
        pdf.columns = columns
        kdf.columns = columns

        self.assert_eq(kdf.append(kdf), pdf.append(pdf))

    def test_clip(self):
        pdf = pd.DataFrame(
            {"A": [0, 2, 4], "B": [4, 2, 0], "X": [-1, 10, 0]}, index=np.random.rand(3)
        )
        kdf = ks.from_pandas(pdf)

        # Assert list-like values are not accepted for 'lower' and 'upper'
        msg = "List-like value are not supported for 'lower' and 'upper' at the moment"
        with self.assertRaises(ValueError, msg=msg):
            kdf.clip(lower=[1])
        with self.assertRaises(ValueError, msg=msg):
            kdf.clip(upper=[1])

        # Assert no lower or upper
        self.assert_eq(kdf.clip(), pdf.clip())
        # Assert lower only
        self.assert_eq(kdf.clip(1), pdf.clip(1))
        # Assert upper only
        self.assert_eq(kdf.clip(upper=3), pdf.clip(upper=3))
        # Assert lower and upper
        self.assert_eq(kdf.clip(1, 3), pdf.clip(1, 3))

        pdf["clip"] = pdf.A.clip(lower=1, upper=3)
        kdf["clip"] = kdf.A.clip(lower=1, upper=3)
        self.assert_eq(kdf, pdf)

        # Assert behavior on string values
        str_kdf = ks.DataFrame({"A": ["a", "b", "c"]}, index=np.random.rand(3))
        self.assert_eq(str_kdf.clip(1, 3), str_kdf)

    def test_binary_operators(self):
        pdf = pd.DataFrame(
            {"A": [0, 2, 4], "B": [4, 2, 0], "X": [-1, 10, 0]}, index=np.random.rand(3)
        )
        kdf = ks.from_pandas(pdf)

        self.assert_eq(kdf + kdf.copy(), pdf + pdf.copy())

        self.assertRaisesRegex(
            ValueError,
            "it comes from a different dataframe",
            lambda: ks.range(10).add(ks.range(10)),
        )

        self.assertRaisesRegex(
            ValueError,
            "add with a sequence is currently not supported",
            lambda: ks.range(10).add(ks.range(10).id),
        )

    def test_sample(self):
        pdf = pd.DataFrame({"A": [0, 2, 4]})
        kdf = ks.from_pandas(pdf)

        # Make sure the tests run, but we can't check the result because they are non-deterministic.
        kdf.sample(frac=0.1)
        kdf.sample(frac=0.2, replace=True)
        kdf.sample(frac=0.2, random_state=5)
        kdf["A"].sample(frac=0.2)
        kdf["A"].sample(frac=0.2, replace=True)
        kdf["A"].sample(frac=0.2, random_state=5)

        with self.assertRaises(ValueError):
            kdf.sample()
        with self.assertRaises(NotImplementedError):
            kdf.sample(n=1)

    def test_add_prefix(self):
        pdf = pd.DataFrame({"A": [1, 2, 3, 4], "B": [3, 4, 5, 6]}, index=np.random.rand(4))
        kdf = ks.from_pandas(pdf)
        self.assert_eq(pdf.add_prefix("col_"), kdf.add_prefix("col_"))

        columns = pd.MultiIndex.from_tuples([("X", "A"), ("X", "B")])
        pdf.columns = columns
        kdf.columns = columns
        self.assert_eq(pdf.add_prefix("col_"), kdf.add_prefix("col_"))

    def test_add_suffix(self):
        pdf = pd.DataFrame({"A": [1, 2, 3, 4], "B": [3, 4, 5, 6]}, index=np.random.rand(4))
        kdf = ks.from_pandas(pdf)
        self.assert_eq(pdf.add_suffix("first_series"), kdf.add_suffix("first_series"))

        columns = pd.MultiIndex.from_tuples([("X", "A"), ("X", "B")])
        pdf.columns = columns
        kdf.columns = columns
        self.assert_eq(pdf.add_suffix("first_series"), kdf.add_suffix("first_series"))

    def test_join(self):
        # check basic function
        pdf1 = pd.DataFrame(
            {"key": ["K0", "K1", "K2", "K3"], "A": ["A0", "A1", "A2", "A3"]}, columns=["key", "A"]
        )
        pdf2 = pd.DataFrame(
            {"key": ["K0", "K1", "K2"], "B": ["B0", "B1", "B2"]}, columns=["key", "B"]
        )
        kdf1 = ks.DataFrame(
            {"key": ["K0", "K1", "K2", "K3"], "A": ["A0", "A1", "A2", "A3"]}, columns=["key", "A"]
        )
        kdf2 = ks.DataFrame(
            {"key": ["K0", "K1", "K2"], "B": ["B0", "B1", "B2"]}, columns=["key", "B"]
        )
        ks1 = ks.Series(["A1", "A5"], index=[1, 2], name="A")
        join_pdf = pdf1.join(pdf2, lsuffix="_left", rsuffix="_right")
        join_pdf.sort_values(by=list(join_pdf.columns), inplace=True)

        join_kdf = kdf1.join(kdf2, lsuffix="_left", rsuffix="_right")
        join_kdf.sort_values(by=list(join_kdf.columns), inplace=True)

        self.assert_eq(join_pdf, join_kdf)

        # join with duplicated columns in Series
        with self.assertRaisesRegex(ValueError, "columns overlap but no suffix specified"):
            kdf1.join(ks1, how="outer")
        # join with duplicated columns in DataFrame
        with self.assertRaisesRegex(ValueError, "columns overlap but no suffix specified"):
            kdf1.join(kdf2, how="outer")

        # check `on` parameter
        join_pdf = pdf1.join(pdf2.set_index("key"), on="key", lsuffix="_left", rsuffix="_right")
        join_pdf.sort_values(by=list(join_pdf.columns), inplace=True)

        join_kdf = kdf1.join(kdf2.set_index("key"), on="key", lsuffix="_left", rsuffix="_right")
        join_kdf.sort_values(by=list(join_kdf.columns), inplace=True)
        self.assert_eq(
            join_pdf.reset_index(drop=True), join_kdf.reset_index(drop=True).sort_index(),
        )

        # multi-index columns
        columns1 = pd.MultiIndex.from_tuples([("x", "key"), ("Y", "A")])
        columns2 = pd.MultiIndex.from_tuples([("x", "key"), ("Y", "B")])
        pdf1.columns = columns1
        pdf2.columns = columns2
        kdf1.columns = columns1
        kdf2.columns = columns2

        join_pdf = pdf1.join(pdf2, lsuffix="_left", rsuffix="_right")
        join_pdf.sort_values(by=list(join_pdf.columns), inplace=True)

        join_kdf = kdf1.join(kdf2, lsuffix="_left", rsuffix="_right")
        join_kdf.sort_values(by=list(join_kdf.columns), inplace=True)

        self.assert_eq(join_pdf, join_kdf)

        # check `on` parameter
        join_pdf = pdf1.join(
            pdf2.set_index(("x", "key")), on=[("x", "key")], lsuffix="_left", rsuffix="_right"
        )
        join_pdf.sort_values(by=list(join_pdf.columns), inplace=True)

        join_kdf = kdf1.join(
            kdf2.set_index(("x", "key")), on=[("x", "key")], lsuffix="_left", rsuffix="_right"
        )
        join_kdf.sort_values(by=list(join_kdf.columns), inplace=True)

        self.assert_eq(
            join_pdf.reset_index(drop=True), join_kdf.reset_index(drop=True).sort_index(),
        )

    def test_replace(self):
        pdf = pd.DataFrame(
            {
                "name": ["Ironman", "Captain America", "Thor", "Hulk"],
                "weapon": ["Mark-45", "Shield", "Mjolnir", "Smash"],
            },
            index=np.random.rand(4),
        )
        kdf = ks.from_pandas(pdf)

        with self.assertRaisesRegex(
            NotImplementedError, "replace currently works only for method='pad"
        ):
            kdf.replace(method="bfill")
        with self.assertRaisesRegex(
            NotImplementedError, "replace currently works only when limit=None"
        ):
            kdf.replace(limit=10)
        with self.assertRaisesRegex(
            NotImplementedError, "replace currently doesn't supports regex"
        ):
            kdf.replace(regex="")

        with self.assertRaisesRegex(TypeError, "Unsupported type <class 'tuple'>"):
            kdf.replace(value=(1, 2, 3))
        with self.assertRaisesRegex(TypeError, "Unsupported type <class 'tuple'>"):
            kdf.replace(to_replace=(1, 2, 3))

        with self.assertRaisesRegex(ValueError, "Length of to_replace and value must be same"):
            kdf.replace(to_replace=["Ironman"], value=["Spiderman", "Doctor Strange"])

        self.assert_eq(kdf.replace("Ironman", "Spiderman"), pdf.replace("Ironman", "Spiderman"))
        self.assert_eq(
            kdf.replace(["Ironman", "Captain America"], ["Rescue", "Hawkeye"]),
            pdf.replace(["Ironman", "Captain America"], ["Rescue", "Hawkeye"]),
        )

        # inplace
        pser = pdf.name
        kser = kdf.name
        pdf.replace("Ironman", "Spiderman", inplace=True)
        kdf.replace("Ironman", "Spiderman", inplace=True)
        self.assert_eq(kdf, pdf)
        self.assert_eq(kser, pser)

        pdf = pd.DataFrame(
            {"A": [0, 1, 2, 3, 4], "B": [5, 6, 7, 8, 9], "C": ["a", "b", "c", "d", "e"]},
            index=np.random.rand(5),
        )
        kdf = ks.from_pandas(pdf)

        self.assert_eq(kdf.replace([0, 1, 2, 3, 5, 6], 4), pdf.replace([0, 1, 2, 3, 5, 6], 4))

        self.assert_eq(
            kdf.replace([0, 1, 2, 3, 5, 6], [6, 5, 4, 3, 2, 1]),
            pdf.replace([0, 1, 2, 3, 5, 6], [6, 5, 4, 3, 2, 1]),
        )

        self.assert_eq(kdf.replace({0: 10, 1: 100, 7: 200}), pdf.replace({0: 10, 1: 100, 7: 200}))

        self.assert_eq(kdf.replace({"A": 0, "B": 5}, 100), pdf.replace({"A": 0, "B": 5}, 100))

        self.assert_eq(kdf.replace({"A": {0: 100, 4: 400}}), pdf.replace({"A": {0: 100, 4: 400}}))
        self.assert_eq(kdf.replace({"X": {0: 100, 4: 400}}), pdf.replace({"X": {0: 100, 4: 400}}))

        # multi-index columns
        columns = pd.MultiIndex.from_tuples([("X", "A"), ("X", "B"), ("Y", "C")])
        pdf.columns = columns
        kdf.columns = columns

        self.assert_eq(kdf.replace([0, 1, 2, 3, 5, 6], 4), pdf.replace([0, 1, 2, 3, 5, 6], 4))

        self.assert_eq(
            kdf.replace([0, 1, 2, 3, 5, 6], [6, 5, 4, 3, 2, 1]),
            pdf.replace([0, 1, 2, 3, 5, 6], [6, 5, 4, 3, 2, 1]),
        )

        self.assert_eq(kdf.replace({0: 10, 1: 100, 7: 200}), pdf.replace({0: 10, 1: 100, 7: 200}))

        self.assert_eq(
            kdf.replace({("X", "A"): 0, ("X", "B"): 5}, 100),
            pdf.replace({("X", "A"): 0, ("X", "B"): 5}, 100),
        )

        self.assert_eq(
            kdf.replace({("X", "A"): {0: 100, 4: 400}}), pdf.replace({("X", "A"): {0: 100, 4: 400}})
        )
        self.assert_eq(
            kdf.replace({("X", "B"): {0: 100, 4: 400}}), pdf.replace({("X", "B"): {0: 100, 4: 400}})
        )

    def test_update(self):
        # check base function
        def get_data(left_columns=None, right_columns=None):
            left_pdf = pd.DataFrame(
                {"A": ["1", "2", "3", "4"], "B": ["100", "200", np.nan, np.nan]}, columns=["A", "B"]
            )
            right_pdf = pd.DataFrame(
                {"B": ["x", np.nan, "y", np.nan], "C": ["100", "200", "300", "400"]},
                columns=["B", "C"],
            )

            left_kdf = ks.DataFrame(
                {"A": ["1", "2", "3", "4"], "B": ["100", "200", None, None]}, columns=["A", "B"]
            )
            right_kdf = ks.DataFrame(
                {"B": ["x", None, "y", None], "C": ["100", "200", "300", "400"]}, columns=["B", "C"]
            )
            if left_columns is not None:
                left_pdf.columns = left_columns
                left_kdf.columns = left_columns
            if right_columns is not None:
                right_pdf.columns = right_columns
                right_kdf.columns = right_columns
            return left_kdf, left_pdf, right_kdf, right_pdf

        left_kdf, left_pdf, right_kdf, right_pdf = get_data()
        pser = left_pdf.B
        kser = left_kdf.B
        left_pdf.update(right_pdf)
        left_kdf.update(right_kdf)
        self.assert_eq(left_pdf.sort_values(by=["A", "B"]), left_kdf.sort_values(by=["A", "B"]))
        self.assert_eq(kser.sort_index(), pser.sort_index())

        left_kdf, left_pdf, right_kdf, right_pdf = get_data()
        left_pdf.update(right_pdf, overwrite=False)
        left_kdf.update(right_kdf, overwrite=False)
        self.assert_eq(left_pdf.sort_values(by=["A", "B"]), left_kdf.sort_values(by=["A", "B"]))

        with self.assertRaises(NotImplementedError):
            left_kdf.update(right_kdf, join="right")

        # multi-index columns
        left_columns = pd.MultiIndex.from_tuples([("X", "A"), ("X", "B")])
        right_columns = pd.MultiIndex.from_tuples([("X", "B"), ("Y", "C")])

        left_kdf, left_pdf, right_kdf, right_pdf = get_data(
            left_columns=left_columns, right_columns=right_columns
        )
        left_pdf.update(right_pdf)
        left_kdf.update(right_kdf)
        self.assert_eq(
            left_pdf.sort_values(by=[("X", "A"), ("X", "B")]),
            left_kdf.sort_values(by=[("X", "A"), ("X", "B")]),
        )

        left_kdf, left_pdf, right_kdf, right_pdf = get_data(
            left_columns=left_columns, right_columns=right_columns
        )
        left_pdf.update(right_pdf, overwrite=False)
        left_kdf.update(right_kdf, overwrite=False)
        self.assert_eq(
            left_pdf.sort_values(by=[("X", "A"), ("X", "B")]),
            left_kdf.sort_values(by=[("X", "A"), ("X", "B")]),
        )

        right_columns = pd.MultiIndex.from_tuples([("Y", "B"), ("Y", "C")])
        left_kdf, left_pdf, right_kdf, right_pdf = get_data(
            left_columns=left_columns, right_columns=right_columns
        )
        left_pdf.update(right_pdf)
        left_kdf.update(right_kdf)
        self.assert_eq(
            left_pdf.sort_values(by=[("X", "A"), ("X", "B")]),
            left_kdf.sort_values(by=[("X", "A"), ("X", "B")]),
        )

    def test_pivot_table_dtypes(self):
        pdf = pd.DataFrame(
            {
                "a": [4, 2, 3, 4, 8, 6],
                "b": [1, 2, 2, 4, 2, 4],
                "e": [1, 2, 2, 4, 2, 4],
                "c": [1, 2, 9, 4, 7, 4],
            },
            index=np.random.rand(6),
        )
        kdf = ks.from_pandas(pdf)

        # Skip columns comparison by reset_index
        res_df = kdf.pivot_table(
            index=["c"], columns="a", values=["b"], aggfunc={"b": "mean"}
        ).dtypes.reset_index(drop=True)
        exp_df = pdf.pivot_table(
            index=["c"], columns="a", values=["b"], aggfunc={"b": "mean"}
        ).dtypes.reset_index(drop=True)
        self.assert_eq(res_df, exp_df)

        # Results don't have the same column's name

        # Todo: self.assert_eq(kdf.pivot_table(columns="a", values="b").dtypes,
        #  pdf.pivot_table(columns="a", values="b").dtypes)

        # Todo: self.assert_eq(kdf.pivot_table(index=['c'], columns="a", values="b").dtypes,
        #  pdf.pivot_table(index=['c'], columns="a", values="b").dtypes)

        # Todo: self.assert_eq(kdf.pivot_table(index=['e', 'c'], columns="a", values="b").dtypes,
        #  pdf.pivot_table(index=['e', 'c'], columns="a", values="b").dtypes)

        # Todo: self.assert_eq(kdf.pivot_table(index=['e', 'c'],
        #  columns="a", values="b", fill_value=999).dtypes, pdf.pivot_table(index=['e', 'c'],
        #  columns="a", values="b", fill_value=999).dtypes)

    def test_pivot_table(self):
        pdf = pd.DataFrame(
            {
                "a": [4, 2, 3, 4, 8, 6],
                "b": [1, 2, 2, 4, 2, 4],
                "e": [10, 20, 20, 40, 20, 40],
                "c": [1, 2, 9, 4, 7, 4],
                "d": [-1, -2, -3, -4, -5, -6],
            },
            index=np.random.rand(6),
        )
        kdf = ks.from_pandas(pdf)

        # Checking if both DataFrames have the same results
        self.assert_eq(
            kdf.pivot_table(columns="a", values="b").sort_index(),
            pdf.pivot_table(columns="a", values="b").sort_index(),
            almost=True,
        )

        self.assert_eq(
            kdf.pivot_table(index=["c"], columns="a", values="b").sort_index(),
            pdf.pivot_table(index=["c"], columns="a", values="b").sort_index(),
            almost=True,
        )

        self.assert_eq(
            kdf.pivot_table(index=["c"], columns="a", values="b", aggfunc="sum").sort_index(),
            pdf.pivot_table(index=["c"], columns="a", values="b", aggfunc="sum").sort_index(),
            almost=True,
        )

        self.assert_eq(
            kdf.pivot_table(index=["c"], columns="a", values=["b"], aggfunc="sum").sort_index(),
            pdf.pivot_table(index=["c"], columns="a", values=["b"], aggfunc="sum").sort_index(),
            almost=True,
        )

        self.assert_eq(
            kdf.pivot_table(
                index=["c"], columns="a", values=["b", "e"], aggfunc="sum"
            ).sort_index(),
            pdf.pivot_table(
                index=["c"], columns="a", values=["b", "e"], aggfunc="sum"
            ).sort_index(),
            almost=True,
        )

        self.assert_eq(
            kdf.pivot_table(
                index=["c"], columns="a", values=["b", "e", "d"], aggfunc="sum"
            ).sort_index(),
            pdf.pivot_table(
                index=["c"], columns="a", values=["b", "e", "d"], aggfunc="sum"
            ).sort_index(),
            almost=True,
        )

        self.assert_eq(
            kdf.pivot_table(
                index=["c"], columns="a", values=["b", "e"], aggfunc={"b": "mean", "e": "sum"}
            ).sort_index(),
            pdf.pivot_table(
                index=["c"], columns="a", values=["b", "e"], aggfunc={"b": "mean", "e": "sum"}
            ).sort_index(),
            almost=True,
        )

        self.assert_eq(
            kdf.pivot_table(index=["e", "c"], columns="a", values="b").sort_index(),
            pdf.pivot_table(index=["e", "c"], columns="a", values="b").sort_index(),
            almost=True,
        )

        self.assert_eq(
            kdf.pivot_table(index=["e", "c"], columns="a", values="b", fill_value=999).sort_index(),
            pdf.pivot_table(index=["e", "c"], columns="a", values="b", fill_value=999).sort_index(),
            almost=True,
        )

        # multi-index columns
        columns = pd.MultiIndex.from_tuples(
            [("x", "a"), ("x", "b"), ("y", "e"), ("z", "c"), ("w", "d")]
        )
        pdf.columns = columns
        kdf.columns = columns

        self.assert_eq(
            kdf.pivot_table(columns=("x", "a"), values=("x", "b")).sort_index(),
            pdf.pivot_table(columns=[("x", "a")], values=[("x", "b")]).sort_index(),
            almost=True,
        )

        self.assert_eq(
            kdf.pivot_table(
                index=[("z", "c")], columns=("x", "a"), values=[("x", "b")]
            ).sort_index(),
            pdf.pivot_table(
                index=[("z", "c")], columns=[("x", "a")], values=[("x", "b")]
            ).sort_index(),
            almost=True,
        )

        self.assert_eq(
            kdf.pivot_table(
                index=[("z", "c")], columns=("x", "a"), values=[("x", "b"), ("y", "e")]
            ).sort_index(),
            pdf.pivot_table(
                index=[("z", "c")], columns=[("x", "a")], values=[("x", "b"), ("y", "e")]
            ).sort_index(),
            almost=True,
        )

        self.assert_eq(
            kdf.pivot_table(
                index=[("z", "c")], columns=("x", "a"), values=[("x", "b"), ("y", "e"), ("w", "d")]
            ).sort_index(),
            pdf.pivot_table(
                index=[("z", "c")],
                columns=[("x", "a")],
                values=[("x", "b"), ("y", "e"), ("w", "d")],
            ).sort_index(),
            almost=True,
        )

        self.assert_eq(
            kdf.pivot_table(
                index=[("z", "c")],
                columns=("x", "a"),
                values=[("x", "b"), ("y", "e")],
                aggfunc={("x", "b"): "mean", ("y", "e"): "sum"},
            ).sort_index(),
            pdf.pivot_table(
                index=[("z", "c")],
                columns=[("x", "a")],
                values=[("x", "b"), ("y", "e")],
                aggfunc={("x", "b"): "mean", ("y", "e"): "sum"},
            ).sort_index(),
            almost=True,
        )

    def test_pivot_table_and_index(self):
        # https://github.com/databricks/koalas/issues/805
        pdf = pd.DataFrame(
            {
                "A": ["foo", "foo", "foo", "foo", "foo", "bar", "bar", "bar", "bar"],
                "B": ["one", "one", "one", "two", "two", "one", "one", "two", "two"],
                "C": [
                    "small",
                    "large",
                    "large",
                    "small",
                    "small",
                    "large",
                    "small",
                    "small",
                    "large",
                ],
                "D": [1, 2, 2, 3, 3, 4, 5, 6, 7],
                "E": [2, 4, 5, 5, 6, 6, 8, 9, 9],
            },
            columns=["A", "B", "C", "D", "E"],
            index=np.random.rand(9),
        )
        kdf = ks.from_pandas(pdf)

        ptable = pdf.pivot_table(
            values="D", index=["A", "B"], columns="C", aggfunc="sum", fill_value=0
        ).sort_index()
        ktable = kdf.pivot_table(
            values="D", index=["A", "B"], columns="C", aggfunc="sum", fill_value=0
        ).sort_index()

        self.assert_eq(ktable, ptable)
        self.assert_eq(ktable.index, ptable.index)
        self.assert_eq(repr(ktable.index), repr(ptable.index))

    @unittest.skipIf(
        LooseVersion(pyspark.__version__) < LooseVersion("2.4"),
        "stack won't work property with PySpark<2.4",
    )
    def test_stack(self):
        pdf_single_level_cols = pd.DataFrame(
            [[0, 1], [2, 3]], index=["cat", "dog"], columns=["weight", "height"]
        )
        kdf_single_level_cols = ks.from_pandas(pdf_single_level_cols)

        self.assert_eq(
            kdf_single_level_cols.stack().sort_index(), pdf_single_level_cols.stack().sort_index()
        )

        multicol1 = pd.MultiIndex.from_tuples(
            [("weight", "kg"), ("weight", "pounds")], names=["x", "y"]
        )
        pdf_multi_level_cols1 = pd.DataFrame(
            [[1, 2], [2, 4]], index=["cat", "dog"], columns=multicol1
        )
        kdf_multi_level_cols1 = ks.from_pandas(pdf_multi_level_cols1)

        self.assert_eq(
            kdf_multi_level_cols1.stack().sort_index(), pdf_multi_level_cols1.stack().sort_index()
        )

        multicol2 = pd.MultiIndex.from_tuples([("weight", "kg"), ("height", "m")])
        pdf_multi_level_cols2 = pd.DataFrame(
            [[1.0, 2.0], [3.0, 4.0]], index=["cat", "dog"], columns=multicol2
        )
        kdf_multi_level_cols2 = ks.from_pandas(pdf_multi_level_cols2)

        self.assert_eq(
            kdf_multi_level_cols2.stack().sort_index(), pdf_multi_level_cols2.stack().sort_index()
        )

        pdf = pd.DataFrame(
            {
                ("y", "c"): [True, True],
                ("x", "b"): [False, False],
                ("x", "c"): [True, False],
                ("y", "a"): [False, True],
            }
        )
        kdf = ks.from_pandas(pdf)

        self.assert_eq(kdf.stack().sort_index(), pdf.stack().sort_index())
        self.assert_eq(kdf[[]].stack().sort_index(), pdf[[]].stack().sort_index(), almost=True)

    def test_unstack(self):
        pdf = pd.DataFrame(
            np.random.randn(3, 3),
            index=pd.MultiIndex.from_tuples([("rg1", "x"), ("rg1", "y"), ("rg2", "z")]),
        )
        kdf = ks.from_pandas(pdf)

        self.assert_eq(kdf.unstack().sort_index(), pdf.unstack().sort_index(), almost=True)

    def test_pivot_errors(self):
        kdf = ks.range(10)

        with self.assertRaisesRegex(ValueError, "columns should be set"):
            kdf.pivot(index="id")

        with self.assertRaisesRegex(ValueError, "values should be set"):
            kdf.pivot(index="id", columns="id")

    def test_pivot_table_errors(self):
        pdf = pd.DataFrame(
            {
                "a": [4, 2, 3, 4, 8, 6],
                "b": [1, 2, 2, 4, 2, 4],
                "e": [1, 2, 2, 4, 2, 4],
                "c": [1, 2, 9, 4, 7, 4],
            },
            index=np.random.rand(6),
        )
        kdf = ks.from_pandas(pdf)

        msg = "values should be string or list of one column."
        with self.assertRaisesRegex(ValueError, msg):
            kdf.pivot_table(index=["c"], columns="a", values=5)

        msg = "index should be a None or a list of columns."
        with self.assertRaisesRegex(ValueError, msg):
            kdf.pivot_table(index="c", columns="a", values="b")

        msg = "pivot_table doesn't support aggfunc as dict and without index."
        with self.assertRaisesRegex(NotImplementedError, msg):
            kdf.pivot_table(columns="a", values=["b", "e"], aggfunc={"b": "mean", "e": "sum"})

        msg = "columns should be string."
        with self.assertRaisesRegex(ValueError, msg):
            kdf.pivot_table(columns=["a"], values=["b"], aggfunc={"b": "mean", "e": "sum"})

        msg = "Columns in aggfunc must be the same as values."
        with self.assertRaisesRegex(ValueError, msg):
            kdf.pivot_table(
                index=["e", "c"], columns="a", values="b", aggfunc={"b": "mean", "e": "sum"}
            )

        msg = "values can't be a list without index."
        with self.assertRaisesRegex(NotImplementedError, msg):
            kdf.pivot_table(columns="a", values=["b", "e"])

        msg = "Wrong columns A."
        with self.assertRaisesRegex(ValueError, msg):
            kdf.pivot_table(
                index=["c"], columns="A", values=["b", "e"], aggfunc={"b": "mean", "e": "sum"}
            )

        kdf = ks.DataFrame(
            {
                "A": ["foo", "foo", "foo", "foo", "foo", "bar", "bar", "bar", "bar"],
                "B": ["one", "one", "one", "two", "two", "one", "one", "two", "two"],
                "C": [
                    "small",
                    "large",
                    "large",
                    "small",
                    "small",
                    "large",
                    "small",
                    "small",
                    "large",
                ],
                "D": [1, 2, 2, 3, 3, 4, 5, 6, 7],
                "E": [2, 4, 5, 5, 6, 6, 8, 9, 9],
            },
            columns=["A", "B", "C", "D", "E"],
            index=np.random.rand(9),
        )

        msg = "values should be a numeric type."
        with self.assertRaisesRegex(TypeError, msg):
            kdf.pivot_table(
                index=["C"], columns="A", values=["B", "E"], aggfunc={"B": "mean", "E": "sum"}
            )

        msg = "values should be a numeric type."
        with self.assertRaisesRegex(TypeError, msg):
            kdf.pivot_table(index=["C"], columns="A", values="B", aggfunc={"B": "mean"})

    def test_transpose(self):
        # TODO: what if with random index?
        pdf1 = pd.DataFrame(data={"col1": [1, 2], "col2": [3, 4]}, columns=["col1", "col2"])
        kdf1 = ks.from_pandas(pdf1)

        pdf2 = pd.DataFrame(
            data={"score": [9, 8], "kids": [0, 0], "age": [12, 22]},
            columns=["score", "kids", "age"],
        )
        kdf2 = ks.from_pandas(pdf2)

        self.assertEqual(repr(pdf1.transpose().sort_index()), repr(kdf1.transpose().sort_index()))

        self.assert_eq(repr(pdf2.transpose().sort_index()), repr(kdf2.transpose().sort_index()))

        with option_context("compute.max_rows", None):
            self.assertEqual(
                repr(pdf1.transpose().sort_index()), repr(kdf1.transpose().sort_index())
            )

            self.assert_eq(repr(pdf2.transpose().sort_index()), repr(kdf2.transpose().sort_index()))

        pdf3 = pd.DataFrame(
            {
                ("cg1", "a"): [1, 2, 3],
                ("cg1", "b"): [4, 5, 6],
                ("cg2", "c"): [7, 8, 9],
                ("cg3", "d"): [9, 9, 9],
            },
            index=pd.MultiIndex.from_tuples([("rg1", "x"), ("rg1", "y"), ("rg2", "z")]),
        )
        kdf3 = ks.from_pandas(pdf3)

        self.assertEqual(repr(pdf3.transpose().sort_index()), repr(kdf3.transpose().sort_index()))

        with option_context("compute.max_rows", None):
            self.assertEqual(
                repr(pdf3.transpose().sort_index()), repr(kdf3.transpose().sort_index())
            )

    def _test_cummin(self, pdf, kdf):
        self.assert_eq(pdf.cummin(), kdf.cummin())
        self.assert_eq(pdf.cummin(skipna=False), kdf.cummin(skipna=False))
        self.assert_eq(pdf.cummin().sum(), kdf.cummin().sum())

    def test_cummin(self):
        pdf = pd.DataFrame(
            [[2.0, 1.0], [5, None], [1.0, 0.0], [2.0, 4.0], [4.0, 9.0]],
            columns=list("AB"),
            index=np.random.rand(5),
        )
        kdf = ks.from_pandas(pdf)
        self._test_cummin(pdf, kdf)

    def test_cummin_multiindex_columns(self):
        arrays = [np.array(["A", "A", "B", "B"]), np.array(["one", "two", "one", "two"])]
        pdf = pd.DataFrame(np.random.randn(3, 4), index=["A", "C", "B"], columns=arrays)
        pdf.at["C", ("A", "two")] = None
        kdf = ks.from_pandas(pdf)
        self._test_cummin(pdf, kdf)

    def _test_cummax(self, pdf, kdf):
        self.assert_eq(pdf.cummax(), kdf.cummax())
        self.assert_eq(pdf.cummax(skipna=False), kdf.cummax(skipna=False))
        self.assert_eq(pdf.cummax().sum(), kdf.cummax().sum())

    def test_cummax(self):
        pdf = pd.DataFrame(
            [[2.0, 1.0], [5, None], [1.0, 0.0], [2.0, 4.0], [4.0, 9.0]],
            columns=list("AB"),
            index=np.random.rand(5),
        )
        kdf = ks.from_pandas(pdf)
        self._test_cummax(pdf, kdf)

    def test_cummax_multiindex_columns(self):
        arrays = [np.array(["A", "A", "B", "B"]), np.array(["one", "two", "one", "two"])]
        pdf = pd.DataFrame(np.random.randn(3, 4), index=["A", "C", "B"], columns=arrays)
        pdf.at["C", ("A", "two")] = None
        kdf = ks.from_pandas(pdf)
        self._test_cummax(pdf, kdf)

    def _test_cumsum(self, pdf, kdf):
        self.assert_eq(pdf.cumsum(), kdf.cumsum())
        self.assert_eq(pdf.cumsum(skipna=False), kdf.cumsum(skipna=False))
        self.assert_eq(pdf.cumsum().sum(), kdf.cumsum().sum())

    def test_cumsum(self):
        pdf = pd.DataFrame(
            [[2.0, 1.0], [5, None], [1.0, 0.0], [2.0, 4.0], [4.0, 9.0]],
            columns=list("AB"),
            index=np.random.rand(5),
        )
        kdf = ks.from_pandas(pdf)
        self._test_cumsum(pdf, kdf)

    def test_cumsum_multiindex_columns(self):
        arrays = [np.array(["A", "A", "B", "B"]), np.array(["one", "two", "one", "two"])]
        pdf = pd.DataFrame(np.random.randn(3, 4), index=["A", "C", "B"], columns=arrays)
        pdf.at["C", ("A", "two")] = None
        kdf = ks.from_pandas(pdf)
        self._test_cumsum(pdf, kdf)

    def _test_cumprod(self, pdf, kdf):
        self.assert_eq(pdf.cumprod(), kdf.cumprod(), almost=True)
        self.assert_eq(pdf.cumprod(skipna=False), kdf.cumprod(skipna=False), almost=True)
        self.assert_eq(pdf.cumprod().sum(), kdf.cumprod().sum(), almost=True)

    def test_cumprod(self):
        pdf = pd.DataFrame(
            [[2.0, 1.0], [5, None], [1.0, 1.0], [2.0, 4.0], [4.0, 9.0]],
            columns=list("AB"),
            index=np.random.rand(5),
        )
        kdf = ks.from_pandas(pdf)
        self._test_cumprod(pdf, kdf)

    def test_cumprod_multiindex_columns(self):
        arrays = [np.array(["A", "A", "B", "B"]), np.array(["one", "two", "one", "two"])]
        pdf = pd.DataFrame(np.random.rand(3, 4), index=["A", "C", "B"], columns=arrays)
        pdf.at["C", ("A", "two")] = None
        kdf = ks.from_pandas(pdf)
        self._test_cumprod(pdf, kdf)

    def test_drop_duplicates(self):
        pdf = pd.DataFrame(
            {"a": [1, 2, 2, 2, 3], "b": ["a", "a", "a", "c", "d"]}, index=np.random.rand(5)
        )
        kdf = ks.from_pandas(pdf)

        # inplace is False
        for keep in ["first", "last", False]:
            with self.subTest(keep=keep):
                self.assert_eq(
                    pdf.drop_duplicates(keep=keep).sort_index(),
                    kdf.drop_duplicates(keep=keep).sort_index(),
                )
                self.assert_eq(
                    pdf.drop_duplicates("a", keep=keep).sort_index(),
                    kdf.drop_duplicates("a", keep=keep).sort_index(),
                )
                self.assert_eq(
                    pdf.drop_duplicates(["a", "b"], keep=keep).sort_index(),
                    kdf.drop_duplicates(["a", "b"], keep=keep).sort_index(),
                )
                self.assert_eq(
                    pdf.set_index("a", append=True).drop_duplicates(keep=keep).sort_index(),
                    kdf.set_index("a", append=True).drop_duplicates(keep=keep).sort_index(),
                )
                self.assert_eq(
                    pdf.set_index("a", append=True).drop_duplicates("b", keep=keep).sort_index(),
                    kdf.set_index("a", append=True).drop_duplicates("b", keep=keep).sort_index(),
                )

        columns = pd.MultiIndex.from_tuples([("x", "a"), ("y", "b")])
        pdf.columns = columns
        kdf.columns = columns

        # inplace is False
        for keep in ["first", "last", False]:
            with self.subTest("multi-index columns", keep=keep):
                self.assert_eq(
                    pdf.drop_duplicates(keep=keep).sort_index(),
                    kdf.drop_duplicates(keep=keep).sort_index(),
                )
                self.assert_eq(
                    pdf.drop_duplicates(("x", "a"), keep=keep).sort_index(),
                    kdf.drop_duplicates(("x", "a"), keep=keep).sort_index(),
                )
                self.assert_eq(
                    pdf.drop_duplicates([("x", "a"), ("y", "b")], keep=keep).sort_index(),
                    kdf.drop_duplicates([("x", "a"), ("y", "b")], keep=keep).sort_index(),
                )

        # inplace is True
        subset_list = [None, "a", ["a", "b"]]
        for subset in subset_list:
            pdf = pd.DataFrame(
                {"a": [1, 2, 2, 2, 3], "b": ["a", "a", "a", "c", "d"]}, index=np.random.rand(5)
            )
            kdf = ks.from_pandas(pdf)
            pser = pdf.a
            kser = kdf.a
            pdf.drop_duplicates(subset=subset, inplace=True)
            kdf.drop_duplicates(subset=subset, inplace=True)
            self.assert_eq(kdf.sort_index(), pdf.sort_index())
            self.assert_eq(kser.sort_index(), pser.sort_index())

        # multi-index columns, inplace is True
        subset_list = [None, ("x", "a"), [("x", "a"), ("y", "b")]]
        for subset in subset_list:
            pdf = pd.DataFrame(
                {"a": [1, 2, 2, 2, 3], "b": ["a", "a", "a", "c", "d"]}, index=np.random.rand(5)
            )
            kdf = ks.from_pandas(pdf)
            columns = pd.MultiIndex.from_tuples([("x", "a"), ("y", "b")])
            pdf.columns = columns
            kdf.columns = columns
            pser = pdf[("x", "a")]
            kser = kdf[("x", "a")]
            pdf.drop_duplicates(subset=subset, inplace=True)
            kdf.drop_duplicates(subset=subset, inplace=True)
            self.assert_eq(kdf.sort_index(), pdf.sort_index())
            self.assert_eq(kser.sort_index(), pser.sort_index())

    def test_reindex(self):
        index = ["A", "B", "C", "D", "E"]
        pdf = pd.DataFrame({"numbers": [1.0, 2.0, 3.0, 4.0, 5.0]}, index=index)
        kdf = ks.DataFrame({"numbers": [1.0, 2.0, 3.0, 4.0, 5.0]}, index=index)

        self.assert_eq(
            pdf.reindex(["A", "B", "C"], columns=["numbers", "2", "3"]).sort_index(),
            kdf.reindex(["A", "B", "C"], columns=["numbers", "2", "3"]).sort_index(),
        )

        self.assert_eq(
            pdf.reindex(["A", "B", "C"], index=["numbers", "2", "3"]).sort_index(),
            kdf.reindex(["A", "B", "C"], index=["numbers", "2", "3"]).sort_index(),
        )

        self.assert_eq(
            pdf.reindex(index=["A", "B"]).sort_index(), kdf.reindex(index=["A", "B"]).sort_index()
        )

        self.assert_eq(
            pdf.reindex(index=["A", "B", "2", "3"]).sort_index(),
            kdf.reindex(index=["A", "B", "2", "3"]).sort_index(),
        )

        self.assert_eq(
            pdf.reindex(columns=["numbers"]).sort_index(),
            kdf.reindex(columns=["numbers"]).sort_index(),
        )

        self.assert_eq(
            pdf.reindex(columns=["numbers", "2", "3"]).sort_index(),
            kdf.reindex(columns=["numbers", "2", "3"]).sort_index(),
        )

        self.assertRaises(TypeError, lambda: kdf.reindex(columns=["numbers", "2", "3"], axis=1))
        self.assertRaises(TypeError, lambda: kdf.reindex(columns=["numbers", "2", "3"], axis=2))
        self.assertRaises(TypeError, lambda: kdf.reindex(index=["A", "B", "C"], axis=1))
        self.assertRaises(TypeError, lambda: kdf.reindex(index=123))

        columns = pd.MultiIndex.from_tuples([("X", "numbers")])
        pdf.columns = columns
        kdf.columns = columns

        self.assert_eq(
            pdf.reindex(columns=[("X", "numbers"), ("Y", "2"), ("Y", "3")]).sort_index(),
            kdf.reindex(columns=[("X", "numbers"), ("Y", "2"), ("Y", "3")]).sort_index(),
        )

        self.assertRaises(TypeError, lambda: kdf.reindex(columns=["X"]))
        self.assertRaises(ValueError, lambda: kdf.reindex(columns=[("X",)]))

    def test_melt(self):
        pdf = pd.DataFrame(
            {"A": [1, 3, 5], "B": [2, 4, 6], "C": [7, 8, 9]}, index=np.random.rand(3)
        )
        kdf = ks.from_pandas(pdf)

        self.assert_eq(
            kdf.melt().sort_values(["variable", "value"]).reset_index(drop=True).sort_index(),
            pdf.melt().sort_values(["variable", "value"]),
        )
        self.assert_eq(
            kdf.melt(id_vars="A")
            .sort_values(["variable", "value"])
            .reset_index(drop=True)
            .sort_index(),
            pdf.melt(id_vars="A").sort_values(["variable", "value"]),
        )
        self.assert_eq(
            kdf.melt(id_vars=["A", "B"])
            .sort_values(["variable", "value"])
            .reset_index(drop=True)
            .sort_index(),
            pdf.melt(id_vars=["A", "B"]).sort_values(["variable", "value"]),
        )
        self.assert_eq(
            kdf.melt(id_vars=("A", "B"))
            .sort_values(["variable", "value"])
            .reset_index(drop=True)
            .sort_index(),
            pdf.melt(id_vars=("A", "B")).sort_values(["variable", "value"]),
        )
        self.assert_eq(
            kdf.melt(id_vars=["A"], value_vars=["C"])
            .sort_values(["variable", "value"])
            .reset_index(drop=True)
            .sort_index(),
            pdf.melt(id_vars=["A"], value_vars=["C"]).sort_values(["variable", "value"]),
        )
        self.assert_eq(
            kdf.melt(id_vars=["A"], value_vars=["B"], var_name="myVarname", value_name="myValname")
            .sort_values(["myVarname", "myValname"])
            .reset_index(drop=True)
            .sort_index(),
            pdf.melt(
                id_vars=["A"], value_vars=["B"], var_name="myVarname", value_name="myValname"
            ).sort_values(["myVarname", "myValname"]),
        )
        self.assert_eq(
            kdf.melt(value_vars=("A", "B"))
            .sort_values(["variable", "value"])
            .reset_index(drop=True)
            .sort_index(),
            pdf.melt(value_vars=("A", "B")).sort_values(["variable", "value"]),
        )

        self.assertRaises(KeyError, lambda: kdf.melt(id_vars="Z"))
        self.assertRaises(KeyError, lambda: kdf.melt(value_vars="Z"))

        # multi-index columns
        columns = pd.MultiIndex.from_tuples([("X", "A"), ("X", "B"), ("Y", "C")])
        pdf.columns = columns
        kdf.columns = columns

        self.assert_eq(
            kdf.melt()
            .sort_values(["variable_0", "variable_1", "value"])
            .reset_index(drop=True)
            .sort_index(),
            pdf.melt().sort_values(["variable_0", "variable_1", "value"]),
        )
        self.assert_eq(
            kdf.melt(id_vars=[("X", "A")])
            .sort_values(["variable_0", "variable_1", "value"])
            .reset_index(drop=True)
            .sort_index(),
            pdf.melt(id_vars=[("X", "A")]).sort_values(["variable_0", "variable_1", "value"]),
            almost=True,
        )
        self.assert_eq(
            kdf.melt(id_vars=[("X", "A")], value_vars=[("Y", "C")])
            .sort_values(["variable_0", "variable_1", "value"])
            .reset_index(drop=True)
            .sort_index(),
            pdf.melt(id_vars=[("X", "A")], value_vars=[("Y", "C")]).sort_values(
                ["variable_0", "variable_1", "value"]
            ),
            almost=True,
        )
        self.assert_eq(
            kdf.melt(
                id_vars=[("X", "A")],
                value_vars=[("X", "B")],
                var_name=["myV1", "myV2"],
                value_name="myValname",
            )
            .sort_values(["myV1", "myV2", "myValname"])
            .reset_index(drop=True)
            .sort_index(),
            pdf.melt(
                id_vars=[("X", "A")],
                value_vars=[("X", "B")],
                var_name=["myV1", "myV2"],
                value_name="myValname",
            ).sort_values(["myV1", "myV2", "myValname"]),
            almost=True,
        )

        columns.names = ["v0", "v1"]
        pdf.columns = columns
        kdf.columns = columns

        self.assert_eq(
            kdf.melt().sort_values(["v0", "v1", "value"]).reset_index(drop=True).sort_index(),
            pdf.melt().sort_values(["v0", "v1", "value"]),
        )

        self.assertRaises(ValueError, lambda: kdf.melt(id_vars=("X", "A")))
        self.assertRaises(ValueError, lambda: kdf.melt(value_vars=("X", "A")))
        self.assertRaises(KeyError, lambda: kdf.melt(id_vars=[("Y", "A")]))
        self.assertRaises(KeyError, lambda: kdf.melt(value_vars=[("Y", "A")]))

    def test_all(self):
        pdf = pd.DataFrame(
            {
                "col1": [False, False, False],
                "col2": [True, False, False],
                "col3": [0, 0, 1],
                "col4": [0, 1, 2],
                "col5": [False, False, None],
                "col6": [True, False, None],
            },
            index=np.random.rand(3),
        )
        kdf = ks.from_pandas(pdf)

        self.assert_eq(kdf.all(), pdf.all())

        columns = pd.MultiIndex.from_tuples(
            [
                ("a", "col1"),
                ("a", "col2"),
                ("a", "col3"),
                ("b", "col4"),
                ("b", "col5"),
                ("c", "col6"),
            ]
        )
        pdf.columns = columns
        kdf.columns = columns

        self.assert_eq(kdf.all(), pdf.all())

        columns.names = ["X", "Y"]
        pdf.columns = columns
        kdf.columns = columns

        self.assert_eq(kdf.all(), pdf.all())

        with self.assertRaisesRegex(
            NotImplementedError, 'axis should be either 0 or "index" currently.'
        ):
            kdf.all(axis=1)

    def test_any(self):
        pdf = pd.DataFrame(
            {
                "col1": [False, False, False],
                "col2": [True, False, False],
                "col3": [0, 0, 1],
                "col4": [0, 1, 2],
                "col5": [False, False, None],
                "col6": [True, False, None],
            },
            index=np.random.rand(3),
        )
        kdf = ks.from_pandas(pdf)

        self.assert_eq(kdf.any(), pdf.any())

        columns = pd.MultiIndex.from_tuples(
            [
                ("a", "col1"),
                ("a", "col2"),
                ("a", "col3"),
                ("b", "col4"),
                ("b", "col5"),
                ("c", "col6"),
            ]
        )
        pdf.columns = columns
        kdf.columns = columns

        self.assert_eq(kdf.any(), pdf.any())

        columns.names = ["X", "Y"]
        pdf.columns = columns
        kdf.columns = columns

        self.assert_eq(kdf.any(), pdf.any())

        with self.assertRaisesRegex(
            NotImplementedError, 'axis should be either 0 or "index" currently.'
        ):
            kdf.any(axis=1)

    def test_rank(self):
        pdf = pd.DataFrame(
            data={"col1": [1, 2, 3, 1], "col2": [3, 4, 3, 1]},
            columns=["col1", "col2"],
            index=np.random.rand(4),
        )
        kdf = ks.from_pandas(pdf)

        self.assert_eq(pdf.rank().sort_index(), kdf.rank().sort_index())
        self.assert_eq(
            pdf.rank(ascending=False).sort_index(), kdf.rank(ascending=False).sort_index()
        )
        self.assert_eq(pdf.rank(method="min").sort_index(), kdf.rank(method="min").sort_index())
        self.assert_eq(pdf.rank(method="max").sort_index(), kdf.rank(method="max").sort_index())
        self.assert_eq(pdf.rank(method="first").sort_index(), kdf.rank(method="first").sort_index())
        self.assert_eq(pdf.rank(method="dense").sort_index(), kdf.rank(method="dense").sort_index())

        msg = "method must be one of 'average', 'min', 'max', 'first', 'dense'"
        with self.assertRaisesRegex(ValueError, msg):
            kdf.rank(method="nothing")

        # multi-index columns
        columns = pd.MultiIndex.from_tuples([("x", "col1"), ("y", "col2")])
        pdf.columns = columns
        kdf.columns = columns
        self.assert_eq(pdf.rank().sort_index(), kdf.rank().sort_index())

    def test_round(self):
        pdf = pd.DataFrame(
            {
                "A": [0.028208, 0.038683, 0.877076],
                "B": [0.992815, 0.645646, 0.149370],
                "C": [0.173891, 0.577595, 0.491027],
            },
            columns=["A", "B", "C"],
            index=np.random.rand(3),
        )
        kdf = ks.from_pandas(pdf)

        pser = pd.Series([1, 0, 2], index=["A", "B", "C"])
        kser = ks.Series([1, 0, 2], index=["A", "B", "C"])
        self.assert_eq(pdf.round(2), kdf.round(2))
        self.assert_eq(pdf.round({"A": 1, "C": 2}), kdf.round({"A": 1, "C": 2}))
        self.assert_eq(pdf.round({"A": 1, "D": 2}), kdf.round({"A": 1, "D": 2}))
        self.assert_eq(pdf.round(pser), kdf.round(kser))
        msg = "decimals must be an integer, a dict-like or a Series"
        with self.assertRaisesRegex(ValueError, msg):
            kdf.round(1.5)

        # multi-index columns
        columns = pd.MultiIndex.from_tuples([("X", "A"), ("X", "B"), ("Y", "C")])
        pdf.columns = columns
        kdf.columns = columns
        pser = pd.Series([1, 0, 2], index=columns)
        kser = ks.Series([1, 0, 2], index=columns)
        self.assert_eq(pdf.round(2), kdf.round(2))
        self.assert_eq(
            pdf.round({("X", "A"): 1, ("Y", "C"): 2}), kdf.round({("X", "A"): 1, ("Y", "C"): 2})
        )
        self.assert_eq(pdf.round({("X", "A"): 1, "Y": 2}), kdf.round({("X", "A"): 1, "Y": 2}))
        self.assert_eq(pdf.round(pser), kdf.round(kser))

    def test_shift(self):
        pdf = pd.DataFrame(
            {
                "Col1": [10, 20, 15, 30, 45],
                "Col2": [13, 23, 18, 33, 48],
                "Col3": [17, 27, 22, 37, 52],
            },
            index=np.random.rand(5),
        )
        kdf = ks.from_pandas(pdf)

        self.assert_eq(pdf.shift(3), kdf.shift(3))

        # Need the expected result since pandas 0.23 does not support `fill_value` argument.
        pdf1 = pd.DataFrame(
            {"Col1": [0, 0, 0, 10, 20], "Col2": [0, 0, 0, 13, 23], "Col3": [0, 0, 0, 17, 27]},
            index=pdf.index,
        )
        self.assert_eq(pdf1, kdf.shift(periods=3, fill_value=0))
        msg = "should be an int"
        with self.assertRaisesRegex(ValueError, msg):
            kdf.shift(1.5)

        # multi-index columns
        columns = pd.MultiIndex.from_tuples([("x", "Col1"), ("x", "Col2"), ("y", "Col3")])
        pdf.columns = columns
        kdf.columns = columns
        self.assert_eq(pdf.shift(3), kdf.shift(3))

    def test_diff(self):
        pdf = pd.DataFrame(
            {"a": [1, 2, 3, 4, 5, 6], "b": [1, 1, 2, 3, 5, 8], "c": [1, 4, 9, 16, 25, 36]},
            index=np.random.rand(6),
        )
        kdf = ks.from_pandas(pdf)

        self.assert_eq(pdf.diff(), kdf.diff())

        msg = "should be an int"
        with self.assertRaisesRegex(ValueError, msg):
            kdf.diff(1.5)
        msg = 'axis should be either 0 or "index" currently.'
        with self.assertRaisesRegex(NotImplementedError, msg):
            kdf.diff(axis=1)

        # multi-index columns
        columns = pd.MultiIndex.from_tuples([("x", "Col1"), ("x", "Col2"), ("y", "Col3")])
        pdf.columns = columns
        kdf.columns = columns

        self.assert_eq(pdf.diff(), kdf.diff())

    def test_duplicated(self):
        pdf = pd.DataFrame(
            {"a": [1, 1, 2, 3], "b": [1, 1, 1, 4], "c": [1, 1, 1, 5]}, index=np.random.rand(4)
        )
        kdf = ks.from_pandas(pdf)

        self.assert_eq(pdf.duplicated().sort_index(), kdf.duplicated().sort_index())
        self.assert_eq(
            pdf.duplicated(keep="last").sort_index(), kdf.duplicated(keep="last").sort_index(),
        )
        self.assert_eq(
            pdf.duplicated(keep=False).sort_index(), kdf.duplicated(keep=False).sort_index(),
        )
        self.assert_eq(
            pdf.duplicated(subset=["b"]).sort_index(), kdf.duplicated(subset=["b"]).sort_index(),
        )
        with self.assertRaisesRegex(ValueError, "'keep' only supports 'first', 'last' and False"):
            kdf.duplicated(keep="false")
        with self.assertRaisesRegex(KeyError, "'d'"):
            kdf.duplicated(subset=["d"])

        pdf.index.name = "x"
        kdf.index.name = "x"
        self.assert_eq(pdf.duplicated().sort_index(), kdf.duplicated().sort_index())

        # multi-index
        self.assert_eq(
            pdf.set_index("a", append=True).duplicated().sort_index(),
            kdf.set_index("a", append=True).duplicated().sort_index(),
        )
        self.assert_eq(
            pdf.set_index("a", append=True).duplicated(keep=False).sort_index(),
            kdf.set_index("a", append=True).duplicated(keep=False).sort_index(),
        )
        self.assert_eq(
            pdf.set_index("a", append=True).duplicated(subset=["b"]).sort_index(),
            kdf.set_index("a", append=True).duplicated(subset=["b"]).sort_index(),
        )

        # mutli-index columns
        columns = pd.MultiIndex.from_tuples([("x", "a"), ("x", "b"), ("y", "c")])
        pdf.columns = columns
        kdf.columns = columns
        self.assert_eq(pdf.duplicated().sort_index(), kdf.duplicated().sort_index())
        self.assert_eq(
            pdf.duplicated(subset=[("x", "b")]).sort_index(),
            kdf.duplicated(subset=[("x", "b")]).sort_index(),
        )

    def test_ffill(self):
        idx = np.random.rand(6)
        pdf = pd.DataFrame(
            {
                "x": [np.nan, 2, 3, 4, np.nan, 6],
                "y": [1, 2, np.nan, 4, np.nan, np.nan],
                "z": [1, 2, 3, 4, np.nan, np.nan],
            },
            index=idx,
        )
        kdf = ks.from_pandas(pdf)

        self.assert_eq(kdf.ffill(), pdf.ffill())
        self.assert_eq(kdf.ffill(limit=1), pdf.ffill(limit=1))

        pser = pdf.y
        kser = kdf.y

        kdf.ffill(inplace=True)
        pdf.ffill(inplace=True)

        self.assert_eq(kdf, pdf)
        self.assert_eq(kser, pser)
        self.assert_eq(kser[idx[2]], pser[idx[2]])

    def test_bfill(self):
        idx = np.random.rand(6)
        pdf = pd.DataFrame(
            {
                "x": [np.nan, 2, 3, 4, np.nan, 6],
                "y": [1, 2, np.nan, 4, np.nan, np.nan],
                "z": [1, 2, 3, 4, np.nan, np.nan],
            },
            index=idx,
        )
        kdf = ks.from_pandas(pdf)

        self.assert_eq(kdf.bfill(), pdf.bfill())
        self.assert_eq(kdf.bfill(limit=1), pdf.bfill(limit=1))

        pser = pdf.x
        kser = kdf.x

        kdf.bfill(inplace=True)
        pdf.bfill(inplace=True)

        self.assert_eq(kdf, pdf)
        self.assert_eq(kser, pser)
        self.assert_eq(kser[idx[0]], pser[idx[0]])

    def test_filter(self):
        pdf = pd.DataFrame(
            {
                "aa": ["aa", "bd", "bc", "ab", "ce"],
                "ba": [1, 2, 3, 4, 5],
                "cb": [1.0, 2.0, 3.0, 4.0, 5.0],
                "db": [1.0, np.nan, 3.0, np.nan, 5.0],
            }
        )
        pdf = pdf.set_index("aa")
        kdf = ks.from_pandas(pdf)

        self.assert_eq(
            kdf.filter(items=["ab", "aa"], axis=0).sort_index(),
            pdf.filter(items=["ab", "aa"], axis=0).sort_index(),
        )
        self.assert_eq(
            kdf.filter(items=["ba", "db"], axis=1).sort_index(),
            pdf.filter(items=["ba", "db"], axis=1).sort_index(),
        )

        self.assert_eq(kdf.filter(like="b", axis="index"), pdf.filter(like="b", axis="index"))
        self.assert_eq(kdf.filter(like="c", axis="columns"), pdf.filter(like="c", axis="columns"))

        self.assert_eq(kdf.filter(regex="b.*", axis="index"), pdf.filter(regex="b.*", axis="index"))
        self.assert_eq(
            kdf.filter(regex="b.*", axis="columns"), pdf.filter(regex="b.*", axis="columns")
        )

        pdf = pdf.set_index("ba", append=True)
        kdf = ks.from_pandas(pdf)

        self.assert_eq(
            kdf.filter(items=[("aa", 1), ("bd", 2)], axis=0).sort_index(),
            pdf.filter(items=[("aa", 1), ("bd", 2)], axis=0).sort_index(),
        )

        with self.assertRaisesRegex(TypeError, "Unsupported type <class 'list'>"):
            kdf.filter(items=[["aa", 1], ("bd", 2)], axis=0)

        with self.assertRaisesRegex(ValueError, "The item should not be empty."):
            kdf.filter(items=[(), ("bd", 2)], axis=0)

        self.assert_eq(kdf.filter(like="b", axis=0), pdf.filter(like="b", axis=0))

        self.assert_eq(kdf.filter(regex="b.*", axis=0), pdf.filter(regex="b.*", axis=0))

        with self.assertRaisesRegex(ValueError, "items should be a list-like object"):
            kdf.filter(items="b")

        with self.assertRaisesRegex(ValueError, "No axis named"):
            kdf.filter(regex="b.*", axis=123)

        with self.assertRaisesRegex(TypeError, "Must pass either `items`, `like`"):
            kdf.filter()

        with self.assertRaisesRegex(TypeError, "mutually exclusive"):
            kdf.filter(regex="b.*", like="aaa")

        # multi-index columns
        pdf = pd.DataFrame(
            {
                ("x", "aa"): ["aa", "ab", "bc", "bd", "ce"],
                ("x", "ba"): [1, 2, 3, 4, 5],
                ("y", "cb"): [1.0, 2.0, 3.0, 4.0, 5.0],
                ("z", "db"): [1.0, np.nan, 3.0, np.nan, 5.0],
            }
        )
        pdf = pdf.set_index(("x", "aa"))
        kdf = ks.from_pandas(pdf)

        self.assert_eq(
            kdf.filter(items=["ab", "aa"], axis=0).sort_index(),
            pdf.filter(items=["ab", "aa"], axis=0).sort_index(),
        )
        self.assert_eq(
            kdf.filter(items=[("x", "ba"), ("z", "db")], axis=1).sort_index(),
            pdf.filter(items=[("x", "ba"), ("z", "db")], axis=1).sort_index(),
        )

        self.assert_eq(kdf.filter(like="b", axis="index"), pdf.filter(like="b", axis="index"))
        self.assert_eq(kdf.filter(like="c", axis="columns"), pdf.filter(like="c", axis="columns"))

        self.assert_eq(kdf.filter(regex="b.*", axis="index"), pdf.filter(regex="b.*", axis="index"))
        self.assert_eq(
            kdf.filter(regex="b.*", axis="columns"), pdf.filter(regex="b.*", axis="columns")
        )

    def test_pipe(self):
        kdf = ks.DataFrame(
            {"category": ["A", "A", "B"], "col1": [1, 2, 3], "col2": [4, 5, 6]},
            columns=["category", "col1", "col2"],
        )

        self.assertRaisesRegex(
            ValueError,
            "arg is both the pipe target and a keyword argument",
            lambda: kdf.pipe((lambda x: x, "arg"), arg="1"),
        )

    def test_transform(self):
        pdf = pd.DataFrame(
            {
                "a": [1, 2, 3, 4, 5, 6] * 100,
                "b": [1.0, 1.0, 2.0, 3.0, 5.0, 8.0] * 100,
                "c": [1, 4, 9, 16, 25, 36] * 100,
            },
            columns=["a", "b", "c"],
            index=np.random.rand(600),
        )
        kdf = ks.DataFrame(pdf)
        self.assert_eq(
            kdf.transform(lambda x: x + 1).sort_index(), pdf.transform(lambda x: x + 1).sort_index()
        )
        self.assert_eq(
            kdf.transform(lambda x, y: x + y, y=2).sort_index(),
            pdf.transform(lambda x, y: x + y, y=2).sort_index(),
        )
        with option_context("compute.shortcut_limit", 500):
            self.assert_eq(
                kdf.transform(lambda x: x + 1).sort_index(),
                pdf.transform(lambda x: x + 1).sort_index(),
            )
            self.assert_eq(
                kdf.transform(lambda x, y: x + y, y=1).sort_index(),
                pdf.transform(lambda x, y: x + y, y=1).sort_index(),
            )

        with self.assertRaisesRegex(AssertionError, "the first argument should be a callable"):
            kdf.transform(1)

        # multi-index columns
        columns = pd.MultiIndex.from_tuples([("x", "a"), ("x", "b"), ("y", "c")])
        pdf.columns = columns
        kdf.columns = columns

        self.assert_eq(
            kdf.transform(lambda x: x + 1).sort_index(), pdf.transform(lambda x: x + 1).sort_index()
        )
        with option_context("compute.shortcut_limit", 500):
            self.assert_eq(
                kdf.transform(lambda x: x + 1).sort_index(),
                pdf.transform(lambda x: x + 1).sort_index(),
            )

    def test_apply(self):
        pdf = pd.DataFrame(
            {
                "a": [1, 2, 3, 4, 5, 6] * 100,
                "b": [1.0, 1.0, 2.0, 3.0, 5.0, 8.0] * 100,
                "c": [1, 4, 9, 16, 25, 36] * 100,
            },
            columns=["a", "b", "c"],
            index=np.random.rand(600),
        )
        kdf = ks.DataFrame(pdf)

        self.assert_eq(
            kdf.apply(lambda x: x + 1).sort_index(), pdf.apply(lambda x: x + 1).sort_index()
        )
        self.assert_eq(
            kdf.apply(lambda x, b: x + b, args=(1,)).sort_index(),
            pdf.apply(lambda x, b: x + b, args=(1,)).sort_index(),
        )
        self.assert_eq(
            kdf.apply(lambda x, b: x + b, b=1).sort_index(),
            pdf.apply(lambda x, b: x + b, b=1).sort_index(),
        )

        with option_context("compute.shortcut_limit", 500):
            self.assert_eq(
                kdf.apply(lambda x: x + 1).sort_index(), pdf.apply(lambda x: x + 1).sort_index()
            )
            self.assert_eq(
                kdf.apply(lambda x, b: x + b, args=(1,)).sort_index(),
                pdf.apply(lambda x, b: x + b, args=(1,)).sort_index(),
            )
            self.assert_eq(
                kdf.apply(lambda x, b: x + b, b=1).sort_index(),
                pdf.apply(lambda x, b: x + b, b=1).sort_index(),
            )

        # returning a Series
        self.assert_eq(
            kdf.apply(lambda x: len(x), axis=1).sort_index(),
            pdf.apply(lambda x: len(x), axis=1).sort_index(),
        )
        self.assert_eq(
            kdf.apply(lambda x, c: len(x) + c, axis=1, c=100).sort_index(),
            pdf.apply(lambda x, c: len(x) + c, axis=1, c=100).sort_index(),
        )
        with option_context("compute.shortcut_limit", 500):
            self.assert_eq(
                kdf.apply(lambda x: len(x), axis=1).sort_index(),
                pdf.apply(lambda x: len(x), axis=1).sort_index(),
            )
            self.assert_eq(
                kdf.apply(lambda x, c: len(x) + c, axis=1, c=100).sort_index(),
                pdf.apply(lambda x, c: len(x) + c, axis=1, c=100).sort_index(),
            )

        with self.assertRaisesRegex(AssertionError, "the first argument should be a callable"):
            kdf.apply(1)

        with self.assertRaisesRegex(TypeError, "The given function.*1 or 'column'; however"):

            def f1(_) -> ks.DataFrame[int]:
                pass

            kdf.apply(f1, axis=0)

        with self.assertRaisesRegex(TypeError, "The given function.*0 or 'index'; however"):

            def f2(_) -> ks.Series[int]:
                pass

            kdf.apply(f2, axis=1)

        # multi-index columns
        columns = pd.MultiIndex.from_tuples([("x", "a"), ("x", "b"), ("y", "c")])
        pdf.columns = columns
        kdf.columns = columns

        self.assert_eq(
            kdf.apply(lambda x: x + 1).sort_index(), pdf.apply(lambda x: x + 1).sort_index()
        )
        with option_context("compute.shortcut_limit", 500):
            self.assert_eq(
                kdf.apply(lambda x: x + 1).sort_index(), pdf.apply(lambda x: x + 1).sort_index()
            )

        # returning a Series
        self.assert_eq(
            kdf.apply(lambda x: len(x), axis=1).sort_index(),
            pdf.apply(lambda x: len(x), axis=1).sort_index(),
        )
        with option_context("compute.shortcut_limit", 500):
            self.assert_eq(
                kdf.apply(lambda x: len(x), axis=1).sort_index(),
                pdf.apply(lambda x: len(x), axis=1).sort_index(),
            )

    def test_apply_batch(self):
        pdf = pd.DataFrame(
            {
                "a": [1, 2, 3, 4, 5, 6] * 100,
                "b": [1.0, 1.0, 2.0, 3.0, 5.0, 8.0] * 100,
                "c": [1, 4, 9, 16, 25, 36] * 100,
            },
            columns=["a", "b", "c"],
            index=np.random.rand(600),
        )
        kdf = ks.DataFrame(pdf)

        # One to test alias.
        self.assert_eq(kdf.apply_batch(lambda pdf: pdf + 1).sort_index(), (pdf + 1).sort_index())
        self.assert_eq(
            kdf.koalas.apply_batch(lambda pdf, a: pdf + a, args=(1,)).sort_index(),
            (pdf + 1).sort_index(),
        )
        with option_context("compute.shortcut_limit", 500):
            self.assert_eq(
                kdf.koalas.apply_batch(lambda pdf: pdf + 1).sort_index(), (pdf + 1).sort_index()
            )
            self.assert_eq(
                kdf.koalas.apply_batch(lambda pdf, b: pdf + b, b=1).sort_index(),
                (pdf + 1).sort_index(),
            )

        with self.assertRaisesRegex(AssertionError, "the first argument should be a callable"):
            kdf.koalas.apply_batch(1)

        with self.assertRaisesRegex(TypeError, "The given function.*frame as its type hints"):

            def f2(_) -> ks.Series[int]:
                pass

            kdf.koalas.apply_batch(f2)

        with self.assertRaisesRegex(ValueError, "The given function should return a frame"):
            kdf.koalas.apply_batch(lambda pdf: 1)

        # multi-index columns
        columns = pd.MultiIndex.from_tuples([("x", "a"), ("x", "b"), ("y", "c")])
        pdf.columns = columns
        kdf.columns = columns

        self.assert_eq(kdf.koalas.apply_batch(lambda x: x + 1).sort_index(), (pdf + 1).sort_index())
        with option_context("compute.shortcut_limit", 500):
            self.assert_eq(
                kdf.koalas.apply_batch(lambda x: x + 1).sort_index(), (pdf + 1).sort_index()
            )

    def test_transform_batch(self):
        pdf = pd.DataFrame(
            {
                "a": [1, 2, 3, 4, 5, 6] * 100,
                "b": [1.0, 1.0, 2.0, 3.0, 5.0, 8.0] * 100,
                "c": [1, 4, 9, 16, 25, 36] * 100,
            },
            columns=["a", "b", "c"],
            index=np.random.rand(600),
        )
        kdf = ks.DataFrame(pdf)

        # One to test alias.
        self.assert_eq(
            kdf.transform_batch(lambda pdf: pdf + 1).sort_index(), (pdf + 1).sort_index()
        )
        self.assert_eq(
            kdf.koalas.transform_batch(lambda pdf: pdf.c + 1).sort_index(), (pdf.c + 1).sort_index()
        )
        self.assert_eq(
            kdf.koalas.transform_batch(lambda pdf, a: pdf + a, 1).sort_index(),
            (pdf + 1).sort_index(),
        )
        self.assert_eq(
            kdf.koalas.transform_batch(lambda pdf, a: pdf.c + a, a=1).sort_index(),
            (pdf.c + 1).sort_index(),
        )

        with option_context("compute.shortcut_limit", 500):
            self.assert_eq(
                kdf.koalas.transform_batch(lambda pdf: pdf + 1).sort_index(), (pdf + 1).sort_index()
            )
            self.assert_eq(
                kdf.koalas.transform_batch(lambda pdf: pdf.b + 1).sort_index(),
                (pdf.b + 1).sort_index(),
            )
            self.assert_eq(
                kdf.koalas.transform_batch(lambda pdf, a: pdf + a, 1).sort_index(),
                (pdf + 1).sort_index(),
            )
            self.assert_eq(
                kdf.koalas.transform_batch(lambda pdf, a: pdf.c + a, a=1).sort_index(),
                (pdf.c + 1).sort_index(),
            )

        with self.assertRaisesRegex(AssertionError, "the first argument should be a callable"):
            kdf.koalas.transform_batch(1)

        with self.assertRaisesRegex(ValueError, "The given function should return a frame"):
            kdf.koalas.transform_batch(lambda pdf: 1)

        with self.assertRaisesRegex(
            ValueError, "transform_batch cannot produce aggregated results"
        ):
            kdf.koalas.transform_batch(lambda pdf: pd.Series(1))

        # multi-index columns
        columns = pd.MultiIndex.from_tuples([("x", "a"), ("x", "b"), ("y", "c")])
        pdf.columns = columns
        kdf.columns = columns

        self.assert_eq(
            kdf.koalas.transform_batch(lambda x: x + 1).sort_index(), (pdf + 1).sort_index()
        )
        with option_context("compute.shortcut_limit", 500):
            self.assert_eq(
                kdf.koalas.transform_batch(lambda x: x + 1).sort_index(), (pdf + 1).sort_index()
            )

    def test_transform_batch_same_anchor(self):
        kdf = ks.range(10).sort_index()
        kdf["d"] = kdf.koalas.transform_batch(lambda pdf: pdf.id + 1)
        self.assert_eq(
            kdf, pd.DataFrame({"id": list(range(10)), "d": list(range(1, 11))}, columns=["id", "d"])
        )

        kdf = ks.range(10).sort_index()
        # One to test alias.
        kdf["d"] = kdf.id.transform_batch(lambda ser: ser + 1)
        self.assert_eq(
            kdf, pd.DataFrame({"id": list(range(10)), "d": list(range(1, 11))}, columns=["id", "d"])
        )

        kdf = ks.range(10).sort_index()

        def plus_one(pdf) -> ks.Series[np.int64]:
            return pdf.id + 1

        kdf["d"] = kdf.koalas.transform_batch(plus_one)
        self.assert_eq(
            kdf, pd.DataFrame({"id": list(range(10)), "d": list(range(1, 11))}, columns=["id", "d"])
        )

        kdf = ks.range(10).sort_index()

        def plus_one(ser) -> ks.Series[np.int64]:
            return ser + 1

        kdf["d"] = kdf.id.koalas.transform_batch(plus_one)
        self.assert_eq(
            kdf, pd.DataFrame({"id": list(range(10)), "d": list(range(1, 11))}, columns=["id", "d"])
        )

    def test_empty_timestamp(self):
        pdf = pd.DataFrame(
            {
                "t": [
                    datetime(2019, 1, 1, 0, 0, 0),
                    datetime(2019, 1, 2, 0, 0, 0),
                    datetime(2019, 1, 3, 0, 0, 0),
                ]
            },
            index=np.random.rand(3),
        )
        kdf = ks.from_pandas(pdf)
        self.assert_eq(kdf[kdf["t"] != kdf["t"]], pdf[pdf["t"] != pdf["t"]])
        self.assert_eq(kdf[kdf["t"] != kdf["t"]].dtypes, pdf[pdf["t"] != pdf["t"]].dtypes)

    def test_to_spark(self):
        kdf = ks.from_pandas(self.pdf)

        with self.assertRaisesRegex(ValueError, "'index_col' cannot be overlapped"):
            kdf.to_spark(index_col="a")

        with self.assertRaisesRegex(ValueError, "length of index columns.*1.*3"):
            kdf.to_spark(index_col=["x", "y", "z"])

    def test_keys(self):
        kdf = ks.DataFrame(
            [[1, 2], [4, 5], [7, 8]],
            index=["cobra", "viper", "sidewinder"],
            columns=["max_speed", "shield"],
        )
        pdf = kdf.to_pandas()

        self.assert_eq(kdf.keys(), pdf.keys())

    def test_quantile(self):
        kdf = ks.from_pandas(self.pdf)

        with self.assertRaisesRegex(
            NotImplementedError, 'axis should be either 0 or "index" currently.'
        ):
            kdf.quantile(0.5, axis=1)

        with self.assertRaisesRegex(
            NotImplementedError, "quantile currently doesn't supports numeric_only"
        ):
            kdf.quantile(0.5, numeric_only=False)

    def test_pct_change(self):
        kdf = ks.DataFrame(
            {"a": [1, 2, 3, 2], "b": [4.0, 2.0, 3.0, 1.0], "c": [300, 200, 400, 200]},
            index=np.random.rand(4),
        )
        kdf.columns = pd.MultiIndex.from_tuples([("a", "x"), ("b", "y"), ("c", "z")])
        pdf = kdf.to_pandas()

        self.assert_eq(repr(kdf.pct_change(2)), repr(pdf.pct_change(2)))

    def test_where(self):
        kdf = ks.from_pandas(self.pdf)

        with self.assertRaisesRegex(ValueError, "type of cond must be a DataFrame or Series"):
            kdf.where(1)

    def test_mask(self):
        kdf = ks.from_pandas(self.pdf)

        with self.assertRaisesRegex(ValueError, "type of cond must be a DataFrame or Series"):
            kdf.mask(1)

    def test_query(self):
        kdf = ks.DataFrame({"A": range(1, 6), "B": range(10, 0, -2), "C": range(10, 5, -1)})
        pdf = kdf.to_pandas()

        exprs = ("A > B", "A < C", "C == B")
        for expr in exprs:
            self.assert_eq(kdf.query(expr), pdf.query(expr))

        # test `inplace=True`
        for expr in exprs:
            dummy_kdf = kdf.copy()
            dummy_pdf = pdf.copy()

            pser = dummy_pdf.A
            kser = dummy_kdf.A
            dummy_pdf.query(expr, inplace=True)
            dummy_kdf.query(expr, inplace=True)

            self.assert_eq(dummy_kdf, dummy_pdf)
            self.assert_eq(kser, pser)

        # invalid values for `expr`
        invalid_exprs = (1, 1.0, (exprs[0],), [exprs[0]])
        for expr in invalid_exprs:
            with self.assertRaisesRegex(
                ValueError, "expr must be a string to be evaluated, {} given".format(type(expr))
            ):
                kdf.query(expr)

        # invalid values for `inplace`
        invalid_inplaces = (1, 0, "True", "False")
        for inplace in invalid_inplaces:
            with self.assertRaisesRegex(
                ValueError,
                'For argument "inplace" expected type bool, received type {}.'.format(
                    type(inplace).__name__
                ),
            ):
                kdf.query("a < b", inplace=inplace)

        # doesn't support for MultiIndex columns
        columns = pd.MultiIndex.from_tuples([("A", "Z"), ("B", "X"), ("C", "C")])
        kdf.columns = columns
        with self.assertRaisesRegex(ValueError, "Doesn't support for MultiIndex columns"):
            kdf.query("('A', 'Z') > ('B', 'X')")

    def test_take(self):
        pdf = pd.DataFrame(
            {"A": range(0, 50000), "B": range(100000, 0, -2), "C": range(100000, 50000, -1)}
        )
        kdf = ks.from_pandas(pdf)

        # axis=0 (default)
        self.assert_eq(kdf.take([1, 2]).sort_index(), pdf.take([1, 2]).sort_index())
        self.assert_eq(kdf.take([-1, -2]).sort_index(), pdf.take([-1, -2]).sort_index())
        self.assert_eq(
            kdf.take(range(100, 110)).sort_index(), pdf.take(range(100, 110)).sort_index()
        )
        self.assert_eq(
            kdf.take(range(-110, -100)).sort_index(), pdf.take(range(-110, -100)).sort_index()
        )
        self.assert_eq(
            kdf.take([10, 100, 1000, 10000]).sort_index(),
            pdf.take([10, 100, 1000, 10000]).sort_index(),
        )
        self.assert_eq(
            kdf.take([-10, -100, -1000, -10000]).sort_index(),
            pdf.take([-10, -100, -1000, -10000]).sort_index(),
        )

        # axis=1
        self.assert_eq(kdf.take([1, 2], axis=1).sort_index(), pdf.take([1, 2], axis=1).sort_index())
        self.assert_eq(
            kdf.take([-1, -2], axis=1).sort_index(), pdf.take([-1, -2], axis=1).sort_index()
        )
        self.assert_eq(
            kdf.take(range(1, 3), axis=1).sort_index(), pdf.take(range(1, 3), axis=1).sort_index(),
        )
        self.assert_eq(
            kdf.take(range(-1, -3), axis=1).sort_index(),
            pdf.take(range(-1, -3), axis=1).sort_index(),
        )
        self.assert_eq(
            kdf.take([2, 1], axis=1).sort_index(), pdf.take([2, 1], axis=1).sort_index(),
        )
        self.assert_eq(
            kdf.take([-1, -2], axis=1).sort_index(), pdf.take([-1, -2], axis=1).sort_index(),
        )

        # MultiIndex columns
        columns = pd.MultiIndex.from_tuples([("A", "Z"), ("B", "X"), ("C", "C")])
        kdf.columns = columns
        pdf.columns = columns

        # MultiIndex columns with axis=0 (default)
        self.assert_eq(kdf.take([1, 2]).sort_index(), pdf.take([1, 2]).sort_index())
        self.assert_eq(kdf.take([-1, -2]).sort_index(), pdf.take([-1, -2]).sort_index())
        self.assert_eq(
            kdf.take(range(100, 110)).sort_index(), pdf.take(range(100, 110)).sort_index()
        )
        self.assert_eq(
            kdf.take(range(-110, -100)).sort_index(), pdf.take(range(-110, -100)).sort_index()
        )
        self.assert_eq(
            kdf.take([10, 100, 1000, 10000]).sort_index(),
            pdf.take([10, 100, 1000, 10000]).sort_index(),
        )
        self.assert_eq(
            kdf.take([-10, -100, -1000, -10000]).sort_index(),
            pdf.take([-10, -100, -1000, -10000]).sort_index(),
        )

        # axis=1
        self.assert_eq(kdf.take([1, 2], axis=1).sort_index(), pdf.take([1, 2], axis=1).sort_index())
        self.assert_eq(
            kdf.take([-1, -2], axis=1).sort_index(), pdf.take([-1, -2], axis=1).sort_index()
        )
        self.assert_eq(
            kdf.take(range(1, 3), axis=1).sort_index(), pdf.take(range(1, 3), axis=1).sort_index(),
        )
        self.assert_eq(
            kdf.take(range(-1, -3), axis=1).sort_index(),
            pdf.take(range(-1, -3), axis=1).sort_index(),
            almost=True,
        )
        self.assert_eq(
            kdf.take([2, 1], axis=1).sort_index(), pdf.take([2, 1], axis=1).sort_index(),
        )
        self.assert_eq(
            kdf.take([-1, -2], axis=1).sort_index(), pdf.take([-1, -2], axis=1).sort_index(),
        )

        # Checking the type of indices.
        self.assertRaises(ValueError, lambda: kdf.take(1))
        self.assertRaises(ValueError, lambda: kdf.take("1"))
        self.assertRaises(ValueError, lambda: kdf.take({1, 2}))
        self.assertRaises(ValueError, lambda: kdf.take({1: None, 2: None}))

    def test_axes(self):
        pdf = self.pdf
        kdf = ks.from_pandas(pdf)
        self.assert_list_eq(pdf.axes, kdf.axes)

        # multi-index columns
        columns = pd.MultiIndex.from_tuples([("x", "a"), ("y", "b")])
        pdf.columns = columns
        kdf.columns = columns
        self.assert_list_eq(pdf.axes, kdf.axes)

    def test_udt(self):
        sparse_values = {0: 0.1, 1: 1.1}
        sparse_vector = SparseVector(len(sparse_values), sparse_values)
        pdf = pd.DataFrame({"a": [sparse_vector], "b": [10]})

        if LooseVersion(pyspark.__version__) < LooseVersion("2.4"):
            with self.sql_conf({"spark.sql.execution.arrow.enabled": False}):
                kdf = ks.from_pandas(pdf)
                self.assert_eq(kdf, pdf)
        else:
            kdf = ks.from_pandas(pdf)
            self.assert_eq(kdf, pdf)

    def test_eval(self):
        pdf = pd.DataFrame({"A": range(1, 6), "B": range(10, 0, -2)})
        kdf = ks.from_pandas(pdf)

        # operation between columns (returns Series)
        self.assert_eq(pdf.eval("A + B"), kdf.eval("A + B"))
        self.assert_eq(pdf.eval("A + A"), kdf.eval("A + A"))
        # assignment (returns DataFrame)
        self.assert_eq(pdf.eval("C = A + B"), kdf.eval("C = A + B"))
        self.assert_eq(pdf.eval("A = A + A"), kdf.eval("A = A + A"))
        # operation between scalars (returns scalar)
        self.assert_eq(pdf.eval("1 + 1"), kdf.eval("1 + 1"))
        # complicated operations with assignment
        self.assert_eq(
            pdf.eval("B = A + B // (100 + 200) * (500 - B) - 10.5"),
            kdf.eval("B = A + B // (100 + 200) * (500 - B) - 10.5"),
        )

        # inplace=True (only support for assignment)
        pdf.eval("C = A + B", inplace=True)
        kdf.eval("C = A + B", inplace=True)
        self.assert_eq(pdf, kdf)
        pser = pdf.A
        kser = kdf.A
        pdf.eval("A = B + C", inplace=True)
        kdf.eval("A = B + C", inplace=True)
        self.assert_eq(pdf, kdf)
        self.assert_eq(pser, kser)

        # doesn't support for multi-index columns
        columns = pd.MultiIndex.from_tuples([("x", "a"), ("y", "b"), ("z", "c")])
        kdf.columns = columns
        self.assertRaises(ValueError, lambda: kdf.eval("x.a + y.b"))

    def test_to_markdown(self):
        pdf = pd.DataFrame(data={"animal_1": ["elk", "pig"], "animal_2": ["dog", "quetzal"]})
        kdf = ks.from_pandas(pdf)

        # `to_markdown()` is supported in pandas >= 1.0.0 since it's newly added in pandas 1.0.0.
        if LooseVersion(pd.__version__) < LooseVersion("1.0.0"):
            self.assertRaises(NotImplementedError, lambda: kdf.to_markdown())
        else:
            self.assert_eq(pdf.to_markdown(), kdf.to_markdown())

    def test_cache(self):
        pdf = pd.DataFrame(
            [(0.2, 0.3), (0.0, 0.6), (0.6, 0.0), (0.2, 0.1)], columns=["dogs", "cats"]
        )
        kdf = ks.from_pandas(pdf)

        with kdf.cache() as cached_df:
            self.assert_eq(isinstance(cached_df, CachedDataFrame), True)
            self.assert_eq(
                repr(cached_df.storage_level), repr(StorageLevel(True, True, False, True))
            )

    def test_persist(self):
        pdf = pd.DataFrame(
            [(0.2, 0.3), (0.0, 0.6), (0.6, 0.0), (0.2, 0.1)], columns=["dogs", "cats"]
        )
        kdf = ks.from_pandas(pdf)
        storage_levels = [
            StorageLevel.DISK_ONLY,
            StorageLevel.MEMORY_AND_DISK,
            StorageLevel.MEMORY_ONLY,
            StorageLevel.OFF_HEAP,
        ]

        for storage_level in storage_levels:
            with kdf.persist(storage_level) as cached_df:
                self.assert_eq(isinstance(cached_df, CachedDataFrame), True)
                self.assert_eq(repr(cached_df.storage_level), repr(storage_level))

        self.assertRaises(TypeError, lambda: kdf.persist("DISK_ONLY"))

    def test_squeeze(self):
        axises = [None, 0, 1, "rows", "index", "columns"]

        # Multiple columns
        pdf = pd.DataFrame([[1, 2], [3, 4]], columns=["a", "b"])
        kdf = ks.from_pandas(pdf)
        for axis in axises:
            self.assert_eq(pdf.squeeze(axis), kdf.squeeze(axis))
        # Multiple columns with MultiIndex columns
        columns = pd.MultiIndex.from_tuples([("A", "Z"), ("B", "X")])
        pdf.columns = columns
        kdf.columns = columns
        for axis in axises:
            self.assert_eq(pdf.squeeze(axis), kdf.squeeze(axis))

        # Single column with single value
        pdf = pd.DataFrame([[1]], columns=["a"])
        kdf = ks.from_pandas(pdf)
        for axis in axises:
            self.assert_eq(pdf.squeeze(axis), kdf.squeeze(axis))
        # Single column with single value with MultiIndex column
        columns = pd.MultiIndex.from_tuples([("A", "Z")])
        pdf.columns = columns
        kdf.columns = columns
        for axis in axises:
            self.assert_eq(pdf.squeeze(axis), kdf.squeeze(axis))

        # Single column with multiple values
        pdf = pd.DataFrame([1, 2, 3, 4], columns=["a"])
        kdf = ks.from_pandas(pdf)
        for axis in axises:
            self.assert_eq(pdf.squeeze(axis), kdf.squeeze(axis))
        # Single column with multiple values with MultiIndex column
        pdf.columns = columns
        kdf.columns = columns
        for axis in axises:
            self.assert_eq(pdf.squeeze(axis), kdf.squeeze(axis))

    def test_rfloordiv(self):
        pdf = pd.DataFrame(
            {"angles": [0, 3, 4], "degrees": [360, 180, 360]},
            index=["circle", "triangle", "rectangle"],
            columns=["angles", "degrees"],
        )
        kdf = ks.from_pandas(pdf)

        if LooseVersion(pd.__version__) < LooseVersion("1.0.0") and LooseVersion(
            pd.__version__
        ) >= LooseVersion("0.24.0"):
            expected_result = pd.DataFrame(
                {"angles": [np.inf, 3.0, 2.0], "degrees": [0.0, 0.0, 0.0]},
                index=["circle", "triangle", "rectangle"],
                columns=["angles", "degrees"],
            )
        else:
            expected_result = pdf.rfloordiv(10)

        self.assert_eq(kdf.rfloordiv(10), expected_result)

    def test_truncate(self):
        pdf1 = pd.DataFrame(
            {
                "A": ["a", "b", "c", "d", "e", "f", "g"],
                "B": ["h", "i", "j", "k", "l", "m", "n"],
                "C": ["o", "p", "q", "r", "s", "t", "u"],
            },
            index=[-500, -20, -1, 0, 400, 550, 1000],
        )
        kdf1 = ks.from_pandas(pdf1)
        pdf2 = pd.DataFrame(
            {
                "A": ["a", "b", "c", "d", "e", "f", "g"],
                "B": ["h", "i", "j", "k", "l", "m", "n"],
                "C": ["o", "p", "q", "r", "s", "t", "u"],
            },
            index=[1000, 550, 400, 0, -1, -20, -500],
        )
        kdf2 = ks.from_pandas(pdf2)

        self.assert_eq(kdf1.truncate(), pdf1.truncate())
        self.assert_eq(kdf1.truncate(before=-20), pdf1.truncate(before=-20))
        self.assert_eq(kdf1.truncate(after=400), pdf1.truncate(after=400))
        self.assert_eq(kdf1.truncate(copy=False), pdf1.truncate(copy=False))
        self.assert_eq(kdf1.truncate(-20, 400, copy=False), pdf1.truncate(-20, 400, copy=False))
        self.assert_eq(kdf2.truncate(0, 550), pdf2.truncate(0, 550))
        self.assert_eq(kdf2.truncate(0, 550, copy=False), pdf2.truncate(0, 550, copy=False))
        # axis = 1
        self.assert_eq(kdf1.truncate(axis=1), pdf1.truncate(axis=1))
        self.assert_eq(kdf1.truncate(before="B", axis=1), pdf1.truncate(before="B", axis=1))
        self.assert_eq(kdf1.truncate(after="A", axis=1), pdf1.truncate(after="A", axis=1))
        self.assert_eq(kdf1.truncate(copy=False, axis=1), pdf1.truncate(copy=False, axis=1))
        self.assert_eq(kdf2.truncate("B", "C", axis=1), pdf2.truncate("B", "C", axis=1))
        self.assert_eq(
            kdf1.truncate("B", "C", copy=False, axis=1), pdf1.truncate("B", "C", copy=False, axis=1)
        )

        # MultiIndex columns
        columns = pd.MultiIndex.from_tuples([("A", "Z"), ("B", "X"), ("C", "Z")])
        pdf1.columns = columns
        kdf1.columns = columns
        pdf2.columns = columns
        kdf2.columns = columns

        self.assert_eq(kdf1.truncate(), pdf1.truncate())
        self.assert_eq(kdf1.truncate(before=-20), pdf1.truncate(before=-20))
        self.assert_eq(kdf1.truncate(after=400), pdf1.truncate(after=400))
        self.assert_eq(kdf1.truncate(copy=False), pdf1.truncate(copy=False))
        self.assert_eq(kdf1.truncate(-20, 400, copy=False), pdf1.truncate(-20, 400, copy=False))
        self.assert_eq(kdf2.truncate(0, 550), pdf2.truncate(0, 550))
        self.assert_eq(kdf2.truncate(0, 550, copy=False), pdf2.truncate(0, 550, copy=False))
        # axis = 1
        self.assert_eq(kdf1.truncate(axis=1), pdf1.truncate(axis=1))
        self.assert_eq(kdf1.truncate(before="B", axis=1), pdf1.truncate(before="B", axis=1))
        self.assert_eq(kdf1.truncate(after="A", axis=1), pdf1.truncate(after="A", axis=1))
        self.assert_eq(kdf1.truncate(copy=False, axis=1), pdf1.truncate(copy=False, axis=1))
        self.assert_eq(kdf2.truncate("B", "C", axis=1), pdf2.truncate("B", "C", axis=1))
        self.assert_eq(
            kdf1.truncate("B", "C", copy=False, axis=1), pdf1.truncate("B", "C", copy=False, axis=1)
        )

        # Exceptions
        kdf = ks.DataFrame(
            {
                "A": ["a", "b", "c", "d", "e", "f", "g"],
                "B": ["h", "i", "j", "k", "l", "m", "n"],
                "C": ["o", "p", "q", "r", "s", "t", "u"],
            },
            index=[-500, 100, 400, 0, -1, 550, -20],
        )
        msg = "truncate requires a sorted index"
        with self.assertRaisesRegex(ValueError, msg):
            kdf.truncate()

        kdf = ks.DataFrame(
            {
                "A": ["a", "b", "c", "d", "e", "f", "g"],
                "B": ["h", "i", "j", "k", "l", "m", "n"],
                "C": ["o", "p", "q", "r", "s", "t", "u"],
            },
            index=[-500, -20, -1, 0, 400, 550, 1000],
        )
        msg = "Truncate: -20 must be after 400"
        with self.assertRaisesRegex(ValueError, msg):
            kdf.truncate(400, -20)
        msg = "Truncate: B must be after C"
        with self.assertRaisesRegex(ValueError, msg):
            kdf.truncate("C", "B", axis=1)

    def test_explode(self):
        pdf = pd.DataFrame({"A": [[-1.0, np.nan], [0.0, np.inf], [1.0, -np.inf]], "B": 1})
        pdf.index.name = "index"
        pdf.columns.name = "columns"
        kdf = ks.from_pandas(pdf)

        if LooseVersion(pd.__version__) >= LooseVersion("0.25.0"):
            expected_result1 = pdf.explode("A")
            expected_result2 = pdf.explode("B")
        else:
            expected_result1 = pd.DataFrame(
                {"A": [-1, np.nan, 0, np.inf, 1, -np.inf], "B": [1, 1, 1, 1, 1, 1]},
                index=pd.Index([0, 0, 1, 1, 2, 2]),
            )
            expected_result1.index.name = "index"
            expected_result1.columns.name = "columns"
            expected_result2 = pdf

        self.assert_eq(kdf.explode("A"), expected_result1, almost=True)
        self.assert_eq(repr(kdf.explode("B")), repr(expected_result2))
        self.assert_eq(kdf.explode("A").index.name, expected_result1.index.name)
        self.assert_eq(kdf.explode("A").columns.name, expected_result1.columns.name)

        self.assertRaises(ValueError, lambda: kdf.explode(["A", "B"]))

        # MultiIndex
        midx = pd.MultiIndex.from_tuples(
            [("x", "a"), ("x", "b"), ("y", "c")], names=["index1", "index2"]
        )
        pdf.index = midx
        kdf = ks.from_pandas(pdf)

        if LooseVersion(pd.__version__) >= LooseVersion("0.25.0"):
            expected_result1 = pdf.explode("A")
            expected_result2 = pdf.explode("B")
        else:
            midx = pd.MultiIndex.from_tuples(
                [("x", "a"), ("x", "a"), ("x", "b"), ("x", "b"), ("y", "c"), ("y", "c")],
                names=["index1", "index2"],
            )
            expected_result1.index = midx
            expected_result2 = pdf

        self.assert_eq(kdf.explode("A"), expected_result1, almost=True)
        self.assert_eq(repr(kdf.explode("B")), repr(expected_result2))
        self.assert_eq(kdf.explode("A").index.names, expected_result1.index.names)
        self.assert_eq(kdf.explode("A").columns.name, expected_result1.columns.name)

        self.assertRaises(ValueError, lambda: kdf.explode(["A", "B"]))

        # MultiIndex columns
        columns = pd.MultiIndex.from_tuples([("A", "Z"), ("B", "X")], names=["column1", "column2"])
        pdf.columns = columns
        kdf.columns = columns

        if LooseVersion(pd.__version__) >= LooseVersion("0.25.0"):
            expected_result1 = pdf.explode(("A", "Z"))
            expected_result2 = pdf.explode(("B", "X"))
            expected_result3 = pdf.A.explode("Z")
        else:
            expected_result1.columns = columns
            expected_result2 = pdf
            expected_result3 = pd.DataFrame({"Z": [-1, np.nan, 0, np.inf, 1, -np.inf]}, index=midx)
            expected_result3.index.name = "index"
            expected_result3.columns.name = "column2"

        self.assert_eq(kdf.explode(("A", "Z")), expected_result1, almost=True)
        self.assert_eq(repr(kdf.explode(("B", "X"))), repr(expected_result2))
        self.assert_eq(kdf.explode(("A", "Z")).index.names, expected_result1.index.names)
        self.assert_eq(kdf.explode(("A", "Z")).columns.names, expected_result1.columns.names)

        self.assert_eq(kdf.A.explode("Z"), expected_result3, almost=True)

        self.assertRaises(ValueError, lambda: kdf.explode(["A", "B"]))
        self.assertRaises(ValueError, lambda: kdf.explode("A"))

    def test_spark_schema(self):
        kdf = ks.DataFrame(
            {
                "a": list("abc"),
                "b": list(range(1, 4)),
                "c": np.arange(3, 6).astype("i1"),
                "d": np.arange(4.0, 7.0, dtype="float64"),
                "e": [True, False, True],
                "f": pd.date_range("20130101", periods=3),
            },
            columns=["a", "b", "c", "d", "e", "f"],
        )
        self.assertEqual(kdf.spark_schema(), kdf.spark.schema())
        self.assertEqual(kdf.spark_schema("index"), kdf.spark.schema("index"))

    def test_print_schema(self):
        kdf = ks.DataFrame(
            {"a": list("abc"), "b": list(range(1, 4)), "c": np.arange(3, 6).astype("i1")},
            columns=["a", "b", "c"],
        )

        prev = sys.stdout
        try:
            out = StringIO()
            sys.stdout = out
            kdf.print_schema()
            actual = out.getvalue().strip()

            out = StringIO()
            sys.stdout = out
            kdf.spark.print_schema()
            expected = out.getvalue().strip()

            self.assertEqual(actual, expected)
        finally:
            sys.stdout = prev

    def test_explain_hint(self):
        kdf1 = ks.DataFrame(
            {"lkey": ["foo", "bar", "baz", "foo"], "value": [1, 2, 3, 5]}, columns=["lkey", "value"]
        )
        kdf2 = ks.DataFrame(
            {"rkey": ["foo", "bar", "baz", "foo"], "value": [5, 6, 7, 8]}, columns=["rkey", "value"]
        )
        merged = kdf1.merge(kdf2.hint("broadcast"), left_on="lkey", right_on="rkey")
        prev = sys.stdout
        try:
            out = StringIO()
            sys.stdout = out
            merged.explain()
            actual = out.getvalue().strip()

            out = StringIO()
            sys.stdout = out
            merged.spark.explain()
            expected = out.getvalue().strip()

            self.assertEqual(actual, expected)
        finally:
            sys.stdout = prev

    def test_mad(self):
        pdf = pd.DataFrame({"A": [1, 2, None, 4, np.nan], "B": [-0.1, 0.2, -0.3, np.nan, 0.5]})
        kdf = ks.from_pandas(pdf)

        self.assert_eq(kdf.mad(), pdf.mad())
        self.assert_eq(kdf.mad(axis=1), pdf.mad(axis=1))

        with self.assertRaises(ValueError):
            kdf.mad(axis=2)

        # MultiIndex columns
        columns = pd.MultiIndex.from_tuples([("A", "X"), ("A", "Y")])
        pdf.columns = columns
        kdf.columns = columns

        self.assert_eq(kdf.mad(), pdf.mad())
        self.assert_eq(kdf.mad(axis=1), pdf.mad(axis=1))

        pdf = pd.DataFrame({"A": [True, True, False, False], "B": [True, False, False, True]})
        kdf = ks.from_pandas(pdf)

        self.assert_eq(kdf.mad(), pdf.mad())
        self.assert_eq(kdf.mad(axis=1), pdf.mad(axis=1))

    def test_abs(self):
        pdf = pd.DataFrame({"a": [-2, -1, 0, 1]})
        kdf = ks.from_pandas(pdf)

        self.assert_eq(abs(kdf), abs(pdf))
        self.assert_eq(np.abs(kdf), np.abs(pdf))

    def test_iteritems(self):
        pdf = pd.DataFrame(
            {"species": ["bear", "bear", "marsupial"], "population": [1864, 22000, 80000]},
            index=["panda", "polar", "koala"],
            columns=["species", "population"],
        )
        kdf = ks.from_pandas(pdf)

        for p_items, k_items in zip(pdf.iteritems(), kdf.iteritems()):
            self.assert_eq(repr(p_items), repr(k_items))

    def test_tail(self):
        if LooseVersion(pyspark.__version__) >= LooseVersion("3.0"):
            pdf = pd.DataFrame({"x": range(1000)})
            kdf = ks.from_pandas(pdf)

            self.assert_eq(pdf.tail(), kdf.tail())
            self.assert_eq(pdf.tail(10), kdf.tail(10))
            self.assert_eq(pdf.tail(-990), kdf.tail(-990))
            self.assert_eq(pdf.tail(0), kdf.tail(0))
            self.assert_eq(pdf.tail(-1001), kdf.tail(-1001))
            self.assert_eq(pdf.tail(1001), kdf.tail(1001))
            with self.assertRaisesRegex(TypeError, "bad operand type for unary -: 'str'"):
                kdf.tail("10")

    def test_last_valid_index(self):
        # `pyspark.sql.dataframe.DataFrame.tail` is new in pyspark >= 3.0.
        if LooseVersion(pyspark.__version__) >= LooseVersion("3.0"):
            pdf = pd.DataFrame(
                {"a": [1, 2, 3, None], "b": [1.0, 2.0, 3.0, None], "c": [100, 200, 400, None]},
                index=["Q", "W", "E", "R"],
            )
            kdf = ks.from_pandas(pdf)
            self.assert_eq(pdf.last_valid_index(), kdf.last_valid_index())

            # MultiIndex columns
            pdf.columns = pd.MultiIndex.from_tuples([("a", "x"), ("b", "y"), ("c", "z")])
            kdf = ks.from_pandas(pdf)
            self.assert_eq(pdf.last_valid_index(), kdf.last_valid_index())

            # Empty Series
            pdf = pd.Series([], name=0).to_frame()
            kdf = ks.Series([]).to_frame()
            self.assert_eq(pdf.last_valid_index(), kdf.last_valid_index())

    def test_first_valid_index(self):
        # Empty DataFrame
        pdf = pd.Series([], name=0).to_frame()
        kdf = ks.Series([]).to_frame()
        self.assert_eq(pdf.first_valid_index(), kdf.first_valid_index())<|MERGE_RESOLUTION|>--- conflicted
+++ resolved
@@ -567,13 +567,8 @@
 
     def test_dot_in_column_name(self):
         self.assert_eq(
-<<<<<<< HEAD
             ks.DataFrame(ks.range(1)._internal.spark_frame.selectExpr("1L as `a.b`"))["a.b"],
-            ks.Series([1]),
-=======
-            ks.DataFrame(ks.range(1)._internal.spark_frame.selectExpr("1 as `a.b`"))["a.b"],
             ks.Series([1], name="a.b"),
->>>>>>> 80ba7c95
         )
 
     def test_droplevel(self):
