#
# Copyright (C) 2019 Databricks, Inc.
#
# Licensed under the Apache License, Version 2.0 (the "License");
# you may not use this file except in compliance with the License.
# You may obtain a copy of the License at
#
#     http://www.apache.org/licenses/LICENSE-2.0
#
# Unless required by applicable law or agreed to in writing, software
# distributed under the License is distributed on an "AS IS" BASIS,
# WITHOUT WARRANTIES OR CONDITIONS OF ANY KIND, either express or implied.
# See the License for the specific language governing permissions and
# limitations under the License.
#

import inspect

import numpy as np
import pandas as pd
from pyspark.sql.utils import AnalysisException

from databricks import koalas as ks
from databricks.koalas.config import set_option, reset_option
from databricks.koalas.testing.utils import ReusedSQLTestCase, SQLTestUtils
from databricks.koalas.exceptions import PandasNotImplementedError
from databricks.koalas.missing.frame import _MissingPandasLikeDataFrame


class DataFrameTest(ReusedSQLTestCase, SQLTestUtils):

    @property
    def pdf(self):
        return pd.DataFrame({
            'a': [1, 2, 3, 4, 5, 6, 7, 8, 9],
            'b': [4, 5, 6, 3, 2, 1, 0, 0, 0],
        }, index=[0, 1, 3, 5, 6, 8, 9, 9, 9])

    @property
    def kdf(self):
        return ks.from_pandas(self.pdf)

    def test_dataframe(self):
        kdf = self.kdf
        pdf = self.pdf

        expected = pd.Series([2, 3, 4, 5, 6, 7, 8, 9, 10],
                             index=[0, 1, 3, 5, 6, 8, 9, 9, 9],
                             name='(a + 1)')  # TODO: name='a'

        self.assert_eq(kdf['a'] + 1, expected)

        self.assert_eq(kdf.columns, pd.Index(['a', 'b']))

        self.assert_eq(kdf[kdf['b'] > 2], pdf[pdf['b'] > 2])
        self.assert_eq(kdf[['a', 'b']], pdf[['a', 'b']])
        self.assert_eq(kdf.a, pdf.a)
        self.assert_eq(kdf.compute().b.mean(), pdf.b.mean())
        self.assert_eq(np.allclose(kdf.compute().b.var(), pdf.b.var()), True)
        self.assert_eq(np.allclose(kdf.compute().b.std(), pdf.b.std()), True)

        assert repr(kdf)

        df = pd.DataFrame({
            'a': [1, 2, 3, 4, 5, 6, 7, 8, 9],
            'b': [4, 5, 6, 3, 2, 1, 0, 0, 0],
        })
        ddf = ks.from_pandas(df)
        self.assert_eq(df[['a', 'b']], ddf[['a', 'b']])

        self.assertEqual(ddf.a.notnull().alias("x").name, "x")

        # check ks.DataFrame(ks.Series)
        pser = pd.Series([1, 2, 3], name='x')
        kser = ks.Series([1, 2, 3], name='x')
        self.assert_eq(pd.DataFrame(pser), ks.DataFrame(kser))

    def test_dataframe_multiindex_columns(self):
        pdf = pd.DataFrame({
            ('x', 'a', '1'): [1, 2, 3],
            ('x', 'b', '2'): [4, 5, 6],
            ('y.z', 'c.d', '3'): [7, 8, 9],
            ('x', 'b', '4'): [10, 11, 12],
        }, index=[0, 1, 3])
        kdf = ks.from_pandas(pdf)

        self.assert_eq(kdf, pdf)
        self.assert_eq(kdf['x'], pdf['x'])
        self.assert_eq(kdf['y.z'], pdf['y.z'])
        self.assert_eq(kdf['x']['b'], pdf['x']['b'])
        self.assert_eq(kdf['x']['b']['2'], pdf['x']['b']['2'])

        self.assert_eq(kdf.x, pdf.x)
        self.assert_eq(kdf.x.b, pdf.x.b)
        self.assert_eq(kdf.x.b['2'], pdf.x.b['2'])

        self.assertRaises(KeyError, lambda: kdf['z'])
        self.assertRaises(AttributeError, lambda: kdf.z)

        self.assert_eq(kdf[('x',)], pdf[('x',)])
        self.assert_eq(kdf[('x', 'a')], pdf[('x', 'a')])
        self.assert_eq(kdf[('x', 'a', '1')], pdf[('x', 'a', '1')])

    def test_dataframe_column_level_name(self):
        column = pd.Index(['A', 'B', 'C'], name='X')
        pdf = pd.DataFrame([[1, 2, 3], [4, 5, 6]], columns=column)
        kdf = ks.from_pandas(pdf)

        self.assert_eq(kdf, pdf)
        self.assert_eq(kdf.columns.names, pdf.columns.names)
        self.assert_eq(kdf.to_pandas().columns.names, pdf.columns.names)

    def test_dataframe_multiindex_names_level(self):
        columns = pd.MultiIndex.from_tuples([('X', 'A', 'Z'), ('X', 'B', 'Z'),
                                             ('Y', 'C', 'Z'), ('Y', 'D', 'Z')],
                                            names=['lvl_1', 'lvl_2', 'lv_3'])
        pdf = pd.DataFrame([[1, 2, 3, 4],
                            [5, 6, 7, 8],
                            [9, 10, 11, 12],
                            [13, 14, 15, 16],
                            [17, 18, 19, 20]], columns=columns)
        kdf = ks.from_pandas(pdf)

        self.assert_eq(kdf.columns.names, pdf.columns.names)
        self.assert_eq(kdf.to_pandas().columns.names, pdf.columns.names)

        kdf1 = ks.from_pandas(pdf)
        self.assert_eq(kdf1.columns.names, pdf.columns.names)

        with self.assertRaisesRegex(ValueError, 'Column_index_names should '
                                                'be list-like or None for a MultiIndex'):
            ks.DataFrame(kdf1._internal.copy(column_index_names='level'))

        self.assert_eq(kdf['X'], pdf['X'])
        self.assert_eq(kdf['X'].columns.names, pdf['X'].columns.names)
        self.assert_eq(kdf['X'].to_pandas().columns.names, pdf['X'].columns.names)
        self.assert_eq(kdf['X']['A'], pdf['X']['A'])
        self.assert_eq(kdf['X']['A'].columns.names, pdf['X']['A'].columns.names)
        self.assert_eq(kdf['X']['A'].to_pandas().columns.names, pdf['X']['A'].columns.names)
        self.assert_eq(kdf[('X', 'A')], pdf[('X', 'A')])
        self.assert_eq(kdf[('X', 'A')].columns.names, pdf[('X', 'A')].columns.names)
        self.assert_eq(kdf[('X', 'A')].to_pandas().columns.names, pdf[('X', 'A')].columns.names)
        self.assert_eq(kdf[('X', 'A', 'Z')], pdf[('X', 'A', 'Z')])

    def test_reset_index_with_multiindex_columns(self):
        index = pd.MultiIndex.from_tuples([('bird', 'falcon'),
                                           ('bird', 'parrot'),
                                           ('mammal', 'lion'),
                                           ('mammal', 'monkey')],
                                          names=['class', 'name'])
        columns = pd.MultiIndex.from_tuples([('speed', 'max'),
                                             ('species', 'type')])
        pdf = pd.DataFrame([(389.0, 'fly'),
                            (24.0, 'fly'),
                            (80.5, 'run'),
                            (np.nan, 'jump')],
                           index=index,
                           columns=columns)
        kdf = ks.from_pandas(pdf)

        self.assert_eq(kdf, pdf)
        self.assert_eq(kdf.reset_index(), pdf.reset_index())
        self.assert_eq(kdf.reset_index(level='class'), pdf.reset_index(level='class'))
        self.assert_eq(kdf.reset_index(level='class', col_level=1),
                       pdf.reset_index(level='class', col_level=1))
        self.assert_eq(kdf.reset_index(level='class', col_level=1, col_fill='species'),
                       pdf.reset_index(level='class', col_level=1, col_fill='species'))
        self.assert_eq(kdf.reset_index(level='class', col_level=1, col_fill='genus'),
                       pdf.reset_index(level='class', col_level=1, col_fill='genus'))

        with self.assertRaisesRegex(IndexError, 'Index has only 2 levels, not 3'):
            kdf.reset_index(col_level=2)

    def test_multiindex_column_access(self):
        columns = pd.MultiIndex.from_tuples([('a', '', '', 'b'),
                                             ('c', '', 'd', ''),
                                             ('e', '', 'f', ''),
                                             ('e', 'g', '', ''),
                                             ('', '', '', 'h'),
                                             ('i', '', '', '')])

        pdf = pd.DataFrame([(1, 'a', 'x', 10, 100, 1000),
                            (2, 'b', 'y', 20, 200, 2000),
                            (3, 'c', 'z', 30, 300, 3000)],
                           columns=columns)
        kdf = ks.from_pandas(pdf)

        self.assert_eq(kdf, pdf)
        self.assert_eq(kdf['a'], pdf['a'])
        self.assert_eq(kdf['a']['b'], pdf['a']['b'])
        self.assert_eq(kdf['c'], pdf['c'])
        self.assert_eq(kdf['c']['d'], pdf['c']['d'])
        self.assert_eq(kdf['e'], pdf['e'])
        self.assert_eq(kdf['e']['']['f'], pdf['e']['']['f'])
        self.assert_eq(kdf['e']['g'], pdf['e']['g'])
        self.assert_eq(kdf[''], pdf[''])
        self.assert_eq(kdf['']['h'], pdf['']['h'])
        self.assert_eq(kdf['i'], pdf['i'])

        self.assert_eq(kdf[['a', 'e']], pdf[['a', 'e']])
        self.assert_eq(kdf[['e', 'a']], pdf[['e', 'a']])

        self.assert_eq(kdf[('a',)], pdf[('a',)])
        self.assert_eq(kdf[('e', 'g')], pdf[('e', 'g')])
        self.assert_eq(kdf[('i',)], pdf[('i',)])

        self.assertRaises(KeyError, lambda: kdf[('a', 'b')])

    def test_repr_cache_invalidation(self):
        # If there is any cache, inplace operations should invalidate it.
        df = ks.range(10)
        df.__repr__()
        df['a'] = df['id']
        self.assertEqual(df.__repr__(), df.to_pandas().__repr__())

    def test_repr_html_cache_invalidation(self):
        # If there is any cache, inplace operations should invalidate it.
        df = ks.range(10)
        df._repr_html_()
        df['a'] = df['id']
        self.assertEqual(df._repr_html_(), df.to_pandas()._repr_html_())

    def test_empty_dataframe(self):
        pdf = pd.DataFrame({'a': pd.Series([], dtype='i1'),
                            'b': pd.Series([], dtype='str')})

        self.assertRaises(ValueError, lambda: ks.from_pandas(pdf))

        with self.sql_conf({'spark.sql.execution.arrow.enabled': False}):
            self.assertRaises(ValueError, lambda: ks.from_pandas(pdf))

    def test_all_null_dataframe(self):

        pdf = pd.DataFrame({'a': pd.Series([None, None, None], dtype='float64'),
                            'b': pd.Series([None, None, None], dtype='str')})

        self.assertRaises(ValueError, lambda: ks.from_pandas(pdf))

        with self.sql_conf({'spark.sql.execution.arrow.enabled': False}):
            self.assertRaises(ValueError, lambda: ks.from_pandas(pdf))

    def test_nullable_object(self):
        pdf = pd.DataFrame({'a': list('abc') + [np.nan],
                            'b': list(range(1, 4)) + [np.nan],
                            'c': list(np.arange(3, 6).astype('i1')) + [np.nan],
                            'd': list(np.arange(4.0, 7.0, dtype='float64')) + [np.nan],
                            'e': [True, False, True, np.nan],
                            'f': list(pd.date_range('20130101', periods=3)) + [np.nan]})

        kdf = ks.from_pandas(pdf)
        self.assert_eq(kdf, pdf)

        with self.sql_conf({'spark.sql.execution.arrow.enabled': False}):
            kdf = ks.from_pandas(pdf)
            self.assert_eq(kdf, pdf)

    def test_assign(self):
        kdf = self.kdf.copy()
        pdf = self.pdf.copy()

        kdf['w'] = 1.0
        pdf['w'] = 1.0

        self.assert_eq(kdf, pdf)

        kdf['a'] = 'abc'
        pdf['a'] = 'abc'

        self.assert_eq(kdf, pdf)

        columns = pd.MultiIndex.from_tuples([('x', 'a'), ('x', 'b'), ('y', 'w')])
        pdf.columns = columns
        kdf.columns = columns

        pdf['Z'] = 'ZZ'
        kdf['Z'] = 'ZZ'

        self.assert_eq(kdf, pdf)

    def test_head_tail(self):
        kdf = self.kdf
        pdf = self.pdf

        self.assert_eq(kdf.head(2), pdf.head(2))
        self.assert_eq(kdf.head(3), pdf.head(3))

    def test_attributes(self):
        kdf = self.kdf

        self.assertIn('a', dir(kdf))
        self.assertNotIn('foo', dir(kdf))
        self.assertRaises(AttributeError, lambda: kdf.foo)

        kdf = ks.DataFrame({'a b c': [1, 2, 3]})
        self.assertNotIn('a b c', dir(kdf))
        kdf = ks.DataFrame({'a': [1, 2], 5: [1, 2]})
        self.assertIn('a', dir(kdf))
        self.assertNotIn(5, dir(kdf))

    def test_column_names(self):
        kdf = self.kdf

        self.assert_eq(kdf.columns, pd.Index(['a', 'b']))
        self.assert_eq(kdf[['b', 'a']].columns, pd.Index(['b', 'a']))
        self.assertEqual(kdf['a'].name, 'a')
        self.assertEqual((kdf['a'] + 1).name, '(a + 1)')  # TODO: 'a'
        self.assertEqual((kdf['a'] + kdf['b']).name, '(a + b)')  # TODO: None

    def test_rename_columns(self):
        pdf = pd.DataFrame({'a': [1, 2, 3, 4, 5, 6, 7],
                            'b': [7, 6, 5, 4, 3, 2, 1]})
        kdf = ks.from_pandas(pdf)

        kdf.columns = ['x', 'y']
        pdf.columns = ['x', 'y']
        self.assert_eq(kdf.columns, pd.Index(['x', 'y']))
        self.assert_eq(kdf, pdf)

        columns = pdf.columns
        columns.name = 'lvl_1'

        kdf.columns = columns
        self.assert_eq(kdf.columns.names, ['lvl_1'])
        self.assert_eq(kdf, pdf)

        msg = "Length mismatch: Expected axis has 2 elements, new values have 4 elements"
        with self.assertRaisesRegex(ValueError, msg):
            kdf.columns = [1, 2, 3, 4]

        # Multi-index columns
        pdf = pd.DataFrame({('A', '0'): [1, 2, 2, 3], ('B', 1): [1, 2, 3, 4]})
        kdf = ks.from_pandas(pdf)

        columns = pdf.columns
        self.assert_eq(kdf.columns, columns)
        self.assert_eq(kdf, pdf)

        pdf.columns = ['x', 'y']
        kdf.columns = ['x', 'y']
        self.assert_eq(kdf.columns, pd.Index(['x', 'y']))
        self.assert_eq(kdf, pdf)

        pdf.columns = columns
        kdf.columns = columns
        self.assert_eq(kdf.columns, columns)
        self.assert_eq(kdf, pdf)

        columns.names = ['lvl_1', 'lvl_2']

        kdf.columns = columns
        self.assert_eq(kdf.columns.names, ['lvl_1', 'lvl_2'])
        self.assert_eq(kdf, pdf)

    def test_dot_in_column_name(self):
        self.assert_eq(
            ks.DataFrame(ks.range(1)._sdf.selectExpr("1 as `a.b`"))['a.b'],
            ks.Series([1]))

    def test_drop(self):
        kdf = ks.DataFrame({'x': [1, 2], 'y': [3, 4], 'z': [5, 6]})

        # Assert 'labels' or 'columns' parameter is set
        expected_error_message = "Need to specify at least one of 'labels' or 'columns'"
        with self.assertRaisesRegex(ValueError, expected_error_message):
            kdf.drop()
        # Assert axis cannot be 0
        with self.assertRaisesRegex(NotImplementedError, "Drop currently only works for axis=1"):
            kdf.drop('x', axis=0)
        # Assert using a str for 'labels' works
        self.assert_eq(kdf.drop('x', axis=1), pd.DataFrame({'y': [3, 4], 'z': [5, 6]}))
        # Assert axis is 1 by default
        self.assert_eq(kdf.drop('x'), pd.DataFrame({'y': [3, 4], 'z': [5, 6]}))
        # Assert using a list for 'labels' works
        self.assert_eq(kdf.drop(['y', 'z'], axis=1), pd.DataFrame({'x': [1, 2]}))
        # Assert using 'columns' instead of 'labels' produces the same results
        self.assert_eq(kdf.drop(columns='x'), pd.DataFrame({'y': [3, 4], 'z': [5, 6]}))
        self.assert_eq(kdf.drop(columns=['y', 'z']), pd.DataFrame({'x': [1, 2]}))
        # Assert 'labels' being used when both 'labels' and 'columns' are specified
        expected_output = pd.DataFrame({'y': [3, 4], 'z': [5, 6]})
        self.assert_eq(kdf.drop(labels=['x'], columns=['y']), expected_output)

        columns = pd.MultiIndex.from_tuples([('a', 'x'), ('a', 'y'), ('b', 'z')])
        kdf.columns = columns
        pdf = kdf.to_pandas()

        self.assert_eq(kdf.drop(columns='a'), pdf.drop(columns='a'))
        self.assert_eq(kdf.drop(columns=('a', 'x')), pdf.drop(columns=('a', 'x')))
        self.assert_eq(kdf.drop(columns=[('a', 'x'), 'b']), pdf.drop(columns=[('a', 'x'), 'b']))

        self.assertRaises(KeyError, lambda: kdf.drop(columns='c'))
        self.assertRaises(KeyError, lambda: kdf.drop(columns=('a', 'z')))

    def test_dropna(self):
        pdf = pd.DataFrame({'x': [np.nan, 2, 3, 4, np.nan, 6],
                            'y': [1, 2, np.nan, 4, np.nan, np.nan],
                            'z': [1, 2, 3, 4, np.nan, np.nan]},
                           index=[10, 20, 30, 40, 50, 60])
        kdf = ks.from_pandas(pdf)

        self.assert_eq(kdf.dropna(), pdf.dropna())
        self.assert_eq(kdf.dropna(how='all'), pdf.dropna(how='all'))
        self.assert_eq(kdf.dropna(subset=['x']), pdf.dropna(subset=['x']))
        self.assert_eq(kdf.dropna(subset='x'), pdf.dropna(subset=['x']))
        self.assert_eq(kdf.dropna(subset=['y', 'z']), pdf.dropna(subset=['y', 'z']))
        self.assert_eq(kdf.dropna(subset=['y', 'z'], how='all'),
                       pdf.dropna(subset=['y', 'z'], how='all'))

        self.assert_eq(kdf.dropna(thresh=2), pdf.dropna(thresh=2))
        self.assert_eq(kdf.dropna(thresh=1, subset=['y', 'z']),
                       pdf.dropna(thresh=1, subset=['y', 'z']))

        ddf2 = kdf.copy()
        ddf2.dropna(inplace=True)
        self.assert_eq(ddf2, pdf.dropna())

        msg = "dropna currently only works for axis=0 or axis='index'"
        with self.assertRaisesRegex(NotImplementedError, msg):
            kdf.dropna(axis=1)
        with self.assertRaisesRegex(NotImplementedError, msg):
            kdf.dropna(axis='column')
        with self.assertRaisesRegex(NotImplementedError, msg):
            kdf.dropna(axis='foo')

        self.assertRaises(KeyError, lambda: kdf.dropna(subset='1'))
        with self.assertRaisesRegex(ValueError, "invalid how option: 1"):
            kdf.dropna(how=1)
        with self.assertRaisesRegex(TypeError, "must specify how or thresh"):
            kdf.dropna(how=None)

    def test_dtype(self):
        pdf = pd.DataFrame({'a': list('abc'),
                            'b': list(range(1, 4)),
                            'c': np.arange(3, 6).astype('i1'),
                            'd': np.arange(4.0, 7.0, dtype='float64'),
                            'e': [True, False, True],
                            'f': pd.date_range('20130101', periods=3)})
        kdf = ks.from_pandas(pdf)
        self.assert_eq(kdf, pdf)
        self.assertTrue((kdf.dtypes == pdf.dtypes).all())

    def test_fillna(self):
        pdf = pd.DataFrame({'x': [np.nan, 2, 3, 4, np.nan, 6],
                            'y': [1, 2, np.nan, 4, np.nan, np.nan],
                            'z': [1, 2, 3, 4, np.nan, np.nan]},
                           index=[10, 20, 30, 40, 50, 60])
        kdf = ks.from_pandas(pdf)

        self.assert_eq(kdf, pdf)
        self.assert_eq(kdf.fillna(-1), pdf.fillna(-1))
        self.assert_eq(kdf.fillna({'x': -1, 'y': -2, 'z': -5}),
                       pdf.fillna({'x': -1, 'y': -2, 'z': -5}))
        self.assert_eq(pdf.fillna(method='ffill'), kdf.fillna(method='ffill'))
        self.assert_eq(pdf.fillna(method='ffill', limit=2), kdf.fillna(method='ffill', limit=2))
        self.assert_eq(pdf.fillna(method='bfill'), kdf.fillna(method='bfill'))
        self.assert_eq(pdf.fillna(method='bfill', limit=2), kdf.fillna(method='bfill', limit=2))

        pdf = pd.DataFrame({'x': [1, 2, 3, 4, 5, 6],
                            'y': [6, 5, 4, 3, 2, 1],
                            'z': [1, 2, 3, 4, np.nan, np.nan]}).set_index(['x', 'y'])
        kdf = ks.from_pandas(pdf)
        # check multi index
        self.assert_eq(pdf.fillna(method='bfill'), kdf.fillna(method='bfill'))
        self.assert_eq(pdf.fillna(method='ffill'), kdf.fillna(method='ffill'))

        pdf.fillna({'x': -1, 'y': -2, 'z': -5}, inplace=True)
        kdf.fillna({'x': -1, 'y': -2, 'z': -5}, inplace=True)
        self.assert_eq(kdf, pdf)

        s_nan = pd.Series([-1, -2, -5], index=['x', 'y', 'z'], dtype=int)
        self.assert_eq(kdf.fillna(s_nan),
                       pdf.fillna(s_nan))

        with self.assertRaisesRegex(NotImplementedError, "fillna currently only"):
            kdf.fillna(-1, axis=1)
        with self.assertRaisesRegex(NotImplementedError, "fillna currently only"):
            kdf.fillna(-1, axis='column')
        with self.assertRaisesRegex(ValueError, "limit parameter for value is not support now"):
            kdf.fillna(-1, limit=1)
        with self.assertRaisesRegex(TypeError, "Unsupported.*DataFrame"):
            kdf.fillna(pd.DataFrame({'x': [-1], 'y': [-1], 'z': [-1]}))
        with self.assertRaisesRegex(TypeError, "Unsupported.*numpy.int64"):
            kdf.fillna({'x': np.int64(-6), 'y': np.int64(-4), 'z': -5})
        with self.assertRaisesRegex(ValueError, "Expecting 'pad', 'ffill', 'backfill' or 'bfill'."):
            kdf.fillna(method='xxx')
        with self.assertRaisesRegex(ValueError,
                                    "Must specify a fillna 'value' or 'method' parameter."):
            kdf.fillna()

    def test_isnull(self):
        pdf = pd.DataFrame({'x': [1, 2, 3, 4, None, 6], 'y': list('abdabd')},
                           index=[10, 20, 30, 40, 50, 60])
        kdf = ks.from_pandas(pdf)

        self.assert_eq(kdf.notnull(), pdf.notnull())
        self.assert_eq(kdf.isnull(), pdf.isnull())

    def test_to_datetime(self):
        pdf = pd.DataFrame({'year': [2015, 2016],
                            'month': [2, 3],
                            'day': [4, 5]})
        kdf = ks.from_pandas(pdf)

        self.assert_eq(pd.to_datetime(pdf), ks.to_datetime(kdf))

    def test_nunique(self):
        pdf = pd.DataFrame({'A': [1, 2, 3], 'B': [np.nan, 3, np.nan]})
        kdf = ks.from_pandas(pdf)

        # Assert NaNs are dropped by default
        nunique_result = kdf.nunique()
        self.assert_eq(nunique_result, pd.Series([3, 1], index=['A', 'B'], name='0'))
        self.assert_eq(nunique_result, pdf.nunique())

        # Assert including NaN values
        nunique_result = kdf.nunique(dropna=False)
        self.assert_eq(nunique_result, pd.Series([3, 2], index=['A', 'B'], name='0'))
        self.assert_eq(nunique_result, pdf.nunique(dropna=False))

        # Assert approximate counts
        self.assert_eq(ks.DataFrame({'A': range(100)}).nunique(approx=True),
                       pd.Series([103], index=['A'], name='0'))
        self.assert_eq(ks.DataFrame({'A': range(100)}).nunique(approx=True, rsd=0.01),
                       pd.Series([100], index=['A'], name='0'))

<<<<<<< HEAD
        # Assert improper parameter
        self.assertRaises(ValueError, lambda: kdf.nunique(axis=1))
=======
        # Assert unsupported axis value yet
        msg = 'axis should be either 0 or "index" currently.'
        with self.assertRaisesRegex(ValueError, msg):
            kdf.nunique(axis=1)
>>>>>>> 57c9abb8

    def test_sort_values(self):
        pdf = pd.DataFrame({'a': [1, 2, 3, 4, 5, None, 7],
                            'b': [7, 6, 5, 4, 3, 2, 1]})
        kdf = ks.from_pandas(pdf)
        self.assert_eq(repr(kdf.sort_values('b')), repr(pdf.sort_values('b')))
        self.assert_eq(repr(kdf.sort_values(['b', 'a'])), repr(pdf.sort_values(['b', 'a'])))
        self.assert_eq(
            repr(kdf.sort_values(['b', 'a'], ascending=[False, True])),
            repr(pdf.sort_values(['b', 'a'], ascending=[False, True])))

        self.assertRaises(ValueError, lambda: kdf.sort_values(['b', 'a'], ascending=[False]))

        self.assert_eq(
            repr(kdf.sort_values(['b', 'a'], na_position='first')),
            repr(pdf.sort_values(['b', 'a'], na_position='first')))

        self.assertRaises(ValueError, lambda: kdf.sort_values(['b', 'a'], na_position='invalid'))

        self.assert_eq(kdf.sort_values('b', inplace=True), pdf.sort_values('b', inplace=True))
        self.assert_eq(repr(kdf), repr(pdf))

    def test_sort_index(self):
        pdf = pd.DataFrame({'A': [2, 1, np.nan], 'B': [np.nan, 0, np.nan]},
                           index=['b', 'a', np.nan])
        kdf = ks.from_pandas(pdf)

        # Assert invalid parameters
        self.assertRaises(ValueError, lambda: kdf.sort_index(axis=1))
        self.assertRaises(ValueError, lambda: kdf.sort_index(kind='mergesort'))
        self.assertRaises(ValueError, lambda: kdf.sort_index(na_position='invalid'))

        # Assert default behavior without parameters
        self.assert_eq(kdf.sort_index(), pdf.sort_index())
        # Assert sorting descending
        self.assert_eq(kdf.sort_index(ascending=False), pdf.sort_index(ascending=False))
        # Assert sorting NA indices first
        self.assert_eq(kdf.sort_index(na_position='first'), pdf.sort_index(na_position='first'))
        # Assert sorting inplace
        self.assertEqual(kdf.sort_index(inplace=True), pdf.sort_index(inplace=True))
        self.assert_eq(kdf, pdf)

        # Assert multi-indices
        pdf = pd.DataFrame({'A': range(4), 'B': range(4)[::-1]},
                           index=[['b', 'b', 'a', 'a'], [1, 0, 1, 0]])
        kdf = ks.from_pandas(pdf)
        self.assert_eq(kdf.sort_index(), pdf.sort_index())
        self.assert_eq(kdf.sort_index(level=[1, 0]), pdf.sort_index(level=[1, 0]))
        self.assert_eq(kdf.reset_index().sort_index(), pdf.reset_index().sort_index())

        # Assert with multi-index columns
        columns = pd.MultiIndex.from_tuples([('X', 'A'), ('X', 'B')])
        pdf.columns = columns
        kdf.columns = columns

        self.assert_eq(kdf.sort_index(), pdf.sort_index())

    def test_nlargest(self):
        pdf = pd.DataFrame({'a': [1, 2, 3, 4, 5, None, 7],
                            'b': [7, 6, 5, 4, 3, 2, 1]})
        kdf = ks.from_pandas(pdf)
        self.assert_eq(kdf.nlargest(n=5, columns='a'), pdf.nlargest(5, columns='a'))
        self.assert_eq(kdf.nlargest(n=5, columns=['a', 'b']), pdf.nlargest(5, columns=['a', 'b']))

    def test_nsmallest(self):
        pdf = pd.DataFrame({'a': [1, 2, 3, 4, 5, None, 7],
                            'b': [7, 6, 5, 4, 3, 2, 1]})
        kdf = ks.from_pandas(pdf)
        self.assert_eq(kdf.nsmallest(n=5, columns='a'), pdf.nsmallest(5, columns='a'))
        self.assert_eq(kdf.nsmallest(n=5, columns=['a', 'b']), pdf.nsmallest(5, columns=['a', 'b']))

    def test_missing(self):
        kdf = self.kdf

        missing_functions = inspect.getmembers(_MissingPandasLikeDataFrame, inspect.isfunction)
        unsupported_functions = [name for (name, type_) in missing_functions
                                 if type_.__name__ == 'unsupported_function']
        for name in unsupported_functions:
            with self.assertRaisesRegex(
                    PandasNotImplementedError,
                    "method.*DataFrame.*{}.*not implemented( yet\\.|\\. .+)".format(name)):
                getattr(kdf, name)()

        deprecated_functions = [name for (name, type_) in missing_functions
                                if type_.__name__ == 'deprecated_function']
        for name in deprecated_functions:
            with self.assertRaisesRegex(PandasNotImplementedError,
                                        "method.*DataFrame.*{}.*is deprecated".format(name)):
                getattr(kdf, name)()

        missing_properties = inspect.getmembers(_MissingPandasLikeDataFrame,
                                                lambda o: isinstance(o, property))
        unsupported_properties = [name for (name, type_) in missing_properties
                                  if type_.fget.__name__ == 'unsupported_property']
        for name in unsupported_properties:
            with self.assertRaisesRegex(
                    PandasNotImplementedError,
                    "property.*DataFrame.*{}.*not implemented( yet\\.|\\. .+)".format(name)):
                getattr(kdf, name)
        deprecated_properties = [name for (name, type_) in missing_properties
                                 if type_.fget.__name__ == 'deprecated_property']
        for name in deprecated_properties:
            with self.assertRaisesRegex(PandasNotImplementedError,
                                        "property.*DataFrame.*{}.*is deprecated".format(name)):
                getattr(kdf, name)

    def test_values_property(self):
        kdf = self.kdf
        msg = ("Koalas does not support the 'values' property. If you want to collect your data " +
               "as an NumPy array, use 'to_numpy()' instead.")
        with self.assertRaises(NotImplementedError, msg=msg):
            kdf.values

    def test_to_numpy(self):
        pdf = pd.DataFrame({'a': [4, 2, 3, 4, 8, 6],
                            'b': [1, 2, 9, 4, 2, 4],
                            'c': ["one", "three", "six", "seven", "one", "5"]},
                           index=[10, 20, 30, 40, 50, 60])

        kdf = ks.from_pandas(pdf)

        np.testing.assert_equal(kdf.to_numpy(), pdf.values)

    def test_to_pandas(self):
        kdf = self.kdf
        pdf = self.pdf
        self.assert_eq(kdf.toPandas(), pdf)
        self.assert_eq(kdf.to_pandas(), pdf)

    def test_isin(self):
        pdf = pd.DataFrame({'a': [4, 2, 3, 4, 8, 6],
                            'b': [1, 2, 9, 4, 2, 4],
                            'c': ["one", "three", "six", "seven", "one", "5"]},
                           index=[10, 20, 30, 40, 50, 60])

        kdf = ks.from_pandas(pdf)
        self.assert_eq(kdf.isin([4, 'six']), pdf.isin([4, 'six']))
        self.assert_eq(kdf.isin({"a": [2, 8], "c": ['three', "one"]}),
                       pdf.isin({"a": [2, 8], "c": ['three', "one"]}))

        msg = "'DataFrame' object has no attribute {'e'}"
        with self.assertRaisesRegex(AttributeError, msg):
            kdf.isin({"e": [5, 7], "a": [1, 6]})

        msg = "DataFrame and Series are not supported"
        with self.assertRaisesRegex(NotImplementedError, msg):
            kdf.isin(pdf)

        msg = "Values should be iterable, Series, DataFrame or dict."
        with self.assertRaisesRegex(TypeError, msg):
            kdf.isin(1)

    def test_merge(self):
        left_pdf = pd.DataFrame({'lkey': ['foo', 'bar', 'baz', 'foo', 'bar', 'l'],
                                 'value': [1, 2, 3, 5, 6, 7],
                                 'x': list('abcdef')},
                                columns=['lkey', 'value', 'x'])
        right_pdf = pd.DataFrame({'rkey': ['baz', 'foo', 'bar', 'baz', 'foo', 'r'],
                                  'value': [4, 5, 6, 7, 8, 9],
                                  'y': list('efghij')},
                                 columns=['rkey', 'value', 'y'])

        left_kdf = ks.from_pandas(left_pdf)
        right_kdf = ks.from_pandas(right_pdf)

        def check(op):
            k_res = op(left_kdf, right_kdf)
            k_res = k_res.to_pandas()
            k_res = k_res.sort_values(by=list(k_res.columns))
            k_res = k_res.reset_index(drop=True)
            p_res = op(left_pdf, right_pdf)
            p_res = p_res.sort_values(by=list(p_res.columns))
            p_res = p_res.reset_index(drop=True)
            self.assert_eq(k_res, p_res)

        check(lambda left, right: left.merge(right))
        check(lambda left, right: left.merge(right, on='value'))
        check(lambda left, right: left.merge(right, left_on='lkey', right_on='rkey'))
        check(lambda left, right: left.set_index('lkey').merge(right.set_index('rkey')))
        check(lambda left, right: left.set_index('lkey').merge(right,
                                                               left_index=True, right_on='rkey'))
        check(lambda left, right: left.merge(right.set_index('rkey'),
                                             left_on='lkey', right_index=True))
        check(lambda left, right: left.set_index('lkey').merge(right.set_index('rkey'),
                                                               left_index=True, right_index=True))

        # MultiIndex
        check(lambda left, right: left.merge(right,
                                             left_on=['lkey', 'value'], right_on=['rkey', 'value']))
        check(lambda left, right: left.set_index(['lkey', 'value'])
              .merge(right, left_index=True, right_on=['rkey', 'value']))
        check(lambda left, right: left.merge(
            right.set_index(['rkey', 'value']), left_on=['lkey', 'value'], right_index=True))
        # TODO: when both left_index=True and right_index=True with multi-index
        # check(lambda left, right: left.set_index(['lkey', 'value']).merge(
        #     right.set_index(['rkey', 'value']), left_index=True, right_index=True))

        # join types
        for how in ['inner', 'left', 'right', 'outer']:
            check(lambda left, right: left.merge(right, on='value', how=how))
            check(lambda left, right: left.merge(right, left_on='lkey', right_on='rkey', how=how))

        # suffix
        check(lambda left, right: left.merge(right, left_on='lkey', right_on='rkey',
                                             suffixes=['_left', '_right']))

    def test_merge_retains_indices(self):
        left_pdf = pd.DataFrame({'A': [0, 1]})
        right_pdf = pd.DataFrame({'B': [1, 2]}, index=[1, 2])
        left_kdf = ks.from_pandas(left_pdf)
        right_kdf = ks.from_pandas(right_pdf)

        self.assert_eq(left_kdf.merge(right_kdf, left_index=True, right_index=True),
                       left_pdf.merge(right_pdf, left_index=True, right_index=True))
        self.assert_eq(left_kdf.merge(right_kdf, left_on='A', right_index=True),
                       left_pdf.merge(right_pdf, left_on='A', right_index=True))
        self.assert_eq(left_kdf.merge(right_kdf, left_index=True, right_on='B'),
                       left_pdf.merge(right_pdf, left_index=True, right_on='B'))
        self.assert_eq(left_kdf.merge(right_kdf, left_on='A', right_on='B'),
                       left_pdf.merge(right_pdf, left_on='A', right_on='B'))

    def test_merge_how_parameter(self):
        left_pdf = pd.DataFrame({'A': [1, 2]})
        right_pdf = pd.DataFrame({'B': ['x', 'y']}, index=[1, 2])
        left_kdf = ks.from_pandas(left_pdf)
        right_kdf = ks.from_pandas(right_pdf)

        self.assert_eq(left_kdf.merge(right_kdf, left_index=True, right_index=True),
                       left_pdf.merge(right_pdf, left_index=True, right_index=True))
        self.assert_eq(left_kdf.merge(right_kdf, left_index=True, right_index=True, how='left'),
                       left_pdf.merge(right_pdf, left_index=True, right_index=True, how='left'))
        self.assert_eq(left_kdf.merge(right_kdf, left_index=True, right_index=True, how='right'),
                       left_pdf.merge(right_pdf, left_index=True, right_index=True, how='right'))
        self.assert_eq(left_kdf.merge(right_kdf, left_index=True, right_index=True, how='outer'),
                       left_pdf.merge(right_pdf, left_index=True, right_index=True, how='outer'))

    def test_merge_raises(self):
        left = ks.DataFrame({'value': [1, 2, 3, 5, 6],
                             'x': list('abcde')},
                            columns=['value', 'x'],
                            index=['foo', 'bar', 'baz', 'foo', 'bar'])
        right = ks.DataFrame({'value': [4, 5, 6, 7, 8],
                              'y': list('fghij')},
                             columns=['value', 'y'],
                             index=['baz', 'foo', 'bar', 'baz', 'foo'])

        with self.assertRaisesRegex(ValueError,
                                    'No common columns to perform merge on'):
            left[['x']].merge(right[['y']])

        with self.assertRaisesRegex(ValueError,
                                    'not a combination of both'):
            left.merge(right, on='value', left_on='x')

        with self.assertRaisesRegex(ValueError,
                                    'Must pass right_on or right_index=True'):
            left.merge(right, left_on='x')

        with self.assertRaisesRegex(ValueError,
                                    'Must pass right_on or right_index=True'):
            left.merge(right, left_index=True)

        with self.assertRaisesRegex(ValueError,
                                    'Must pass left_on or left_index=True'):
            left.merge(right, right_on='y')

        with self.assertRaisesRegex(ValueError,
                                    'Must pass left_on or left_index=True'):
            left.merge(right, right_index=True)

        with self.assertRaisesRegex(ValueError,
                                    'len\\(left_keys\\) must equal len\\(right_keys\\)'):
            left.merge(right, left_on='value', right_on=['value', 'y'])

        with self.assertRaisesRegex(ValueError,
                                    'len\\(left_keys\\) must equal len\\(right_keys\\)'):
            left.merge(right, left_on=['value', 'x'], right_on='value')

        with self.assertRaisesRegex(ValueError,
                                    "['inner', 'left', 'right', 'full', 'outer']"):
            left.merge(right, left_index=True, right_index=True, how='foo')

        with self.assertRaisesRegex(AnalysisException,
                                    'Cannot resolve column name "`id`"'):
            left.merge(right, on='id')

    def test_append(self):
        pdf = pd.DataFrame([[1, 2], [3, 4]], columns=list('AB'))
        kdf = ks.from_pandas(pdf)
        other_pdf = pd.DataFrame([[3, 4], [5, 6]], columns=list('BC'), index=[2, 3])
        other_kdf = ks.from_pandas(other_pdf)

        self.assert_eq(kdf.append(kdf), pdf.append(pdf))
        self.assert_eq(kdf.append(kdf, ignore_index=True), pdf.append(pdf, ignore_index=True))

        # Assert DataFrames with non-matching columns
        self.assert_eq(kdf.append(other_kdf), pdf.append(other_pdf))

        # Assert appending a Series fails
        msg = "DataFrames.append() does not support appending Series to DataFrames"
        with self.assertRaises(ValueError, msg=msg):
            kdf.append(kdf['A'])

        # Assert using the sort parameter raises an exception
        msg = "The 'sort' parameter is currently not supported"
        with self.assertRaises(ValueError, msg=msg):
            kdf.append(kdf, sort=True)

        # Assert using 'verify_integrity' only raises an exception for overlapping indices
        self.assert_eq(kdf.append(other_kdf, verify_integrity=True),
                       pdf.append(other_pdf, verify_integrity=True))
        msg = "Indices have overlapping values"
        with self.assertRaises(ValueError, msg=msg):
            kdf.append(kdf, verify_integrity=True)

        # Skip integrity verification when ignore_index=True
        self.assert_eq(kdf.append(kdf, ignore_index=True, verify_integrity=True),
                       pdf.append(pdf, ignore_index=True, verify_integrity=True))

        # Assert appending multi-index DataFrames
        multi_index_pdf = pd.DataFrame([[1, 2], [3, 4]], columns=list('AB'),
                                       index=[[2, 3], [4, 5]])
        multi_index_kdf = ks.from_pandas(multi_index_pdf)
        other_multi_index_pdf = pd.DataFrame([[5, 6], [7, 8]], columns=list('AB'),
                                             index=[[2, 3], [6, 7]])
        other_multi_index_kdf = ks.from_pandas(other_multi_index_pdf)

        self.assert_eq(multi_index_kdf.append(multi_index_kdf),
                       multi_index_pdf.append(multi_index_pdf))

        # Assert DataFrames with non-matching columns
        self.assert_eq(multi_index_kdf.append(other_multi_index_kdf),
                       multi_index_pdf.append(other_multi_index_pdf))

        # Assert using 'verify_integrity' only raises an exception for overlapping indices
        self.assert_eq(multi_index_kdf.append(other_multi_index_kdf, verify_integrity=True),
                       multi_index_pdf.append(other_multi_index_pdf, verify_integrity=True))
        with self.assertRaises(ValueError, msg=msg):
            multi_index_kdf.append(multi_index_kdf, verify_integrity=True)

        # Skip integrity verification when ignore_index=True
        self.assert_eq(multi_index_kdf.append(multi_index_kdf,
                                              ignore_index=True, verify_integrity=True),
                       multi_index_pdf.append(multi_index_pdf,
                                              ignore_index=True, verify_integrity=True))

        # Assert trying to append DataFrames with different index levels
        msg = "Both DataFrames have to have the same number of index levels"
        with self.assertRaises(ValueError, msg=msg):
            kdf.append(multi_index_kdf)

        # Skip index level check when ignore_index=True
        self.assert_eq(kdf.append(multi_index_kdf, ignore_index=True),
                       pdf.append(multi_index_pdf, ignore_index=True))

        columns = pd.MultiIndex.from_tuples([('A', 'X'), ('A', 'Y')])
        pdf.columns = columns
        kdf.columns = columns

        self.assert_eq(kdf.append(kdf), pdf.append(pdf))

    def test_clip(self):
        pdf = pd.DataFrame({'A': [0, 2, 4]})
        kdf = ks.from_pandas(pdf)

        # Assert list-like values are not accepted for 'lower' and 'upper'
        msg = "List-like value are not supported for 'lower' and 'upper' at the moment"
        with self.assertRaises(ValueError, msg=msg):
            kdf.clip(lower=[1])
        with self.assertRaises(ValueError, msg=msg):
            kdf.clip(upper=[1])

        # Assert no lower or upper
        self.assert_eq(kdf.clip(), pdf.clip())
        # Assert lower only
        self.assert_eq(kdf.clip(1), pdf.clip(1))
        # Assert upper only
        self.assert_eq(kdf.clip(upper=3), pdf.clip(upper=3))
        # Assert lower and upper
        self.assert_eq(kdf.clip(1, 3), pdf.clip(1, 3))

        # Assert behavior on string values
        str_kdf = ks.DataFrame({'A': ['a', 'b', 'c']})
        self.assert_eq(str_kdf.clip(1, 3), str_kdf)

    def test_binary_operators(self):
        self.assertRaisesRegex(
            ValueError,
            'it comes from a different dataframe',
            lambda: ks.range(10).add(ks.range(10)))

        self.assertRaisesRegex(
            ValueError,
            'add with a sequence is currently not supported',
            lambda: ks.range(10).add(ks.range(10).id))

    def test_sample(self):
        pdf = pd.DataFrame({'A': [0, 2, 4]})
        kdf = ks.from_pandas(pdf)

        # Make sure the tests run, but we can't check the result because they are non-deterministic.
        kdf.sample(frac=0.1)
        kdf.sample(frac=0.2, replace=True)
        kdf.sample(frac=0.2, random_state=5)
        kdf['A'].sample(frac=0.2)
        kdf['A'].sample(frac=0.2, replace=True)
        kdf['A'].sample(frac=0.2, random_state=5)

        with self.assertRaises(ValueError):
            kdf.sample()
        with self.assertRaises(NotImplementedError):
            kdf.sample(n=1)

    def test_add_prefix(self):
        pdf = pd.DataFrame({'A': [1, 2, 3, 4], 'B': [3, 4, 5, 6]})
        kdf = ks.DataFrame({'A': [1, 2, 3, 4], 'B': [3, 4, 5, 6]})
        self.assert_eq(pdf.add_prefix('col_'), kdf.add_prefix('col_'))

        columns = pd.MultiIndex.from_tuples([('X', 'A'), ('X', 'B')])
        pdf.columns = columns
        kdf.columns = columns
        self.assert_eq(pdf.add_prefix('col_'), kdf.add_prefix('col_'))

    def test_add_suffix(self):
        pdf = pd.DataFrame({'A': [1, 2, 3, 4], 'B': [3, 4, 5, 6]})
        kdf = ks.DataFrame({'A': [1, 2, 3, 4], 'B': [3, 4, 5, 6]})
        self.assert_eq(pdf.add_suffix('_col'), kdf.add_suffix('_col'))

        columns = pd.MultiIndex.from_tuples([('X', 'A'), ('X', 'B')])
        pdf.columns = columns
        kdf.columns = columns
        self.assert_eq(pdf.add_suffix('_col'), kdf.add_suffix('_col'))

    def test_join(self):
        # check basic function
        pdf1 = pd.DataFrame({'key': ['K0', 'K1', 'K2', 'K3'],
                             'A': ['A0', 'A1', 'A2', 'A3']}, columns=['key', 'A'])
        pdf2 = pd.DataFrame({'key': ['K0', 'K1', 'K2'],
                             'B': ['B0', 'B1', 'B2']}, columns=['key', 'B'])
        kdf1 = ks.DataFrame({'key': ['K0', 'K1', 'K2', 'K3'],
                             'A': ['A0', 'A1', 'A2', 'A3']}, columns=['key', 'A'])
        kdf2 = ks.DataFrame({'key': ['K0', 'K1', 'K2'],
                             'B': ['B0', 'B1', 'B2']}, columns=['key', 'B'])
        join_pdf = pdf1.join(pdf2, lsuffix='_left', rsuffix='_right')
        join_pdf.sort_values(by=list(join_pdf.columns), inplace=True)

        join_kdf = kdf1.join(kdf2, lsuffix='_left', rsuffix='_right')
        join_kdf.sort_values(by=list(join_kdf.columns), inplace=True)

        self.assert_eq(join_pdf, join_kdf)

        # check `on` parameter
        join_pdf = pdf1.join(pdf2.set_index('key'), on='key', lsuffix='_left', rsuffix='_right')
        join_pdf.sort_values(by=list(join_pdf.columns), inplace=True)

        join_kdf = kdf1.join(kdf2.set_index('key'), on='key', lsuffix='_left', rsuffix='_right')
        join_kdf.sort_values(by=list(join_kdf.columns), inplace=True)
        self.assert_eq(join_pdf.reset_index(drop=True), join_kdf.reset_index(drop=True))

    def test_replace(self):
        pdf = pd.DataFrame({"name": ['Ironman', 'Captain America', 'Thor', 'Hulk'],
                           "weapon": ['Mark-45', 'Shield', 'Mjolnir', 'Smash']})
        kdf = ks.from_pandas(pdf)

        with self.assertRaisesRegex(NotImplementedError,
                                    "replace currently works only for method='pad"):
            kdf.replace(method='bfill')
        with self.assertRaisesRegex(NotImplementedError,
                                    "replace currently works only when limit=None"):
            kdf.replace(limit=10)
        with self.assertRaisesRegex(NotImplementedError,
                                    "replace currently doesn't supports regex"):
            kdf.replace(regex='')

        with self.assertRaisesRegex(TypeError, "Unsupported type <class 'tuple'>"):
            kdf.replace(value=(1, 2, 3))
        with self.assertRaisesRegex(TypeError, "Unsupported type <class 'tuple'>"):
            kdf.replace(to_replace=(1, 2, 3))

        with self.assertRaisesRegex(ValueError, 'Length of to_replace and value must be same'):
            kdf.replace(to_replace=['Ironman'], value=['Spiderman', 'Doctor Strange'])

        self.assert_eq(kdf.replace('Ironman', 'Spiderman'), pdf.replace('Ironman', 'Spiderman'))
        self.assert_eq(
            kdf.replace(['Ironman', 'Captain America'], ['Rescue', 'Hawkeye']),
            pdf.replace(['Ironman', 'Captain America'], ['Rescue', 'Hawkeye'])
        )

        pdf = pd.DataFrame({'A': [0, 1, 2, 3, 4],
                            'B': [5, 6, 7, 8, 9],
                            'C': ['a', 'b', 'c', 'd', 'e']})

        kdf = ks.from_pandas(pdf)

        self.assert_eq(repr(kdf.replace([0, 1, 2, 3], 4)),
                       repr(pdf.replace([0, 1, 2, 3], 4)))

        self.assert_eq(repr(kdf.replace([0, 1, 2, 3], [4, 3, 2, 1])),
                       repr(pdf.replace([0, 1, 2, 3], [4, 3, 2, 1])))

        self.assert_eq(repr(kdf.replace({0: 10, 1: 100})),
                       repr(pdf.replace({0: 10, 1: 100})))

        self.assert_eq(repr(kdf.replace({'A': 0, 'B': 5}, 100)),
                       repr(pdf.replace({'A': 0, 'B': 5}, 100)))

        self.assert_eq(repr(kdf.replace({'A': {0: 100, 4: 400}})),
                       repr(pdf.replace({'A': {0: 100, 4: 400}})))

    def test_update(self):
        # check base function
        def get_data():
            left_pdf = pd.DataFrame({'A': ['1', '2', '3', '4'],
                                     'B': ['100', '200', np.nan, np.nan]},
                                    columns=['A', 'B'])
            right_pdf = pd.DataFrame({'B': ['x', np.nan, 'y', np.nan],
                                      'C': ['100', '200', '300', '400']}, columns=['B', 'C'])

            left_kdf = ks.DataFrame({'A': ['1', '2', '3', '4'], 'B': ['100', '200', None, None]},
                                    columns=['A', 'B'])
            right_kdf = ks.DataFrame({'B': ['x', None, 'y', None],
                                      'C': ['100', '200', '300', '400']}, columns=['B', 'C'])
            return left_kdf, left_pdf, right_kdf, right_pdf

        left_kdf, left_pdf, right_kdf, right_pdf = get_data()
        left_pdf.update(right_pdf)
        left_kdf.update(right_kdf)
        self.assert_eq(left_pdf.sort_values(by=['A', 'B']), left_kdf.sort_values(by=['A', 'B']))

        left_kdf, left_pdf, right_kdf, right_pdf = get_data()
        left_pdf.update(right_pdf, overwrite=False)
        left_kdf.update(right_kdf, overwrite=False)
        self.assert_eq(left_pdf.sort_values(by=['A', 'B']), left_kdf.sort_values(by=['A', 'B']))

        with self.assertRaises(NotImplementedError):
            left_kdf.update(right_kdf, join='right')

    def test_pivot_table_dtypes(self):
        pdf = pd.DataFrame({'a': [4, 2, 3, 4, 8, 6],
                            'b': [1, 2, 2, 4, 2, 4],
                            'e': [1, 2, 2, 4, 2, 4],
                            'c': [1, 2, 9, 4, 7, 4]},
                           index=[10, 20, 30, 40, 50, 60])

        kdf = ks.from_pandas(pdf)

        # Skip columns comparison by reset_index
        res_df = kdf.pivot_table(index=['c'], columns="a", values=['b'],
                                 aggfunc={'b': 'mean'}) \
            .dtypes.reset_index(drop=True)
        exp_df = pdf.pivot_table(index=['c'], columns="a", values=['b'],
                                 aggfunc={'b': 'mean'}) \
            .dtypes.reset_index(drop=True)
        self.assert_eq(res_df, exp_df)

        # Results don't have the same column's name

        # Todo: self.assert_eq(kdf.pivot_table(columns="a", values="b").dtypes,
        #  pdf.pivot_table(columns="a", values="b").dtypes)

        # Todo: self.assert_eq(kdf.pivot_table(index=['c'], columns="a", values="b").dtypes,
        #  pdf.pivot_table(index=['c'], columns="a", values="b").dtypes)

        # Todo: self.assert_eq(kdf.pivot_table(index=['e', 'c'], columns="a", values="b").dtypes,
        #  pdf.pivot_table(index=['e', 'c'], columns="a", values="b").dtypes)

        # Todo: self.assert_eq(kdf.pivot_table(index=['e', 'c'],
        #  columns="a", values="b", fill_value=999).dtypes, pdf.pivot_table(index=['e', 'c'],
        #  columns="a", values="b", fill_value=999).dtypes)

    def test_pivot_table(self):
        pdf = pd.DataFrame({'a': [4, 2, 3, 4, 8, 6],
                            'b': [1, 2, 2, 4, 2, 4],
                            'e': [1, 2, 2, 4, 2, 4],
                            'c': [1, 2, 9, 4, 7, 4]},
                           index=[10, 20, 30, 40, 50, 60])

        kdf = ks.from_pandas(pdf)

        # Checking if both DataFrames have the same results (Temporary)
        np.testing.assert_equal(kdf.pivot_table(columns="a", values="b").to_numpy(),
                                pdf.pivot_table(columns=["a"], values="b").values)

        # Todo: self.assert_eq(kdf.pivot_table(columns="a", values="b"),
        #  pdf.pivot_table(columns=["a"], values="b"))

        # Todo: self.assert_eq(kdf.pivot_table(index=['c'], columns="a", values="b"),
        #  pdf.pivot_table(index=['c'], columns=["a"], values="b"))

        self.assert_eq(kdf.pivot_table(index=['c'], columns="a", values=['b', 'e'],
                                       aggfunc={'b': 'mean', 'e': 'sum'}).sort_index(),
                       pdf.pivot_table(index=['c'], columns=["a"],
                                       values=['b', 'e'], aggfunc={'b': 'mean', 'e': 'sum'}))

        # Todo: self.assert_eq(kdf.pivot_table(index=['e', 'c'], columns="a", values="b"),
        #  pdf.pivot_table(index=['e', 'c'], columns="a", values="b"))

        # Todo: self.assert_eq(kdf.pivot_table(index=['e', 'c'], columns="a", values="b",
        #  fill_value=999), pdf.pivot_table(index=['e', 'c'], columns="a", values="b",
        #  fill_value=999))

    def test_pivot_errors(self):
        kdf = ks.range(10)

        with self.assertRaisesRegex(ValueError, "columns should be set"):
            kdf.pivot(index='id')

        with self.assertRaisesRegex(ValueError, "values should be set"):
            kdf.pivot(index='id', columns="id")

    def test_pivot_table_errors(self):

        pdf = pd.DataFrame({'a': [4, 2, 3, 4, 8, 6],
                            'b': [1, 2, 2, 4, 2, 4],
                            'e': [1, 2, 2, 4, 2, 4],
                            'c': [1, 2, 9, 4, 7, 4]},
                           index=[10, 20, 30, 40, 50, 60])

        kdf = ks.from_pandas(pdf)

        msg = "values should be string or list of one column."
        with self.assertRaisesRegex(ValueError, msg):
            kdf.pivot_table(index=['c'], columns="a", values=5)

        msg = "index should be a None or a list of columns."
        with self.assertRaisesRegex(ValueError, msg):
            kdf.pivot_table(index="c", columns="a", values="b")

        msg = "pivot_table doesn't support aggfunc as dict and without index."
        with self.assertRaisesRegex(NotImplementedError, msg):
            kdf.pivot_table(columns="a", values=['b', 'e'], aggfunc={'b': 'mean', 'e': 'sum'})

        msg = "columns should be string."
        with self.assertRaisesRegex(ValueError, msg):
            kdf.pivot_table(columns=["a"], values=['b'], aggfunc={'b': 'mean', 'e': 'sum'})

        msg = "Columns in aggfunc must be the same as values."
        with self.assertRaisesRegex(ValueError, msg):
            kdf.pivot_table(index=['e', 'c'], columns="a", values='b',
                            aggfunc={'b': 'mean', 'e': 'sum'})

        msg = "values can't be a list without index."
        with self.assertRaisesRegex(NotImplementedError, msg):
            kdf.pivot_table(columns="a", values=['b', 'e'])

        msg = "values more than two is not supported yet!"
        with self.assertRaisesRegex(NotImplementedError, msg):
            kdf.pivot_table(index=['e'], columns="a", values=['b', 'e', 'c'],
                            aggfunc={'b': 'mean', 'e': 'sum', 'c': 'sum'})

        msg = "Wrong columns A."
        with self.assertRaisesRegex(ValueError, msg):
            kdf.pivot_table(index=['c'], columns="A", values=['b', 'e'],
                            aggfunc={'b': 'mean', 'e': 'sum'})

        kdf = ks.DataFrame({"A": ["foo", "foo", "foo", "foo", "foo",
                                  "bar", "bar", "bar", "bar"],
                            "B": ["one", "one", "one", "two", "two",
                                  "one", "one", "two", "two"],
                            "C": ["small", "large", "large", "small",
                                  "small", "large", "small", "small",
                                  "large"],
                            "D": [1, 2, 2, 3, 3, 4, 5, 6, 7],
                            "E": [2, 4, 5, 5, 6, 6, 8, 9, 9]},
                           columns=['A', 'B', 'C', 'D', 'E'])

        msg = "values should be a numeric type."
        with self.assertRaisesRegex(TypeError, msg):
            kdf.pivot_table(index=['C'], columns="A", values=['B', 'E'],
                            aggfunc={'B': 'mean', 'E': 'sum'})

        msg = "values should be a numeric type."
        with self.assertRaisesRegex(TypeError, msg):
            kdf.pivot_table(index=['C'], columns="A", values='B',
                            aggfunc={'B': 'mean'})

    def test_transpose(self):
        pdf1 = pd.DataFrame(
            data={'col1': [1, 2], 'col2': [3, 4]},
            columns=['col1', 'col2'])
        kdf1 = ks.from_pandas(pdf1)

        pdf2 = pd.DataFrame(
            data={'score': [9, 8], 'kids': [0, 0], 'age': [12, 22]},
            columns=['score', 'kids', 'age'])
        kdf2 = ks.from_pandas(pdf2)

        self.assertEqual(
            repr(pdf1.transpose().sort_index()),
            repr(kdf1.transpose().sort_index()))

        self.assert_eq(
            repr(pdf2.transpose().sort_index()),
            repr(kdf2.transpose().sort_index()))

        set_option("compute.max_rows", None)
        try:
            self.assertEqual(
                repr(pdf1.transpose().sort_index()),
                repr(kdf1.transpose().sort_index()))

            self.assert_eq(
                repr(pdf2.transpose().sort_index()),
                repr(kdf2.transpose().sort_index()))
        finally:
            reset_option("compute.max_rows")

        pdf3 = pd.DataFrame({('cg1', 'a'): [1, 2, 3], ('cg1', 'b'): [4, 5, 6],
                             ('cg2', 'c'): [7, 8, 9], ('cg3', 'd'): [9, 9, 9]},
                            index=pd.MultiIndex.from_tuples([('rg1', 'x'), ('rg1', 'y'),
                                                             ('rg2', 'z')]))
        kdf3 = ks.from_pandas(pdf3)

        self.assertEqual(
            repr(pdf3.transpose().sort_index()),
            repr(kdf3.transpose().sort_index()))

        set_option("compute.max_rows", None)
        try:
            self.assertEqual(
                repr(pdf3.transpose().sort_index()),
                repr(kdf3.transpose().sort_index()))
        finally:
            reset_option("compute.max_rows")

    def _test_cummin(self, pdf, kdf):
        self.assert_eq(pdf.cummin(), kdf.cummin())
        self.assert_eq(pdf.cummin(skipna=False), kdf.cummin(skipna=False))

    def test_cummin(self):
        pdf = pd.DataFrame([
            [2.0, 1.0], [5, None], [1.0, 0.0], [2.0, 4.0], [4.0, 9.0]], columns=list('AB'))
        kdf = ks.from_pandas(pdf)
        self._test_cummin(pdf, kdf)

    def test_cummin_multiindex_columns(self):
        arrays = [np.array(['A', 'A', 'B', 'B']),
                  np.array(['one', 'two', 'one', 'two'])]
        pdf = pd.DataFrame(np.random.randn(3, 4), index=['A', 'B', 'C'], columns=arrays)
        pdf.at['B', ('A', 'two')] = None
        kdf = ks.from_pandas(pdf)
        self._test_cummin(pdf, kdf)

    def _test_cummax(self, pdf, kdf):
        self.assert_eq(pdf.cummax(), kdf.cummax())
        self.assert_eq(pdf.cummax(skipna=False), kdf.cummax(skipna=False))

    def test_cummax(self):
        pdf = pd.DataFrame([
            [2.0, 1.0], [5, None], [1.0, 0.0], [2.0, 4.0], [4.0, 9.0]], columns=list('AB'))
        kdf = ks.from_pandas(pdf)
        self._test_cummax(pdf, kdf)

    def test_cummax_multiindex_columns(self):
        arrays = [np.array(['A', 'A', 'B', 'B']),
                  np.array(['one', 'two', 'one', 'two'])]
        pdf = pd.DataFrame(np.random.randn(3, 4), index=['A', 'B', 'C'], columns=arrays)
        pdf.at['B', ('A', 'two')] = None
        kdf = ks.from_pandas(pdf)
        self._test_cummax(pdf, kdf)

    def _test_cumsum(self, pdf, kdf):
        self.assert_eq(pdf.cumsum(), kdf.cumsum())
        self.assert_eq(pdf.cumsum(skipna=False), kdf.cumsum(skipna=False))

    def test_cumsum(self):
        pdf = pd.DataFrame([
            [2.0, 1.0], [5, None], [1.0, 0.0], [2.0, 4.0], [4.0, 9.0]], columns=list('AB'))
        kdf = ks.from_pandas(pdf)
        self._test_cumsum(pdf, kdf)

    def test_cumsum_multiindex_columns(self):
        arrays = [np.array(['A', 'A', 'B', 'B']),
                  np.array(['one', 'two', 'one', 'two'])]
        pdf = pd.DataFrame(np.random.randn(3, 4), index=['A', 'B', 'C'], columns=arrays)
        pdf.at['B', ('A', 'two')] = None
        kdf = ks.from_pandas(pdf)
        self._test_cumsum(pdf, kdf)

    def _test_cumprod(self, pdf, kdf):
        self.assertEqual(repr(pdf.cumprod()), repr(kdf.cumprod()))
        self.assertEqual(repr(pdf.cumprod(skipna=False)), repr(kdf.cumprod(skipna=False)))

    def test_cumprod(self):
        pdf = pd.DataFrame([
            [2.0, 1.0], [5, None], [1.0, 1.0], [2.0, 4.0], [4.0, 9.0]], columns=list('AB'))
        kdf = ks.from_pandas(pdf)
        self._test_cumprod(pdf, kdf)

    def test_cumprod_multiindex_columns(self):
        arrays = [np.array(['A', 'A', 'B', 'B']),
                  np.array(['one', 'two', 'one', 'two'])]
        pdf = pd.DataFrame(np.random.rand(3, 4), index=['A', 'B', 'C'], columns=arrays)
        pdf.at['B', ('A', 'two')] = None
        kdf = ks.from_pandas(pdf)
        self._test_cumprod(pdf, kdf)

    def test_reindex(self):
        index = ['A', 'B', 'C', 'D', 'E']
        pdf = pd.DataFrame({'numbers': [1., 2., 3., 4., 5.]}, index=index)
        kdf = ks.DataFrame({'numbers': [1., 2., 3., 4., 5.]}, index=index)

        self.assert_eq(
            pdf.reindex(['A', 'B', 'C'], columns=['numbers', '2', '3']).sort_index(),
            kdf.reindex(['A', 'B', 'C'], columns=['numbers', '2', '3']).sort_index())

        self.assert_eq(
            pdf.reindex(['A', 'B', 'C'], index=['numbers', '2', '3']).sort_index(),
            kdf.reindex(['A', 'B', 'C'], index=['numbers', '2', '3']).sort_index())

        self.assert_eq(
            pdf.reindex(index=['numbers', '2', '3']).sort_index(),
            kdf.reindex(index=['numbers', '2', '3']).sort_index())

        self.assert_eq(
            pdf.reindex(columns=['numbers', '2', '3']).sort_index(),
            kdf.reindex(columns=['numbers', '2', '3']).sort_index())

        self.assertRaises(TypeError, lambda: kdf.reindex(columns=['numbers', '2', '3'], axis=1))
        self.assertRaises(TypeError, lambda: kdf.reindex(columns=['numbers', '2', '3'], axis=2))
        self.assertRaises(TypeError, lambda: kdf.reindex(index=['A', 'B', 'C'], axis=1))
        self.assertRaises(TypeError, lambda: kdf.reindex(index=123))

        columns = pd.MultiIndex.from_tuples([('X', 'numbers')])
        pdf.columns = columns
        kdf.columns = columns

        self.assert_eq(
            pdf.reindex(columns=[('X', 'numbers'), ('Y', '2'), ('Y', '3')]).sort_index(),
            kdf.reindex(columns=[('X', 'numbers'), ('Y', '2'), ('Y', '3')]).sort_index())

        self.assertRaises(TypeError, lambda: kdf.reindex(columns=['X']))
        self.assertRaises(ValueError, lambda: kdf.reindex(columns=[('X',)]))

    def test_all(self):
        pdf = pd.DataFrame({
            'col1': [False, False, False],
            'col2': [True, False, False],
            'col3': [0, 0, 1],
            'col4': [0, 1, 2],
            'col5': [False, False, None],
            'col6': [True, False, None]})
        kdf = ks.from_pandas(pdf)

        self.assert_eq(kdf.all(), pdf.all())

        columns = pd.MultiIndex.from_tuples([('a', 'col1'), ('a', 'col2'), ('a', 'col3'),
                                             ('b', 'col4'), ('b', 'col5'), ('c', 'col6')])
        pdf.columns = columns
        kdf.columns = columns

        self.assert_eq(kdf.all(), pdf.all())

        columns.names = ['X', 'Y']
        pdf.columns = columns
        kdf.columns = columns

        self.assert_eq(kdf.all(), pdf.all())

        with self.assertRaisesRegex(ValueError, 'axis should be either 0 or "index" currently.'):
            kdf.all(axis=1)

    def test_any(self):
        pdf = pd.DataFrame({
            'col1': [False, False, False],
            'col2': [True, False, False],
            'col3': [0, 0, 1],
            'col4': [0, 1, 2],
            'col5': [False, False, None],
            'col6': [True, False, None]})
        kdf = ks.from_pandas(pdf)

        self.assert_eq(kdf.any(), pdf.any())

        columns = pd.MultiIndex.from_tuples([('a', 'col1'), ('a', 'col2'), ('a', 'col3'),
                                             ('b', 'col4'), ('b', 'col5'), ('c', 'col6')])
        pdf.columns = columns
        kdf.columns = columns

        self.assert_eq(kdf.any(), pdf.any())

        columns.names = ['X', 'Y']
        pdf.columns = columns
        kdf.columns = columns

        self.assert_eq(kdf.any(), pdf.any())

        with self.assertRaisesRegex(ValueError, 'axis should be either 0 or "index" currently.'):
            kdf.any(axis=1)

    def test_rank(self):
        pdf = pd.DataFrame(data={'col1': [1, 2, 3, 1], 'col2': [3, 4, 3, 1]},
                           columns=['col1', 'col2'])
        kdf = ks.from_pandas(pdf)
        self.assert_eq(pdf.rank(),
                       kdf.rank().sort_index())
        self.assert_eq(pdf.rank(),
                       kdf.rank().sort_index())
        self.assert_eq(pdf.rank(ascending=False),
                       kdf.rank(ascending=False).sort_index())
        self.assert_eq(pdf.rank(method='min'),
                       kdf.rank(method='min').sort_index())
        self.assert_eq(pdf.rank(method='max'),
                       kdf.rank(method='max').sort_index())
        self.assert_eq(pdf.rank(method='first'),
                       kdf.rank(method='first').sort_index())
        self.assert_eq(pdf.rank(method='dense'),
                       kdf.rank(method='dense').sort_index())

        msg = "method must be one of 'average', 'min', 'max', 'first', 'dense'"
        with self.assertRaisesRegex(ValueError, msg):
            kdf.rank(method='nothing')

    def test_round(self):
        pdf = pd.DataFrame({'A': [0.028208, 0.038683, 0.877076],
                            'B': [0.992815, 0.645646, 0.149370],
                            'C': [0.173891, 0.577595, 0.491027]},
                           columns=['A', 'B', 'C'], index=['first', 'second', 'third'])
        kdf = ks.from_pandas(pdf)
        pser = pd.Series([1, 0, 2], index=['A', 'B', 'C'])
        kser = ks.Series([1, 0, 2], index=['A', 'B', 'C'])
        self.assert_eq(pdf.round(2),
                       kdf.round(2))
        self.assert_eq(pdf.round({'A': 1, 'C': 2}),
                       kdf.round({'A': 1, 'C': 2}))
        self.assert_eq(pdf.round(pser),
                       kdf.round(kser))
        msg = "decimals must be an integer, a dict-like or a Series"
        with self.assertRaisesRegex(ValueError, msg):
            kdf.round(1.5)

    def test_shift(self):
        pdf = pd.DataFrame({'Col1': [10, 20, 15, 30, 45],
                            'Col2': [13, 23, 18, 33, 48],
                            'Col3': [17, 27, 22, 37, 52]})
        kdf = ks.from_pandas(pdf)
        self.assert_eq(pdf.shift(3), kdf.shift(3).sort_index())

        pdf = pd.DataFrame({'Col1': [0, 0, 0, 10, 20],
                            'Col2': [0, 0, 0, 13, 23],
                            'Col3': [0, 0, 0, 17, 27]})
        self.assert_eq(pdf,
                       kdf.shift(periods=3, fill_value=0).sort_index())
        msg = "should be an int"
        with self.assertRaisesRegex(ValueError, msg):
            kdf.shift(1.5)

    def test_diff(self):
        pdf = pd.DataFrame({'a': [1, 2, 3, 4, 5, 6],
                            'b': [1, 1, 2, 3, 5, 8],
                            'c': [1, 4, 9, 16, 25, 36]})
        kdf = ks.from_pandas(pdf)
        self.assert_eq(pdf.diff(),
                       kdf.diff().sort_index())

        msg = "should be an int"
        with self.assertRaisesRegex(ValueError, msg):
            kdf.diff(1.5)
        msg = 'axis should be either 0 or "index" currently.'
        with self.assertRaisesRegex(ValueError, msg):
            kdf.diff(axis=1)

    def test_duplicated(self):
        pdf = pd.DataFrame({'a': [1, 1, 1, 3], 'b': [1, 1, 1, 4], 'c': [1, 1, 1, 5]})
        kdf = ks.from_pandas(pdf)
        self.assertEqual(repr(pd.Series(pdf.duplicated(), name='0')),
                         repr(kdf.duplicated().sort_index()))
        self.assertEqual(repr(pd.Series(pdf.duplicated(), name='0')),
                         repr(kdf.duplicated().sort_index()))
        self.assertEqual(repr(pd.Series(pdf.duplicated(keep='last'), name='0')),
                         repr(kdf.duplicated(keep='last').sort_index()))
        self.assertEqual(repr(pd.Series(pdf.duplicated(keep=False), name='0')),
                         repr(kdf.duplicated(keep=False).sort_index()))
        self.assertEqual(repr(pd.Series(pdf.duplicated(subset=['a']), name='0')),
                         repr(kdf.duplicated(subset=['a']).sort_index()))
        with self.assertRaisesRegex(ValueError, "'keep' only support 'first', 'last' and False"):
            kdf.duplicated(keep='false')
        with self.assertRaisesRegex(KeyError, "'d'"):
            kdf.duplicated(subset=['d'])

    def test_ffill(self):
        pdf = pd.DataFrame({'x': [np.nan, 2, 3, 4, np.nan, 6],
                            'y': [1, 2, np.nan, 4, np.nan, np.nan],
                            'z': [1, 2, 3, 4, np.nan, np.nan]},
                           index=[10, 20, 30, 40, 50, 60])
        kdf = ks.from_pandas(pdf)
        self.assert_eq(kdf.ffill(), pdf.ffill())
        self.assert_eq(kdf.ffill(limit=1), pdf.ffill(limit=1))

    def test_bfill(self):
        pdf = pd.DataFrame({'x': [np.nan, 2, 3, 4, np.nan, 6],
                            'y': [1, 2, np.nan, 4, np.nan, np.nan],
                            'z': [1, 2, 3, 4, np.nan, np.nan]},
                           index=[10, 20, 30, 40, 50, 60])
        kdf = ks.from_pandas(pdf)
        self.assert_eq(kdf.bfill(), pdf.bfill())
        self.assert_eq(kdf.bfill(limit=1), pdf.bfill(limit=1))

    def test_filter(self):
        pdf = pd.DataFrame({
            'aa': ['aa', 'ab', 'bc', 'bd', 'ce'],
            'ba': [1, 2, 3, 4, 5],
            'cb': [1., 2., 3., 4., 5.],
            'db': [1., np.nan, 3., np.nan, 5.],
        })
        pdf = pdf.set_index('aa')
        kdf = ks.from_pandas(pdf)

        self.assert_eq(
            kdf.filter(items=['ab', 'aa'], axis=0).sort_index(),
            pdf.filter(items=['ab', 'aa'], axis=0).sort_index())
        self.assert_eq(
            kdf.filter(items=['ba', 'db'], axis=1).sort_index(),
            pdf.filter(items=['ba', 'db'], axis=1).sort_index())

        self.assert_eq(kdf.filter(like='b', axis='index'), pdf.filter(like='b', axis='index'))
        self.assert_eq(kdf.filter(like='c', axis='columns'), pdf.filter(like='c', axis='columns'))

        self.assert_eq(
            kdf.filter(regex='b.*', axis='index'), pdf.filter(regex='b.*', axis='index'))
        self.assert_eq(
            kdf.filter(regex='b.*', axis='columns'), pdf.filter(regex='b.*', axis='columns'))

        pdf = pdf.set_index('ba', append=True)
        kdf = ks.from_pandas(pdf)

        with self.assertRaisesRegex(ValueError, "items should be a list-like object"):
            kdf.filter(items='b')

        with self.assertRaisesRegex(ValueError, "Single index must be specified."):
            kdf.filter(items=['b'], axis=0)

        with self.assertRaisesRegex(ValueError, "Single index must be specified."):
            kdf.filter(like='b', axis='index')

        with self.assertRaisesRegex(ValueError, "Single index must be specified."):
            kdf.filter(regex='b.*', axis='index')

        with self.assertRaisesRegex(ValueError, "No axis named"):
            kdf.filter(regex='b.*', axis=123)

        with self.assertRaisesRegex(TypeError, "Must pass either `items`, `like`"):
            kdf.filter()

        with self.assertRaisesRegex(TypeError, "mutually exclusive"):
            kdf.filter(regex='b.*', like="aaa")

    def test_pipe(self):
        kdf = ks.DataFrame({'category': ['A', 'A', 'B'],
                            'col1': [1, 2, 3],
                            'col2': [4, 5, 6]},
                           columns=['category', 'col1', 'col2'])

        self.assertRaisesRegex(
            ValueError,
            "arg is both the pipe target and a keyword argument",
            lambda: kdf.pipe((lambda x: x, 'arg'), arg='1')
        )

    def test_transform(self):
        pdf = pd.DataFrame({'a': [1, 2, 3, 4, 5, 6] * 300,
                            'b': [1., 1., 2., 3., 5., 8.] * 300,
                            'c': [1, 4, 9, 16, 25, 36] * 300}, columns=['a', 'b', 'c'])
        kdf = ks.DataFrame(pdf)

        set_option("compute.shortcut_limit", 1000)
        try:
            self.assert_eq(kdf.transform(lambda x: x + 1).sort_index(),
                           pdf.transform(lambda x: x + 1).sort_index())
        finally:
            reset_option("compute.shortcut_limit")

        with self.assertRaisesRegex(AssertionError, "the first argument should be a callable"):
            kdf.transform(1)<|MERGE_RESOLUTION|>--- conflicted
+++ resolved
@@ -522,15 +522,10 @@
         self.assert_eq(ks.DataFrame({'A': range(100)}).nunique(approx=True, rsd=0.01),
                        pd.Series([100], index=['A'], name='0'))
 
-<<<<<<< HEAD
-        # Assert improper parameter
-        self.assertRaises(ValueError, lambda: kdf.nunique(axis=1))
-=======
         # Assert unsupported axis value yet
         msg = 'axis should be either 0 or "index" currently.'
         with self.assertRaisesRegex(ValueError, msg):
             kdf.nunique(axis=1)
->>>>>>> 57c9abb8
 
     def test_sort_values(self):
         pdf = pd.DataFrame({'a': [1, 2, 3, 4, 5, None, 7],
