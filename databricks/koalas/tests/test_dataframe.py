#
# Copyright (C) 2019 Databricks, Inc.
#
# Licensed under the Apache License, Version 2.0 (the "License");
# you may not use this file except in compliance with the License.
# You may obtain a copy of the License at
#
#     http://www.apache.org/licenses/LICENSE-2.0
#
# Unless required by applicable law or agreed to in writing, software
# distributed under the License is distributed on an "AS IS" BASIS,
# WITHOUT WARRANTIES OR CONDITIONS OF ANY KIND, either express or implied.
# See the License for the specific language governing permissions and
# limitations under the License.
#

from datetime import datetime
from distutils.version import LooseVersion
import inspect
import sys
import unittest

import numpy as np
import pandas as pd
import pyspark
from pyspark.ml.linalg import SparseVector

from databricks import koalas as ks
from databricks.koalas.config import option_context
from databricks.koalas.testing.utils import ReusedSQLTestCase, SQLTestUtils
from databricks.koalas.exceptions import PandasNotImplementedError
from databricks.koalas.missing.frame import _MissingPandasLikeDataFrame


class DataFrameTest(ReusedSQLTestCase, SQLTestUtils):
    @property
    def pdf(self):
        return pd.DataFrame(
            {"a": [1, 2, 3, 4, 5, 6, 7, 8, 9], "b": [4, 5, 6, 3, 2, 1, 0, 0, 0],},
            index=np.random.rand(9),
        )

    @property
    def kdf(self):
        return ks.from_pandas(self.pdf)

    @property
    def df_pair(self):
        pdf = self.pdf
        kdf = ks.from_pandas(pdf)
        return pdf, kdf

    def test_dataframe(self):
        pdf, kdf = self.df_pair

        expected = pd.Series(
            [2, 3, 4, 5, 6, 7, 8, 9, 10], index=pdf.index, name="(a + 1)"
        )  # TODO: name='a'

        self.assert_eq(kdf["a"] + 1, expected)

        self.assert_eq(kdf.columns, pd.Index(["a", "b"]))

        self.assert_eq(kdf[kdf["b"] > 2], pdf[pdf["b"] > 2])
        self.assert_eq(kdf[["a", "b"]], pdf[["a", "b"]])
        self.assert_eq(kdf.a, pdf.a)
        self.assert_eq(kdf.compute().b.mean(), pdf.b.mean())
        self.assert_eq(np.allclose(kdf.compute().b.var(), pdf.b.var()), True)
        self.assert_eq(np.allclose(kdf.compute().b.std(), pdf.b.std()), True)

        assert repr(kdf)

        pdf, kdf = self.df_pair
        self.assert_eq(kdf[["a", "b"]], pdf[["a", "b"]])

        self.assertEqual(kdf.a.notnull().alias("x").name, "x")

        # check ks.DataFrame(ks.Series)
        pser = pd.Series([1, 2, 3], name="x", index=np.random.rand(3))
        kser = ks.from_pandas(pser)
        self.assert_eq(pd.DataFrame(pser), ks.DataFrame(kser))

    def test_dataframe_multiindex_columns(self):
        pdf = pd.DataFrame(
            {
                ("x", "a", "1"): [1, 2, 3],
                ("x", "b", "2"): [4, 5, 6],
                ("y.z", "c.d", "3"): [7, 8, 9],
                ("x", "b", "4"): [10, 11, 12],
            },
            index=np.random.rand(3),
        )
        kdf = ks.from_pandas(pdf)

        self.assert_eq(kdf, pdf)
        self.assert_eq(kdf["x"], pdf["x"])
        self.assert_eq(kdf["y.z"], pdf["y.z"])
        self.assert_eq(kdf["x"]["b"], pdf["x"]["b"])
        self.assert_eq(kdf["x"]["b"]["2"], pdf["x"]["b"]["2"])

        self.assert_eq(kdf.x, pdf.x)
        self.assert_eq(kdf.x.b, pdf.x.b)
        self.assert_eq(kdf.x.b["2"], pdf.x.b["2"])

        self.assertRaises(KeyError, lambda: kdf["z"])
        self.assertRaises(AttributeError, lambda: kdf.z)

        self.assert_eq(kdf[("x",)], pdf[("x",)])
        self.assert_eq(kdf[("x", "a")], pdf[("x", "a")])
        self.assert_eq(kdf[("x", "a", "1")], pdf[("x", "a", "1")])

    def test_dataframe_column_level_name(self):
        column = pd.Index(["A", "B", "C"], name="X")
        pdf = pd.DataFrame([[1, 2, 3], [4, 5, 6]], columns=column, index=np.random.rand(2))
        kdf = ks.from_pandas(pdf)

        self.assert_eq(kdf, pdf)
        self.assert_eq(kdf.columns.names, pdf.columns.names)
        self.assert_eq(kdf.to_pandas().columns.names, pdf.columns.names)

    def test_dataframe_multiindex_names_level(self):
        columns = pd.MultiIndex.from_tuples(
            [("X", "A", "Z"), ("X", "B", "Z"), ("Y", "C", "Z"), ("Y", "D", "Z")],
            names=["lvl_1", "lvl_2", "lv_3"],
        )
        pdf = pd.DataFrame(
            [[1, 2, 3, 4], [5, 6, 7, 8], [9, 10, 11, 12], [13, 14, 15, 16], [17, 18, 19, 20]],
            columns=columns,
            index=np.random.rand(5),
        )
        kdf = ks.from_pandas(pdf)

        self.assert_eq(kdf.columns.names, pdf.columns.names)
        self.assert_eq(kdf.to_pandas().columns.names, pdf.columns.names)

        kdf1 = ks.from_pandas(pdf)
        self.assert_eq(kdf1.columns.names, pdf.columns.names)

        with self.assertRaisesRegex(
            ValueError, "Column_index_names should " "be list-like or None for a MultiIndex"
        ):
            ks.DataFrame(kdf1._internal.copy(column_label_names="level"))

        self.assert_eq(kdf["X"], pdf["X"])
        self.assert_eq(kdf["X"].columns.names, pdf["X"].columns.names)
        self.assert_eq(kdf["X"].to_pandas().columns.names, pdf["X"].columns.names)
        self.assert_eq(kdf["X"]["A"], pdf["X"]["A"])
        self.assert_eq(kdf["X"]["A"].columns.names, pdf["X"]["A"].columns.names)
        self.assert_eq(kdf["X"]["A"].to_pandas().columns.names, pdf["X"]["A"].columns.names)
        self.assert_eq(kdf[("X", "A")], pdf[("X", "A")])
        self.assert_eq(kdf[("X", "A")].columns.names, pdf[("X", "A")].columns.names)
        self.assert_eq(kdf[("X", "A")].to_pandas().columns.names, pdf[("X", "A")].columns.names)
        self.assert_eq(kdf[("X", "A", "Z")], pdf[("X", "A", "Z")])

    def test_iterrows(self):
        pdf = pd.DataFrame(
            {
                ("x", "a", "1"): [1, 2, 3],
                ("x", "b", "2"): [4, 5, 6],
                ("y.z", "c.d", "3"): [7, 8, 9],
                ("x", "b", "4"): [10, 11, 12],
            },
            index=np.random.rand(3),
        )
        kdf = ks.from_pandas(pdf)

        for (pdf_k, pdf_v), (kdf_k, kdf_v) in zip(pdf.iterrows(), kdf.iterrows()):
            self.assert_eq(pdf_k, kdf_k)
            self.assert_eq(pdf_v, kdf_v)

    def test_reset_index_with_default_index_types(self):
        pdf = pd.DataFrame({"a": [1, 2, 3], "b": [4, 5, 6]}, index=np.random.rand(3))
        kdf = ks.from_pandas(pdf)

        with ks.option_context("compute.default_index_type", "sequence"):
            self.assert_eq(kdf.reset_index(), pdf.reset_index())

        with ks.option_context("compute.default_index_type", "distributed-sequence"):
            # the order might be changed.
            self.assert_eq(kdf.reset_index().sort_index(), pdf.reset_index())

        with ks.option_context("compute.default_index_type", "distributed"):
            # the index is different.
            self.assert_eq(kdf.reset_index().to_pandas().reset_index(drop=True), pdf.reset_index())

    def test_reset_index_with_multiindex_columns(self):
        index = pd.MultiIndex.from_tuples(
            [("bird", "falcon"), ("bird", "parrot"), ("mammal", "lion"), ("mammal", "monkey")],
            names=["class", "name"],
        )
        columns = pd.MultiIndex.from_tuples([("speed", "max"), ("species", "type")])
        pdf = pd.DataFrame(
            [(389.0, "fly"), (24.0, "fly"), (80.5, "run"), (np.nan, "jump")],
            index=index,
            columns=columns,
        )
        kdf = ks.from_pandas(pdf)

        self.assert_eq(kdf, pdf)
        self.assert_eq(kdf.reset_index(), pdf.reset_index())
        self.assert_eq(kdf.reset_index(level="class"), pdf.reset_index(level="class"))
        self.assert_eq(
            kdf.reset_index(level="class", col_level=1), pdf.reset_index(level="class", col_level=1)
        )
        self.assert_eq(
            kdf.reset_index(level="class", col_level=1, col_fill="species"),
            pdf.reset_index(level="class", col_level=1, col_fill="species"),
        )
        self.assert_eq(
            kdf.reset_index(level="class", col_level=1, col_fill="genus"),
            pdf.reset_index(level="class", col_level=1, col_fill="genus"),
        )

        with self.assertRaisesRegex(IndexError, "Index has only 2 levels, not 3"):
            kdf.reset_index(col_level=2)

        pdf.index.names = [("x", "class"), ("y", "name")]
        kdf.index.names = [("x", "class"), ("y", "name")]

        self.assert_eq(kdf.reset_index(), pdf.reset_index())

        with self.assertRaisesRegex(ValueError, "Item must have length equal to number of levels."):
            kdf.reset_index(col_level=1)

    def test_multiindex_column_access(self):
        columns = pd.MultiIndex.from_tuples(
            [
                ("a", "", "", "b"),
                ("c", "", "d", ""),
                ("e", "", "f", ""),
                ("e", "g", "", ""),
                ("", "", "", "h"),
                ("i", "", "", ""),
            ]
        )

        pdf = pd.DataFrame(
            [
                (1, "a", "x", 10, 100, 1000),
                (2, "b", "y", 20, 200, 2000),
                (3, "c", "z", 30, 300, 3000),
            ],
            columns=columns,
            index=np.random.rand(3),
        )
        kdf = ks.from_pandas(pdf)

        self.assert_eq(kdf, pdf)
        self.assert_eq(kdf["a"], pdf["a"])
        self.assert_eq(kdf["a"]["b"], pdf["a"]["b"])
        self.assert_eq(kdf["c"], pdf["c"])
        self.assert_eq(kdf["c"]["d"], pdf["c"]["d"])
        self.assert_eq(kdf["e"], pdf["e"])
        self.assert_eq(kdf["e"][""]["f"], pdf["e"][""]["f"])
        self.assert_eq(kdf["e"]["g"], pdf["e"]["g"])
        self.assert_eq(kdf[""], pdf[""])
        self.assert_eq(kdf[""]["h"], pdf[""]["h"])
        self.assert_eq(kdf["i"], pdf["i"])

        self.assert_eq(kdf[["a", "e"]], pdf[["a", "e"]])
        self.assert_eq(kdf[["e", "a"]], pdf[["e", "a"]])

        self.assert_eq(kdf[("a",)], pdf[("a",)])
        self.assert_eq(kdf[("e", "g")], pdf[("e", "g")])
        self.assert_eq(kdf[("i",)], pdf[("i",)])

        self.assertRaises(KeyError, lambda: kdf[("a", "b")])

    def test_repr_cache_invalidation(self):
        # If there is any cache, inplace operations should invalidate it.
        df = ks.range(10)
        df.__repr__()
        df["a"] = df["id"]
        self.assertEqual(df.__repr__(), df.to_pandas().__repr__())

    def test_repr_html_cache_invalidation(self):
        # If there is any cache, inplace operations should invalidate it.
        df = ks.range(10)
        df._repr_html_()
        df["a"] = df["id"]
        self.assertEqual(df._repr_html_(), df.to_pandas()._repr_html_())

    def test_empty_dataframe(self):
        pdf = pd.DataFrame({"a": pd.Series([], dtype="i1"), "b": pd.Series([], dtype="str")})

        self.assertRaises(ValueError, lambda: ks.from_pandas(pdf))

        with self.sql_conf({"spark.sql.execution.arrow.enabled": False}):
            self.assertRaises(ValueError, lambda: ks.from_pandas(pdf))

    def test_all_null_dataframe(self):

        pdf = pd.DataFrame(
            {
                "a": pd.Series([None, None, None], dtype="float64"),
                "b": pd.Series([None, None, None], dtype="str"),
            },
            index=np.random.rand(3),
        )

        self.assertRaises(ValueError, lambda: ks.from_pandas(pdf))

        with self.sql_conf({"spark.sql.execution.arrow.enabled": False}):
            self.assertRaises(ValueError, lambda: ks.from_pandas(pdf))

    def test_nullable_object(self):
        pdf = pd.DataFrame(
            {
                "a": list("abc") + [np.nan],
                "b": list(range(1, 4)) + [np.nan],
                "c": list(np.arange(3, 6).astype("i1")) + [np.nan],
                "d": list(np.arange(4.0, 7.0, dtype="float64")) + [np.nan],
                "e": [True, False, True, np.nan],
                "f": list(pd.date_range("20130101", periods=3)) + [np.nan],
            },
            index=np.random.rand(4),
        )

        kdf = ks.from_pandas(pdf)
        self.assert_eq(kdf, pdf)

        with self.sql_conf({"spark.sql.execution.arrow.enabled": False}):
            kdf = ks.from_pandas(pdf)
            self.assert_eq(kdf, pdf)

    def test_assign(self):
        pdf, kdf = self.df_pair

        kdf["w"] = 1.0
        pdf["w"] = 1.0

        self.assert_eq(kdf, pdf)

        kdf = kdf.assign(a=kdf["a"] * 2)
        pdf = pdf.assign(a=pdf["a"] * 2)

        self.assert_eq(kdf, pdf)

        # multi-index columns
        columns = pd.MultiIndex.from_tuples([("x", "a"), ("x", "b"), ("y", "w")])
        pdf.columns = columns
        kdf.columns = columns

        kdf[("a", "c")] = "def"
        pdf[("a", "c")] = "def"

        self.assert_eq(kdf, pdf)

        kdf = kdf.assign(Z="ZZ")
        pdf = pdf.assign(Z="ZZ")

        self.assert_eq(kdf, pdf)

        kdf["x"] = "ghi"
        pdf["x"] = "ghi"

        self.assert_eq(kdf, pdf)

    def test_head_tail(self):
        pdf, kdf = self.df_pair

        self.assert_eq(kdf.head(2), pdf.head(2))
        self.assert_eq(kdf.head(3), pdf.head(3))
        self.assert_eq(kdf.head(0), pdf.head(0))
        self.assert_eq(kdf.head(-3), pdf.head(-3))
        self.assert_eq(kdf.head(-10), pdf.head(-10))

    def test_attributes(self):
        kdf = self.kdf

        self.assertIn("a", dir(kdf))
        self.assertNotIn("foo", dir(kdf))
        self.assertRaises(AttributeError, lambda: kdf.foo)

        kdf = ks.DataFrame({"a b c": [1, 2, 3]})
        self.assertNotIn("a b c", dir(kdf))
        kdf = ks.DataFrame({"a": [1, 2], 5: [1, 2]})
        self.assertIn("a", dir(kdf))
        self.assertNotIn(5, dir(kdf))

    def test_column_names(self):
        kdf = self.kdf

        self.assert_eq(kdf.columns, pd.Index(["a", "b"]))
        self.assert_eq(kdf[["b", "a"]].columns, pd.Index(["b", "a"]))
        self.assertEqual(kdf["a"].name, "a")
        self.assertEqual((kdf["a"] + 1).name, "a")
        self.assertEqual((kdf["a"] + kdf["b"]).name, "a")  # TODO: None

    def test_rename_columns(self):
        pdf = pd.DataFrame(
            {"a": [1, 2, 3, 4, 5, 6, 7], "b": [7, 6, 5, 4, 3, 2, 1]}, index=np.random.rand(7)
        )
        kdf = ks.from_pandas(pdf)

        kdf.columns = ["x", "y"]
        pdf.columns = ["x", "y"]
        self.assert_eq(kdf.columns, pd.Index(["x", "y"]))
        self.assert_eq(kdf, pdf)
        self.assert_eq(kdf._internal.data_spark_column_names, ["x", "y"])
        self.assert_eq(kdf._internal.to_external_spark_frame.columns, ["x", "y"])

        columns = pdf.columns
        columns.name = "lvl_1"

        kdf.columns = columns
        self.assert_eq(kdf.columns.names, ["lvl_1"])
        self.assert_eq(kdf, pdf)

        msg = "Length mismatch: Expected axis has 2 elements, new values have 4 elements"
        with self.assertRaisesRegex(ValueError, msg):
            kdf.columns = [1, 2, 3, 4]

        # Multi-index columns
        pdf = pd.DataFrame(
            {("A", "0"): [1, 2, 2, 3], ("B", "1"): [1, 2, 3, 4]}, index=np.random.rand(4)
        )
        kdf = ks.from_pandas(pdf)

        columns = pdf.columns
        self.assert_eq(kdf.columns, columns)
        self.assert_eq(kdf, pdf)

        pdf.columns = ["x", "y"]
        kdf.columns = ["x", "y"]
        self.assert_eq(kdf.columns, pd.Index(["x", "y"]))
        self.assert_eq(kdf, pdf)
        self.assert_eq(kdf._internal.data_spark_column_names, ["x", "y"])
        self.assert_eq(kdf._internal.to_external_spark_frame.columns, ["x", "y"])

        pdf.columns = columns
        kdf.columns = columns
        self.assert_eq(kdf.columns, columns)
        self.assert_eq(kdf, pdf)
        self.assert_eq(kdf._internal.data_spark_column_names, ["(A, 0)", "(B, 1)"])
        self.assert_eq(kdf._internal.to_external_spark_frame.columns, ["(A, 0)", "(B, 1)"])

        columns.names = ["lvl_1", "lvl_2"]

        kdf.columns = columns
        self.assert_eq(kdf.columns.names, ["lvl_1", "lvl_2"])
        self.assert_eq(kdf, pdf)
        self.assert_eq(kdf._internal.data_spark_column_names, ["(A, 0)", "(B, 1)"])
        self.assert_eq(kdf._internal.to_external_spark_frame.columns, ["(A, 0)", "(B, 1)"])

    def test_rename_dataframe(self):
        kdf1 = ks.DataFrame({"A": [1, 2, 3], "B": [4, 5, 6]})
        result_kdf = kdf1.rename(columns={"A": "a", "B": "b"})
        self.assert_eq(result_kdf.columns, pd.Index(["a", "b"]))

        result_kdf = kdf1.rename(index={1: 10, 2: 20})
        self.assert_eq(result_kdf.index, pd.Index([0, 10, 20]))
        self.assertTrue(
            kdf1 is not result_kdf, "expect return new dataframe when inplace argument is False"
        )

        result_kdf2 = result_kdf.rename(index={1: 10, 2: 20}, inplace=True)
        self.assertTrue(
            result_kdf2 is result_kdf,
            "expect return the same dataframe when inplace argument is False",
        )

        def str_lower(s) -> str:
            return str.lower(s)

        result_kdf = kdf1.rename(str_lower, axis="columns")
        self.assert_eq(result_kdf.columns, pd.Index(["a", "b"]))

        def mul10(x) -> int:
            return x * 10

        result_kdf = kdf1.rename(mul10, axis="index")
        self.assert_eq(result_kdf.index, pd.Index([0, 10, 20]))

        result_kdf = kdf1.rename(columns=str_lower, index={1: 10, 2: 20})
        self.assert_eq(result_kdf.columns, pd.Index(["a", "b"]))
        self.assert_eq(result_kdf.index, pd.Index([0, 10, 20]))

        idx = pd.MultiIndex.from_tuples([("X", "A"), ("X", "B"), ("Y", "C"), ("Y", "D")])
        kdf2 = ks.DataFrame([[1, 2, 3, 4], [5, 6, 7, 8]], columns=idx)

        result_kdf = kdf2.rename(columns=str_lower)
        self.assert_eq(
            result_kdf.columns,
            pd.MultiIndex.from_tuples([("x", "a"), ("x", "b"), ("y", "c"), ("y", "d")]),
        )

        result_kdf = kdf2.rename(columns=str_lower, level=0)
        self.assert_eq(
            result_kdf.columns,
            pd.MultiIndex.from_tuples([("x", "A"), ("x", "B"), ("y", "C"), ("y", "D")]),
        )

        result_kdf = kdf2.rename(columns=str_lower, level=1)
        self.assert_eq(
            result_kdf.columns,
            pd.MultiIndex.from_tuples([("X", "a"), ("X", "b"), ("Y", "c"), ("Y", "d")]),
        )

        kdf3 = ks.DataFrame([[1, 2], [3, 4], [5, 6], [7, 8]], index=idx, columns=list("ab"))

        # for spark 2.3, disable arrow optimization. Because koalas multi-index do not support
        # arrow optimization in spark 2.3.

        result_kdf = kdf3.rename(index=str_lower)
        self.assert_eq(
            result_kdf.index,
            pd.MultiIndex.from_tuples([("x", "a"), ("x", "b"), ("y", "c"), ("y", "d")]),
        )

        result_kdf = kdf3.rename(index=str_lower, level=0)
        self.assert_eq(
            result_kdf.index,
            pd.MultiIndex.from_tuples([("x", "A"), ("x", "B"), ("y", "C"), ("y", "D")]),
        )

        result_kdf = kdf3.rename(index=str_lower, level=1)
        self.assert_eq(
            result_kdf.index,
            pd.MultiIndex.from_tuples([("X", "a"), ("X", "b"), ("Y", "c"), ("Y", "d")]),
        )

    def test_dot_in_column_name(self):
        self.assert_eq(
            ks.DataFrame(ks.range(1)._sdf.selectExpr("1 as `a.b`"))["a.b"], ks.Series([1])
        )

    def test_drop(self):
        pdf = pd.DataFrame({"x": [1, 2], "y": [3, 4], "z": [5, 6]}, index=np.random.rand(2))
        kdf = ks.from_pandas(pdf)

        # Assert 'labels' or 'columns' parameter is set
        expected_error_message = "Need to specify at least one of 'labels' or 'columns'"
        with self.assertRaisesRegex(ValueError, expected_error_message):
            kdf.drop()
        # Assert axis cannot be 0
        with self.assertRaisesRegex(NotImplementedError, "Drop currently only works for axis=1"):
            kdf.drop("x", axis=0)
        # Assert using a str for 'labels' works
        self.assert_eq(kdf.drop("x", axis=1), pdf.drop("x", axis=1))
        # Assert axis is 1 by default
        self.assert_eq(kdf.drop("x"), pdf.drop("x", axis=1))
        # Assert using a list for 'labels' works
        self.assert_eq(kdf.drop(["y", "z"], axis=1), pdf.drop(["y", "z"], axis=1))
        # Assert using 'columns' instead of 'labels' produces the same results
        self.assert_eq(kdf.drop(columns="x"), pdf.drop(columns="x"))
        self.assert_eq(kdf.drop(columns=["y", "z"]), pdf.drop(columns=["y", "z"]))

        # Assert 'labels' being used when both 'labels' and 'columns' are specified
        # TODO: should throw an error?
        expected_output = pd.DataFrame({"y": [3, 4], "z": [5, 6]}, index=kdf.index.to_pandas())
        self.assert_eq(kdf.drop(labels=["x"], columns=["y"]), expected_output)

        columns = pd.MultiIndex.from_tuples([("a", "x"), ("a", "y"), ("b", "z")])
        pdf.columns = columns
        kdf = ks.from_pandas(pdf)

        self.assert_eq(kdf.drop(columns="a"), pdf.drop(columns="a"))
        self.assert_eq(kdf.drop(columns=("a", "x")), pdf.drop(columns=("a", "x")))
        self.assert_eq(kdf.drop(columns=[("a", "x"), "b"]), pdf.drop(columns=[("a", "x"), "b"]))

        self.assertRaises(KeyError, lambda: kdf.drop(columns="c"))
        self.assertRaises(KeyError, lambda: kdf.drop(columns=("a", "z")))

    def test_dropna(self):
        pdf = pd.DataFrame(
            {
                "x": [np.nan, 2, 3, 4, np.nan, 6],
                "y": [1, 2, np.nan, 4, np.nan, np.nan],
                "z": [1, 2, 3, 4, np.nan, np.nan],
            },
            index=np.random.rand(6),
        )
        kdf = ks.from_pandas(pdf)

        self.assert_eq(kdf.dropna(), pdf.dropna())
        self.assert_eq(kdf.dropna(how="all"), pdf.dropna(how="all"))
        self.assert_eq(kdf.dropna(subset=["x"]), pdf.dropna(subset=["x"]))
        self.assert_eq(kdf.dropna(subset="x"), pdf.dropna(subset=["x"]))
        self.assert_eq(kdf.dropna(subset=["y", "z"]), pdf.dropna(subset=["y", "z"]))
        self.assert_eq(
            kdf.dropna(subset=["y", "z"], how="all"), pdf.dropna(subset=["y", "z"], how="all")
        )

        self.assert_eq(kdf.dropna(thresh=2), pdf.dropna(thresh=2))
        self.assert_eq(
            kdf.dropna(thresh=1, subset=["y", "z"]), pdf.dropna(thresh=1, subset=["y", "z"])
        )

        ddf2 = kdf.copy()
        ddf2.dropna(inplace=True)
        self.assert_eq(ddf2, pdf.dropna())

        msg = "dropna currently only works for axis=0 or axis='index'"
        with self.assertRaisesRegex(NotImplementedError, msg):
            kdf.dropna(axis=1)
        with self.assertRaisesRegex(NotImplementedError, msg):
            kdf.dropna(axis="columns")
        with self.assertRaisesRegex(ValueError, "No axis named foo"):
            kdf.dropna(axis="foo")

        self.assertRaises(KeyError, lambda: kdf.dropna(subset="1"))
        with self.assertRaisesRegex(ValueError, "invalid how option: 1"):
            kdf.dropna(how=1)
        with self.assertRaisesRegex(TypeError, "must specify how or thresh"):
            kdf.dropna(how=None)

        # multi-index columns
        columns = pd.MultiIndex.from_tuples([("a", "x"), ("a", "y"), ("b", "z")])
        pdf.columns = columns
        kdf.columns = columns

        self.assert_eq(kdf.dropna(), pdf.dropna())
        self.assert_eq(kdf.dropna(how="all"), pdf.dropna(how="all"))
        self.assert_eq(kdf.dropna(subset=[("a", "x")]), pdf.dropna(subset=[("a", "x")]))
        self.assert_eq(kdf.dropna(subset=("a", "x")), pdf.dropna(subset=[("a", "x")]))
        self.assert_eq(
            kdf.dropna(subset=[("a", "y"), ("b", "z")]), pdf.dropna(subset=[("a", "y"), ("b", "z")])
        )
        self.assert_eq(
            kdf.dropna(subset=[("a", "y"), ("b", "z")], how="all"),
            pdf.dropna(subset=[("a", "y"), ("b", "z")], how="all"),
        )

        self.assert_eq(kdf.dropna(thresh=2), pdf.dropna(thresh=2))
        self.assert_eq(
            kdf.dropna(thresh=1, subset=[("a", "y"), ("b", "z")]),
            pdf.dropna(thresh=1, subset=[("a", "y"), ("b", "z")]),
        )

    def test_dtype(self):
        pdf = pd.DataFrame(
            {
                "a": list("abc"),
                "b": list(range(1, 4)),
                "c": np.arange(3, 6).astype("i1"),
                "d": np.arange(4.0, 7.0, dtype="float64"),
                "e": [True, False, True],
                "f": pd.date_range("20130101", periods=3),
            },
            index=np.random.rand(3),
        )
        kdf = ks.from_pandas(pdf)
        self.assert_eq(kdf, pdf)
        self.assertTrue((kdf.dtypes == pdf.dtypes).all())

        # multi-index columns
        columns = pd.MultiIndex.from_tuples(zip(list("xxxyyz"), list("abcdef")))
        pdf.columns = columns
        kdf.columns = columns
        self.assertTrue((kdf.dtypes == pdf.dtypes).all())

    def test_fillna(self):
        pdf = pd.DataFrame(
            {
                "x": [np.nan, 2, 3, 4, np.nan, 6],
                "y": [1, 2, np.nan, 4, np.nan, np.nan],
                "z": [1, 2, 3, 4, np.nan, np.nan],
            },
            index=np.random.rand(6),
        )
        kdf = ks.from_pandas(pdf)

        self.assert_eq(kdf, pdf)
        self.assert_eq(kdf.fillna(-1), pdf.fillna(-1))
        self.assert_eq(
            kdf.fillna({"x": -1, "y": -2, "z": -5}), pdf.fillna({"x": -1, "y": -2, "z": -5})
        )
        self.assert_eq(pdf.fillna(method="ffill"), kdf.fillna(method="ffill"))
        self.assert_eq(pdf.fillna(method="ffill", limit=2), kdf.fillna(method="ffill", limit=2))
        self.assert_eq(pdf.fillna(method="bfill"), kdf.fillna(method="bfill"))
        self.assert_eq(pdf.fillna(method="bfill", limit=2), kdf.fillna(method="bfill", limit=2))

        pdf = pdf.set_index(["x", "y"])
        kdf = ks.from_pandas(pdf)
        # check multi index
        self.assert_eq(kdf.fillna(-1), pdf.fillna(-1))
        self.assert_eq(pdf.fillna(method="bfill"), kdf.fillna(method="bfill"))
        self.assert_eq(pdf.fillna(method="ffill"), kdf.fillna(method="ffill"))

        pdf.fillna({"x": -1, "y": -2, "z": -5}, inplace=True)
        kdf.fillna({"x": -1, "y": -2, "z": -5}, inplace=True)
        self.assert_eq(kdf, pdf)

        s_nan = pd.Series([-1, -2, -5], index=["x", "y", "z"], dtype=int)
        self.assert_eq(kdf.fillna(s_nan), pdf.fillna(s_nan))

        with self.assertRaisesRegex(NotImplementedError, "fillna currently only"):
            kdf.fillna(-1, axis=1)
        with self.assertRaisesRegex(NotImplementedError, "fillna currently only"):
            kdf.fillna(-1, axis="columns")
        with self.assertRaisesRegex(ValueError, "limit parameter for value is not support now"):
            kdf.fillna(-1, limit=1)
        with self.assertRaisesRegex(TypeError, "Unsupported.*DataFrame"):
            kdf.fillna(pd.DataFrame({"x": [-1], "y": [-1], "z": [-1]}))
        with self.assertRaisesRegex(TypeError, "Unsupported.*numpy.int64"):
            kdf.fillna({"x": np.int64(-6), "y": np.int64(-4), "z": -5})
        with self.assertRaisesRegex(ValueError, "Expecting 'pad', 'ffill', 'backfill' or 'bfill'."):
            kdf.fillna(method="xxx")
        with self.assertRaisesRegex(
            ValueError, "Must specify a fillna 'value' or 'method' parameter."
        ):
            kdf.fillna()

        # multi-index columns
        pdf = pd.DataFrame(
            {
                ("x", "a"): [np.nan, 2, 3, 4, np.nan, 6],
                ("x", "b"): [1, 2, np.nan, 4, np.nan, np.nan],
                ("y", "c"): [1, 2, 3, 4, np.nan, np.nan],
            },
            index=np.random.rand(6),
        )
        kdf = ks.from_pandas(pdf)

        self.assert_eq(kdf.fillna(-1), pdf.fillna(-1))
        self.assert_eq(
            kdf.fillna({("x", "a"): -1, ("x", "b"): -2, ("y", "c"): -5}),
            pdf.fillna({("x", "a"): -1, ("x", "b"): -2, ("y", "c"): -5}),
        )
        self.assert_eq(pdf.fillna(method="ffill"), kdf.fillna(method="ffill"))
        self.assert_eq(pdf.fillna(method="ffill", limit=2), kdf.fillna(method="ffill", limit=2))
        self.assert_eq(pdf.fillna(method="bfill"), kdf.fillna(method="bfill"))
        self.assert_eq(pdf.fillna(method="bfill", limit=2), kdf.fillna(method="bfill", limit=2))

        self.assert_eq(kdf.fillna({"x": -1}), pdf.fillna({"x": -1}))

        if sys.version_info >= (3, 6):
            # flaky in Python 3.5.
            self.assert_eq(
                kdf.fillna({"x": -1, ("x", "b"): -2}), pdf.fillna({"x": -1, ("x", "b"): -2})
            )
            self.assert_eq(
                kdf.fillna({("x", "b"): -2, "x": -1}), pdf.fillna({("x", "b"): -2, "x": -1})
            )

        # check multi index
        pdf = pdf.set_index([("x", "a"), ("x", "b")])
        kdf = ks.from_pandas(pdf)
        self.assert_eq(kdf.fillna(-1), pdf.fillna(-1))
        self.assert_eq(
            kdf.fillna({("x", "a"): -1, ("x", "b"): -2, ("y", "c"): -5}),
            pdf.fillna({("x", "a"): -1, ("x", "b"): -2, ("y", "c"): -5}),
        )

    def test_isnull(self):
        pdf = pd.DataFrame(
            {"x": [1, 2, 3, 4, None, 6], "y": list("abdabd")}, index=np.random.rand(6)
        )
        kdf = ks.from_pandas(pdf)

        self.assert_eq(kdf.notnull(), pdf.notnull())
        self.assert_eq(kdf.isnull(), pdf.isnull())

    def test_to_datetime(self):
        pdf = pd.DataFrame(
            {"year": [2015, 2016], "month": [2, 3], "day": [4, 5]}, index=np.random.rand(2)
        )
        kdf = ks.from_pandas(pdf)

        self.assert_eq(pd.to_datetime(pdf), ks.to_datetime(kdf))

    def test_nunique(self):
        pdf = pd.DataFrame({"A": [1, 2, 3], "B": [np.nan, 3, np.nan]}, index=np.random.rand(3))
        kdf = ks.from_pandas(pdf)

        # Assert NaNs are dropped by default
        nunique_result = kdf.nunique()
        self.assert_eq(nunique_result, pd.Series([3, 1], index=["A", "B"], name="0"))
        self.assert_eq(nunique_result, pdf.nunique())

        # Assert including NaN values
        nunique_result = kdf.nunique(dropna=False)
        self.assert_eq(nunique_result, pd.Series([3, 2], index=["A", "B"], name="0"))
        self.assert_eq(nunique_result, pdf.nunique(dropna=False))

        # Assert approximate counts
        self.assert_eq(
            ks.DataFrame({"A": range(100)}).nunique(approx=True),
            pd.Series([103], index=["A"], name="0"),
        )
        self.assert_eq(
            ks.DataFrame({"A": range(100)}).nunique(approx=True, rsd=0.01),
            pd.Series([100], index=["A"], name="0"),
        )

        # Assert unsupported axis value yet
        msg = 'axis should be either 0 or "index" currently.'
        with self.assertRaisesRegex(NotImplementedError, msg):
            kdf.nunique(axis=1)

        # multi-index columns
        columns = pd.MultiIndex.from_tuples([("X", "A"), ("Y", "B")], names=["1", "2"])
        pdf.columns = columns
        kdf.columns = columns

        self.assert_eq(kdf.nunique(), pdf.nunique())
        self.assert_eq(kdf.nunique(dropna=False), pdf.nunique(dropna=False))

    def test_sort_values(self):
        pdf = pd.DataFrame(
            {"a": [1, 2, 3, 4, 5, None, 7], "b": [7, 6, 5, 4, 3, 2, 1]}, index=np.random.rand(7)
        )
        kdf = ks.from_pandas(pdf)
        self.assert_eq(repr(kdf.sort_values("b")), repr(pdf.sort_values("b")))
        self.assert_eq(repr(kdf.sort_values(["b", "a"])), repr(pdf.sort_values(["b", "a"])))
        self.assert_eq(
            repr(kdf.sort_values(["b", "a"], ascending=[False, True])),
            repr(pdf.sort_values(["b", "a"], ascending=[False, True])),
        )

        self.assertRaises(ValueError, lambda: kdf.sort_values(["b", "a"], ascending=[False]))

        self.assert_eq(
            repr(kdf.sort_values(["b", "a"], na_position="first")),
            repr(pdf.sort_values(["b", "a"], na_position="first")),
        )

        self.assertRaises(ValueError, lambda: kdf.sort_values(["b", "a"], na_position="invalid"))

        self.assert_eq(kdf.sort_values("b", inplace=True), pdf.sort_values("b", inplace=True))
        self.assert_eq(repr(kdf), repr(pdf))

        columns = pd.MultiIndex.from_tuples([("X", "A"), ("X", "B")])
        kdf.columns = columns
        self.assertRaisesRegex(
            ValueError,
            "For a multi-index, the label must be a tuple with elements",
            lambda: kdf.sort_values(["X"]),
        )

    def test_sort_index(self):
        pdf = pd.DataFrame(
            {"A": [2, 1, np.nan], "B": [np.nan, 0, np.nan]}, index=["b", "a", np.nan]
        )
        kdf = ks.from_pandas(pdf)

        # Assert invalid parameters
        self.assertRaises(NotImplementedError, lambda: kdf.sort_index(axis=1))
        self.assertRaises(NotImplementedError, lambda: kdf.sort_index(kind="mergesort"))
        self.assertRaises(ValueError, lambda: kdf.sort_index(na_position="invalid"))

        # Assert default behavior without parameters
        self.assert_eq(kdf.sort_index(), pdf.sort_index())
        # Assert sorting descending
        self.assert_eq(kdf.sort_index(ascending=False), pdf.sort_index(ascending=False))
        # Assert sorting NA indices first
        self.assert_eq(kdf.sort_index(na_position="first"), pdf.sort_index(na_position="first"))
        # Assert sorting inplace
        self.assertEqual(kdf.sort_index(inplace=True), pdf.sort_index(inplace=True))
        self.assert_eq(kdf, pdf)

        # Assert multi-indices
        pdf = pd.DataFrame(
            {"A": range(4), "B": range(4)[::-1]}, index=[["b", "b", "a", "a"], [1, 0, 1, 0]]
        )
        kdf = ks.from_pandas(pdf)
        self.assert_eq(kdf.sort_index(), pdf.sort_index())
        self.assert_eq(kdf.sort_index(level=[1, 0]), pdf.sort_index(level=[1, 0]))
        self.assert_eq(kdf.reset_index().sort_index(), pdf.reset_index().sort_index())

        # Assert with multi-index columns
        columns = pd.MultiIndex.from_tuples([("X", "A"), ("X", "B")])
        pdf.columns = columns
        kdf.columns = columns

        self.assert_eq(kdf.sort_index(), pdf.sort_index())

    def test_nlargest(self):
        pdf = pd.DataFrame(
            {"a": [1, 2, 3, 4, 5, None, 7], "b": [7, 6, 5, 4, 3, 2, 1]}, index=np.random.rand(7)
        )
        kdf = ks.from_pandas(pdf)
        self.assert_eq(kdf.nlargest(n=5, columns="a"), pdf.nlargest(5, columns="a"))
        self.assert_eq(kdf.nlargest(n=5, columns=["a", "b"]), pdf.nlargest(5, columns=["a", "b"]))

    def test_nsmallest(self):
        pdf = pd.DataFrame(
            {"a": [1, 2, 3, 4, 5, None, 7], "b": [7, 6, 5, 4, 3, 2, 1]}, index=np.random.rand(7)
        )
        kdf = ks.from_pandas(pdf)
        self.assert_eq(kdf.nsmallest(n=5, columns="a"), pdf.nsmallest(5, columns="a"))
        self.assert_eq(kdf.nsmallest(n=5, columns=["a", "b"]), pdf.nsmallest(5, columns=["a", "b"]))

    def test_xs(self):
        d = {
            "num_legs": [4, 4, 2, 2],
            "num_wings": [0, 0, 2, 2],
            "class": ["mammal", "mammal", "mammal", "bird"],
            "animal": ["cat", "dog", "bat", "penguin"],
            "locomotion": ["walks", "walks", "flies", "walks"],
        }
        kdf = ks.DataFrame(data=d)
        kdf = kdf.set_index(["class", "animal", "locomotion"])
        pdf = kdf.to_pandas()

        self.assert_eq(kdf.xs(("mammal", "dog", "walks")), pdf.xs(("mammal", "dog", "walks")))

        msg = "'key' should be string or tuple that contains strings"
        with self.assertRaisesRegex(ValueError, msg):
            kdf.xs(1)
        msg = (
            "'key' should have index names as only strings "
            "or a tuple that contain index names as only strings"
        )
        with self.assertRaisesRegex(ValueError, msg):
            kdf.xs(("mammal", 1))
        msg = 'axis should be either 0 or "index" currently.'
        with self.assertRaisesRegex(NotImplementedError, msg):
            kdf.xs("num_wings", axis=1)
        msg = r"'Key length \(4\) exceeds index depth \(3\)'"
        with self.assertRaisesRegex(KeyError, msg):
            kdf.xs(("mammal", "dog", "walks", "foo"))

    def test_missing(self):
        kdf = self.kdf

        missing_functions = inspect.getmembers(_MissingPandasLikeDataFrame, inspect.isfunction)
        unsupported_functions = [
            name for (name, type_) in missing_functions if type_.__name__ == "unsupported_function"
        ]
        for name in unsupported_functions:
            with self.assertRaisesRegex(
                PandasNotImplementedError,
                "method.*DataFrame.*{}.*not implemented( yet\\.|\\. .+)".format(name),
            ):
                getattr(kdf, name)()

        deprecated_functions = [
            name for (name, type_) in missing_functions if type_.__name__ == "deprecated_function"
        ]
        for name in deprecated_functions:
            with self.assertRaisesRegex(
                PandasNotImplementedError, "method.*DataFrame.*{}.*is deprecated".format(name)
            ):
                getattr(kdf, name)()

        missing_properties = inspect.getmembers(
            _MissingPandasLikeDataFrame, lambda o: isinstance(o, property)
        )
        unsupported_properties = [
            name
            for (name, type_) in missing_properties
            if type_.fget.__name__ == "unsupported_property"
        ]
        for name in unsupported_properties:
            with self.assertRaisesRegex(
                PandasNotImplementedError,
                "property.*DataFrame.*{}.*not implemented( yet\\.|\\. .+)".format(name),
            ):
                getattr(kdf, name)
        deprecated_properties = [
            name
            for (name, type_) in missing_properties
            if type_.fget.__name__ == "deprecated_property"
        ]
        for name in deprecated_properties:
            with self.assertRaisesRegex(
                PandasNotImplementedError, "property.*DataFrame.*{}.*is deprecated".format(name)
            ):
                getattr(kdf, name)

    def test_to_numpy(self):
        pdf = pd.DataFrame(
            {
                "a": [4, 2, 3, 4, 8, 6],
                "b": [1, 2, 9, 4, 2, 4],
                "c": ["one", "three", "six", "seven", "one", "5"],
            },
            index=np.random.rand(6),
        )

        kdf = ks.from_pandas(pdf)

        np.testing.assert_equal(kdf.to_numpy(), pdf.values)

    def test_to_pandas(self):
        pdf, kdf = self.df_pair
        self.assert_eq(kdf.toPandas(), pdf)
        self.assert_eq(kdf.to_pandas(), pdf)

    def test_isin(self):
        pdf = pd.DataFrame(
            {
                "a": [4, 2, 3, 4, 8, 6],
                "b": [1, 2, 9, 4, 2, 4],
                "c": ["one", "three", "six", "seven", "one", "5"],
            },
            index=np.random.rand(6),
        )
        kdf = ks.from_pandas(pdf)

        self.assert_eq(kdf.isin([4, "six"]), pdf.isin([4, "six"]))
        self.assert_eq(
            kdf.isin({"a": [2, 8], "c": ["three", "one"]}),
            pdf.isin({"a": [2, 8], "c": ["three", "one"]}),
        )

        msg = "'DataFrame' object has no attribute {'e'}"
        with self.assertRaisesRegex(AttributeError, msg):
            kdf.isin({"e": [5, 7], "a": [1, 6]})

        msg = "DataFrame and Series are not supported"
        with self.assertRaisesRegex(NotImplementedError, msg):
            kdf.isin(pdf)

        msg = "Values should be iterable, Series, DataFrame or dict."
        with self.assertRaisesRegex(TypeError, msg):
            kdf.isin(1)

    def test_merge(self):
        left_pdf = pd.DataFrame(
            {
                "lkey": ["foo", "bar", "baz", "foo", "bar", "l"],
                "value": [1, 2, 3, 5, 6, 7],
                "x": list("abcdef"),
            },
            columns=["lkey", "value", "x"],
        )
        right_pdf = pd.DataFrame(
            {
                "rkey": ["baz", "foo", "bar", "baz", "foo", "r"],
                "value": [4, 5, 6, 7, 8, 9],
                "y": list("efghij"),
            },
            columns=["rkey", "value", "y"],
        )
        right_ps = pd.Series(list("defghi"), name="x", index=[5, 6, 7, 8, 9, 10])

        left_kdf = ks.from_pandas(left_pdf)
        right_kdf = ks.from_pandas(right_pdf)
        right_kser = ks.from_pandas(right_ps)

        def check(op, right_kdf=right_kdf, right_pdf=right_pdf):
            k_res = op(left_kdf, right_kdf)
            k_res = k_res.to_pandas()
            k_res = k_res.sort_values(by=list(k_res.columns))
            k_res = k_res.reset_index(drop=True)
            p_res = op(left_pdf, right_pdf)
            p_res = p_res.sort_values(by=list(p_res.columns))
            p_res = p_res.reset_index(drop=True)
            self.assert_eq(k_res, p_res)

        check(lambda left, right: left.merge(right))
        check(lambda left, right: left.merge(right, on="value"))
        check(lambda left, right: left.merge(right, left_on="lkey", right_on="rkey"))
        check(lambda left, right: left.set_index("lkey").merge(right.set_index("rkey")))
        check(
            lambda left, right: left.set_index("lkey").merge(
                right, left_index=True, right_on="rkey"
            )
        )
        check(
            lambda left, right: left.merge(
                right.set_index("rkey"), left_on="lkey", right_index=True
            )
        )
        check(
            lambda left, right: left.set_index("lkey").merge(
                right.set_index("rkey"), left_index=True, right_index=True
            )
        )

        # MultiIndex
        check(
            lambda left, right: left.merge(
                right, left_on=["lkey", "value"], right_on=["rkey", "value"]
            )
        )
        check(
            lambda left, right: left.set_index(["lkey", "value"]).merge(
                right, left_index=True, right_on=["rkey", "value"]
            )
        )
        check(
            lambda left, right: left.merge(
                right.set_index(["rkey", "value"]), left_on=["lkey", "value"], right_index=True
            )
        )
        # TODO: when both left_index=True and right_index=True with multi-index
        # check(lambda left, right: left.set_index(['lkey', 'value']).merge(
        #     right.set_index(['rkey', 'value']), left_index=True, right_index=True))

        # join types
        for how in ["inner", "left", "right", "outer"]:
            check(lambda left, right: left.merge(right, on="value", how=how))
            check(lambda left, right: left.merge(right, left_on="lkey", right_on="rkey", how=how))

        # suffix
        check(
            lambda left, right: left.merge(
                right, left_on="lkey", right_on="rkey", suffixes=["_left", "_right"]
            )
        )

        # Test Series on the right
        # pd.DataFrame.merge with Series is implemented since version 0.24.0
        if LooseVersion(pd.__version__) >= LooseVersion("0.24.0"):
            check(lambda left, right: left.merge(right), right_kser, right_ps)
            check(
                lambda left, right: left.merge(right, left_on="x", right_on="x"),
                right_kser,
                right_ps,
            )
            check(
                lambda left, right: left.set_index("x").merge(right, left_index=True, right_on="x"),
                right_kser,
                right_ps,
            )

            # Test join types with Series
            for how in ["inner", "left", "right", "outer"]:
                check(lambda left, right: left.merge(right, how=how), right_kser, right_ps)
                check(
                    lambda left, right: left.merge(right, left_on="x", right_on="x", how=how),
                    right_kser,
                    right_ps,
                )

            # suffix with Series
            check(
                lambda left, right: left.merge(
                    right,
                    suffixes=["_left", "_right"],
                    how="outer",
                    left_index=True,
                    right_index=True,
                ),
                right_kser,
                right_ps,
            )

        # multi-index columns
        left_columns = pd.MultiIndex.from_tuples([("a", "lkey"), ("a", "value"), ("b", "x")])
        left_pdf.columns = left_columns
        left_kdf.columns = left_columns

        right_columns = pd.MultiIndex.from_tuples([("a", "rkey"), ("a", "value"), ("c", "y")])
        right_pdf.columns = right_columns
        right_kdf.columns = right_columns

        check(lambda left, right: left.merge(right))
        check(lambda left, right: left.merge(right, on=[("a", "value")]))
        check(
            lambda left, right: (
                left.set_index(("a", "lkey")).merge(right.set_index(("a", "rkey")))
            )
        )
        check(
            lambda left, right: (
                left.set_index(("a", "lkey")).merge(
                    right.set_index(("a", "rkey")), left_index=True, right_index=True
                )
            )
        )
        # TODO: when both left_index=True and right_index=True with multi-index columns
        # check(lambda left, right: left.merge(right,
        #                                      left_on=[('a', 'lkey')], right_on=[('a', 'rkey')]))
        # check(lambda left, right: (left.set_index(('a', 'lkey'))
        #                            .merge(right, left_index=True, right_on=[('a', 'rkey')])))

    def test_merge_retains_indices(self):
        left_pdf = pd.DataFrame({"A": [0, 1]})
        right_pdf = pd.DataFrame({"B": [1, 2]}, index=[1, 2])
        left_kdf = ks.from_pandas(left_pdf)
        right_kdf = ks.from_pandas(right_pdf)

        self.assert_eq(
            left_kdf.merge(right_kdf, left_index=True, right_index=True),
            left_pdf.merge(right_pdf, left_index=True, right_index=True),
        )
        self.assert_eq(
            left_kdf.merge(right_kdf, left_on="A", right_index=True),
            left_pdf.merge(right_pdf, left_on="A", right_index=True),
        )
        self.assert_eq(
            left_kdf.merge(right_kdf, left_index=True, right_on="B"),
            left_pdf.merge(right_pdf, left_index=True, right_on="B"),
        )
        self.assert_eq(
            left_kdf.merge(right_kdf, left_on="A", right_on="B"),
            left_pdf.merge(right_pdf, left_on="A", right_on="B"),
        )

    def test_merge_how_parameter(self):
        left_pdf = pd.DataFrame({"A": [1, 2]})
        right_pdf = pd.DataFrame({"B": ["x", "y"]}, index=[1, 2])
        left_kdf = ks.from_pandas(left_pdf)
        right_kdf = ks.from_pandas(right_pdf)

        kdf = left_kdf.merge(right_kdf, left_index=True, right_index=True)
        pdf = left_pdf.merge(right_pdf, left_index=True, right_index=True)
        self.assert_eq(
            kdf.sort_values(by=list(kdf.columns)).reset_index(drop=True),
            pdf.sort_values(by=list(pdf.columns)).reset_index(drop=True),
        )

        kdf = left_kdf.merge(right_kdf, left_index=True, right_index=True, how="left")
        pdf = left_pdf.merge(right_pdf, left_index=True, right_index=True, how="left")
        self.assert_eq(
            kdf.sort_values(by=list(kdf.columns)).reset_index(drop=True),
            pdf.sort_values(by=list(pdf.columns)).reset_index(drop=True),
        )

        kdf = left_kdf.merge(right_kdf, left_index=True, right_index=True, how="right")
        pdf = left_pdf.merge(right_pdf, left_index=True, right_index=True, how="right")
        self.assert_eq(
            kdf.sort_values(by=list(kdf.columns)).reset_index(drop=True),
            pdf.sort_values(by=list(pdf.columns)).reset_index(drop=True),
        )

        kdf = left_kdf.merge(right_kdf, left_index=True, right_index=True, how="outer")
        pdf = left_pdf.merge(right_pdf, left_index=True, right_index=True, how="outer")
        self.assert_eq(
            kdf.sort_values(by=list(kdf.columns)).reset_index(drop=True),
            pdf.sort_values(by=list(pdf.columns)).reset_index(drop=True),
        )

    def test_merge_raises(self):
        left = ks.DataFrame(
            {"value": [1, 2, 3, 5, 6], "x": list("abcde")},
            columns=["value", "x"],
            index=["foo", "bar", "baz", "foo", "bar"],
        )
        right = ks.DataFrame(
            {"value": [4, 5, 6, 7, 8], "y": list("fghij")},
            columns=["value", "y"],
            index=["baz", "foo", "bar", "baz", "foo"],
        )

        with self.assertRaisesRegex(ValueError, "No common columns to perform merge on"):
            left[["x"]].merge(right[["y"]])

        with self.assertRaisesRegex(ValueError, "not a combination of both"):
            left.merge(right, on="value", left_on="x")

        with self.assertRaisesRegex(ValueError, "Must pass right_on or right_index=True"):
            left.merge(right, left_on="x")

        with self.assertRaisesRegex(ValueError, "Must pass right_on or right_index=True"):
            left.merge(right, left_index=True)

        with self.assertRaisesRegex(ValueError, "Must pass left_on or left_index=True"):
            left.merge(right, right_on="y")

        with self.assertRaisesRegex(ValueError, "Must pass left_on or left_index=True"):
            left.merge(right, right_index=True)

        with self.assertRaisesRegex(
            ValueError, "len\\(left_keys\\) must equal len\\(right_keys\\)"
        ):
            left.merge(right, left_on="value", right_on=["value", "y"])

        with self.assertRaisesRegex(
            ValueError, "len\\(left_keys\\) must equal len\\(right_keys\\)"
        ):
            left.merge(right, left_on=["value", "x"], right_on="value")

        with self.assertRaisesRegex(ValueError, "['inner', 'left', 'right', 'full', 'outer']"):
            left.merge(right, left_index=True, right_index=True, how="foo")

        with self.assertRaisesRegex(KeyError, "id"):
            left.merge(right, on="id")

    def test_append(self):
        pdf = pd.DataFrame([[1, 2], [3, 4]], columns=list("AB"))
        kdf = ks.from_pandas(pdf)
        other_pdf = pd.DataFrame([[3, 4], [5, 6]], columns=list("BC"), index=[2, 3])
        other_kdf = ks.from_pandas(other_pdf)

        self.assert_eq(kdf.append(kdf), pdf.append(pdf))
        self.assert_eq(kdf.append(kdf, ignore_index=True), pdf.append(pdf, ignore_index=True))

        # Assert DataFrames with non-matching columns
        self.assert_eq(kdf.append(other_kdf), pdf.append(other_pdf))

        # Assert appending a Series fails
        msg = "DataFrames.append() does not support appending Series to DataFrames"
        with self.assertRaises(ValueError, msg=msg):
            kdf.append(kdf["A"])

        # Assert using the sort parameter raises an exception
        msg = "The 'sort' parameter is currently not supported"
        with self.assertRaises(NotImplementedError, msg=msg):
            kdf.append(kdf, sort=True)

        # Assert using 'verify_integrity' only raises an exception for overlapping indices
        self.assert_eq(
            kdf.append(other_kdf, verify_integrity=True),
            pdf.append(other_pdf, verify_integrity=True),
        )
        msg = "Indices have overlapping values"
        with self.assertRaises(ValueError, msg=msg):
            kdf.append(kdf, verify_integrity=True)

        # Skip integrity verification when ignore_index=True
        self.assert_eq(
            kdf.append(kdf, ignore_index=True, verify_integrity=True),
            pdf.append(pdf, ignore_index=True, verify_integrity=True),
        )

        # Assert appending multi-index DataFrames
        multi_index_pdf = pd.DataFrame([[1, 2], [3, 4]], columns=list("AB"), index=[[2, 3], [4, 5]])
        multi_index_kdf = ks.from_pandas(multi_index_pdf)
        other_multi_index_pdf = pd.DataFrame(
            [[5, 6], [7, 8]], columns=list("AB"), index=[[2, 3], [6, 7]]
        )
        other_multi_index_kdf = ks.from_pandas(other_multi_index_pdf)

        self.assert_eq(
            multi_index_kdf.append(multi_index_kdf), multi_index_pdf.append(multi_index_pdf)
        )

        # Assert DataFrames with non-matching columns
        self.assert_eq(
            multi_index_kdf.append(other_multi_index_kdf),
            multi_index_pdf.append(other_multi_index_pdf),
        )

        # Assert using 'verify_integrity' only raises an exception for overlapping indices
        self.assert_eq(
            multi_index_kdf.append(other_multi_index_kdf, verify_integrity=True),
            multi_index_pdf.append(other_multi_index_pdf, verify_integrity=True),
        )
        with self.assertRaises(ValueError, msg=msg):
            multi_index_kdf.append(multi_index_kdf, verify_integrity=True)

        # Skip integrity verification when ignore_index=True
        self.assert_eq(
            multi_index_kdf.append(multi_index_kdf, ignore_index=True, verify_integrity=True),
            multi_index_pdf.append(multi_index_pdf, ignore_index=True, verify_integrity=True),
        )

        # Assert trying to append DataFrames with different index levels
        msg = "Both DataFrames have to have the same number of index levels"
        with self.assertRaises(ValueError, msg=msg):
            kdf.append(multi_index_kdf)

        # Skip index level check when ignore_index=True
        self.assert_eq(
            kdf.append(multi_index_kdf, ignore_index=True),
            pdf.append(multi_index_pdf, ignore_index=True),
        )

        columns = pd.MultiIndex.from_tuples([("A", "X"), ("A", "Y")])
        pdf.columns = columns
        kdf.columns = columns

        self.assert_eq(kdf.append(kdf), pdf.append(pdf))

    def test_clip(self):
        pdf = pd.DataFrame(
            {"A": [0, 2, 4], "B": [4, 2, 0], "X": [-1, 10, 0]}, index=np.random.rand(3)
        )
        kdf = ks.from_pandas(pdf)

        # Assert list-like values are not accepted for 'lower' and 'upper'
        msg = "List-like value are not supported for 'lower' and 'upper' at the moment"
        with self.assertRaises(ValueError, msg=msg):
            kdf.clip(lower=[1])
        with self.assertRaises(ValueError, msg=msg):
            kdf.clip(upper=[1])

        # Assert no lower or upper
        self.assert_eq(kdf.clip(), pdf.clip())
        # Assert lower only
        self.assert_eq(kdf.clip(1), pdf.clip(1))
        # Assert upper only
        self.assert_eq(kdf.clip(upper=3), pdf.clip(upper=3))
        # Assert lower and upper
        self.assert_eq(kdf.clip(1, 3), pdf.clip(1, 3))

        # Assert behavior on string values
        str_kdf = ks.DataFrame({"A": ["a", "b", "c"]}, index=np.random.rand(3))
        self.assert_eq(str_kdf.clip(1, 3), str_kdf)

    def test_binary_operators(self):
        self.assertRaisesRegex(
            ValueError,
            "it comes from a different dataframe",
            lambda: ks.range(10).add(ks.range(10)),
        )

        self.assertRaisesRegex(
            ValueError,
            "add with a sequence is currently not supported",
            lambda: ks.range(10).add(ks.range(10).id),
        )

    def test_sample(self):
        pdf = pd.DataFrame({"A": [0, 2, 4]})
        kdf = ks.from_pandas(pdf)

        # Make sure the tests run, but we can't check the result because they are non-deterministic.
        kdf.sample(frac=0.1)
        kdf.sample(frac=0.2, replace=True)
        kdf.sample(frac=0.2, random_state=5)
        kdf["A"].sample(frac=0.2)
        kdf["A"].sample(frac=0.2, replace=True)
        kdf["A"].sample(frac=0.2, random_state=5)

        with self.assertRaises(ValueError):
            kdf.sample()
        with self.assertRaises(NotImplementedError):
            kdf.sample(n=1)

    def test_add_prefix(self):
        pdf = pd.DataFrame({"A": [1, 2, 3, 4], "B": [3, 4, 5, 6]}, index=np.random.rand(4))
        kdf = ks.from_pandas(pdf)
        self.assert_eq(pdf.add_prefix("col_"), kdf.add_prefix("col_"))

        columns = pd.MultiIndex.from_tuples([("X", "A"), ("X", "B")])
        pdf.columns = columns
        kdf.columns = columns
        self.assert_eq(pdf.add_prefix("col_"), kdf.add_prefix("col_"))

    def test_add_suffix(self):
        pdf = pd.DataFrame({"A": [1, 2, 3, 4], "B": [3, 4, 5, 6]}, index=np.random.rand(4))
        kdf = ks.from_pandas(pdf)
        self.assert_eq(pdf.add_suffix("_col"), kdf.add_suffix("_col"))

        columns = pd.MultiIndex.from_tuples([("X", "A"), ("X", "B")])
        pdf.columns = columns
        kdf.columns = columns
        self.assert_eq(pdf.add_suffix("_col"), kdf.add_suffix("_col"))

    def test_join(self):
        # check basic function
        pdf1 = pd.DataFrame(
            {"key": ["K0", "K1", "K2", "K3"], "A": ["A0", "A1", "A2", "A3"]}, columns=["key", "A"]
        )
        pdf2 = pd.DataFrame(
            {"key": ["K0", "K1", "K2"], "B": ["B0", "B1", "B2"]}, columns=["key", "B"]
        )
        kdf1 = ks.DataFrame(
            {"key": ["K0", "K1", "K2", "K3"], "A": ["A0", "A1", "A2", "A3"]}, columns=["key", "A"]
        )
        kdf2 = ks.DataFrame(
            {"key": ["K0", "K1", "K2"], "B": ["B0", "B1", "B2"]}, columns=["key", "B"]
        )
        ks1 = ks.Series(["A1", "A5"], index=[1, 2], name="A")
        join_pdf = pdf1.join(pdf2, lsuffix="_left", rsuffix="_right")
        join_pdf.sort_values(by=list(join_pdf.columns), inplace=True)

        join_kdf = kdf1.join(kdf2, lsuffix="_left", rsuffix="_right")
        join_kdf.sort_values(by=list(join_kdf.columns), inplace=True)

        self.assert_eq(join_pdf, join_kdf)

        # join with duplicated columns in Series
        with self.assertRaisesRegex(ValueError, "columns overlap but no suffix specified"):
            kdf1.join(ks1, how="outer")
        # join with duplicated columns in DataFrame
        with self.assertRaisesRegex(ValueError, "columns overlap but no suffix specified"):
            kdf1.join(kdf2, how="outer")

        # check `on` parameter
        join_pdf = pdf1.join(pdf2.set_index("key"), on="key", lsuffix="_left", rsuffix="_right")
        join_pdf.sort_values(by=list(join_pdf.columns), inplace=True)

        join_kdf = kdf1.join(kdf2.set_index("key"), on="key", lsuffix="_left", rsuffix="_right")
        join_kdf.sort_values(by=list(join_kdf.columns), inplace=True)
        self.assert_eq(join_pdf.reset_index(drop=True), join_kdf.reset_index(drop=True))

        # multi-index columns
        columns1 = pd.MultiIndex.from_tuples([("x", "key"), ("Y", "A")])
        columns2 = pd.MultiIndex.from_tuples([("x", "key"), ("Y", "B")])
        pdf1.columns = columns1
        pdf2.columns = columns2
        kdf1.columns = columns1
        kdf2.columns = columns2

        join_pdf = pdf1.join(pdf2, lsuffix="_left", rsuffix="_right")
        join_pdf.sort_values(by=list(join_pdf.columns), inplace=True)

        join_kdf = kdf1.join(kdf2, lsuffix="_left", rsuffix="_right")
        join_kdf.sort_values(by=list(join_kdf.columns), inplace=True)

        self.assert_eq(join_pdf, join_kdf)

        # check `on` parameter
        join_pdf = pdf1.join(
            pdf2.set_index(("x", "key")), on=[("x", "key")], lsuffix="_left", rsuffix="_right"
        )
        join_pdf.sort_values(by=list(join_pdf.columns), inplace=True)

        join_kdf = kdf1.join(
            kdf2.set_index(("x", "key")), on=[("x", "key")], lsuffix="_left", rsuffix="_right"
        )
        join_kdf.sort_values(by=list(join_kdf.columns), inplace=True)

        self.assert_eq(join_pdf.reset_index(drop=True), join_kdf.reset_index(drop=True))

    def test_replace(self):
        pdf = pd.DataFrame(
            {
                "name": ["Ironman", "Captain America", "Thor", "Hulk"],
                "weapon": ["Mark-45", "Shield", "Mjolnir", "Smash"],
            },
            index=np.random.rand(4),
        )
        kdf = ks.from_pandas(pdf)

        with self.assertRaisesRegex(
            NotImplementedError, "replace currently works only for method='pad"
        ):
            kdf.replace(method="bfill")
        with self.assertRaisesRegex(
            NotImplementedError, "replace currently works only when limit=None"
        ):
            kdf.replace(limit=10)
        with self.assertRaisesRegex(
            NotImplementedError, "replace currently doesn't supports regex"
        ):
            kdf.replace(regex="")

        with self.assertRaisesRegex(TypeError, "Unsupported type <class 'tuple'>"):
            kdf.replace(value=(1, 2, 3))
        with self.assertRaisesRegex(TypeError, "Unsupported type <class 'tuple'>"):
            kdf.replace(to_replace=(1, 2, 3))

        with self.assertRaisesRegex(ValueError, "Length of to_replace and value must be same"):
            kdf.replace(to_replace=["Ironman"], value=["Spiderman", "Doctor Strange"])

        self.assert_eq(kdf.replace("Ironman", "Spiderman"), pdf.replace("Ironman", "Spiderman"))
        self.assert_eq(
            kdf.replace(["Ironman", "Captain America"], ["Rescue", "Hawkeye"]),
            pdf.replace(["Ironman", "Captain America"], ["Rescue", "Hawkeye"]),
        )

        pdf = pd.DataFrame(
            {"A": [0, 1, 2, 3, 4], "B": [5, 6, 7, 8, 9], "C": ["a", "b", "c", "d", "e"]},
            index=np.random.rand(5),
        )
        kdf = ks.from_pandas(pdf)

        self.assert_eq(kdf.replace([0, 1, 2, 3, 5, 6], 4), pdf.replace([0, 1, 2, 3, 5, 6], 4))

        self.assert_eq(
            kdf.replace([0, 1, 2, 3, 5, 6], [6, 5, 4, 3, 2, 1]),
            pdf.replace([0, 1, 2, 3, 5, 6], [6, 5, 4, 3, 2, 1]),
        )

        self.assert_eq(kdf.replace({0: 10, 1: 100, 7: 200}), pdf.replace({0: 10, 1: 100, 7: 200}))

        self.assert_eq(kdf.replace({"A": 0, "B": 5}, 100), pdf.replace({"A": 0, "B": 5}, 100))

        self.assert_eq(kdf.replace({"A": {0: 100, 4: 400}}), pdf.replace({"A": {0: 100, 4: 400}}))

        # multi-index columns
        columns = pd.MultiIndex.from_tuples([("X", "A"), ("X", "B"), ("Y", "C")])
        pdf.columns = columns
        kdf.columns = columns

        self.assert_eq(kdf.replace([0, 1, 2, 3, 5, 6], 4), pdf.replace([0, 1, 2, 3, 5, 6], 4))

        self.assert_eq(
            kdf.replace([0, 1, 2, 3, 5, 6], [6, 5, 4, 3, 2, 1]),
            pdf.replace([0, 1, 2, 3, 5, 6], [6, 5, 4, 3, 2, 1]),
        )

        self.assert_eq(kdf.replace({0: 10, 1: 100, 7: 200}), pdf.replace({0: 10, 1: 100, 7: 200}))

        self.assert_eq(
            kdf.replace({("X", "A"): 0, ("X", "B"): 5}, 100),
            pdf.replace({("X", "A"): 0, ("X", "B"): 5}, 100),
        )

        self.assert_eq(
            kdf.replace({("X", "A"): {0: 100, 4: 400}}), pdf.replace({("X", "A"): {0: 100, 4: 400}})
        )

    def test_update(self):
        # check base function
        def get_data(left_columns=None, right_columns=None):
            left_pdf = pd.DataFrame(
                {"A": ["1", "2", "3", "4"], "B": ["100", "200", np.nan, np.nan]}, columns=["A", "B"]
            )
            right_pdf = pd.DataFrame(
                {"B": ["x", np.nan, "y", np.nan], "C": ["100", "200", "300", "400"]},
                columns=["B", "C"],
            )

            left_kdf = ks.DataFrame(
                {"A": ["1", "2", "3", "4"], "B": ["100", "200", None, None]}, columns=["A", "B"]
            )
            right_kdf = ks.DataFrame(
                {"B": ["x", None, "y", None], "C": ["100", "200", "300", "400"]}, columns=["B", "C"]
            )
            if left_columns is not None:
                left_pdf.columns = left_columns
                left_kdf.columns = left_columns
            if right_columns is not None:
                right_pdf.columns = right_columns
                right_kdf.columns = right_columns
            return left_kdf, left_pdf, right_kdf, right_pdf

        left_kdf, left_pdf, right_kdf, right_pdf = get_data()
        left_pdf.update(right_pdf)
        left_kdf.update(right_kdf)
        self.assert_eq(left_pdf.sort_values(by=["A", "B"]), left_kdf.sort_values(by=["A", "B"]))

        left_kdf, left_pdf, right_kdf, right_pdf = get_data()
        left_pdf.update(right_pdf, overwrite=False)
        left_kdf.update(right_kdf, overwrite=False)
        self.assert_eq(left_pdf.sort_values(by=["A", "B"]), left_kdf.sort_values(by=["A", "B"]))

        with self.assertRaises(NotImplementedError):
            left_kdf.update(right_kdf, join="right")

        # multi-index columns
        left_columns = pd.MultiIndex.from_tuples([("X", "A"), ("X", "B")])
        right_columns = pd.MultiIndex.from_tuples([("X", "B"), ("Y", "C")])

        left_kdf, left_pdf, right_kdf, right_pdf = get_data(
            left_columns=left_columns, right_columns=right_columns
        )
        left_pdf.update(right_pdf)
        left_kdf.update(right_kdf)
        self.assert_eq(
            left_pdf.sort_values(by=[("X", "A"), ("X", "B")]),
            left_kdf.sort_values(by=[("X", "A"), ("X", "B")]),
        )

        left_kdf, left_pdf, right_kdf, right_pdf = get_data(
            left_columns=left_columns, right_columns=right_columns
        )
        left_pdf.update(right_pdf, overwrite=False)
        left_kdf.update(right_kdf, overwrite=False)
        self.assert_eq(
            left_pdf.sort_values(by=[("X", "A"), ("X", "B")]),
            left_kdf.sort_values(by=[("X", "A"), ("X", "B")]),
        )

        right_columns = pd.MultiIndex.from_tuples([("Y", "B"), ("Y", "C")])
        left_kdf, left_pdf, right_kdf, right_pdf = get_data(
            left_columns=left_columns, right_columns=right_columns
        )
        left_pdf.update(right_pdf)
        left_kdf.update(right_kdf)
        self.assert_eq(
            left_pdf.sort_values(by=[("X", "A"), ("X", "B")]),
            left_kdf.sort_values(by=[("X", "A"), ("X", "B")]),
        )

    def test_pivot_table_dtypes(self):
        pdf = pd.DataFrame(
            {
                "a": [4, 2, 3, 4, 8, 6],
                "b": [1, 2, 2, 4, 2, 4],
                "e": [1, 2, 2, 4, 2, 4],
                "c": [1, 2, 9, 4, 7, 4],
            },
            index=np.random.rand(6),
        )
        kdf = ks.from_pandas(pdf)

        # Skip columns comparison by reset_index
        res_df = kdf.pivot_table(
            index=["c"], columns="a", values=["b"], aggfunc={"b": "mean"}
        ).dtypes.reset_index(drop=True)
        exp_df = pdf.pivot_table(
            index=["c"], columns="a", values=["b"], aggfunc={"b": "mean"}
        ).dtypes.reset_index(drop=True)
        self.assert_eq(res_df, exp_df)

        # Results don't have the same column's name

        # Todo: self.assert_eq(kdf.pivot_table(columns="a", values="b").dtypes,
        #  pdf.pivot_table(columns="a", values="b").dtypes)

        # Todo: self.assert_eq(kdf.pivot_table(index=['c'], columns="a", values="b").dtypes,
        #  pdf.pivot_table(index=['c'], columns="a", values="b").dtypes)

        # Todo: self.assert_eq(kdf.pivot_table(index=['e', 'c'], columns="a", values="b").dtypes,
        #  pdf.pivot_table(index=['e', 'c'], columns="a", values="b").dtypes)

        # Todo: self.assert_eq(kdf.pivot_table(index=['e', 'c'],
        #  columns="a", values="b", fill_value=999).dtypes, pdf.pivot_table(index=['e', 'c'],
        #  columns="a", values="b", fill_value=999).dtypes)

    def test_pivot_table(self):
        pdf = pd.DataFrame(
            {
                "a": [4, 2, 3, 4, 8, 6],
                "b": [1, 2, 2, 4, 2, 4],
                "e": [10, 20, 20, 40, 20, 40],
                "c": [1, 2, 9, 4, 7, 4],
                "d": [-1, -2, -3, -4, -5, -6],
            },
            index=np.random.rand(6),
        )
        kdf = ks.from_pandas(pdf)

        # Checking if both DataFrames have the same results
        self.assert_eq(
            kdf.pivot_table(columns="a", values="b").sort_index(),
            pdf.pivot_table(columns="a", values="b").sort_index(),
            almost=True,
        )

        self.assert_eq(
            kdf.pivot_table(index=["c"], columns="a", values="b").sort_index(),
            pdf.pivot_table(index=["c"], columns="a", values="b").sort_index(),
            almost=True,
        )

        self.assert_eq(
            kdf.pivot_table(index=["c"], columns="a", values="b", aggfunc="sum").sort_index(),
            pdf.pivot_table(index=["c"], columns="a", values="b", aggfunc="sum").sort_index(),
            almost=True,
        )

        self.assert_eq(
            kdf.pivot_table(index=["c"], columns="a", values=["b"], aggfunc="sum").sort_index(),
            pdf.pivot_table(index=["c"], columns="a", values=["b"], aggfunc="sum").sort_index(),
            almost=True,
        )

        self.assert_eq(
            kdf.pivot_table(
                index=["c"], columns="a", values=["b", "e"], aggfunc="sum"
            ).sort_index(),
            pdf.pivot_table(
                index=["c"], columns="a", values=["b", "e"], aggfunc="sum"
            ).sort_index(),
            almost=True,
        )

        self.assert_eq(
            kdf.pivot_table(
                index=["c"], columns="a", values=["b", "e", "d"], aggfunc="sum"
            ).sort_index(),
            pdf.pivot_table(
                index=["c"], columns="a", values=["b", "e", "d"], aggfunc="sum"
            ).sort_index(),
            almost=True,
        )

        self.assert_eq(
            kdf.pivot_table(
                index=["c"], columns="a", values=["b", "e"], aggfunc={"b": "mean", "e": "sum"}
            ).sort_index(),
            pdf.pivot_table(
                index=["c"], columns="a", values=["b", "e"], aggfunc={"b": "mean", "e": "sum"}
            ).sort_index(),
            almost=True,
        )

        self.assert_eq(
            kdf.pivot_table(index=["e", "c"], columns="a", values="b").sort_index(),
            pdf.pivot_table(index=["e", "c"], columns="a", values="b").sort_index(),
            almost=True,
        )

        self.assert_eq(
            kdf.pivot_table(index=["e", "c"], columns="a", values="b", fill_value=999).sort_index(),
            pdf.pivot_table(index=["e", "c"], columns="a", values="b", fill_value=999).sort_index(),
            almost=True,
        )

        # multi-index columns
        columns = pd.MultiIndex.from_tuples(
            [("x", "a"), ("x", "b"), ("y", "e"), ("z", "c"), ("w", "d")]
        )
        pdf.columns = columns
        kdf.columns = columns

        self.assert_eq(
            kdf.pivot_table(columns=("x", "a"), values=("x", "b")).sort_index(),
            pdf.pivot_table(columns=[("x", "a")], values=[("x", "b")]).sort_index(),
            almost=True,
        )

        self.assert_eq(
            kdf.pivot_table(
                index=[("z", "c")], columns=("x", "a"), values=[("x", "b")]
            ).sort_index(),
            pdf.pivot_table(
                index=[("z", "c")], columns=[("x", "a")], values=[("x", "b")]
            ).sort_index(),
            almost=True,
        )

        self.assert_eq(
            kdf.pivot_table(
                index=[("z", "c")], columns=("x", "a"), values=[("x", "b"), ("y", "e")]
            ).sort_index(),
            pdf.pivot_table(
                index=[("z", "c")], columns=[("x", "a")], values=[("x", "b"), ("y", "e")]
            ).sort_index(),
            almost=True,
        )

        self.assert_eq(
            kdf.pivot_table(
                index=[("z", "c")], columns=("x", "a"), values=[("x", "b"), ("y", "e"), ("w", "d")]
            ).sort_index(),
            pdf.pivot_table(
                index=[("z", "c")],
                columns=[("x", "a")],
                values=[("x", "b"), ("y", "e"), ("w", "d")],
            ).sort_index(),
            almost=True,
        )

        self.assert_eq(
            kdf.pivot_table(
                index=[("z", "c")],
                columns=("x", "a"),
                values=[("x", "b"), ("y", "e")],
                aggfunc={("x", "b"): "mean", ("y", "e"): "sum"},
            ).sort_index(),
            pdf.pivot_table(
                index=[("z", "c")],
                columns=[("x", "a")],
                values=[("x", "b"), ("y", "e")],
                aggfunc={("x", "b"): "mean", ("y", "e"): "sum"},
            ).sort_index(),
            almost=True,
        )

    def test_pivot_table_and_index(self):
        # https://github.com/databricks/koalas/issues/805
        pdf = pd.DataFrame(
            {
                "A": ["foo", "foo", "foo", "foo", "foo", "bar", "bar", "bar", "bar"],
                "B": ["one", "one", "one", "two", "two", "one", "one", "two", "two"],
                "C": [
                    "small",
                    "large",
                    "large",
                    "small",
                    "small",
                    "large",
                    "small",
                    "small",
                    "large",
                ],
                "D": [1, 2, 2, 3, 3, 4, 5, 6, 7],
                "E": [2, 4, 5, 5, 6, 6, 8, 9, 9],
            },
            columns=["A", "B", "C", "D", "E"],
            index=np.random.rand(9),
        )
        kdf = ks.from_pandas(pdf)

        ptable = pdf.pivot_table(
            values="D", index=["A", "B"], columns="C", aggfunc="sum", fill_value=0
        ).sort_index()
        ktable = kdf.pivot_table(
            values="D", index=["A", "B"], columns="C", aggfunc="sum", fill_value=0
        ).sort_index()

        self.assert_eq(ktable, ptable)
        self.assert_eq(ktable.index, ptable.index)
        self.assert_eq(repr(ktable.index), repr(ptable.index))

    @unittest.skipIf(
        LooseVersion(pyspark.__version__) < LooseVersion("2.4"),
        "stack won't work property with PySpark<2.4",
    )
    def test_stack(self):
        pdf_single_level_cols = pd.DataFrame(
            [[0, 1], [2, 3]], index=["cat", "dog"], columns=["weight", "height"]
        )
        kdf_single_level_cols = ks.from_pandas(pdf_single_level_cols)

        self.assert_eq(
            kdf_single_level_cols.stack().sort_index(), pdf_single_level_cols.stack().sort_index()
        )

        multicol1 = pd.MultiIndex.from_tuples(
            [("weight", "kg"), ("weight", "pounds")], names=["x", "y"]
        )
        pdf_multi_level_cols1 = pd.DataFrame(
            [[1, 2], [2, 4]], index=["cat", "dog"], columns=multicol1
        )
        kdf_multi_level_cols1 = ks.from_pandas(pdf_multi_level_cols1)

        self.assert_eq(
            kdf_multi_level_cols1.stack().sort_index(), pdf_multi_level_cols1.stack().sort_index()
        )

        multicol2 = pd.MultiIndex.from_tuples([("weight", "kg"), ("height", "m")])
        pdf_multi_level_cols2 = pd.DataFrame(
            [[1.0, 2.0], [3.0, 4.0]], index=["cat", "dog"], columns=multicol2
        )
        kdf_multi_level_cols2 = ks.from_pandas(pdf_multi_level_cols2)

        self.assert_eq(
            kdf_multi_level_cols2.stack().sort_index(), pdf_multi_level_cols2.stack().sort_index()
        )

        pdf = pd.DataFrame(
            {
                ("y", "c"): [True, True],
                ("x", "b"): [False, False],
                ("x", "c"): [True, False],
                ("y", "a"): [False, True],
            }
        )
        kdf = ks.from_pandas(pdf)

        self.assert_eq(kdf.stack().sort_index(), pdf.stack().sort_index(), almost=True)
        self.assert_eq(kdf[[]].stack().sort_index(), pdf[[]].stack().sort_index(), almost=True)

    def test_unstack(self):
        pdf = pd.DataFrame(
            np.random.randn(3, 3),
            index=pd.MultiIndex.from_tuples([("rg1", "x"), ("rg1", "y"), ("rg2", "z")]),
        )
        kdf = ks.from_pandas(pdf)

        self.assert_eq(kdf.unstack().sort_index(), pdf.unstack().sort_index(), almost=True)

    def test_pivot_errors(self):
        kdf = ks.range(10)

        with self.assertRaisesRegex(ValueError, "columns should be set"):
            kdf.pivot(index="id")

        with self.assertRaisesRegex(ValueError, "values should be set"):
            kdf.pivot(index="id", columns="id")

    def test_pivot_table_errors(self):
        pdf = pd.DataFrame(
            {
                "a": [4, 2, 3, 4, 8, 6],
                "b": [1, 2, 2, 4, 2, 4],
                "e": [1, 2, 2, 4, 2, 4],
                "c": [1, 2, 9, 4, 7, 4],
            },
            index=np.random.rand(6),
        )
        kdf = ks.from_pandas(pdf)

        msg = "values should be string or list of one column."
        with self.assertRaisesRegex(ValueError, msg):
            kdf.pivot_table(index=["c"], columns="a", values=5)

        msg = "index should be a None or a list of columns."
        with self.assertRaisesRegex(ValueError, msg):
            kdf.pivot_table(index="c", columns="a", values="b")

        msg = "pivot_table doesn't support aggfunc as dict and without index."
        with self.assertRaisesRegex(NotImplementedError, msg):
            kdf.pivot_table(columns="a", values=["b", "e"], aggfunc={"b": "mean", "e": "sum"})

        msg = "columns should be string."
        with self.assertRaisesRegex(ValueError, msg):
            kdf.pivot_table(columns=["a"], values=["b"], aggfunc={"b": "mean", "e": "sum"})

        msg = "Columns in aggfunc must be the same as values."
        with self.assertRaisesRegex(ValueError, msg):
            kdf.pivot_table(
                index=["e", "c"], columns="a", values="b", aggfunc={"b": "mean", "e": "sum"}
            )

        msg = "values can't be a list without index."
        with self.assertRaisesRegex(NotImplementedError, msg):
            kdf.pivot_table(columns="a", values=["b", "e"])

        msg = "Wrong columns A."
        with self.assertRaisesRegex(ValueError, msg):
            kdf.pivot_table(
                index=["c"], columns="A", values=["b", "e"], aggfunc={"b": "mean", "e": "sum"}
            )

        kdf = ks.DataFrame(
            {
                "A": ["foo", "foo", "foo", "foo", "foo", "bar", "bar", "bar", "bar"],
                "B": ["one", "one", "one", "two", "two", "one", "one", "two", "two"],
                "C": [
                    "small",
                    "large",
                    "large",
                    "small",
                    "small",
                    "large",
                    "small",
                    "small",
                    "large",
                ],
                "D": [1, 2, 2, 3, 3, 4, 5, 6, 7],
                "E": [2, 4, 5, 5, 6, 6, 8, 9, 9],
            },
            columns=["A", "B", "C", "D", "E"],
            index=np.random.rand(9),
        )

        msg = "values should be a numeric type."
        with self.assertRaisesRegex(TypeError, msg):
            kdf.pivot_table(
                index=["C"], columns="A", values=["B", "E"], aggfunc={"B": "mean", "E": "sum"}
            )

        msg = "values should be a numeric type."
        with self.assertRaisesRegex(TypeError, msg):
            kdf.pivot_table(index=["C"], columns="A", values="B", aggfunc={"B": "mean"})

    def test_transpose(self):
        # TODO: what if with random index?
        pdf1 = pd.DataFrame(data={"col1": [1, 2], "col2": [3, 4]}, columns=["col1", "col2"])
        kdf1 = ks.from_pandas(pdf1)

        pdf2 = pd.DataFrame(
            data={"score": [9, 8], "kids": [0, 0], "age": [12, 22]},
            columns=["score", "kids", "age"],
        )
        kdf2 = ks.from_pandas(pdf2)

        self.assertEqual(repr(pdf1.transpose().sort_index()), repr(kdf1.transpose().sort_index()))

        self.assert_eq(repr(pdf2.transpose().sort_index()), repr(kdf2.transpose().sort_index()))

        with option_context("compute.max_rows", None):
            self.assertEqual(
                repr(pdf1.transpose().sort_index()), repr(kdf1.transpose().sort_index())
            )

            self.assert_eq(repr(pdf2.transpose().sort_index()), repr(kdf2.transpose().sort_index()))

        pdf3 = pd.DataFrame(
            {
                ("cg1", "a"): [1, 2, 3],
                ("cg1", "b"): [4, 5, 6],
                ("cg2", "c"): [7, 8, 9],
                ("cg3", "d"): [9, 9, 9],
            },
            index=pd.MultiIndex.from_tuples([("rg1", "x"), ("rg1", "y"), ("rg2", "z")]),
        )
        kdf3 = ks.from_pandas(pdf3)

        self.assertEqual(repr(pdf3.transpose().sort_index()), repr(kdf3.transpose().sort_index()))

        with option_context("compute.max_rows", None):
            self.assertEqual(
                repr(pdf3.transpose().sort_index()), repr(kdf3.transpose().sort_index())
            )

    def _test_cummin(self, pdf, kdf):
        self.assert_eq(pdf.cummin(), kdf.cummin())
        self.assert_eq(pdf.cummin(skipna=False), kdf.cummin(skipna=False))

    def test_cummin(self):
        pdf = pd.DataFrame(
            [[2.0, 1.0], [5, None], [1.0, 0.0], [2.0, 4.0], [4.0, 9.0]],
            columns=list("AB"),
            index=np.random.rand(5),
        )
        kdf = ks.from_pandas(pdf)
        self._test_cummin(pdf, kdf)

    def test_cummin_multiindex_columns(self):
        arrays = [np.array(["A", "A", "B", "B"]), np.array(["one", "two", "one", "two"])]
        pdf = pd.DataFrame(np.random.randn(3, 4), index=["A", "C", "B"], columns=arrays)
        pdf.at["C", ("A", "two")] = None
        kdf = ks.from_pandas(pdf)
        self._test_cummin(pdf, kdf)

    def _test_cummax(self, pdf, kdf):
        self.assert_eq(pdf.cummax(), kdf.cummax())
        self.assert_eq(pdf.cummax(skipna=False), kdf.cummax(skipna=False))

    def test_cummax(self):
        pdf = pd.DataFrame(
            [[2.0, 1.0], [5, None], [1.0, 0.0], [2.0, 4.0], [4.0, 9.0]],
            columns=list("AB"),
            index=np.random.rand(5),
        )
        kdf = ks.from_pandas(pdf)
        self._test_cummax(pdf, kdf)

    def test_cummax_multiindex_columns(self):
        arrays = [np.array(["A", "A", "B", "B"]), np.array(["one", "two", "one", "two"])]
        pdf = pd.DataFrame(np.random.randn(3, 4), index=["A", "C", "B"], columns=arrays)
        pdf.at["C", ("A", "two")] = None
        kdf = ks.from_pandas(pdf)
        self._test_cummax(pdf, kdf)

    def _test_cumsum(self, pdf, kdf):
        self.assert_eq(pdf.cumsum(), kdf.cumsum())
        self.assert_eq(pdf.cumsum(skipna=False), kdf.cumsum(skipna=False))

    def test_cumsum(self):
        pdf = pd.DataFrame(
            [[2.0, 1.0], [5, None], [1.0, 0.0], [2.0, 4.0], [4.0, 9.0]],
            columns=list("AB"),
            index=np.random.rand(5),
        )
        kdf = ks.from_pandas(pdf)
        self._test_cumsum(pdf, kdf)

    def test_cumsum_multiindex_columns(self):
        arrays = [np.array(["A", "A", "B", "B"]), np.array(["one", "two", "one", "two"])]
        pdf = pd.DataFrame(np.random.randn(3, 4), index=["A", "C", "B"], columns=arrays)
        pdf.at["C", ("A", "two")] = None
        kdf = ks.from_pandas(pdf)
        self._test_cumsum(pdf, kdf)

    def _test_cumprod(self, pdf, kdf):
        self.assertEqual(repr(pdf.cumprod()), repr(kdf.cumprod()))
        self.assertEqual(repr(pdf.cumprod(skipna=False)), repr(kdf.cumprod(skipna=False)))

    def test_cumprod(self):
        pdf = pd.DataFrame(
            [[2.0, 1.0], [5, None], [1.0, 1.0], [2.0, 4.0], [4.0, 9.0]],
            columns=list("AB"),
            index=np.random.rand(5),
        )
        kdf = ks.from_pandas(pdf)
        self._test_cumprod(pdf, kdf)

    def test_cumprod_multiindex_columns(self):
        arrays = [np.array(["A", "A", "B", "B"]), np.array(["one", "two", "one", "two"])]
        pdf = pd.DataFrame(np.random.rand(3, 4), index=["A", "C", "B"], columns=arrays)
        pdf.at["C", ("A", "two")] = None
        kdf = ks.from_pandas(pdf)
        self._test_cumprod(pdf, kdf)

    def test_drop_duplicates(self):
        pdf = pd.DataFrame(
            {"a": [1, 2, 2, 2, 3], "b": ["a", "a", "a", "c", "d"]}, index=np.random.rand(5)
        )
        kdf = ks.from_pandas(pdf)

        # inplace is False
        for keep in ["first", "last", False]:
            with self.subTest(keep=keep):
                self.assert_eq(
                    pdf.drop_duplicates(keep=keep).sort_index(),
                    kdf.drop_duplicates(keep=keep).sort_index(),
                )
                self.assert_eq(
                    pdf.drop_duplicates("a", keep=keep).sort_index(),
                    kdf.drop_duplicates("a", keep=keep).sort_index(),
                )
                self.assert_eq(
                    pdf.drop_duplicates(["a", "b"], keep=keep).sort_index(),
                    kdf.drop_duplicates(["a", "b"], keep=keep).sort_index(),
                )

        columns = pd.MultiIndex.from_tuples([("x", "a"), ("y", "b")])
        pdf.columns = columns
        kdf.columns = columns

        # inplace is False
        for keep in ["first", "last", False]:
            with self.subTest("multi-index columns", keep=keep):
                self.assert_eq(
                    pdf.drop_duplicates(keep=keep).sort_index(),
                    kdf.drop_duplicates(keep=keep).sort_index(),
                )
                self.assert_eq(
                    pdf.drop_duplicates(("x", "a"), keep=keep).sort_index(),
                    kdf.drop_duplicates(("x", "a"), keep=keep).sort_index(),
                )
                self.assert_eq(
                    pdf.drop_duplicates([("x", "a"), ("y", "b")], keep=keep).sort_index(),
                    kdf.drop_duplicates([("x", "a"), ("y", "b")], keep=keep).sort_index(),
                )

        # inplace is True
        subset_list = [None, "a", ["a", "b"]]
        for subset in subset_list:
            pdf = pd.DataFrame(
                {"a": [1, 2, 2, 2, 3], "b": ["a", "a", "a", "c", "d"]}, index=np.random.rand(5)
            )
            kdf = ks.from_pandas(pdf)
            pdf.drop_duplicates(subset=subset, inplace=True)
            kdf.drop_duplicates(subset=subset, inplace=True)
            self.assert_eq(pdf.sort_index(), kdf.sort_index())

        # multi-index columns, inplace is True
        subset_list = [None, ("x", "a"), [("x", "a"), ("y", "b")]]
        for subset in subset_list:
            pdf = pd.DataFrame(
                {"a": [1, 2, 2, 2, 3], "b": ["a", "a", "a", "c", "d"]}, index=np.random.rand(5)
            )
            kdf = ks.from_pandas(pdf)
            columns = pd.MultiIndex.from_tuples([("x", "a"), ("y", "b")])
            pdf.columns = columns
            kdf.columns = columns
            pdf.drop_duplicates(subset=subset, inplace=True)
            kdf.drop_duplicates(subset=subset, inplace=True)
            self.assert_eq(pdf.sort_index(), kdf.sort_index())

    def test_reindex(self):
        index = ["A", "B", "C", "D", "E"]
        pdf = pd.DataFrame({"numbers": [1.0, 2.0, 3.0, 4.0, 5.0]}, index=index)
        kdf = ks.DataFrame({"numbers": [1.0, 2.0, 3.0, 4.0, 5.0]}, index=index)

        self.assert_eq(
            pdf.reindex(["A", "B", "C"], columns=["numbers", "2", "3"]).sort_index(),
            kdf.reindex(["A", "B", "C"], columns=["numbers", "2", "3"]).sort_index(),
        )

        self.assert_eq(
            pdf.reindex(["A", "B", "C"], index=["numbers", "2", "3"]).sort_index(),
            kdf.reindex(["A", "B", "C"], index=["numbers", "2", "3"]).sort_index(),
        )

        self.assert_eq(
            pdf.reindex(index=["A", "B"]).sort_index(), kdf.reindex(index=["A", "B"]).sort_index()
        )

        self.assert_eq(
            pdf.reindex(index=["A", "B", "2", "3"]).sort_index(),
            kdf.reindex(index=["A", "B", "2", "3"]).sort_index(),
        )

        self.assert_eq(
            pdf.reindex(columns=["numbers"]).sort_index(),
            kdf.reindex(columns=["numbers"]).sort_index(),
        )

        self.assert_eq(
            pdf.reindex(columns=["numbers", "2", "3"]).sort_index(),
            kdf.reindex(columns=["numbers", "2", "3"]).sort_index(),
        )

        self.assertRaises(TypeError, lambda: kdf.reindex(columns=["numbers", "2", "3"], axis=1))
        self.assertRaises(TypeError, lambda: kdf.reindex(columns=["numbers", "2", "3"], axis=2))
        self.assertRaises(TypeError, lambda: kdf.reindex(index=["A", "B", "C"], axis=1))
        self.assertRaises(TypeError, lambda: kdf.reindex(index=123))

        columns = pd.MultiIndex.from_tuples([("X", "numbers")])
        pdf.columns = columns
        kdf.columns = columns

        self.assert_eq(
            pdf.reindex(columns=[("X", "numbers"), ("Y", "2"), ("Y", "3")]).sort_index(),
            kdf.reindex(columns=[("X", "numbers"), ("Y", "2"), ("Y", "3")]).sort_index(),
        )

        self.assertRaises(TypeError, lambda: kdf.reindex(columns=["X"]))
        self.assertRaises(ValueError, lambda: kdf.reindex(columns=[("X",)]))

    def test_melt(self):
        pdf = pd.DataFrame(
            {"A": [1, 3, 5], "B": [2, 4, 6], "C": [7, 8, 9]}, index=np.random.rand(3)
        )
        kdf = ks.from_pandas(pdf)

        self.assert_eq(
            kdf.melt().sort_values(["variable", "value"]).reset_index(drop=True),
            pdf.melt().sort_values(["variable", "value"]),
        )
        self.assert_eq(
            kdf.melt(id_vars="A").sort_values(["variable", "value"]).reset_index(drop=True),
            pdf.melt(id_vars="A").sort_values(["variable", "value"]),
        )
        self.assert_eq(
            kdf.melt(id_vars=["A", "B"]).sort_values(["variable", "value"]).reset_index(drop=True),
            pdf.melt(id_vars=["A", "B"]).sort_values(["variable", "value"]),
        )
        self.assert_eq(
            kdf.melt(id_vars=("A", "B")).sort_values(["variable", "value"]).reset_index(drop=True),
            pdf.melt(id_vars=("A", "B")).sort_values(["variable", "value"]),
        )
        self.assert_eq(
            kdf.melt(id_vars=["A"], value_vars=["C"])
            .sort_values(["variable", "value"])
            .reset_index(drop=True),
            pdf.melt(id_vars=["A"], value_vars=["C"]).sort_values(["variable", "value"]),
        )
        self.assert_eq(
            kdf.melt(id_vars=["A"], value_vars=["B"], var_name="myVarname", value_name="myValname")
            .sort_values(["myVarname", "myValname"])
            .reset_index(drop=True),
            pdf.melt(
                id_vars=["A"], value_vars=["B"], var_name="myVarname", value_name="myValname"
            ).sort_values(["myVarname", "myValname"]),
        )
        self.assert_eq(
            kdf.melt(value_vars=("A", "B"))
            .sort_values(["variable", "value"])
            .reset_index(drop=True),
            pdf.melt(value_vars=("A", "B")).sort_values(["variable", "value"]),
        )

        self.assertRaises(KeyError, lambda: kdf.melt(id_vars="Z"))
        self.assertRaises(KeyError, lambda: kdf.melt(value_vars="Z"))

        # multi-index columns
        columns = pd.MultiIndex.from_tuples([("X", "A"), ("X", "B"), ("Y", "C")])
        pdf.columns = columns
        kdf.columns = columns

        self.assert_eq(
            kdf.melt().sort_values(["variable_0", "variable_1", "value"]).reset_index(drop=True),
            pdf.melt().sort_values(["variable_0", "variable_1", "value"]),
        )
        self.assert_eq(
            kdf.melt(id_vars=[("X", "A")])
            .sort_values(["variable_0", "variable_1", "value"])
            .reset_index(drop=True),
            pdf.melt(id_vars=[("X", "A")]).sort_values(["variable_0", "variable_1", "value"]),
            almost=True,
        )
        self.assert_eq(
            kdf.melt(id_vars=[("X", "A")], value_vars=[("Y", "C")])
            .sort_values(["variable_0", "variable_1", "value"])
            .reset_index(drop=True),
            pdf.melt(id_vars=[("X", "A")], value_vars=[("Y", "C")]).sort_values(
                ["variable_0", "variable_1", "value"]
            ),
            almost=True,
        )
        self.assert_eq(
            kdf.melt(
                id_vars=[("X", "A")],
                value_vars=[("X", "B")],
                var_name=["myV1", "myV2"],
                value_name="myValname",
            )
            .sort_values(["myV1", "myV2", "myValname"])
            .reset_index(drop=True),
            pdf.melt(
                id_vars=[("X", "A")],
                value_vars=[("X", "B")],
                var_name=["myV1", "myV2"],
                value_name="myValname",
            ).sort_values(["myV1", "myV2", "myValname"]),
            almost=True,
        )

        columns.names = ["v0", "v1"]
        pdf.columns = columns
        kdf.columns = columns

        self.assert_eq(
            kdf.melt().sort_values(["v0", "v1", "value"]).reset_index(drop=True),
            pdf.melt().sort_values(["v0", "v1", "value"]),
        )

        self.assertRaises(ValueError, lambda: kdf.melt(id_vars=("X", "A")))
        self.assertRaises(ValueError, lambda: kdf.melt(value_vars=("X", "A")))
        self.assertRaises(KeyError, lambda: kdf.melt(id_vars=[("Y", "A")]))
        self.assertRaises(KeyError, lambda: kdf.melt(value_vars=[("Y", "A")]))

    def test_all(self):
        pdf = pd.DataFrame(
            {
                "col1": [False, False, False],
                "col2": [True, False, False],
                "col3": [0, 0, 1],
                "col4": [0, 1, 2],
                "col5": [False, False, None],
                "col6": [True, False, None],
            },
            index=np.random.rand(3),
        )
        kdf = ks.from_pandas(pdf)

        self.assert_eq(kdf.all(), pdf.all())

        columns = pd.MultiIndex.from_tuples(
            [
                ("a", "col1"),
                ("a", "col2"),
                ("a", "col3"),
                ("b", "col4"),
                ("b", "col5"),
                ("c", "col6"),
            ]
        )
        pdf.columns = columns
        kdf.columns = columns

        self.assert_eq(kdf.all(), pdf.all())

        columns.names = ["X", "Y"]
        pdf.columns = columns
        kdf.columns = columns

        self.assert_eq(kdf.all(), pdf.all())

        with self.assertRaisesRegex(
            NotImplementedError, 'axis should be either 0 or "index" currently.'
        ):
            kdf.all(axis=1)

    def test_any(self):
        pdf = pd.DataFrame(
            {
                "col1": [False, False, False],
                "col2": [True, False, False],
                "col3": [0, 0, 1],
                "col4": [0, 1, 2],
                "col5": [False, False, None],
                "col6": [True, False, None],
            },
            index=np.random.rand(3),
        )
        kdf = ks.from_pandas(pdf)

        self.assert_eq(kdf.any(), pdf.any())

        columns = pd.MultiIndex.from_tuples(
            [
                ("a", "col1"),
                ("a", "col2"),
                ("a", "col3"),
                ("b", "col4"),
                ("b", "col5"),
                ("c", "col6"),
            ]
        )
        pdf.columns = columns
        kdf.columns = columns

        self.assert_eq(kdf.any(), pdf.any())

        columns.names = ["X", "Y"]
        pdf.columns = columns
        kdf.columns = columns

        self.assert_eq(kdf.any(), pdf.any())

        with self.assertRaisesRegex(
            NotImplementedError, 'axis should be either 0 or "index" currently.'
        ):
            kdf.any(axis=1)

    def test_rank(self):
        pdf = pd.DataFrame(
            data={"col1": [1, 2, 3, 1], "col2": [3, 4, 3, 1]},
            columns=["col1", "col2"],
            index=np.random.rand(4),
        )
        kdf = ks.from_pandas(pdf)

        self.assert_eq(pdf.rank().sort_index(), kdf.rank().sort_index())
        self.assert_eq(
            pdf.rank(ascending=False).sort_index(), kdf.rank(ascending=False).sort_index()
        )
        self.assert_eq(pdf.rank(method="min").sort_index(), kdf.rank(method="min").sort_index())
        self.assert_eq(pdf.rank(method="max").sort_index(), kdf.rank(method="max").sort_index())
        self.assert_eq(pdf.rank(method="first").sort_index(), kdf.rank(method="first").sort_index())
        self.assert_eq(pdf.rank(method="dense").sort_index(), kdf.rank(method="dense").sort_index())

        msg = "method must be one of 'average', 'min', 'max', 'first', 'dense'"
        with self.assertRaisesRegex(ValueError, msg):
            kdf.rank(method="nothing")

        # multi-index columns
        columns = pd.MultiIndex.from_tuples([("x", "col1"), ("y", "col2")])
        pdf.columns = columns
        kdf.columns = columns
        self.assert_eq(pdf.rank().sort_index(), kdf.rank().sort_index())

    def test_round(self):
        pdf = pd.DataFrame(
            {
                "A": [0.028208, 0.038683, 0.877076],
                "B": [0.992815, 0.645646, 0.149370],
                "C": [0.173891, 0.577595, 0.491027],
            },
            columns=["A", "B", "C"],
            index=np.random.rand(3),
        )
        kdf = ks.from_pandas(pdf)

        pser = pd.Series([1, 0, 2], index=["A", "B", "C"])
        kser = ks.Series([1, 0, 2], index=["A", "B", "C"])
        self.assert_eq(pdf.round(2), kdf.round(2))
        self.assert_eq(pdf.round({"A": 1, "C": 2}), kdf.round({"A": 1, "C": 2}))
        self.assert_eq(pdf.round({"A": 1, "D": 2}), kdf.round({"A": 1, "D": 2}))
        self.assert_eq(pdf.round(pser), kdf.round(kser))
        msg = "decimals must be an integer, a dict-like or a Series"
        with self.assertRaisesRegex(ValueError, msg):
            kdf.round(1.5)

        # multi-index columns
        columns = pd.MultiIndex.from_tuples([("X", "A"), ("X", "B"), ("Y", "C")])
        pdf.columns = columns
        kdf.columns = columns
        pser = pd.Series([1, 0, 2], index=columns)
        kser = ks.Series([1, 0, 2], index=columns)
        self.assert_eq(pdf.round(2), kdf.round(2))
        self.assert_eq(
            pdf.round({("X", "A"): 1, ("Y", "C"): 2}), kdf.round({("X", "A"): 1, ("Y", "C"): 2})
        )
        self.assert_eq(pdf.round({("X", "A"): 1, "Y": 2}), kdf.round({("X", "A"): 1, "Y": 2}))
        self.assert_eq(pdf.round(pser), kdf.round(kser))

    def test_shift(self):
        pdf = pd.DataFrame(
            {
                "Col1": [10, 20, 15, 30, 45],
                "Col2": [13, 23, 18, 33, 48],
                "Col3": [17, 27, 22, 37, 52],
            },
            index=np.random.rand(5),
        )
        kdf = ks.from_pandas(pdf)

        self.assert_eq(pdf.shift(3), kdf.shift(3))

        # Need the expected result since pandas 0.23 does not support `fill_value` argument.
        pdf1 = pd.DataFrame(
            {"Col1": [0, 0, 0, 10, 20], "Col2": [0, 0, 0, 13, 23], "Col3": [0, 0, 0, 17, 27]},
            index=pdf.index,
        )
        self.assert_eq(pdf1, kdf.shift(periods=3, fill_value=0))
        msg = "should be an int"
        with self.assertRaisesRegex(ValueError, msg):
            kdf.shift(1.5)

        # multi-index columns
        columns = pd.MultiIndex.from_tuples([("x", "Col1"), ("x", "Col2"), ("y", "Col3")])
        pdf.columns = columns
        kdf.columns = columns
        self.assert_eq(pdf.shift(3), kdf.shift(3))

    def test_diff(self):
        pdf = pd.DataFrame(
            {"a": [1, 2, 3, 4, 5, 6], "b": [1, 1, 2, 3, 5, 8], "c": [1, 4, 9, 16, 25, 36]},
            index=np.random.rand(6),
        )
        kdf = ks.from_pandas(pdf)

        self.assert_eq(pdf.diff(), kdf.diff())

        msg = "should be an int"
        with self.assertRaisesRegex(ValueError, msg):
            kdf.diff(1.5)
        msg = 'axis should be either 0 or "index" currently.'
        with self.assertRaisesRegex(NotImplementedError, msg):
            kdf.diff(axis=1)

        # multi-index columns
        columns = pd.MultiIndex.from_tuples([("x", "Col1"), ("x", "Col2"), ("y", "Col3")])
        pdf.columns = columns
        kdf.columns = columns

        self.assert_eq(pdf.diff(), kdf.diff())

    def test_duplicated(self):
        pdf = pd.DataFrame(
            {"a": [1, 1, 1, 3], "b": [1, 1, 1, 4], "c": [1, 1, 1, 5]}, index=np.random.rand(4)
        )
        kdf = ks.from_pandas(pdf)

        self.assert_eq(
            pd.Series(pdf.duplicated(), name="0").sort_index(), kdf.duplicated().sort_index()
        )
        self.assert_eq(
            pd.Series(pdf.duplicated(), name="0").sort_index(), kdf.duplicated().sort_index()
        )
        self.assert_eq(
            pd.Series(pdf.duplicated(keep="last"), name="0").sort_index(),
            kdf.duplicated(keep="last").sort_index(),
        )
        self.assert_eq(
            pd.Series(pdf.duplicated(keep=False), name="0").sort_index(),
            kdf.duplicated(keep=False).sort_index(),
        )
        self.assert_eq(
            pd.Series(pdf.duplicated(subset=["b"]), name="0").sort_index(),
            kdf.duplicated(subset=["b"]).sort_index(),
        )
        with self.assertRaisesRegex(ValueError, "'keep' only supports 'first', 'last' and False"):
            kdf.duplicated(keep="false")
        with self.assertRaisesRegex(KeyError, "'d'"):
            kdf.duplicated(subset=["d"])

        pdf.index.name = "x"
        kdf.index.name = "x"
        self.assert_eq(
            pd.Series(pdf.duplicated(), name="x").sort_index(), kdf.duplicated().sort_index()
        )

        # mutli-index columns
        columns = pd.MultiIndex.from_tuples([("x", "a"), ("x", "b"), ("y", "c")])
        pdf.columns = columns
        kdf.columns = columns
        self.assert_eq(
            pd.Series(pdf.duplicated(), name="x").sort_index(), kdf.duplicated().sort_index()
        )
        self.assert_eq(
            pd.Series(pdf.duplicated(subset=[("x", "b")]), name="x").sort_index(),
            kdf.duplicated(subset=[("x", "b")]).sort_index(),
        )

    def test_ffill(self):
        pdf = pd.DataFrame(
            {
                "x": [np.nan, 2, 3, 4, np.nan, 6],
                "y": [1, 2, np.nan, 4, np.nan, np.nan],
                "z": [1, 2, 3, 4, np.nan, np.nan],
            },
            index=np.random.rand(6),
        )
        kdf = ks.from_pandas(pdf)
        self.assert_eq(kdf.ffill(), pdf.ffill())
        self.assert_eq(kdf.ffill(limit=1), pdf.ffill(limit=1))

    def test_bfill(self):
        pdf = pd.DataFrame(
            {
                "x": [np.nan, 2, 3, 4, np.nan, 6],
                "y": [1, 2, np.nan, 4, np.nan, np.nan],
                "z": [1, 2, 3, 4, np.nan, np.nan],
            },
            index=np.random.rand(6),
        )
        kdf = ks.from_pandas(pdf)
        self.assert_eq(kdf.bfill(), pdf.bfill())
        self.assert_eq(kdf.bfill(limit=1), pdf.bfill(limit=1))

    def test_filter(self):
        pdf = pd.DataFrame(
            {
                "aa": ["aa", "bd", "bc", "ab", "ce"],
                "ba": [1, 2, 3, 4, 5],
                "cb": [1.0, 2.0, 3.0, 4.0, 5.0],
                "db": [1.0, np.nan, 3.0, np.nan, 5.0],
            }
        )
        pdf = pdf.set_index("aa")
        kdf = ks.from_pandas(pdf)

        self.assert_eq(
            kdf.filter(items=["ab", "aa"], axis=0).sort_index(),
            pdf.filter(items=["ab", "aa"], axis=0).sort_index(),
        )
        self.assert_eq(
            kdf.filter(items=["ba", "db"], axis=1).sort_index(),
            pdf.filter(items=["ba", "db"], axis=1).sort_index(),
        )

        self.assert_eq(kdf.filter(like="b", axis="index"), pdf.filter(like="b", axis="index"))
        self.assert_eq(kdf.filter(like="c", axis="columns"), pdf.filter(like="c", axis="columns"))

        self.assert_eq(kdf.filter(regex="b.*", axis="index"), pdf.filter(regex="b.*", axis="index"))
        self.assert_eq(
            kdf.filter(regex="b.*", axis="columns"), pdf.filter(regex="b.*", axis="columns")
        )

        pdf = pdf.set_index("ba", append=True)
        kdf = ks.from_pandas(pdf)

        with self.assertRaisesRegex(ValueError, "items should be a list-like object"):
            kdf.filter(items="b")

        with self.assertRaisesRegex(ValueError, "Single index must be specified."):
            kdf.filter(items=["b"], axis=0)

        with self.assertRaisesRegex(ValueError, "Single index must be specified."):
            kdf.filter(like="b", axis="index")

        with self.assertRaisesRegex(ValueError, "Single index must be specified."):
            kdf.filter(regex="b.*", axis="index")

        with self.assertRaisesRegex(ValueError, "No axis named"):
            kdf.filter(regex="b.*", axis=123)

        with self.assertRaisesRegex(TypeError, "Must pass either `items`, `like`"):
            kdf.filter()

        with self.assertRaisesRegex(TypeError, "mutually exclusive"):
            kdf.filter(regex="b.*", like="aaa")

        # multi-index columns
        pdf = pd.DataFrame(
            {
                ("x", "aa"): ["aa", "ab", "bc", "bd", "ce"],
                ("x", "ba"): [1, 2, 3, 4, 5],
                ("y", "cb"): [1.0, 2.0, 3.0, 4.0, 5.0],
                ("z", "db"): [1.0, np.nan, 3.0, np.nan, 5.0],
            }
        )
        pdf = pdf.set_index(("x", "aa"))
        kdf = ks.from_pandas(pdf)

        self.assert_eq(
            kdf.filter(items=["ab", "aa"], axis=0).sort_index(),
            pdf.filter(items=["ab", "aa"], axis=0).sort_index(),
        )
        self.assert_eq(
            kdf.filter(items=[("x", "ba"), ("z", "db")], axis=1).sort_index(),
            pdf.filter(items=[("x", "ba"), ("z", "db")], axis=1).sort_index(),
        )

        self.assert_eq(kdf.filter(like="b", axis="index"), pdf.filter(like="b", axis="index"))
        self.assert_eq(kdf.filter(like="c", axis="columns"), pdf.filter(like="c", axis="columns"))

        self.assert_eq(kdf.filter(regex="b.*", axis="index"), pdf.filter(regex="b.*", axis="index"))
        self.assert_eq(
            kdf.filter(regex="b.*", axis="columns"), pdf.filter(regex="b.*", axis="columns")
        )

    def test_pipe(self):
        kdf = ks.DataFrame(
            {"category": ["A", "A", "B"], "col1": [1, 2, 3], "col2": [4, 5, 6]},
            columns=["category", "col1", "col2"],
        )

        self.assertRaisesRegex(
            ValueError,
            "arg is both the pipe target and a keyword argument",
            lambda: kdf.pipe((lambda x: x, "arg"), arg="1"),
        )

    def test_transform(self):
        pdf = pd.DataFrame(
            {
                "a": [1, 2, 3, 4, 5, 6] * 100,
                "b": [1.0, 1.0, 2.0, 3.0, 5.0, 8.0] * 100,
                "c": [1, 4, 9, 16, 25, 36] * 100,
            },
            columns=["a", "b", "c"],
            index=np.random.rand(600),
        )
        kdf = ks.DataFrame(pdf)
        self.assert_eq(
            kdf.transform(lambda x: x + 1).sort_index(), pdf.transform(lambda x: x + 1).sort_index()
        )
        with option_context("compute.shortcut_limit", 500):
            self.assert_eq(
                kdf.transform(lambda x: x + 1).sort_index(),
                pdf.transform(lambda x: x + 1).sort_index(),
            )

        with self.assertRaisesRegex(AssertionError, "the first argument should be a callable"):
            kdf.transform(1)

        # multi-index columns
        columns = pd.MultiIndex.from_tuples([("x", "a"), ("x", "b"), ("y", "c")])
        pdf.columns = columns
        kdf.columns = columns

        self.assert_eq(
            kdf.transform(lambda x: x + 1).sort_index(), pdf.transform(lambda x: x + 1).sort_index()
        )
        with option_context("compute.shortcut_limit", 500):
            self.assert_eq(
                kdf.transform(lambda x: x + 1).sort_index(),
                pdf.transform(lambda x: x + 1).sort_index(),
            )

    def test_apply(self):
        pdf = pd.DataFrame(
            {
                "a": [1, 2, 3, 4, 5, 6] * 100,
                "b": [1.0, 1.0, 2.0, 3.0, 5.0, 8.0] * 100,
                "c": [1, 4, 9, 16, 25, 36] * 100,
            },
            columns=["a", "b", "c"],
            index=np.random.rand(600),
        )
        kdf = ks.DataFrame(pdf)

        self.assert_eq(
            kdf.apply(lambda x: x + 1).sort_index(), pdf.apply(lambda x: x + 1).sort_index()
        )
        with option_context("compute.shortcut_limit", 500):
            self.assert_eq(
                kdf.apply(lambda x: x + 1).sort_index(), pdf.apply(lambda x: x + 1).sort_index()
            )

        # returning a Series
        self.assert_eq(
            kdf.apply(lambda x: len(x), axis=1).sort_index(),
            pdf.apply(lambda x: len(x), axis=1).sort_index(),
        )
        with option_context("compute.shortcut_limit", 500):
            self.assert_eq(
                kdf.apply(lambda x: len(x), axis=1).sort_index(),
                pdf.apply(lambda x: len(x), axis=1).sort_index(),
            )

        with self.assertRaisesRegex(AssertionError, "the first argument should be a callable"):
            kdf.apply(1)

        with self.assertRaisesRegex(TypeError, "The given function.*1 or 'column'; however"):

            def f1(_) -> ks.DataFrame[int]:
                pass

            kdf.apply(f1, axis=0)

        with self.assertRaisesRegex(TypeError, "The given function.*0 or 'index'; however"):

            def f2(_) -> ks.Series[int]:
                pass

            kdf.apply(f2, axis=1)

        # multi-index columns
        columns = pd.MultiIndex.from_tuples([("x", "a"), ("x", "b"), ("y", "c")])
        pdf.columns = columns
        kdf.columns = columns

        self.assert_eq(
            kdf.apply(lambda x: x + 1).sort_index(), pdf.apply(lambda x: x + 1).sort_index()
        )
        with option_context("compute.shortcut_limit", 500):
            self.assert_eq(
                kdf.apply(lambda x: x + 1).sort_index(), pdf.apply(lambda x: x + 1).sort_index()
            )

        # returning a Series
        self.assert_eq(
            kdf.apply(lambda x: len(x), axis=1).sort_index(),
            pdf.apply(lambda x: len(x), axis=1).sort_index(),
        )
        with option_context("compute.shortcut_limit", 500):
            self.assert_eq(
                kdf.apply(lambda x: len(x), axis=1).sort_index(),
                pdf.apply(lambda x: len(x), axis=1).sort_index(),
            )

    def test_map_in_pandas(self):
        pdf = pd.DataFrame(
            {
                "a": [1, 2, 3, 4, 5, 6] * 100,
                "b": [1.0, 1.0, 2.0, 3.0, 5.0, 8.0] * 100,
                "c": [1, 4, 9, 16, 25, 36] * 100,
            },
            columns=["a", "b", "c"],
            index=np.random.rand(600),
        )
        kdf = ks.DataFrame(pdf)

        self.assert_eq(kdf.map_in_pandas(lambda pdf: pdf + 1).sort_index(), (pdf + 1).sort_index())
        with option_context("compute.shortcut_limit", 500):
            self.assert_eq(
                kdf.map_in_pandas(lambda pdf: pdf + 1).sort_index(), (pdf + 1).sort_index()
            )

        with self.assertRaisesRegex(AssertionError, "the first argument should be a callable"):
            kdf.map_in_pandas(1)

        with self.assertRaisesRegex(TypeError, "The given function.*frame as its type hints"):

            def f2(_) -> ks.Series[int]:
                pass

            kdf.map_in_pandas(f2)

        with self.assertRaisesRegex(ValueError, "The given function should return a frame"):
            kdf.map_in_pandas(lambda pdf: 1)

        # multi-index columns
        columns = pd.MultiIndex.from_tuples([("x", "a"), ("x", "b"), ("y", "c")])
        pdf.columns = columns
        kdf.columns = columns

        self.assert_eq(kdf.map_in_pandas(lambda x: x + 1).sort_index(), (pdf + 1).sort_index())
        with option_context("compute.shortcut_limit", 500):
            self.assert_eq(kdf.map_in_pandas(lambda x: x + 1).sort_index(), (pdf + 1).sort_index())

    def test_empty_timestamp(self):
        pdf = pd.DataFrame(
            {
                "t": [
                    datetime(2019, 1, 1, 0, 0, 0),
                    datetime(2019, 1, 2, 0, 0, 0),
                    datetime(2019, 1, 3, 0, 0, 0),
                ]
            },
            index=np.random.rand(3),
        )
        kdf = ks.from_pandas(pdf)
        self.assert_eq(kdf[kdf["t"] != kdf["t"]], pdf[pdf["t"] != pdf["t"]])
        self.assert_eq(kdf[kdf["t"] != kdf["t"]].dtypes, pdf[pdf["t"] != pdf["t"]].dtypes)

    def test_to_spark(self):
        kdf = ks.from_pandas(self.pdf)

        with self.assertRaisesRegex(ValueError, "'index_col' cannot be overlapped"):
            kdf.to_spark(index_col="a")

        with self.assertRaisesRegex(ValueError, "length of index columns.*1.*3"):
            kdf.to_spark(index_col=["x", "y", "z"])

    def test_keys(self):
        kdf = ks.DataFrame(
            [[1, 2], [4, 5], [7, 8]],
            index=["cobra", "viper", "sidewinder"],
            columns=["max_speed", "shield"],
        )
        pdf = kdf.to_pandas()

        self.assert_eq(kdf.keys(), pdf.keys())

    def test_quantile(self):
        kdf = ks.from_pandas(self.pdf)

        with self.assertRaisesRegex(
            NotImplementedError, 'axis should be either 0 or "index" currently.'
        ):
            kdf.quantile(0.5, axis=1)

        with self.assertRaisesRegex(
            NotImplementedError, "quantile currently doesn't supports numeric_only"
        ):
            kdf.quantile(0.5, numeric_only=False)

    def test_pct_change(self):
        kdf = ks.DataFrame(
            {"a": [1, 2, 3, 2], "b": [4.0, 2.0, 3.0, 1.0], "c": [300, 200, 400, 200]},
            index=np.random.rand(4),
        )
        kdf.columns = pd.MultiIndex.from_tuples([("a", "x"), ("b", "y"), ("c", "z")])
        pdf = kdf.to_pandas()

        self.assert_eq(repr(kdf.pct_change(2)), repr(pdf.pct_change(2)))

    def test_where(self):
        kdf = ks.from_pandas(self.pdf)

        with self.assertRaisesRegex(ValueError, "type of cond must be a DataFrame or Series"):
            kdf.where(1)

    def test_mask(self):
        kdf = ks.from_pandas(self.pdf)

        with self.assertRaisesRegex(ValueError, "type of cond must be a DataFrame or Series"):
            kdf.mask(1)

    def test_query(self):
        kdf = ks.DataFrame({"A": range(1, 6), "B": range(10, 0, -2), "C": range(10, 5, -1)})
        pdf = kdf.to_pandas()

        exprs = ("A > B", "A < C", "C == B")
        for expr in exprs:
            self.assert_eq(kdf.query(expr), pdf.query(expr))

        # test `inplace=True`
        for expr in exprs:
            dummy_kdf = kdf.copy()
            dummy_pdf = pdf.copy()

            pdf.query(expr, inplace=True)
            kdf.query(expr, inplace=True)

            self.assert_eq(dummy_kdf, dummy_pdf)

        # invalid values for `expr`
        invalid_exprs = (1, 1.0, (exprs[0],), [exprs[0]])
        for expr in invalid_exprs:
            with self.assertRaisesRegex(
                ValueError, "expr must be a string to be evaluated, {} given".format(type(expr))
            ):
                kdf.query(expr)

        # invalid values for `inplace`
        invalid_inplaces = (1, 0, "True", "False")
        for inplace in invalid_inplaces:
            with self.assertRaisesRegex(
                ValueError,
                'For argument "inplace" expected type bool, received type {}.'.format(
                    type(inplace).__name__
                ),
            ):
                kdf.query("a < b", inplace=inplace)

        # doesn't support for MultiIndex columns
        columns = pd.MultiIndex.from_tuples([("A", "Z"), ("B", "X"), ("C", "C")])
        kdf.columns = columns
        with self.assertRaisesRegex(ValueError, "Doesn't support for MultiIndex columns"):
            kdf.query("('A', 'Z') > ('B', 'X')")

<<<<<<< HEAD
    def test_take(self):
        kdf = ks.DataFrame(
            {'A': range(0, 50000),
             'B': range(100000, 0, -2),
             'C': range(100000, 50000, -1)})
        pdf = kdf.to_pandas()

        # axis=0 (default)
        self.assert_eq(kdf.take([1, 2]),
                       pdf.take([1, 2]))
        self.assert_eq(kdf.take([-1, -2]),
                       pdf.take([-1, -2]))

        # axis=1
        self.assert_eq(kdf.take([1, 2], axis=1),
                       pdf.take([1, 2], axis=1))
        self.assert_eq(kdf.take([-1, -2], axis=1),
                       pdf.take([-1, -2], axis=1))

        # MultiIndex columns
        columns = pd.MultiIndex.from_tuples([('A', 'Z'), ('B', 'X'), ('C', 'C')])
        kdf.columns = columns
        pdf.columns = columns

        # MultiIndex columns with axis=0 (default)
        self.assert_eq(kdf.take([1, 2]),
                       pdf.take([1, 2]))
        self.assert_eq(kdf.take([-1, -2]),
                       pdf.take([-1, -2]))

        # MultiIndex columns with axis=1
        self.assert_eq(kdf.take([1, 2], axis=1),
                       pdf.take([1, 2], axis=1))
        self.assert_eq(kdf.take([-1, -2], axis=1),
                       pdf.take([-1, -2], axis=1))
=======
    def test_axes(self):
        pdf = self.pdf
        kdf = ks.from_pandas(pdf)
        self.assert_list_eq(pdf.axes, kdf.axes)

        # multi-index columns
        columns = pd.MultiIndex.from_tuples([("x", "a"), ("y", "b")])
        pdf.columns = columns
        kdf.columns = columns
        self.assert_list_eq(pdf.axes, kdf.axes)

    def test_udt(self):
        sparse_values = {0: 0.1, 1: 1.1}
        sparse_vector = SparseVector(len(sparse_values), sparse_values)
        pdf = pd.DataFrame({"a": [sparse_vector], "b": [10]})

        if LooseVersion(pyspark.__version__) < LooseVersion("2.4"):
            with self.sql_conf({"spark.sql.execution.arrow.enabled": False}):
                kdf = ks.from_pandas(pdf)
                self.assert_eq(kdf, pdf)
        else:
            kdf = ks.from_pandas(pdf)
            self.assert_eq(kdf, pdf)
>>>>>>> da3740dd
<|MERGE_RESOLUTION|>--- conflicted
+++ resolved
@@ -2966,43 +2966,33 @@
         with self.assertRaisesRegex(ValueError, "Doesn't support for MultiIndex columns"):
             kdf.query("('A', 'Z') > ('B', 'X')")
 
-<<<<<<< HEAD
     def test_take(self):
         kdf = ks.DataFrame(
-            {'A': range(0, 50000),
-             'B': range(100000, 0, -2),
-             'C': range(100000, 50000, -1)})
+            {"A": range(0, 50000), "B": range(100000, 0, -2), "C": range(100000, 50000, -1)}
+        )
         pdf = kdf.to_pandas()
 
         # axis=0 (default)
-        self.assert_eq(kdf.take([1, 2]),
-                       pdf.take([1, 2]))
-        self.assert_eq(kdf.take([-1, -2]),
-                       pdf.take([-1, -2]))
+        self.assert_eq(kdf.take([1, 2]), pdf.take([1, 2]))
+        self.assert_eq(kdf.take([-1, -2]), pdf.take([-1, -2]))
 
         # axis=1
-        self.assert_eq(kdf.take([1, 2], axis=1),
-                       pdf.take([1, 2], axis=1))
-        self.assert_eq(kdf.take([-1, -2], axis=1),
-                       pdf.take([-1, -2], axis=1))
+        self.assert_eq(kdf.take([1, 2], axis=1), pdf.take([1, 2], axis=1))
+        self.assert_eq(kdf.take([-1, -2], axis=1), pdf.take([-1, -2], axis=1))
 
         # MultiIndex columns
-        columns = pd.MultiIndex.from_tuples([('A', 'Z'), ('B', 'X'), ('C', 'C')])
+        columns = pd.MultiIndex.from_tuples([("A", "Z"), ("B", "X"), ("C", "C")])
         kdf.columns = columns
         pdf.columns = columns
 
         # MultiIndex columns with axis=0 (default)
-        self.assert_eq(kdf.take([1, 2]),
-                       pdf.take([1, 2]))
-        self.assert_eq(kdf.take([-1, -2]),
-                       pdf.take([-1, -2]))
+        self.assert_eq(kdf.take([1, 2]), pdf.take([1, 2]))
+        self.assert_eq(kdf.take([-1, -2]), pdf.take([-1, -2]))
 
         # MultiIndex columns with axis=1
-        self.assert_eq(kdf.take([1, 2], axis=1),
-                       pdf.take([1, 2], axis=1))
-        self.assert_eq(kdf.take([-1, -2], axis=1),
-                       pdf.take([-1, -2], axis=1))
-=======
+        self.assert_eq(kdf.take([1, 2], axis=1), pdf.take([1, 2], axis=1))
+        self.assert_eq(kdf.take([-1, -2], axis=1), pdf.take([-1, -2], axis=1))
+
     def test_axes(self):
         pdf = self.pdf
         kdf = ks.from_pandas(pdf)
@@ -3025,5 +3015,4 @@
                 self.assert_eq(kdf, pdf)
         else:
             kdf = ks.from_pandas(pdf)
-            self.assert_eq(kdf, pdf)
->>>>>>> da3740dd
+            self.assert_eq(kdf, pdf)