#
# Copyright (C) 2019 Databricks, Inc.
#
# Licensed under the Apache License, Version 2.0 (the "License");
# you may not use this file except in compliance with the License.
# You may obtain a copy of the License at
#
#     http://www.apache.org/licenses/LICENSE-2.0
#
# Unless required by applicable law or agreed to in writing, software
# distributed under the License is distributed on an "AS IS" BASIS,
# WITHOUT WARRANTIES OR CONDITIONS OF ANY KIND, either express or implied.
# See the License for the specific language governing permissions and
# limitations under the License.
#

import inspect

import numpy as np
import pandas as pd
from pyspark.sql.utils import AnalysisException

from databricks import koalas as ks
from databricks.koalas.testing.utils import ReusedSQLTestCase, SQLTestUtils
from databricks.koalas.exceptions import PandasNotImplementedError
from databricks.koalas.missing.frame import _MissingPandasLikeDataFrame


class DataFrameTest(ReusedSQLTestCase, SQLTestUtils):

    @property
    def pdf(self):
        return pd.DataFrame({
            'a': [1, 2, 3, 4, 5, 6, 7, 8, 9],
            'b': [4, 5, 6, 3, 2, 1, 0, 0, 0],
        }, index=[0, 1, 3, 5, 6, 8, 9, 9, 9])

    @property
    def kdf(self):
        return ks.from_pandas(self.pdf)

    def test_dataframe(self):
        kdf = self.kdf
        pdf = self.pdf

        expected = pd.Series([2, 3, 4, 5, 6, 7, 8, 9, 10],
                             index=[0, 1, 3, 5, 6, 8, 9, 9, 9],
                             name='(a + 1)')  # TODO: name='a'

        self.assert_eq(kdf['a'] + 1, expected)

        self.assert_eq(kdf.columns, pd.Index(['a', 'b']))

        self.assert_eq(kdf[kdf['b'] > 2], pdf[pdf['b'] > 2])
        self.assert_eq(kdf[['a', 'b']], pdf[['a', 'b']])
        self.assert_eq(kdf.a, pdf.a)
        # TODO: assert d.b.mean().compute() == pdf.b.mean()
        # TODO: assert np.allclose(d.b.var().compute(), pdf.b.var())
        # TODO: assert np.allclose(d.b.std().compute(), pdf.b.std())

        assert repr(kdf)

        df = pd.DataFrame({
            'a': [1, 2, 3, 4, 5, 6, 7, 8, 9],
            'b': [4, 5, 6, 3, 2, 1, 0, 0, 0],
        })
        ddf = ks.from_pandas(df)
        self.assert_eq(df[['a', 'b']], ddf[['a', 'b']])

        self.assertEqual(ddf.a.notnull().alias("x").name, "x")

        # check ks.DataFrame(ks.Series)
        pser = pd.Series([1, 2, 3], name='x')
        kser = ks.Series([1, 2, 3], name='x')
        self.assert_eq(pd.DataFrame(pser), ks.DataFrame(kser))

    def test_repr_cache_invalidation(self):
        # If there is any cache, inplace operations should invalidate it.
        df = ks.range(10)
        df.__repr__()
        df['a'] = df['id']
        self.assertEqual(df.__repr__(), df.to_pandas().__repr__())

    def test_repr_html_cache_invalidation(self):
        # If there is any cache, inplace operations should invalidate it.
        df = ks.range(10)
        df._repr_html_()
        df['a'] = df['id']
        self.assertEqual(df._repr_html_(), df.to_pandas()._repr_html_())

    def test_empty_dataframe(self):
        pdf = pd.DataFrame({'a': pd.Series([], dtype='i1'),
                            'b': pd.Series([], dtype='str')})

        self.assertRaises(ValueError, lambda: ks.from_pandas(pdf))

        with self.sql_conf({'spark.sql.execution.arrow.enabled': False}):
            self.assertRaises(ValueError, lambda: ks.from_pandas(pdf))

    def test_all_null_dataframe(self):

        pdf = pd.DataFrame({'a': pd.Series([None, None, None], dtype='float64'),
                            'b': pd.Series([None, None, None], dtype='str')})

        self.assertRaises(ValueError, lambda: ks.from_pandas(pdf))

        with self.sql_conf({'spark.sql.execution.arrow.enabled': False}):
            self.assertRaises(ValueError, lambda: ks.from_pandas(pdf))

    def test_nullable_object(self):
        pdf = pd.DataFrame({'a': list('abc') + [np.nan],
                            'b': list(range(1, 4)) + [np.nan],
                            'c': list(np.arange(3, 6).astype('i1')) + [np.nan],
                            'd': list(np.arange(4.0, 7.0, dtype='float64')) + [np.nan],
                            'e': [True, False, True, np.nan],
                            'f': list(pd.date_range('20130101', periods=3)) + [np.nan]})

        kdf = ks.from_pandas(pdf)
        self.assert_eq(kdf, pdf)

        with self.sql_conf({'spark.sql.execution.arrow.enabled': False}):
            kdf = ks.from_pandas(pdf)
            self.assert_eq(kdf, pdf)

    def test_assign(self):
        kdf = self.kdf.copy()
        pdf = self.pdf.copy()

        kdf['w'] = 1.0
        pdf['w'] = 1.0

        self.assert_eq(kdf, pdf)

        kdf['a'] = 'abc'
        pdf['a'] = 'abc'

        self.assert_eq(kdf, pdf)

    def test_head_tail(self):
        kdf = self.kdf
        pdf = self.pdf

        self.assert_eq(kdf.head(2), pdf.head(2))
        self.assert_eq(kdf.head(3), pdf.head(3))

    def test_attributes(self):
        kdf = self.kdf

        self.assertIn('a', dir(kdf))
        self.assertNotIn('foo', dir(kdf))
        self.assertRaises(AttributeError, lambda: kdf.foo)

        kdf = ks.DataFrame({'a b c': [1, 2, 3]})
        self.assertNotIn('a b c', dir(kdf))
        kdf = ks.DataFrame({'a': [1, 2], 5: [1, 2]})
        self.assertIn('a', dir(kdf))
        self.assertNotIn(5, dir(kdf))

    def test_column_names(self):
        kdf = self.kdf

        self.assert_eq(kdf.columns, pd.Index(['a', 'b']))
        self.assert_eq(kdf[['b', 'a']].columns, pd.Index(['b', 'a']))
        self.assertEqual(kdf['a'].name, 'a')
        self.assertEqual((kdf['a'] + 1).name, '(a + 1)')  # TODO: 'a'
        self.assertEqual((kdf['a'] + kdf['b']).name, '(a + b)')  # TODO: None

    def test_rename_columns(self):
        pdf = pd.DataFrame({'a': [1, 2, 3, 4, 5, 6, 7],
                            'b': [7, 6, 5, 4, 3, 2, 1]})
        kdf = ks.from_pandas(pdf)

        kdf.columns = ['x', 'y']
        pdf.columns = ['x', 'y']
        self.assert_eq(kdf.columns, pd.Index(['x', 'y']))
        self.assert_eq(kdf, pdf)

        msg = "Length mismatch: Expected axis has 2 elements, new values have 4 elements"
        with self.assertRaisesRegex(ValueError, msg):
            kdf.columns = [1, 2, 3, 4]

        # Multi-index columns
        pdf = pd.DataFrame({('A', '0'): [1, 2, 2, 3], ('B', 1): [1, 2, 3, 4]})
        kdf = ks.from_pandas(pdf)

        pdf.columns = ['x', 'y']
        kdf.columns = ['x', 'y']
        self.assert_eq(kdf.columns, pd.Index(['x', 'y']))
        self.assert_eq(kdf, pdf)

    def test_drop(self):
        kdf = ks.DataFrame({'x': [1, 2], 'y': [3, 4], 'z': [5, 6]})

        # Assert 'labels' or 'columns' parameter is set
        expected_error_message = "Need to specify at least one of 'labels' or 'columns'"
        with self.assertRaisesRegex(ValueError, expected_error_message):
            kdf.drop()
        # Assert axis cannot be 0
        with self.assertRaisesRegex(NotImplementedError, "Drop currently only works for axis=1"):
            kdf.drop('x', axis=0)
        # Assert using a str for 'labels' works
        self.assert_eq(kdf.drop('x', axis=1), pd.DataFrame({'y': [3, 4], 'z': [5, 6]}))
        # Assert axis is 1 by default
        self.assert_eq(kdf.drop('x'), pd.DataFrame({'y': [3, 4], 'z': [5, 6]}))
        # Assert using a list for 'labels' works
        self.assert_eq(kdf.drop(['y', 'z'], axis=1), pd.DataFrame({'x': [1, 2]}))
        # Assert using 'columns' instead of 'labels' produces the same results
        self.assert_eq(kdf.drop(columns='x'), pd.DataFrame({'y': [3, 4], 'z': [5, 6]}))
        self.assert_eq(kdf.drop(columns=['y', 'z']), pd.DataFrame({'x': [1, 2]}))
        # Assert 'labels' being used when both 'labels' and 'columns' are specified
        expected_output = pd.DataFrame({'y': [3, 4], 'z': [5, 6]})
        self.assert_eq(kdf.drop(labels=['x'], columns=['y']), expected_output)

    def test_dropna(self):
        pdf = pd.DataFrame({'x': [np.nan, 2, 3, 4, np.nan, 6],
                            'y': [1, 2, np.nan, 4, np.nan, np.nan],
                            'z': [1, 2, 3, 4, np.nan, np.nan]},
                           index=[10, 20, 30, 40, 50, 60])
        kdf = ks.from_pandas(pdf)

        self.assert_eq(kdf.dropna(), pdf.dropna())
        self.assert_eq(kdf.dropna(how='all'), pdf.dropna(how='all'))
        self.assert_eq(kdf.dropna(subset=['x']), pdf.dropna(subset=['x']))
        self.assert_eq(kdf.dropna(subset=['y', 'z']), pdf.dropna(subset=['y', 'z']))
        self.assert_eq(kdf.dropna(subset=['y', 'z'], how='all'),
                       pdf.dropna(subset=['y', 'z'], how='all'))

        self.assert_eq(kdf.dropna(thresh=2), pdf.dropna(thresh=2))
        self.assert_eq(kdf.dropna(thresh=1, subset=['y', 'z']),
                       pdf.dropna(thresh=1, subset=['y', 'z']))

        ddf2 = kdf.copy()
        ddf2.dropna(inplace=True)
        self.assert_eq(ddf2, pdf.dropna())

        msg = "dropna currently only works for axis=0 or axis='index'"
        with self.assertRaisesRegex(NotImplementedError, msg):
            kdf.dropna(axis=1)
        with self.assertRaisesRegex(NotImplementedError, msg):
            kdf.dropna(axis='column')
        with self.assertRaisesRegex(NotImplementedError, msg):
            kdf.dropna(axis='foo')

    def test_dtype(self):
        pdf = pd.DataFrame({'a': list('abc'),
                            'b': list(range(1, 4)),
                            'c': np.arange(3, 6).astype('i1'),
                            'd': np.arange(4.0, 7.0, dtype='float64'),
                            'e': [True, False, True],
                            'f': pd.date_range('20130101', periods=3)})
        kdf = ks.from_pandas(pdf)
        self.assert_eq(kdf, pdf)
        self.assertTrue((kdf.dtypes == pdf.dtypes).all())

    def test_fillna(self):
        pdf = pd.DataFrame({'x': [np.nan, 2, 3, 4, np.nan, 6],
                            'y': [1, 2, np.nan, 4, np.nan, np.nan],
                            'z': [1, 2, 3, 4, np.nan, np.nan]},
                           index=[10, 20, 30, 40, 50, 60])

        kdf = ks.from_pandas(pdf)

        self.assert_eq(kdf, pdf)
        self.assert_eq(kdf.fillna(-1), pdf.fillna(-1))
        self.assert_eq(kdf.fillna({'x': -1, 'y': -2, 'z': -5}),
                       pdf.fillna({'x': -1, 'y': -2, 'z': -5}))

        pdf.fillna({'x': -1, 'y': -2, 'z': -5}, inplace=True)
        kdf.fillna({'x': -1, 'y': -2, 'z': -5}, inplace=True)
        self.assert_eq(kdf, pdf)

        s_nan = pd.Series([-1, -2, -5], index=['x', 'y', 'z'], dtype=int)
        self.assert_eq(kdf.fillna(s_nan),
                       pdf.fillna(s_nan))

        with self.assertRaisesRegex(NotImplementedError, "fillna currently only"):
            kdf.fillna(-1, axis=1)
        with self.assertRaisesRegex(NotImplementedError, "fillna currently only"):
            kdf.fillna(-1, axis='column')
        with self.assertRaisesRegex(ValueError, "must specify value"):
            kdf.fillna()
        with self.assertRaisesRegex(TypeError, "Unsupported.*DataFrame"):
            kdf.fillna(pd.DataFrame({'x': [-1], 'y': [-1], 'z': [-1]}))
        with self.assertRaisesRegex(TypeError, "Unsupported.*numpy.int64"):
            kdf.fillna({'x': np.int64(-6), 'y': np.int64(-4), 'z': -5})

    def test_isnull(self):
        pdf = pd.DataFrame({'x': [1, 2, 3, 4, None, 6], 'y': list('abdabd')},
                           index=[10, 20, 30, 40, 50, 60])
        kdf = ks.from_pandas(pdf)

        self.assert_eq(kdf.notnull(), pdf.notnull())
        self.assert_eq(kdf.isnull(), pdf.isnull())

    def test_to_datetime(self):
        pdf = pd.DataFrame({'year': [2015, 2016],
                            'month': [2, 3],
                            'day': [4, 5]})
        kdf = ks.from_pandas(pdf)

        self.assert_eq(pd.to_datetime(pdf), ks.to_datetime(kdf))

    def test_nunique(self):
        pdf = pd.DataFrame({'A': [1, 2, 3], 'B': [np.nan, 3, np.nan]})
        kdf = ks.from_pandas(pdf)

        # Assert NaNs are dropped by default
        nunique_result = kdf.nunique()
        self.assert_eq(nunique_result, pd.Series([3, 1], index=['A', 'B'], name='0'))
        self.assert_eq(nunique_result, pdf.nunique())

        # Assert including NaN values
        nunique_result = kdf.nunique(dropna=False)
        self.assert_eq(nunique_result, pd.Series([3, 2], index=['A', 'B'], name='0'))
        self.assert_eq(nunique_result, pdf.nunique(dropna=False))

        # Assert approximate counts
        self.assert_eq(ks.DataFrame({'A': range(100)}).nunique(approx=True),
                       pd.Series([103], index=['A'], name='0'))
        self.assert_eq(ks.DataFrame({'A': range(100)}).nunique(approx=True, rsd=0.01),
                       pd.Series([100], index=['A'], name='0'))

    def test_sort_values(self):
        pdf = pd.DataFrame({'a': [1, 2, 3, 4, 5, None, 7],
                            'b': [7, 6, 5, 4, 3, 2, 1]})
        kdf = ks.from_pandas(pdf)
        self.assert_eq(repr(kdf.sort_values('b')), repr(pdf.sort_values('b')))
        self.assert_eq(repr(kdf.sort_values(['b', 'a'])), repr(pdf.sort_values(['b', 'a'])))
        self.assert_eq(
            repr(kdf.sort_values(['b', 'a'], ascending=[False, True])),
            repr(pdf.sort_values(['b', 'a'], ascending=[False, True])))

        self.assertRaises(ValueError, lambda: kdf.sort_values(['b', 'a'], ascending=[False]))

        self.assert_eq(
            repr(kdf.sort_values(['b', 'a'], na_position='first')),
            repr(pdf.sort_values(['b', 'a'], na_position='first')))

        self.assertRaises(ValueError, lambda: kdf.sort_values(['b', 'a'], na_position='invalid'))

        self.assert_eq(kdf.sort_values('b', inplace=True), pdf.sort_values('b', inplace=True))
        self.assert_eq(repr(kdf), repr(pdf))

    def test_sort_index(self):
        pdf = pd.DataFrame({'A': [2, 1, np.nan], 'B': [np.nan, 0, np.nan]},
                           index=['b', 'a', np.nan])
        kdf = ks.from_pandas(pdf)

        # Assert invalid parameters
        self.assertRaises(ValueError, lambda: kdf.sort_index(axis=1))
        self.assertRaises(ValueError, lambda: kdf.sort_index(level=42))
        self.assertRaises(ValueError, lambda: kdf.sort_index(kind='mergesort'))
        self.assertRaises(ValueError, lambda: kdf.sort_index(na_position='invalid'))

        # Assert default behavior without parameters
        self.assert_eq(kdf.sort_index(), pdf.sort_index())
        # Assert sorting descending
        self.assert_eq(kdf.sort_index(ascending=False), pdf.sort_index(ascending=False))
        # Assert sorting NA indices first
        self.assert_eq(kdf.sort_index(na_position='first'), pdf.sort_index(na_position='first'))
        # Assert sorting inplace
        self.assertEqual(kdf.sort_index(inplace=True), pdf.sort_index(inplace=True))
        self.assert_eq(kdf, pdf)

        # Assert multi-indices
        pdf = pd.DataFrame({'A': range(4), 'B': range(4)[::-1]},
                           index=[['b', 'b', 'a', 'a'], [1, 0, 1, 0]])
        kdf = ks.from_pandas(pdf)
        self.assert_eq(kdf.sort_index(), pdf.sort_index())

    def test_nlargest(self):
        pdf = pd.DataFrame({'a': [1, 2, 3, 4, 5, None, 7],
                            'b': [7, 6, 5, 4, 3, 2, 1]})
        kdf = ks.from_pandas(pdf)
        self.assert_eq(kdf.nlargest(n=5, columns='a'), pdf.nlargest(5, columns='a'))
        self.assert_eq(kdf.nlargest(n=5, columns=['a', 'b']), pdf.nlargest(5, columns=['a', 'b']))

    def test_nsmallest(self):
        pdf = pd.DataFrame({'a': [1, 2, 3, 4, 5, None, 7],
                            'b': [7, 6, 5, 4, 3, 2, 1]})
        kdf = ks.from_pandas(pdf)
        self.assert_eq(kdf.nsmallest(n=5, columns='a'), pdf.nsmallest(5, columns='a'))
        self.assert_eq(kdf.nsmallest(n=5, columns=['a', 'b']), pdf.nsmallest(5, columns=['a', 'b']))

    def test_missing(self):
        kdf = self.kdf

        missing_functions = inspect.getmembers(_MissingPandasLikeDataFrame, inspect.isfunction)
        unsupported_functions = [name for (name, type_) in missing_functions
                                 if type_.__name__ == 'unsupported_function']
        for name in unsupported_functions:
            with self.assertRaisesRegex(PandasNotImplementedError,
                                        "method.*DataFrame.*{}.*not implemented".format(name)):
                getattr(kdf, name)()

        deprecated_functions = [name for (name, type_) in missing_functions
                                if type_.__name__ == 'deprecated_function']
        for name in deprecated_functions:
            with self.assertRaisesRegex(PandasNotImplementedError,
                                        "method.*DataFrame.*{}.*is deprecated".format(name)):
                getattr(kdf, name)()

        missing_properties = inspect.getmembers(_MissingPandasLikeDataFrame,
                                                lambda o: isinstance(o, property))
        unsupported_properties = [name for (name, type_) in missing_properties
                                  if type_.fget.__name__ == 'unsupported_property']
        for name in unsupported_properties:
            with self.assertRaisesRegex(PandasNotImplementedError,
                                        "property.*DataFrame.*{}.*not implemented".format(name)):
                getattr(kdf, name)
        deprecated_properties = [name for (name, type_) in missing_properties
                                 if type_.fget.__name__ == 'deprecated_property']
        for name in deprecated_properties:
            with self.assertRaisesRegex(PandasNotImplementedError,
                                        "property.*DataFrame.*{}.*is deprecated".format(name)):
                getattr(kdf, name)

    def test_values_property(self):
        kdf = self.kdf
        msg = ("Koalas does not support the 'values' property. If you want to collect your data " +
               "as an NumPy array, use 'to_numpy()' instead.")
        with self.assertRaises(NotImplementedError, msg=msg):
            kdf.values

    def test_to_numpy(self):
        pdf = pd.DataFrame({'a': [4, 2, 3, 4, 8, 6],
                            'b': [1, 2, 9, 4, 2, 4],
                            'c': ["one", "three", "six", "seven", "one", "5"]},
                           index=[10, 20, 30, 40, 50, 60])

        kdf = ks.from_pandas(pdf)

        np.testing.assert_equal(kdf.to_numpy(), pdf.values)

    def test_to_pandas(self):
        kdf = self.kdf
        pdf = self.pdf
        self.assert_eq(kdf.toPandas(), pdf)
        self.assert_eq(kdf.to_pandas(), pdf)

    def test_isin(self):
        pdf = pd.DataFrame({'a': [4, 2, 3, 4, 8, 6],
                            'b': [1, 2, 9, 4, 2, 4],
                            'c': ["one", "three", "six", "seven", "one", "5"]},
                           index=[10, 20, 30, 40, 50, 60])

        kdf = ks.from_pandas(pdf)
        self.assert_eq(kdf.isin([4, 'six']), pdf.isin([4, 'six']))
        self.assert_eq(kdf.isin({"a": [2, 8], "c": ['three', "one"]}),
                       pdf.isin({"a": [2, 8], "c": ['three', "one"]}))

        msg = "'DataFrame' object has no attribute {'e'}"
        with self.assertRaisesRegex(AttributeError, msg):
            kdf.isin({"e": [5, 7], "a": [1, 6]})

        msg = "DataFrame and Series are not supported"
        with self.assertRaisesRegex(NotImplementedError, msg):
            kdf.isin(pdf)

        msg = "Values should be iterable, Series, DataFrame or dict."
        with self.assertRaisesRegex(TypeError, msg):
            kdf.isin(1)

    def test_merge(self):
        left_pdf = pd.DataFrame({'lkey': ['foo', 'bar', 'baz', 'foo', 'bar', 'l'],
                                 'value': [1, 2, 3, 5, 6, 7],
                                 'x': list('abcdef')},
                                columns=['lkey', 'value', 'x'])
        right_pdf = pd.DataFrame({'rkey': ['baz', 'foo', 'bar', 'baz', 'foo', 'r'],
                                  'value': [4, 5, 6, 7, 8, 9],
                                  'y': list('efghij')},
                                 columns=['rkey', 'value', 'y'])

        left_kdf = ks.from_pandas(left_pdf)
        right_kdf = ks.from_pandas(right_pdf)

        def check(op):
            k_res = op(left_kdf, right_kdf)
            k_res = k_res.to_pandas()
            k_res = k_res.sort_values(by=list(k_res.columns))
            k_res = k_res.reset_index(drop=True)
            p_res = op(left_pdf, right_pdf)
            p_res = p_res.sort_values(by=list(p_res.columns))
            p_res = p_res.reset_index(drop=True)
            self.assert_eq(k_res, p_res)

        check(lambda left, right: left.merge(right))
        check(lambda left, right: left.merge(right, on='value'))
        check(lambda left, right: left.merge(right, left_on='lkey', right_on='rkey'))
        check(lambda left, right: left.set_index('lkey').merge(right.set_index('rkey')))
        check(lambda left, right: left.set_index('lkey').merge(right,
                                                               left_index=True, right_on='rkey'))
        check(lambda left, right: left.merge(right.set_index('rkey'),
                                             left_on='lkey', right_index=True))
        check(lambda left, right: left.set_index('lkey').merge(right.set_index('rkey'),
                                                               left_index=True, right_index=True))

        # MultiIndex
        check(lambda left, right: left.merge(right,
                                             left_on=['lkey', 'value'], right_on=['rkey', 'value']))
        check(lambda left, right: left.set_index(['lkey', 'value'])
              .merge(right, left_index=True, right_on=['rkey', 'value']))
        check(lambda left, right: left.merge(
            right.set_index(['rkey', 'value']), left_on=['lkey', 'value'], right_index=True))
        # TODO: when both left_index=True and right_index=True with multi-index
        # check(lambda left, right: left.set_index(['lkey', 'value']).merge(
        #     right.set_index(['rkey', 'value']), left_index=True, right_index=True))

        # join types
        for how in ['inner', 'left', 'right', 'outer']:
            check(lambda left, right: left.merge(right, left_on='lkey', right_on='rkey', how=how))

        # suffix
        check(lambda left, right: left.merge(right, left_on='lkey', right_on='rkey',
                                             suffixes=['_left', '_right']))

    def test_merge_retains_indices(self):
        left_pdf = pd.DataFrame({'A': [0, 1]})
        right_pdf = pd.DataFrame({'B': [1, 2]}, index=[1, 2])
        left_kdf = ks.from_pandas(left_pdf)
        right_kdf = ks.from_pandas(right_pdf)

        self.assert_eq(left_kdf.merge(right_kdf, left_index=True, right_index=True),
                       left_pdf.merge(right_pdf, left_index=True, right_index=True))
        self.assert_eq(left_kdf.merge(right_kdf, left_on='A', right_index=True),
                       left_pdf.merge(right_pdf, left_on='A', right_index=True))
        self.assert_eq(left_kdf.merge(right_kdf, left_index=True, right_on='B'),
                       left_pdf.merge(right_pdf, left_index=True, right_on='B'))
        self.assert_eq(left_kdf.merge(right_kdf, left_on='A', right_on='B'),
                       left_pdf.merge(right_pdf, left_on='A', right_on='B'))

    def test_merge_how_parameter(self):
        left_pdf = pd.DataFrame({'A': [1, 2]})
        right_pdf = pd.DataFrame({'B': ['x', 'y']}, index=[1, 2])
        left_kdf = ks.from_pandas(left_pdf)
        right_kdf = ks.from_pandas(right_pdf)

        self.assert_eq(left_kdf.merge(right_kdf, left_index=True, right_index=True),
                       left_pdf.merge(right_pdf, left_index=True, right_index=True))
        self.assert_eq(left_kdf.merge(right_kdf, left_index=True, right_index=True, how='left'),
                       left_pdf.merge(right_pdf, left_index=True, right_index=True, how='left'))
        self.assert_eq(left_kdf.merge(right_kdf, left_index=True, right_index=True, how='right'),
                       left_pdf.merge(right_pdf, left_index=True, right_index=True, how='right'))
        self.assert_eq(left_kdf.merge(right_kdf, left_index=True, right_index=True, how='outer'),
                       left_pdf.merge(right_pdf, left_index=True, right_index=True, how='outer'))

    def test_merge_raises(self):
        left = ks.DataFrame({'value': [1, 2, 3, 5, 6],
                             'x': list('abcde')},
                            columns=['value', 'x'],
                            index=['foo', 'bar', 'baz', 'foo', 'bar'])
        right = ks.DataFrame({'value': [4, 5, 6, 7, 8],
                              'y': list('fghij')},
                             columns=['value', 'y'],
                             index=['baz', 'foo', 'bar', 'baz', 'foo'])

        with self.assertRaisesRegex(ValueError,
                                    'No common columns to perform merge on'):
            left[['x']].merge(right[['y']])

        with self.assertRaisesRegex(ValueError,
                                    'not a combination of both'):
            left.merge(right, on='value', left_on='x')

        with self.assertRaisesRegex(ValueError,
                                    'Must pass right_on or right_index=True'):
            left.merge(right, left_on='x')

        with self.assertRaisesRegex(ValueError,
                                    'Must pass right_on or right_index=True'):
            left.merge(right, left_index=True)

        with self.assertRaisesRegex(ValueError,
                                    'Must pass left_on or left_index=True'):
            left.merge(right, right_on='y')

        with self.assertRaisesRegex(ValueError,
                                    'Must pass left_on or left_index=True'):
            left.merge(right, right_index=True)

        with self.assertRaisesRegex(ValueError,
                                    'len\\(left_keys\\) must equal len\\(right_keys\\)'):
            left.merge(right, left_on='value', right_on=['value', 'y'])

        with self.assertRaisesRegex(ValueError,
                                    'len\\(left_keys\\) must equal len\\(right_keys\\)'):
            left.merge(right, left_on=['value', 'x'], right_on='value')

        with self.assertRaisesRegex(ValueError,
                                    "['inner', 'left', 'right', 'full', 'outer']"):
            left.merge(right, left_index=True, right_index=True, how='foo')

        with self.assertRaisesRegex(AnalysisException,
                                    'Cannot resolve column name "id"'):
            left.merge(right, on='id')

    def test_append(self):
        pdf = pd.DataFrame([[1, 2], [3, 4]], columns=list('AB'))
        kdf = ks.from_pandas(pdf)
        other_pdf = pd.DataFrame([[3, 4], [5, 6]], columns=list('BC'), index=[2, 3])
        other_kdf = ks.from_pandas(other_pdf)

        self.assert_eq(kdf.append(kdf), pdf.append(pdf))
        self.assert_eq(kdf.append(kdf, ignore_index=True), pdf.append(pdf, ignore_index=True))

        # Assert DataFrames with non-matching columns
        self.assert_eq(kdf.append(other_kdf), pdf.append(other_pdf))

        # Assert appending a Series fails
        msg = "DataFrames.append() does not support appending Series to DataFrames"
        with self.assertRaises(ValueError, msg=msg):
            kdf.append(kdf['A'])

        # Assert using the sort parameter raises an exception
        msg = "The 'sort' parameter is currently not supported"
        with self.assertRaises(ValueError, msg=msg):
            kdf.append(kdf, sort=True)

        # Assert using 'verify_integrity' only raises an exception for overlapping indices
        self.assert_eq(kdf.append(other_kdf, verify_integrity=True),
                       pdf.append(other_pdf, verify_integrity=True))
        msg = "Indices have overlapping values"
        with self.assertRaises(ValueError, msg=msg):
            kdf.append(kdf, verify_integrity=True)

        # Skip integrity verification when ignore_index=True
        self.assert_eq(kdf.append(kdf, ignore_index=True, verify_integrity=True),
                       pdf.append(pdf, ignore_index=True, verify_integrity=True))

        # Assert appending multi-index DataFrames
        multi_index_pdf = pd.DataFrame([[1, 2], [3, 4]], columns=list('AB'),
                                       index=[[2, 3], [4, 5]])
        multi_index_kdf = ks.from_pandas(multi_index_pdf)
        other_multi_index_pdf = pd.DataFrame([[5, 6], [7, 8]], columns=list('AB'),
                                             index=[[2, 3], [6, 7]])
        other_multi_index_kdf = ks.from_pandas(other_multi_index_pdf)

        self.assert_eq(multi_index_kdf.append(multi_index_kdf),
                       multi_index_pdf.append(multi_index_pdf))

        # Assert DataFrames with non-matching columns
        self.assert_eq(multi_index_kdf.append(other_multi_index_kdf),
                       multi_index_pdf.append(other_multi_index_pdf))

        # Assert using 'verify_integrity' only raises an exception for overlapping indices
        self.assert_eq(multi_index_kdf.append(other_multi_index_kdf, verify_integrity=True),
                       multi_index_pdf.append(other_multi_index_pdf, verify_integrity=True))
        with self.assertRaises(ValueError, msg=msg):
            multi_index_kdf.append(multi_index_kdf, verify_integrity=True)

        # Skip integrity verification when ignore_index=True
        self.assert_eq(multi_index_kdf.append(multi_index_kdf,
                                              ignore_index=True, verify_integrity=True),
                       multi_index_pdf.append(multi_index_pdf,
                                              ignore_index=True, verify_integrity=True))

        # Assert trying to append DataFrames with different index levels
        msg = "Both DataFrames have to have the same number of index levels"
        with self.assertRaises(ValueError, msg=msg):
            kdf.append(multi_index_kdf)

        # Skip index level check when ignore_index=True
        self.assert_eq(kdf.append(multi_index_kdf, ignore_index=True),
                       pdf.append(multi_index_pdf, ignore_index=True))

    def test_clip(self):
        pdf = pd.DataFrame({'A': [0, 2, 4]})
        kdf = ks.from_pandas(pdf)

        # Assert list-like values are not accepted for 'lower' and 'upper'
        msg = "List-like value are not supported for 'lower' and 'upper' at the moment"
        with self.assertRaises(ValueError, msg=msg):
            kdf.clip(lower=[1])
        with self.assertRaises(ValueError, msg=msg):
            kdf.clip(upper=[1])

        # Assert no lower or upper
        self.assert_eq(kdf.clip(), pdf.clip())
        # Assert lower only
        self.assert_eq(kdf.clip(1), pdf.clip(1))
        # Assert upper only
        self.assert_eq(kdf.clip(upper=3), pdf.clip(upper=3))
        # Assert lower and upper
        self.assert_eq(kdf.clip(1, 3), pdf.clip(1, 3))

        # Assert behavior on string values
        str_kdf = ks.DataFrame({'A': ['a', 'b', 'c']})
        self.assert_eq(str_kdf.clip(1, 3), str_kdf)

    def test_binary_operators(self):
        self.assertRaisesRegex(
            ValueError,
            'with another DataFrame or a sequence is currently not supported',
            lambda: ks.range(10).add(ks.range(10)))

        self.assertRaisesRegex(
            ValueError,
            'with another DataFrame or a sequence is currently not supported',
            lambda: ks.range(10).add(ks.range(10).id))

    def test_sample(self):
        pdf = pd.DataFrame({'A': [0, 2, 4]})
        kdf = ks.from_pandas(pdf)

        # Make sure the tests run, but we can't check the result because they are non-deterministic.
        kdf.sample(frac=0.1)
        kdf.sample(frac=0.2, replace=True)
        kdf.sample(frac=0.2, random_state=5)
        kdf['A'].sample(frac=0.2)
        kdf['A'].sample(frac=0.2, replace=True)
        kdf['A'].sample(frac=0.2, random_state=5)

        with self.assertRaises(ValueError):
            kdf.sample()
        with self.assertRaises(NotImplementedError):
            kdf.sample(n=1)

    def test_add_prefix(self):
        pdf = pd.DataFrame({'A': [1, 2, 3, 4], 'B': [3, 4, 5, 6]})
        kdf = ks.DataFrame({'A': [1, 2, 3, 4], 'B': [3, 4, 5, 6]})
        self.assert_eq(pdf.add_prefix('col_'), kdf.add_prefix('col_'))

    def test_add_suffix(self):
        pdf = pd.DataFrame({'A': [1, 2, 3, 4], 'B': [3, 4, 5, 6]})
        kdf = ks.DataFrame({'A': [1, 2, 3, 4], 'B': [3, 4, 5, 6]})
        self.assert_eq(pdf.add_suffix('_col'), kdf.add_suffix('_col'))

    def test_join(self):
        # check basic function
        pdf1 = pd.DataFrame({'key': ['K0', 'K1', 'K2', 'K3'],
                            'A': ['A0', 'A1', 'A2', 'A3']}, columns=['key', 'A'])
        pdf2 = pd.DataFrame({'key': ['K0', 'K1', 'K2'],
                             'B': ['B0', 'B1', 'B2']}, columns=['key', 'B'])
        kdf1 = ks.DataFrame({'key': ['K0', 'K1', 'K2', 'K3'],
                             'A': ['A0', 'A1', 'A2', 'A3']}, columns=['key', 'A'])
        kdf2 = ks.DataFrame({'key': ['K0', 'K1', 'K2'],
                             'B': ['B0', 'B1', 'B2']}, columns=['key', 'B'])
        join_pdf = pdf1.join(pdf2, lsuffix='_left', rsuffix='_right')
        join_pdf.sort_values(by=list(join_pdf.columns), inplace=True)

        join_kdf = kdf1.join(kdf2, lsuffix='_left', rsuffix='_right')
        join_kdf.sort_values(by=list(join_kdf.columns), inplace=True)

        self.assert_eq(join_pdf, join_kdf)

        # check `on` parameter
        join_pdf = pdf1.join(pdf2.set_index('key'), on='key', lsuffix='_left', rsuffix='_right')
        join_pdf.sort_values(by=list(join_pdf.columns), inplace=True)

        join_kdf = kdf1.join(kdf2.set_index('key'), on='key', lsuffix='_left', rsuffix='_right')
        join_kdf.sort_values(by=list(join_kdf.columns), inplace=True)
        self.assert_eq(join_pdf, join_kdf)

<<<<<<< HEAD
    def test_cumsum(self):
        pdf = pd.DataFrame([[2.0, 1.0], [3.0, None], [1.0, 0.0]], columns=list('AB'))
        kdf = ks.DataFrame([[2.0, 1.0], [3.0, None], [1.0, 0.0]], columns=list('AB'))
        self.assert_eq(pdf.cumsum(), kdf.cumsum())
        self.assert_eq(pdf.cumsum(skipna=False), kdf.cumsum(skipna=False))
=======
    def test_update(self):
        # check base function
        def get_data():
            left_pdf = pd.DataFrame({'A': ['1', '2', '3', '4'],
                                     'B': ['100', '200', np.nan, np.nan]},
                                    columns=['A', 'B'])
            right_pdf = pd.DataFrame({'B': ['x', np.nan, 'y', np.nan],
                                      'C': ['100', '200', '300', '400']}, columns=['B', 'C'])

            left_kdf = ks.DataFrame({'A': ['1', '2', '3', '4'], 'B': ['100', '200', None, None]},
                                    columns=['A', 'B'])
            right_kdf = ks.DataFrame({'B': ['x', None, 'y', None],
                                      'C': ['100', '200', '300', '400']}, columns=['B', 'C'])
            return left_kdf, left_pdf, right_kdf, right_pdf

        left_kdf, left_pdf, right_kdf, right_pdf = get_data()
        left_pdf.update(right_pdf)
        left_kdf.update(right_kdf)
        self.assert_eq(left_pdf.sort_values(by=['A', 'B']), left_kdf.sort_values(by=['A', 'B']))

        left_kdf, left_pdf, right_kdf, right_pdf = get_data()
        left_pdf.update(right_pdf, overwrite=False)
        left_kdf.update(right_kdf, overwrite=False)
        self.assert_eq(left_pdf.sort_values(by=['A', 'B']), left_kdf.sort_values(by=['A', 'B']))

        with self.assertRaises(NotImplementedError):
            left_kdf.update(right_kdf, join='right')
>>>>>>> a87a824d
<|MERGE_RESOLUTION|>--- conflicted
+++ resolved
@@ -751,13 +751,6 @@
         join_kdf.sort_values(by=list(join_kdf.columns), inplace=True)
         self.assert_eq(join_pdf, join_kdf)
 
-<<<<<<< HEAD
-    def test_cumsum(self):
-        pdf = pd.DataFrame([[2.0, 1.0], [3.0, None], [1.0, 0.0]], columns=list('AB'))
-        kdf = ks.DataFrame([[2.0, 1.0], [3.0, None], [1.0, 0.0]], columns=list('AB'))
-        self.assert_eq(pdf.cumsum(), kdf.cumsum())
-        self.assert_eq(pdf.cumsum(skipna=False), kdf.cumsum(skipna=False))
-=======
     def test_update(self):
         # check base function
         def get_data():
@@ -785,4 +778,9 @@
 
         with self.assertRaises(NotImplementedError):
             left_kdf.update(right_kdf, join='right')
->>>>>>> a87a824d
+            
+    def test_cumsum(self):
+        pdf = pd.DataFrame([[2.0, 1.0], [3.0, None], [1.0, 0.0]], columns=list('AB'))
+        kdf = ks.DataFrame([[2.0, 1.0], [3.0, None], [1.0, 0.0]], columns=list('AB'))
+        self.assert_eq(pdf.cumsum(), kdf.cumsum())
+        self.assert_eq(pdf.cumsum(skipna=False), kdf.cumsum(skipna=False))