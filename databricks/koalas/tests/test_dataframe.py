#
# Copyright (C) 2019 Databricks, Inc.
#
# Licensed under the Apache License, Version 2.0 (the "License");
# you may not use this file except in compliance with the License.
# You may obtain a copy of the License at
#
#     http://www.apache.org/licenses/LICENSE-2.0
#
# Unless required by applicable law or agreed to in writing, software
# distributed under the License is distributed on an "AS IS" BASIS,
# WITHOUT WARRANTIES OR CONDITIONS OF ANY KIND, either express or implied.
# See the License for the specific language governing permissions and
# limitations under the License.
#

import inspect

import numpy as np
import pandas as pd
from pyspark.sql.utils import AnalysisException

from databricks import koalas as ks
from databricks.koalas.testing.utils import ReusedSQLTestCase, SQLTestUtils
from databricks.koalas.exceptions import PandasNotImplementedError
from databricks.koalas.missing.frame import _MissingPandasLikeDataFrame


class DataFrameTest(ReusedSQLTestCase, SQLTestUtils):

    @property
    def pdf(self):
        return pd.DataFrame({
            'a': [1, 2, 3, 4, 5, 6, 7, 8, 9],
            'b': [4, 5, 6, 3, 2, 1, 0, 0, 0],
        }, index=[0, 1, 3, 5, 6, 8, 9, 9, 9])

    @property
    def kdf(self):
        return ks.from_pandas(self.pdf)

    def test_dataframe(self):
        kdf = self.kdf
        pdf = self.pdf

        expected = pd.Series([2, 3, 4, 5, 6, 7, 8, 9, 10],
                             index=[0, 1, 3, 5, 6, 8, 9, 9, 9],
                             name='(a + 1)')  # TODO: name='a'

        self.assert_eq(kdf['a'] + 1, expected)

        self.assert_eq(kdf.columns, pd.Index(['a', 'b']))

        self.assert_eq(kdf[kdf['b'] > 2], pdf[pdf['b'] > 2])
        self.assert_eq(kdf[['a', 'b']], pdf[['a', 'b']])
        self.assert_eq(kdf.a, pdf.a)
        # TODO: assert d.b.mean().compute() == pdf.b.mean()
        # TODO: assert np.allclose(d.b.var().compute(), pdf.b.var())
        # TODO: assert np.allclose(d.b.std().compute(), pdf.b.std())

        assert repr(kdf)

        df = pd.DataFrame({
            'a': [1, 2, 3, 4, 5, 6, 7, 8, 9],
            'b': [4, 5, 6, 3, 2, 1, 0, 0, 0],
        })
        ddf = ks.from_pandas(df)
        self.assert_eq(df[['a', 'b']], ddf[['a', 'b']])

        self.assertEqual(ddf.a.notnull().alias("x").name, "x")

        # check ks.DataFrame(ks.Series)
        pser = pd.Series([1, 2, 3], name='x')
        kser = ks.Series([1, 2, 3], name='x')
        self.assert_eq(pd.DataFrame(pser), ks.DataFrame(kser))

    def test_repr_cache_invalidation(self):
        # If there is any cache, inplace operations should invalidate it.
        df = ks.range(10)
        df.__repr__()
        df['a'] = df['id']
        self.assertEqual(df.__repr__(), df.to_pandas().__repr__())

    def test_repr_html_cache_invalidation(self):
        # If there is any cache, inplace operations should invalidate it.
        df = ks.range(10)
        df._repr_html_()
        df['a'] = df['id']
        self.assertEqual(df._repr_html_(), df.to_pandas()._repr_html_())

    def test_empty_dataframe(self):
        pdf = pd.DataFrame({'a': pd.Series([], dtype='i1'),
                            'b': pd.Series([], dtype='str')})

        self.assertRaises(ValueError, lambda: ks.from_pandas(pdf))

        with self.sql_conf({'spark.sql.execution.arrow.enabled': False}):
            self.assertRaises(ValueError, lambda: ks.from_pandas(pdf))

    def test_all_null_dataframe(self):

        pdf = pd.DataFrame({'a': pd.Series([None, None, None], dtype='float64'),
                            'b': pd.Series([None, None, None], dtype='str')})

        self.assertRaises(ValueError, lambda: ks.from_pandas(pdf))

        with self.sql_conf({'spark.sql.execution.arrow.enabled': False}):
            self.assertRaises(ValueError, lambda: ks.from_pandas(pdf))

    def test_nullable_object(self):
        pdf = pd.DataFrame({'a': list('abc') + [np.nan],
                            'b': list(range(1, 4)) + [np.nan],
                            'c': list(np.arange(3, 6).astype('i1')) + [np.nan],
                            'd': list(np.arange(4.0, 7.0, dtype='float64')) + [np.nan],
                            'e': [True, False, True, np.nan],
                            'f': list(pd.date_range('20130101', periods=3)) + [np.nan]})

        kdf = ks.from_pandas(pdf)
        self.assert_eq(kdf, pdf)

        with self.sql_conf({'spark.sql.execution.arrow.enabled': False}):
            kdf = ks.from_pandas(pdf)
            self.assert_eq(kdf, pdf)

    def test_assign(self):
        kdf = self.kdf.copy()
        pdf = self.pdf.copy()

        kdf['w'] = 1.0
        pdf['w'] = 1.0

        self.assert_eq(kdf, pdf)

        kdf['a'] = 'abc'
        pdf['a'] = 'abc'

        self.assert_eq(kdf, pdf)

    def test_head_tail(self):
        kdf = self.kdf
        pdf = self.pdf

        self.assert_eq(kdf.head(2), pdf.head(2))
        self.assert_eq(kdf.head(3), pdf.head(3))

    def test_attributes(self):
        kdf = self.kdf

        self.assertIn('a', dir(kdf))
        self.assertNotIn('foo', dir(kdf))
        self.assertRaises(AttributeError, lambda: kdf.foo)

        kdf = ks.DataFrame({'a b c': [1, 2, 3]})
        self.assertNotIn('a b c', dir(kdf))
        kdf = ks.DataFrame({'a': [1, 2], 5: [1, 2]})
        self.assertIn('a', dir(kdf))
        self.assertNotIn(5, dir(kdf))

    def test_column_names(self):
        kdf = self.kdf

        self.assert_eq(kdf.columns, pd.Index(['a', 'b']))
        self.assert_eq(kdf[['b', 'a']].columns, pd.Index(['b', 'a']))
        self.assertEqual(kdf['a'].name, 'a')
        self.assertEqual((kdf['a'] + 1).name, '(a + 1)')  # TODO: 'a'
        self.assertEqual((kdf['a'] + kdf['b']).name, '(a + b)')  # TODO: None

    def test_rename_columns(self):
        pdf = pd.DataFrame({'a': [1, 2, 3, 4, 5, 6, 7],
                            'b': [7, 6, 5, 4, 3, 2, 1]})
        kdf = ks.from_pandas(pdf)

        kdf.columns = ['x', 'y']
        pdf.columns = ['x', 'y']
        self.assert_eq(kdf.columns, pd.Index(['x', 'y']))
        self.assert_eq(kdf, pdf)

        msg = "Length mismatch: Expected axis has 2 elements, new values have 4 elements"
        with self.assertRaisesRegex(ValueError, msg):
            kdf.columns = [1, 2, 3, 4]

        # Multi-index columns
        pdf = pd.DataFrame({('A', '0'): [1, 2, 2, 3], ('B', 1): [1, 2, 3, 4]})
        kdf = ks.from_pandas(pdf)

        pdf.columns = ['x', 'y']
        kdf.columns = ['x', 'y']
        self.assert_eq(kdf.columns, pd.Index(['x', 'y']))
        self.assert_eq(kdf, pdf)

    def test_drop(self):
        kdf = ks.DataFrame({'x': [1, 2], 'y': [3, 4], 'z': [5, 6]})

        # Assert 'labels' or 'columns' parameter is set
        expected_error_message = "Need to specify at least one of 'labels' or 'columns'"
        with self.assertRaisesRegex(ValueError, expected_error_message):
            kdf.drop()
        # Assert axis cannot be 0
        with self.assertRaisesRegex(NotImplementedError, "Drop currently only works for axis=1"):
            kdf.drop('x', axis=0)
        # Assert using a str for 'labels' works
        self.assert_eq(kdf.drop('x', axis=1), pd.DataFrame({'y': [3, 4], 'z': [5, 6]}))
        # Assert axis is 1 by default
        self.assert_eq(kdf.drop('x'), pd.DataFrame({'y': [3, 4], 'z': [5, 6]}))
        # Assert using a list for 'labels' works
        self.assert_eq(kdf.drop(['y', 'z'], axis=1), pd.DataFrame({'x': [1, 2]}))
        # Assert using 'columns' instead of 'labels' produces the same results
        self.assert_eq(kdf.drop(columns='x'), pd.DataFrame({'y': [3, 4], 'z': [5, 6]}))
        self.assert_eq(kdf.drop(columns=['y', 'z']), pd.DataFrame({'x': [1, 2]}))
        # Assert 'labels' being used when both 'labels' and 'columns' are specified
        expected_output = pd.DataFrame({'y': [3, 4], 'z': [5, 6]})
        self.assert_eq(kdf.drop(labels=['x'], columns=['y']), expected_output)

    def test_dropna(self):
        pdf = pd.DataFrame({'x': [np.nan, 2, 3, 4, np.nan, 6],
                            'y': [1, 2, np.nan, 4, np.nan, np.nan],
                            'z': [1, 2, 3, 4, np.nan, np.nan]},
                           index=[10, 20, 30, 40, 50, 60])
        kdf = ks.from_pandas(pdf)

        self.assert_eq(kdf.dropna(), pdf.dropna())
        self.assert_eq(kdf.dropna(how='all'), pdf.dropna(how='all'))
        self.assert_eq(kdf.dropna(subset=['x']), pdf.dropna(subset=['x']))
        self.assert_eq(kdf.dropna(subset=['y', 'z']), pdf.dropna(subset=['y', 'z']))
        self.assert_eq(kdf.dropna(subset=['y', 'z'], how='all'),
                       pdf.dropna(subset=['y', 'z'], how='all'))

        self.assert_eq(kdf.dropna(thresh=2), pdf.dropna(thresh=2))
        self.assert_eq(kdf.dropna(thresh=1, subset=['y', 'z']),
                       pdf.dropna(thresh=1, subset=['y', 'z']))

        ddf2 = kdf.copy()
        ddf2.dropna(inplace=True)
        self.assert_eq(ddf2, pdf.dropna())

        msg = "dropna currently only works for axis=0 or axis='index'"
        with self.assertRaisesRegex(NotImplementedError, msg):
            kdf.dropna(axis=1)
        with self.assertRaisesRegex(NotImplementedError, msg):
            kdf.dropna(axis='column')
        with self.assertRaisesRegex(NotImplementedError, msg):
            kdf.dropna(axis='foo')

    def test_dtype(self):
        pdf = pd.DataFrame({'a': list('abc'),
                            'b': list(range(1, 4)),
                            'c': np.arange(3, 6).astype('i1'),
                            'd': np.arange(4.0, 7.0, dtype='float64'),
                            'e': [True, False, True],
                            'f': pd.date_range('20130101', periods=3)})
        kdf = ks.from_pandas(pdf)
        self.assert_eq(kdf, pdf)
        self.assertTrue((kdf.dtypes == pdf.dtypes).all())

    def test_fillna(self):
        pdf = pd.DataFrame({'x': [np.nan, 2, 3, 4, np.nan, 6],
                            'y': [1, 2, np.nan, 4, np.nan, np.nan],
                            'z': [1, 2, 3, 4, np.nan, np.nan]},
                           index=[10, 20, 30, 40, 50, 60])

        kdf = ks.from_pandas(pdf)

        self.assert_eq(kdf, pdf)
        self.assert_eq(kdf.fillna(-1), pdf.fillna(-1))
        self.assert_eq(kdf.fillna({'x': -1, 'y': -2, 'z': -5}),
                       pdf.fillna({'x': -1, 'y': -2, 'z': -5}))

        pdf.fillna({'x': -1, 'y': -2, 'z': -5}, inplace=True)
        kdf.fillna({'x': -1, 'y': -2, 'z': -5}, inplace=True)
        self.assert_eq(kdf, pdf)

        s_nan = pd.Series([-1, -2, -5], index=['x', 'y', 'z'], dtype=int)
        self.assert_eq(kdf.fillna(s_nan),
                       pdf.fillna(s_nan))

        with self.assertRaisesRegex(NotImplementedError, "fillna currently only"):
            kdf.fillna(-1, axis=1)
        with self.assertRaisesRegex(NotImplementedError, "fillna currently only"):
            kdf.fillna(-1, axis='column')
        with self.assertRaisesRegex(ValueError, "must specify value"):
            kdf.fillna()
        with self.assertRaisesRegex(TypeError, "Unsupported.*DataFrame"):
            kdf.fillna(pd.DataFrame({'x': [-1], 'y': [-1], 'z': [-1]}))
        with self.assertRaisesRegex(TypeError, "Unsupported.*numpy.int64"):
            kdf.fillna({'x': np.int64(-6), 'y': np.int64(-4), 'z': -5})

    def test_isnull(self):
        pdf = pd.DataFrame({'x': [1, 2, 3, 4, None, 6], 'y': list('abdabd')},
                           index=[10, 20, 30, 40, 50, 60])
        kdf = ks.from_pandas(pdf)

        self.assert_eq(kdf.notnull(), pdf.notnull())
        self.assert_eq(kdf.isnull(), pdf.isnull())

    def test_to_datetime(self):
        pdf = pd.DataFrame({'year': [2015, 2016],
                            'month': [2, 3],
                            'day': [4, 5]})
        kdf = ks.from_pandas(pdf)

        self.assert_eq(pd.to_datetime(pdf), ks.to_datetime(kdf))

    def test_nunique(self):
        pdf = pd.DataFrame({'A': [1, 2, 3], 'B': [np.nan, 3, np.nan]})
        kdf = ks.from_pandas(pdf)

        # Assert NaNs are dropped by default
        nunique_result = kdf.nunique()
        self.assert_eq(nunique_result, pd.Series([3, 1], index=['A', 'B'], name='0'))
        self.assert_eq(nunique_result, pdf.nunique())

        # Assert including NaN values
        nunique_result = kdf.nunique(dropna=False)
        self.assert_eq(nunique_result, pd.Series([3, 2], index=['A', 'B'], name='0'))
        self.assert_eq(nunique_result, pdf.nunique(dropna=False))

        # Assert approximate counts
        self.assert_eq(ks.DataFrame({'A': range(100)}).nunique(approx=True),
                       pd.Series([103], index=['A'], name='0'))
        self.assert_eq(ks.DataFrame({'A': range(100)}).nunique(approx=True, rsd=0.01),
                       pd.Series([100], index=['A'], name='0'))

    def test_sort_values(self):
        pdf = pd.DataFrame({'a': [1, 2, 3, 4, 5, None, 7],
                            'b': [7, 6, 5, 4, 3, 2, 1]})
        kdf = ks.from_pandas(pdf)
        self.assert_eq(repr(kdf.sort_values('b')), repr(pdf.sort_values('b')))
        self.assert_eq(repr(kdf.sort_values(['b', 'a'])), repr(pdf.sort_values(['b', 'a'])))
        self.assert_eq(
            repr(kdf.sort_values(['b', 'a'], ascending=[False, True])),
            repr(pdf.sort_values(['b', 'a'], ascending=[False, True])))

        self.assertRaises(ValueError, lambda: kdf.sort_values(['b', 'a'], ascending=[False]))

        self.assert_eq(
            repr(kdf.sort_values(['b', 'a'], na_position='first')),
            repr(pdf.sort_values(['b', 'a'], na_position='first')))

        self.assertRaises(ValueError, lambda: kdf.sort_values(['b', 'a'], na_position='invalid'))

        self.assert_eq(kdf.sort_values('b', inplace=True), pdf.sort_values('b', inplace=True))
        self.assert_eq(repr(kdf), repr(pdf))

    def test_sort_index(self):
        pdf = pd.DataFrame({'A': [2, 1, np.nan], 'B': [np.nan, 0, np.nan]},
                           index=['b', 'a', np.nan])
        kdf = ks.from_pandas(pdf)

        # Assert invalid parameters
        self.assertRaises(ValueError, lambda: kdf.sort_index(axis=1))
        self.assertRaises(ValueError, lambda: kdf.sort_index(level=42))
        self.assertRaises(ValueError, lambda: kdf.sort_index(kind='mergesort'))
        self.assertRaises(ValueError, lambda: kdf.sort_index(na_position='invalid'))

        # Assert default behavior without parameters
        self.assert_eq(kdf.sort_index(), pdf.sort_index())
        # Assert sorting descending
        self.assert_eq(kdf.sort_index(ascending=False), pdf.sort_index(ascending=False))
        # Assert sorting NA indices first
        self.assert_eq(kdf.sort_index(na_position='first'), pdf.sort_index(na_position='first'))
        # Assert sorting inplace
        self.assertEqual(kdf.sort_index(inplace=True), pdf.sort_index(inplace=True))
        self.assert_eq(kdf, pdf)

        # Assert multi-indices
        pdf = pd.DataFrame({'A': range(4), 'B': range(4)[::-1]},
                           index=[['b', 'b', 'a', 'a'], [1, 0, 1, 0]])
        kdf = ks.from_pandas(pdf)
        self.assert_eq(kdf.sort_index(), pdf.sort_index())

    def test_nlargest(self):
        pdf = pd.DataFrame({'a': [1, 2, 3, 4, 5, None, 7],
                            'b': [7, 6, 5, 4, 3, 2, 1]})
        kdf = ks.from_pandas(pdf)
        self.assert_eq(kdf.nlargest(n=5, columns='a'), pdf.nlargest(5, columns='a'))
        self.assert_eq(kdf.nlargest(n=5, columns=['a', 'b']), pdf.nlargest(5, columns=['a', 'b']))

    def test_nsmallest(self):
        pdf = pd.DataFrame({'a': [1, 2, 3, 4, 5, None, 7],
                            'b': [7, 6, 5, 4, 3, 2, 1]})
        kdf = ks.from_pandas(pdf)
        self.assert_eq(kdf.nsmallest(n=5, columns='a'), pdf.nsmallest(5, columns='a'))
        self.assert_eq(kdf.nsmallest(n=5, columns=['a', 'b']), pdf.nsmallest(5, columns=['a', 'b']))

    def test_missing(self):
        kdf = self.kdf

        missing_functions = inspect.getmembers(_MissingPandasLikeDataFrame, inspect.isfunction)
        unsupported_functions = [name for (name, type_) in missing_functions
                                 if type_.__name__ == 'unsupported_function']
        for name in unsupported_functions:
            with self.assertRaisesRegex(PandasNotImplementedError,
                                        "method.*DataFrame.*{}.*not implemented".format(name)):
                getattr(kdf, name)()

        deprecated_functions = [name for (name, type_) in missing_functions
                                if type_.__name__ == 'deprecated_function']
        for name in deprecated_functions:
            with self.assertRaisesRegex(PandasNotImplementedError,
                                        "method.*DataFrame.*{}.*is deprecated".format(name)):
                getattr(kdf, name)()

        missing_properties = inspect.getmembers(_MissingPandasLikeDataFrame,
                                                lambda o: isinstance(o, property))
        unsupported_properties = [name for (name, type_) in missing_properties
                                  if type_.fget.__name__ == 'unsupported_property']
        for name in unsupported_properties:
            with self.assertRaisesRegex(PandasNotImplementedError,
                                        "property.*DataFrame.*{}.*not implemented".format(name)):
                getattr(kdf, name)
        deprecated_properties = [name for (name, type_) in missing_properties
                                 if type_.fget.__name__ == 'deprecated_property']
        for name in deprecated_properties:
            with self.assertRaisesRegex(PandasNotImplementedError,
                                        "property.*DataFrame.*{}.*is deprecated".format(name)):
                getattr(kdf, name)

    def test_values_property(self):
        kdf = self.kdf
        msg = ("Koalas does not support the 'values' property. If you want to collect your data " +
               "as an NumPy array, use 'to_numpy()' instead.")
        with self.assertRaises(NotImplementedError, msg=msg):
            kdf.values

    def test_to_numpy(self):
        pdf = pd.DataFrame({'a': [4, 2, 3, 4, 8, 6],
                            'b': [1, 2, 9, 4, 2, 4],
                            'c': ["one", "three", "six", "seven", "one", "5"]},
                           index=[10, 20, 30, 40, 50, 60])

        kdf = ks.from_pandas(pdf)

        np.testing.assert_equal(kdf.to_numpy(), pdf.values)

    def test_to_pandas(self):
        kdf = self.kdf
        pdf = self.pdf
        self.assert_eq(kdf.toPandas(), pdf)
        self.assert_eq(kdf.to_pandas(), pdf)

    def test_isin(self):
        pdf = pd.DataFrame({'a': [4, 2, 3, 4, 8, 6],
                            'b': [1, 2, 9, 4, 2, 4],
                            'c': ["one", "three", "six", "seven", "one", "5"]},
                           index=[10, 20, 30, 40, 50, 60])

        kdf = ks.from_pandas(pdf)
        self.assert_eq(kdf.isin([4, 'six']), pdf.isin([4, 'six']))
        self.assert_eq(kdf.isin({"a": [2, 8], "c": ['three', "one"]}),
                       pdf.isin({"a": [2, 8], "c": ['three', "one"]}))

        msg = "'DataFrame' object has no attribute {'e'}"
        with self.assertRaisesRegex(AttributeError, msg):
            kdf.isin({"e": [5, 7], "a": [1, 6]})

        msg = "DataFrame and Series are not supported"
        with self.assertRaisesRegex(NotImplementedError, msg):
            kdf.isin(pdf)

        msg = "Values should be iterable, Series, DataFrame or dict."
        with self.assertRaisesRegex(TypeError, msg):
            kdf.isin(1)

    def test_merge(self):
        left_pdf = pd.DataFrame({'lkey': ['foo', 'bar', 'baz', 'foo', 'bar', 'l'],
                                 'value': [1, 2, 3, 5, 6, 7],
                                 'x': list('abcdef')},
                                columns=['lkey', 'value', 'x'])
        right_pdf = pd.DataFrame({'rkey': ['baz', 'foo', 'bar', 'baz', 'foo', 'r'],
                                  'value': [4, 5, 6, 7, 8, 9],
                                  'y': list('efghij')},
                                 columns=['rkey', 'value', 'y'])

        left_kdf = ks.from_pandas(left_pdf)
        right_kdf = ks.from_pandas(right_pdf)

        def check(op):
            k_res = op(left_kdf, right_kdf)
            k_res = k_res.to_pandas()
            k_res = k_res.sort_values(by=list(k_res.columns))
            k_res = k_res.reset_index(drop=True)
            p_res = op(left_pdf, right_pdf)
            p_res = p_res.sort_values(by=list(p_res.columns))
            p_res = p_res.reset_index(drop=True)
            self.assert_eq(k_res, p_res)

        check(lambda left, right: left.merge(right))
        check(lambda left, right: left.merge(right, on='value'))
        check(lambda left, right: left.merge(right, left_on='lkey', right_on='rkey'))
        check(lambda left, right: left.set_index('lkey').merge(right.set_index('rkey')))
        check(lambda left, right: left.set_index('lkey').merge(right,
                                                               left_index=True, right_on='rkey'))
        check(lambda left, right: left.merge(right.set_index('rkey'),
                                             left_on='lkey', right_index=True))
        check(lambda left, right: left.set_index('lkey').merge(right.set_index('rkey'),
                                                               left_index=True, right_index=True))

        # MultiIndex
        check(lambda left, right: left.merge(right,
                                             left_on=['lkey', 'value'], right_on=['rkey', 'value']))
        check(lambda left, right: left.set_index(['lkey', 'value'])
              .merge(right, left_index=True, right_on=['rkey', 'value']))
        check(lambda left, right: left.merge(
            right.set_index(['rkey', 'value']), left_on=['lkey', 'value'], right_index=True))
        # TODO: when both left_index=True and right_index=True with multi-index
        # check(lambda left, right: left.set_index(['lkey', 'value']).merge(
        #     right.set_index(['rkey', 'value']), left_index=True, right_index=True))

        # join types
        for how in ['inner', 'left', 'right', 'outer']:
            check(lambda left, right: left.merge(right, left_on='lkey', right_on='rkey', how=how))

        # suffix
        check(lambda left, right: left.merge(right, left_on='lkey', right_on='rkey',
                                             suffixes=['_left', '_right']))

    def test_merge_retains_indices(self):
        left_pdf = pd.DataFrame({'A': [0, 1]})
        right_pdf = pd.DataFrame({'B': [1, 2]}, index=[1, 2])
        left_kdf = ks.from_pandas(left_pdf)
        right_kdf = ks.from_pandas(right_pdf)

        self.assert_eq(left_kdf.merge(right_kdf, left_index=True, right_index=True),
                       left_pdf.merge(right_pdf, left_index=True, right_index=True))
        self.assert_eq(left_kdf.merge(right_kdf, left_on='A', right_index=True),
                       left_pdf.merge(right_pdf, left_on='A', right_index=True))
        self.assert_eq(left_kdf.merge(right_kdf, left_index=True, right_on='B'),
                       left_pdf.merge(right_pdf, left_index=True, right_on='B'))
        self.assert_eq(left_kdf.merge(right_kdf, left_on='A', right_on='B'),
                       left_pdf.merge(right_pdf, left_on='A', right_on='B'))

    def test_merge_how_parameter(self):
        left_pdf = pd.DataFrame({'A': [1, 2]})
        right_pdf = pd.DataFrame({'B': ['x', 'y']}, index=[1, 2])
        left_kdf = ks.from_pandas(left_pdf)
        right_kdf = ks.from_pandas(right_pdf)

        self.assert_eq(left_kdf.merge(right_kdf, left_index=True, right_index=True),
                       left_pdf.merge(right_pdf, left_index=True, right_index=True))
        self.assert_eq(left_kdf.merge(right_kdf, left_index=True, right_index=True, how='left'),
                       left_pdf.merge(right_pdf, left_index=True, right_index=True, how='left'))
        self.assert_eq(left_kdf.merge(right_kdf, left_index=True, right_index=True, how='right'),
                       left_pdf.merge(right_pdf, left_index=True, right_index=True, how='right'))
        self.assert_eq(left_kdf.merge(right_kdf, left_index=True, right_index=True, how='outer'),
                       left_pdf.merge(right_pdf, left_index=True, right_index=True, how='outer'))

    def test_merge_raises(self):
        left = ks.DataFrame({'value': [1, 2, 3, 5, 6],
                             'x': list('abcde')},
                            columns=['value', 'x'],
                            index=['foo', 'bar', 'baz', 'foo', 'bar'])
        right = ks.DataFrame({'value': [4, 5, 6, 7, 8],
                              'y': list('fghij')},
                             columns=['value', 'y'],
                             index=['baz', 'foo', 'bar', 'baz', 'foo'])

        with self.assertRaisesRegex(ValueError,
                                    'No common columns to perform merge on'):
            left[['x']].merge(right[['y']])

        with self.assertRaisesRegex(ValueError,
                                    'not a combination of both'):
            left.merge(right, on='value', left_on='x')

        with self.assertRaisesRegex(ValueError,
                                    'Must pass right_on or right_index=True'):
            left.merge(right, left_on='x')

        with self.assertRaisesRegex(ValueError,
                                    'Must pass right_on or right_index=True'):
            left.merge(right, left_index=True)

        with self.assertRaisesRegex(ValueError,
                                    'Must pass left_on or left_index=True'):
            left.merge(right, right_on='y')

        with self.assertRaisesRegex(ValueError,
                                    'Must pass left_on or left_index=True'):
            left.merge(right, right_index=True)

        with self.assertRaisesRegex(ValueError,
                                    'len\\(left_keys\\) must equal len\\(right_keys\\)'):
            left.merge(right, left_on='value', right_on=['value', 'y'])

        with self.assertRaisesRegex(ValueError,
                                    'len\\(left_keys\\) must equal len\\(right_keys\\)'):
            left.merge(right, left_on=['value', 'x'], right_on='value')

        with self.assertRaisesRegex(ValueError,
                                    "['inner', 'left', 'right', 'full', 'outer']"):
            left.merge(right, left_index=True, right_index=True, how='foo')

        with self.assertRaisesRegex(AnalysisException,
                                    'Cannot resolve column name "id"'):
            left.merge(right, on='id')

    def test_append(self):
        pdf = pd.DataFrame([[1, 2], [3, 4]], columns=list('AB'))
        kdf = ks.from_pandas(pdf)
        other_pdf = pd.DataFrame([[3, 4], [5, 6]], columns=list('BC'), index=[2, 3])
        other_kdf = ks.from_pandas(other_pdf)

        self.assert_eq(kdf.append(kdf), pdf.append(pdf))
        self.assert_eq(kdf.append(kdf, ignore_index=True), pdf.append(pdf, ignore_index=True))

        # Assert DataFrames with non-matching columns
        self.assert_eq(kdf.append(other_kdf), pdf.append(other_pdf))

        # Assert appending a Series fails
        msg = "DataFrames.append() does not support appending Series to DataFrames"
        with self.assertRaises(ValueError, msg=msg):
            kdf.append(kdf['A'])

        # Assert using the sort parameter raises an exception
        msg = "The 'sort' parameter is currently not supported"
        with self.assertRaises(ValueError, msg=msg):
            kdf.append(kdf, sort=True)

        # Assert using 'verify_integrity' only raises an exception for overlapping indices
        self.assert_eq(kdf.append(other_kdf, verify_integrity=True),
                       pdf.append(other_pdf, verify_integrity=True))
        msg = "Indices have overlapping values"
        with self.assertRaises(ValueError, msg=msg):
            kdf.append(kdf, verify_integrity=True)

        # Skip integrity verification when ignore_index=True
        self.assert_eq(kdf.append(kdf, ignore_index=True, verify_integrity=True),
                       pdf.append(pdf, ignore_index=True, verify_integrity=True))

        # Assert appending multi-index DataFrames
        multi_index_pdf = pd.DataFrame([[1, 2], [3, 4]], columns=list('AB'),
                                       index=[[2, 3], [4, 5]])
        multi_index_kdf = ks.from_pandas(multi_index_pdf)
        other_multi_index_pdf = pd.DataFrame([[5, 6], [7, 8]], columns=list('AB'),
                                             index=[[2, 3], [6, 7]])
        other_multi_index_kdf = ks.from_pandas(other_multi_index_pdf)

        self.assert_eq(multi_index_kdf.append(multi_index_kdf),
                       multi_index_pdf.append(multi_index_pdf))

        # Assert DataFrames with non-matching columns
        self.assert_eq(multi_index_kdf.append(other_multi_index_kdf),
                       multi_index_pdf.append(other_multi_index_pdf))

        # Assert using 'verify_integrity' only raises an exception for overlapping indices
        self.assert_eq(multi_index_kdf.append(other_multi_index_kdf, verify_integrity=True),
                       multi_index_pdf.append(other_multi_index_pdf, verify_integrity=True))
        with self.assertRaises(ValueError, msg=msg):
            multi_index_kdf.append(multi_index_kdf, verify_integrity=True)

        # Skip integrity verification when ignore_index=True
        self.assert_eq(multi_index_kdf.append(multi_index_kdf,
                                              ignore_index=True, verify_integrity=True),
                       multi_index_pdf.append(multi_index_pdf,
                                              ignore_index=True, verify_integrity=True))

        # Assert trying to append DataFrames with different index levels
        msg = "Both DataFrames have to have the same number of index levels"
        with self.assertRaises(ValueError, msg=msg):
            kdf.append(multi_index_kdf)

        # Skip index level check when ignore_index=True
        self.assert_eq(kdf.append(multi_index_kdf, ignore_index=True),
                       pdf.append(multi_index_pdf, ignore_index=True))

    def test_clip(self):
        pdf = pd.DataFrame({'A': [0, 2, 4]})
        kdf = ks.from_pandas(pdf)

        # Assert list-like values are not accepted for 'lower' and 'upper'
        msg = "List-like value are not supported for 'lower' and 'upper' at the moment"
        with self.assertRaises(ValueError, msg=msg):
            kdf.clip(lower=[1])
        with self.assertRaises(ValueError, msg=msg):
            kdf.clip(upper=[1])

        # Assert no lower or upper
        self.assert_eq(kdf.clip(), pdf.clip())
        # Assert lower only
        self.assert_eq(kdf.clip(1), pdf.clip(1))
        # Assert upper only
        self.assert_eq(kdf.clip(upper=3), pdf.clip(upper=3))
        # Assert lower and upper
        self.assert_eq(kdf.clip(1, 3), pdf.clip(1, 3))

        # Assert behavior on string values
        str_kdf = ks.DataFrame({'A': ['a', 'b', 'c']})
        self.assert_eq(str_kdf.clip(1, 3), str_kdf)

    def test_binary_operators(self):
        self.assertRaisesRegex(
            ValueError,
            'with another DataFrame or a sequence is currently not supported',
            lambda: ks.range(10).add(ks.range(10)))

        self.assertRaisesRegex(
            ValueError,
            'with another DataFrame or a sequence is currently not supported',
            lambda: ks.range(10).add(ks.range(10).id))

    def test_sample(self):
        pdf = pd.DataFrame({'A': [0, 2, 4]})
        kdf = ks.from_pandas(pdf)

        # Make sure the tests run, but we can't check the result because they are non-deterministic.
        kdf.sample(frac=0.1)
        kdf.sample(frac=0.2, replace=True)
        kdf.sample(frac=0.2, random_state=5)
        kdf['A'].sample(frac=0.2)
        kdf['A'].sample(frac=0.2, replace=True)
        kdf['A'].sample(frac=0.2, random_state=5)

        with self.assertRaises(ValueError):
            kdf.sample()
        with self.assertRaises(NotImplementedError):
            kdf.sample(n=1)

    def test_add_prefix(self):
        pdf = pd.DataFrame({'A': [1, 2, 3, 4], 'B': [3, 4, 5, 6]})
        kdf = ks.DataFrame({'A': [1, 2, 3, 4], 'B': [3, 4, 5, 6]})
        self.assert_eq(pdf.add_prefix('col_'), kdf.add_prefix('col_'))

    def test_add_suffix(self):
        pdf = pd.DataFrame({'A': [1, 2, 3, 4], 'B': [3, 4, 5, 6]})
        kdf = ks.DataFrame({'A': [1, 2, 3, 4], 'B': [3, 4, 5, 6]})
        self.assert_eq(pdf.add_suffix('_col'), kdf.add_suffix('_col'))

    def test_join(self):
        # check basic function
        pdf1 = pd.DataFrame({'key': ['K0', 'K1', 'K2', 'K3'],
                            'A': ['A0', 'A1', 'A2', 'A3']}, columns=['key', 'A'])
        pdf2 = pd.DataFrame({'key': ['K0', 'K1', 'K2'],
                             'B': ['B0', 'B1', 'B2']}, columns=['key', 'B'])
        kdf1 = ks.DataFrame({'key': ['K0', 'K1', 'K2', 'K3'],
                             'A': ['A0', 'A1', 'A2', 'A3']}, columns=['key', 'A'])
        kdf2 = ks.DataFrame({'key': ['K0', 'K1', 'K2'],
                             'B': ['B0', 'B1', 'B2']}, columns=['key', 'B'])
        join_pdf = pdf1.join(pdf2, lsuffix='_left', rsuffix='_right')
        join_pdf.sort_values(by=list(join_pdf.columns), inplace=True)

        join_kdf = kdf1.join(kdf2, lsuffix='_left', rsuffix='_right')
        join_kdf.sort_values(by=list(join_kdf.columns), inplace=True)

        self.assert_eq(join_pdf, join_kdf)

        # check `on` parameter
        join_pdf = pdf1.join(pdf2.set_index('key'), on='key', lsuffix='_left', rsuffix='_right')
        join_pdf.sort_values(by=list(join_pdf.columns), inplace=True)

        join_kdf = kdf1.join(kdf2.set_index('key'), on='key', lsuffix='_left', rsuffix='_right')
        join_kdf.sort_values(by=list(join_kdf.columns), inplace=True)
        self.assert_eq(join_pdf, join_kdf)

<<<<<<< HEAD
    def test_replace(self):
        pdf = pd.DataFrame({"name": ['Ironman', 'Captain America', 'Thor', 'Hulk'],
                           "weapon": ['Mark-45', 'Shield', 'Mjolnir', 'Smash']})
        kdf = ks.from_pandas(pdf)

        with self.assertRaisesRegex(NotImplementedError,
                                    "replace currently works only for method='pad"):
            kdf.replace(method='bfill')
        with self.assertRaisesRegex(NotImplementedError,
                                    "replace currently works only when limit=None"):
            kdf.replace(limit=10)
        with self.assertRaisesRegex(NotImplementedError,
                                    "replace currently doesn't supports regex"):
            kdf.replace(regex='')

        with self.assertRaisesRegex(TypeError, "Unsupported type <class 'tuple'>"):
            kdf.replace(value=(1, 2, 3))
        with self.assertRaisesRegex(TypeError, "Unsupported type <class 'tuple'>"):
            kdf.replace(to_replace=(1, 2, 3))

        with self.assertRaisesRegex(ValueError, 'Length of to_replace and value must be same'):
            kdf.replace(to_replace=['Ironman'], value=['Spiderman', 'Doctor Strange'])

        self.assert_eq(kdf.replace('Ironman', 'Spiderman'), pdf.replace('Ironman', 'Spiderman'))
        self.assert_eq(
            kdf.replace(['Ironman', 'Captain America'], ['Rescue', 'Hawkeye']),
            pdf.replace(['Ironman', 'Captain America'], ['Rescue', 'Hawkeye'])
        )
=======
    def test_update(self):
        # check base function
        def get_data():
            left_pdf = pd.DataFrame({'A': ['1', '2', '3', '4'],
                                     'B': ['100', '200', np.nan, np.nan]},
                                    columns=['A', 'B'])
            right_pdf = pd.DataFrame({'B': ['x', np.nan, 'y', np.nan],
                                      'C': ['100', '200', '300', '400']}, columns=['B', 'C'])

            left_kdf = ks.DataFrame({'A': ['1', '2', '3', '4'], 'B': ['100', '200', None, None]},
                                    columns=['A', 'B'])
            right_kdf = ks.DataFrame({'B': ['x', None, 'y', None],
                                      'C': ['100', '200', '300', '400']}, columns=['B', 'C'])
            return left_kdf, left_pdf, right_kdf, right_pdf

        left_kdf, left_pdf, right_kdf, right_pdf = get_data()
        left_pdf.update(right_pdf)
        left_kdf.update(right_kdf)
        self.assert_eq(left_pdf.sort_values(by=['A', 'B']), left_kdf.sort_values(by=['A', 'B']))

        left_kdf, left_pdf, right_kdf, right_pdf = get_data()
        left_pdf.update(right_pdf, overwrite=False)
        left_kdf.update(right_kdf, overwrite=False)
        self.assert_eq(left_pdf.sort_values(by=['A', 'B']), left_kdf.sort_values(by=['A', 'B']))

        with self.assertRaises(NotImplementedError):
            left_kdf.update(right_kdf, join='right')
>>>>>>> a87a824d
<|MERGE_RESOLUTION|>--- conflicted
+++ resolved
@@ -751,7 +751,6 @@
         join_kdf.sort_values(by=list(join_kdf.columns), inplace=True)
         self.assert_eq(join_pdf, join_kdf)
 
-<<<<<<< HEAD
     def test_replace(self):
         pdf = pd.DataFrame({"name": ['Ironman', 'Captain America', 'Thor', 'Hulk'],
                            "weapon": ['Mark-45', 'Shield', 'Mjolnir', 'Smash']})
@@ -780,7 +779,7 @@
             kdf.replace(['Ironman', 'Captain America'], ['Rescue', 'Hawkeye']),
             pdf.replace(['Ironman', 'Captain America'], ['Rescue', 'Hawkeye'])
         )
-=======
+
     def test_update(self):
         # check base function
         def get_data():
@@ -807,5 +806,4 @@
         self.assert_eq(left_pdf.sort_values(by=['A', 'B']), left_kdf.sort_values(by=['A', 'B']))
 
         with self.assertRaises(NotImplementedError):
-            left_kdf.update(right_kdf, join='right')
->>>>>>> a87a824d
+            left_kdf.update(right_kdf, join='right')