--- conflicted
+++ resolved
@@ -2228,7 +2228,6 @@
         with self.assertRaisesRegex(ValueError, "quantile currently doesn't supports numeric_only"):
             kdf.quantile(.5, numeric_only=False)
 
-<<<<<<< HEAD
     def test_pct_change(self):
         kdf = ks.DataFrame({'a': [1, 2, 3, 2],
                             'b': [4.0, 2.0, 3.0, 1.0],
@@ -2237,7 +2236,7 @@
         pdf = kdf.to_pandas()
 
         self.assert_eq(repr(kdf.pct_change(2)), repr(pdf.pct_change(2)))
-=======
+
     def test_where(self):
         kdf = ks.from_pandas(self.pdf)
 
@@ -2248,5 +2247,4 @@
         kdf = ks.from_pandas(self.pdf)
 
         with self.assertRaisesRegex(ValueError, 'type of cond must be a DataFrame or Series'):
-            kdf.mask(1)
->>>>>>> 29efe063
+            kdf.mask(1)