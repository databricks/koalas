#
# Copyright (C) 2019 Databricks, Inc.
#
# Licensed under the Apache License, Version 2.0 (the "License");
# you may not use this file except in compliance with the License.
# You may obtain a copy of the License at
#
#     http://www.apache.org/licenses/LICENSE-2.0
#
# Unless required by applicable law or agreed to in writing, software
# distributed under the License is distributed on an "AS IS" BASIS,
# WITHOUT WARRANTIES OR CONDITIONS OF ANY KIND, either express or implied.
# See the License for the specific language governing permissions and
# limitations under the License.
#
from datetime import datetime
from distutils.version import LooseVersion
import inspect
import sys
import unittest
from io import StringIO

import numpy as np
import pandas as pd
import pyspark
from pyspark import StorageLevel
from pyspark.ml.linalg import SparseVector

from databricks import koalas as ks
from databricks.koalas.config import option_context
from databricks.koalas.exceptions import PandasNotImplementedError
from databricks.koalas.frame import CachedDataFrame
from databricks.koalas.missing.frame import _MissingPandasLikeDataFrame
from databricks.koalas.testing.utils import (
    ReusedSQLTestCase,
    SQLTestUtils,
    SPARK_CONF_ARROW_ENABLED,
)
from databricks.koalas.utils import name_like_string


class DataFrameTest(ReusedSQLTestCase, SQLTestUtils):
    @property
    def pdf(self):
        return pd.DataFrame(
            {"a": [1, 2, 3, 4, 5, 6, 7, 8, 9], "b": [4, 5, 6, 3, 2, 1, 0, 0, 0],},
            index=np.random.rand(9),
        )

    @property
    def kdf(self):
        return ks.from_pandas(self.pdf)

    @property
    def df_pair(self):
        pdf = self.pdf
        kdf = ks.from_pandas(pdf)
        return pdf, kdf

    def test_dataframe(self):
        pdf, kdf = self.df_pair

        self.assert_eq(kdf["a"] + 1, pdf["a"] + 1)

        self.assert_eq(kdf.columns, pd.Index(["a", "b"]))

        self.assert_eq(kdf[kdf["b"] > 2], pdf[pdf["b"] > 2])
        self.assert_eq(kdf[["a", "b"]], pdf[["a", "b"]])
        self.assert_eq(kdf.a, pdf.a)
        self.assert_eq(kdf.b.mean(), pdf.b.mean())
        self.assert_eq(kdf.b.var(), pdf.b.var())
        self.assert_eq(kdf.b.std(), pdf.b.std())

        pdf, kdf = self.df_pair
        self.assert_eq(kdf[["a", "b"]], pdf[["a", "b"]])

        self.assertEqual(kdf.a.notnull().rename("x").name, "x")

        # check ks.DataFrame(ks.Series)
        pser = pd.Series([1, 2, 3], name="x", index=np.random.rand(3))
        kser = ks.from_pandas(pser)
        self.assert_eq(pd.DataFrame(pser), ks.DataFrame(kser))

        # check kdf[pd.Index]
        pdf, kdf = self.df_pair
        column_mask = pdf.columns.isin(["a", "b"])
        index_cols = pdf.columns[column_mask]
        self.assert_eq(kdf[index_cols], pdf[index_cols])

    def test_inplace(self):
        pdf, kdf = self.df_pair

        pser = pdf.a
        kser = kdf.a

        pdf["a"] = pdf["a"] + 10
        kdf["a"] = kdf["a"] + 10

        self.assert_eq(kdf, pdf)
        self.assert_eq(kser, pser)

    def test_assign_list(self):
        pdf, kdf = self.df_pair

        pser = pdf.a
        kser = kdf.a

        pdf["x"] = [10, 20, 30, 40, 50, 60, 70, 80, 90]
        kdf["x"] = [10, 20, 30, 40, 50, 60, 70, 80, 90]

        self.assert_eq(kdf.sort_index(), pdf.sort_index())
        self.assert_eq(kser, pser)

        with self.assertRaisesRegex(ValueError, "Length of values does not match length of index"):
            kdf["z"] = [10, 20, 30, 40, 50, 60, 70, 80]

    def test_dataframe_multiindex_columns(self):
        pdf = pd.DataFrame(
            {
                ("x", "a", "1"): [1, 2, 3],
                ("x", "b", "2"): [4, 5, 6],
                ("y.z", "c.d", "3"): [7, 8, 9],
                ("x", "b", "4"): [10, 11, 12],
            },
            index=np.random.rand(3),
        )
        kdf = ks.from_pandas(pdf)

        self.assert_eq(kdf, pdf)
        self.assert_eq(kdf["x"], pdf["x"])
        self.assert_eq(kdf["y.z"], pdf["y.z"])
        self.assert_eq(kdf["x"]["b"], pdf["x"]["b"])
        self.assert_eq(kdf["x"]["b"]["2"], pdf["x"]["b"]["2"])

        self.assert_eq(kdf.x, pdf.x)
        self.assert_eq(kdf.x.b, pdf.x.b)
        self.assert_eq(kdf.x.b["2"], pdf.x.b["2"])

        self.assertRaises(KeyError, lambda: kdf["z"])
        self.assertRaises(AttributeError, lambda: kdf.z)

        self.assert_eq(kdf[("x",)], pdf[("x",)])
        self.assert_eq(kdf[("x", "a")], pdf[("x", "a")])
        self.assert_eq(kdf[("x", "a", "1")], pdf[("x", "a", "1")])

    def test_dataframe_column_level_name(self):
        column = pd.Index(["A", "B", "C"], name="X")
        pdf = pd.DataFrame([[1, 2, 3], [4, 5, 6]], columns=column, index=np.random.rand(2))
        kdf = ks.from_pandas(pdf)

        self.assert_eq(kdf, pdf)
        self.assert_eq(kdf.columns.names, pdf.columns.names)
        self.assert_eq(kdf.to_pandas().columns.names, pdf.columns.names)

    def test_dataframe_multiindex_names_level(self):
        columns = pd.MultiIndex.from_tuples(
            [("X", "A", "Z"), ("X", "B", "Z"), ("Y", "C", "Z"), ("Y", "D", "Z")],
            names=["lvl_1", "lvl_2", "lv_3"],
        )
        pdf = pd.DataFrame(
            [[1, 2, 3, 4], [5, 6, 7, 8], [9, 10, 11, 12], [13, 14, 15, 16], [17, 18, 19, 20]],
            columns=columns,
            index=np.random.rand(5),
        )
        kdf = ks.from_pandas(pdf)

        self.assert_eq(kdf.columns.names, pdf.columns.names)
        self.assert_eq(kdf.to_pandas().columns.names, pdf.columns.names)

        kdf1 = ks.from_pandas(pdf)
        self.assert_eq(kdf1.columns.names, pdf.columns.names)

        self.assertRaises(
            AssertionError, lambda: ks.DataFrame(kdf1._internal.copy(column_label_names=("level",)))
        )

        self.assert_eq(kdf["X"], pdf["X"])
        self.assert_eq(kdf["X"].columns.names, pdf["X"].columns.names)
        self.assert_eq(kdf["X"].to_pandas().columns.names, pdf["X"].columns.names)
        self.assert_eq(kdf["X"]["A"], pdf["X"]["A"])
        self.assert_eq(kdf["X"]["A"].columns.names, pdf["X"]["A"].columns.names)
        self.assert_eq(kdf["X"]["A"].to_pandas().columns.names, pdf["X"]["A"].columns.names)
        self.assert_eq(kdf[("X", "A")], pdf[("X", "A")])
        self.assert_eq(kdf[("X", "A")].columns.names, pdf[("X", "A")].columns.names)
        self.assert_eq(kdf[("X", "A")].to_pandas().columns.names, pdf[("X", "A")].columns.names)
        self.assert_eq(kdf[("X", "A", "Z")], pdf[("X", "A", "Z")])

    def test_iterrows(self):
        pdf = pd.DataFrame(
            {
                ("x", "a", "1"): [1, 2, 3],
                ("x", "b", "2"): [4, 5, 6],
                ("y.z", "c.d", "3"): [7, 8, 9],
                ("x", "b", "4"): [10, 11, 12],
            },
            index=np.random.rand(3),
        )
        kdf = ks.from_pandas(pdf)

        for (pdf_k, pdf_v), (kdf_k, kdf_v) in zip(pdf.iterrows(), kdf.iterrows()):
            self.assert_eq(pdf_k, kdf_k)
            self.assert_eq(pdf_v, kdf_v)

    def test_reset_index(self):
        pdf = pd.DataFrame({"a": [1, 2, 3], "b": [4, 5, 6]}, index=np.random.rand(3))
        kdf = ks.from_pandas(pdf)

        self.assert_eq(kdf.reset_index(), pdf.reset_index())
        self.assert_eq(kdf.reset_index(drop=True), pdf.reset_index(drop=True))

        pdf.index.name = "a"
        kdf.index.name = "a"

        with self.assertRaisesRegex(ValueError, "cannot insert a, already exists"):
            kdf.reset_index()

        self.assert_eq(kdf.reset_index(drop=True), pdf.reset_index(drop=True))

        # inplace
        pser = pdf.a
        kser = kdf.a
        pdf.reset_index(drop=True, inplace=True)
        kdf.reset_index(drop=True, inplace=True)
        self.assert_eq(kdf, pdf)
        self.assert_eq(kser, pser)

    def test_reset_index_with_default_index_types(self):
        pdf = pd.DataFrame({"a": [1, 2, 3], "b": [4, 5, 6]}, index=np.random.rand(3))
        kdf = ks.from_pandas(pdf)

        with ks.option_context("compute.default_index_type", "sequence"):
            self.assert_eq(kdf.reset_index(), pdf.reset_index())

        with ks.option_context("compute.default_index_type", "distributed-sequence"):
            self.assert_eq(kdf.reset_index(), pdf.reset_index())

        with ks.option_context("compute.default_index_type", "distributed"):
            # the index is different.
            self.assert_eq(kdf.reset_index().to_pandas().reset_index(drop=True), pdf.reset_index())

    def test_reset_index_with_multiindex_columns(self):
        index = pd.MultiIndex.from_tuples(
            [("bird", "falcon"), ("bird", "parrot"), ("mammal", "lion"), ("mammal", "monkey")],
            names=["class", "name"],
        )
        columns = pd.MultiIndex.from_tuples([("speed", "max"), ("species", "type")])
        pdf = pd.DataFrame(
            [(389.0, "fly"), (24.0, "fly"), (80.5, "run"), (np.nan, "jump")],
            index=index,
            columns=columns,
        )
        kdf = ks.from_pandas(pdf)

        self.assert_eq(kdf, pdf)
        self.assert_eq(kdf.reset_index(), pdf.reset_index())
        self.assert_eq(kdf.reset_index(level="class"), pdf.reset_index(level="class"))
        self.assert_eq(
            kdf.reset_index(level="class", col_level=1), pdf.reset_index(level="class", col_level=1)
        )
        self.assert_eq(
            kdf.reset_index(level="class", col_level=1, col_fill="species"),
            pdf.reset_index(level="class", col_level=1, col_fill="species"),
        )
        self.assert_eq(
            kdf.reset_index(level="class", col_level=1, col_fill="genus"),
            pdf.reset_index(level="class", col_level=1, col_fill="genus"),
        )

        with self.assertRaisesRegex(IndexError, "Index has only 2 levels, not 3"):
            kdf.reset_index(col_level=2)

        pdf.index.names = [("x", "class"), ("y", "name")]
        kdf.index.names = [("x", "class"), ("y", "name")]

        self.assert_eq(kdf.reset_index(), pdf.reset_index())

        with self.assertRaisesRegex(ValueError, "Item must have length equal to number of levels."):
            kdf.reset_index(col_level=1)

    def test_multiindex_column_access(self):
        columns = pd.MultiIndex.from_tuples(
            [
                ("a", "", "", "b"),
                ("c", "", "d", ""),
                ("e", "", "f", ""),
                ("e", "g", "", ""),
                ("", "", "", "h"),
                ("i", "", "", ""),
            ]
        )

        pdf = pd.DataFrame(
            [
                (1, "a", "x", 10, 100, 1000),
                (2, "b", "y", 20, 200, 2000),
                (3, "c", "z", 30, 300, 3000),
            ],
            columns=columns,
            index=np.random.rand(3),
        )
        kdf = ks.from_pandas(pdf)

        self.assert_eq(kdf, pdf)
        self.assert_eq(kdf["a"], pdf["a"])
        self.assert_eq(kdf["a"]["b"], pdf["a"]["b"])
        self.assert_eq(kdf["c"], pdf["c"])
        self.assert_eq(kdf["c"]["d"], pdf["c"]["d"])
        self.assert_eq(kdf["e"], pdf["e"])
        self.assert_eq(kdf["e"][""]["f"], pdf["e"][""]["f"])
        self.assert_eq(kdf["e"]["g"], pdf["e"]["g"])
        self.assert_eq(kdf[""], pdf[""])
        self.assert_eq(kdf[""]["h"], pdf[""]["h"])
        self.assert_eq(kdf["i"], pdf["i"])

        self.assert_eq(kdf[["a", "e"]], pdf[["a", "e"]])
        self.assert_eq(kdf[["e", "a"]], pdf[["e", "a"]])

        self.assert_eq(kdf[("a",)], pdf[("a",)])
        self.assert_eq(kdf[("e", "g")], pdf[("e", "g")])
        # self.assert_eq(kdf[("i",)], pdf[("i",)])
        self.assert_eq(kdf[("i", "")], pdf[("i", "")])

        self.assertRaises(KeyError, lambda: kdf[("a", "b")])

    def test_repr_cache_invalidation(self):
        # If there is any cache, inplace operations should invalidate it.
        df = ks.range(10)
        df.__repr__()
        df["a"] = df["id"]
        self.assertEqual(df.__repr__(), df.to_pandas().__repr__())

    def test_repr_html_cache_invalidation(self):
        # If there is any cache, inplace operations should invalidate it.
        df = ks.range(10)
        df._repr_html_()
        df["a"] = df["id"]
        self.assertEqual(df._repr_html_(), df.to_pandas()._repr_html_())

    def test_empty_dataframe(self):
        pdf = pd.DataFrame({"a": pd.Series([], dtype="i1"), "b": pd.Series([], dtype="str")})

        self.assertRaises(ValueError, lambda: ks.from_pandas(pdf))

        with self.sql_conf({SPARK_CONF_ARROW_ENABLED: False}):
            self.assertRaises(ValueError, lambda: ks.from_pandas(pdf))

    def test_all_null_dataframe(self):

        pdf = pd.DataFrame(
            {
                "a": pd.Series([None, None, None], dtype="float64"),
                "b": pd.Series([None, None, None], dtype="str"),
            },
            index=np.random.rand(3),
        )

        self.assertRaises(ValueError, lambda: ks.from_pandas(pdf))

        with self.sql_conf({SPARK_CONF_ARROW_ENABLED: False}):
            self.assertRaises(ValueError, lambda: ks.from_pandas(pdf))

    def test_nullable_object(self):
        pdf = pd.DataFrame(
            {
                "a": list("abc") + [np.nan],
                "b": list(range(1, 4)) + [np.nan],
                "c": list(np.arange(3, 6).astype("i1")) + [np.nan],
                "d": list(np.arange(4.0, 7.0, dtype="float64")) + [np.nan],
                "e": [True, False, True, np.nan],
                "f": list(pd.date_range("20130101", periods=3)) + [np.nan],
            },
            index=np.random.rand(4),
        )

        kdf = ks.from_pandas(pdf)
        self.assert_eq(kdf, pdf)

        with self.sql_conf({SPARK_CONF_ARROW_ENABLED: False}):
            kdf = ks.from_pandas(pdf)
            self.assert_eq(kdf, pdf)

    def test_assign(self):
        pdf, kdf = self.df_pair

        kdf["w"] = 1.0
        pdf["w"] = 1.0

        self.assert_eq(kdf, pdf)

        kdf = kdf.assign(a=kdf["a"] * 2)
        pdf = pdf.assign(a=pdf["a"] * 2)

        self.assert_eq(kdf, pdf)

        # multi-index columns
        columns = pd.MultiIndex.from_tuples([("x", "a"), ("x", "b"), ("y", "w")])
        pdf.columns = columns
        kdf.columns = columns

        kdf[("a", "c")] = "def"
        pdf[("a", "c")] = "def"

        self.assert_eq(kdf, pdf)

        kdf = kdf.assign(Z="ZZ")
        pdf = pdf.assign(Z="ZZ")

        self.assert_eq(kdf, pdf)

        kdf["x"] = "ghi"
        pdf["x"] = "ghi"

        self.assert_eq(kdf, pdf)

    def test_head(self):
        pdf, kdf = self.df_pair

        self.assert_eq(kdf.head(2), pdf.head(2))
        self.assert_eq(kdf.head(3), pdf.head(3))
        self.assert_eq(kdf.head(0), pdf.head(0))
        self.assert_eq(kdf.head(-3), pdf.head(-3))
        self.assert_eq(kdf.head(-10), pdf.head(-10))

    def test_attributes(self):
        kdf = self.kdf

        self.assertIn("a", dir(kdf))
        self.assertNotIn("foo", dir(kdf))
        self.assertRaises(AttributeError, lambda: kdf.foo)

        kdf = ks.DataFrame({"a b c": [1, 2, 3]})
        self.assertNotIn("a b c", dir(kdf))
        kdf = ks.DataFrame({"a": [1, 2], 5: [1, 2]})
        self.assertIn("a", dir(kdf))
        self.assertNotIn(5, dir(kdf))

    def test_column_names(self):
        pdf, kdf = self.df_pair

        self.assert_eq(kdf.columns, pdf.columns)
        self.assert_eq(kdf[["b", "a"]].columns, pdf[["b", "a"]].columns)
        self.assert_eq(kdf["a"].name, pdf["a"].name)
        self.assert_eq((kdf["a"] + 1).name, (pdf["a"] + 1).name)

        self.assert_eq((kdf.a + kdf.b).name, (pdf.a + pdf.b).name)
        self.assert_eq((kdf.a + kdf.b.rename("a")).name, (pdf.a + pdf.b.rename("a")).name)
        self.assert_eq((kdf.a + kdf.b.rename()).name, (pdf.a + pdf.b.rename()).name)
        self.assert_eq((kdf.a.rename() + kdf.b).name, (pdf.a.rename() + pdf.b).name)
        self.assert_eq(
            (kdf.a.rename() + kdf.b.rename()).name, (pdf.a.rename() + pdf.b.rename()).name
        )

    def test_rename_columns(self):
        pdf = pd.DataFrame(
            {"a": [1, 2, 3, 4, 5, 6, 7], "b": [7, 6, 5, 4, 3, 2, 1]}, index=np.random.rand(7)
        )
        kdf = ks.from_pandas(pdf)

        kdf.columns = ["x", "y"]
        pdf.columns = ["x", "y"]
        self.assert_eq(kdf.columns, pd.Index(["x", "y"]))
        self.assert_eq(kdf, pdf)
        self.assert_eq(kdf._internal.data_spark_column_names, ["x", "y"])
        self.assert_eq(kdf.to_spark().columns, ["x", "y"])
        self.assert_eq(kdf.to_spark(index_col="index").columns, ["index", "x", "y"])

        columns = pdf.columns
        columns.name = "lvl_1"

        kdf.columns = columns
        self.assert_eq(kdf.columns.names, ["lvl_1"])
        self.assert_eq(kdf, pdf)

        msg = "Length mismatch: Expected axis has 2 elements, new values have 4 elements"
        with self.assertRaisesRegex(ValueError, msg):
            kdf.columns = [1, 2, 3, 4]

        # Multi-index columns
        pdf = pd.DataFrame(
            {("A", "0"): [1, 2, 2, 3], ("B", "1"): [1, 2, 3, 4]}, index=np.random.rand(4)
        )
        kdf = ks.from_pandas(pdf)

        columns = pdf.columns
        self.assert_eq(kdf.columns, columns)
        self.assert_eq(kdf, pdf)

        pdf.columns = ["x", "y"]
        kdf.columns = ["x", "y"]
        self.assert_eq(kdf.columns, pd.Index(["x", "y"]))
        self.assert_eq(kdf, pdf)
        self.assert_eq(kdf._internal.data_spark_column_names, ["x", "y"])
        self.assert_eq(kdf.to_spark().columns, ["x", "y"])
        self.assert_eq(kdf.to_spark(index_col="index").columns, ["index", "x", "y"])

        pdf.columns = columns
        kdf.columns = columns
        self.assert_eq(kdf.columns, columns)
        self.assert_eq(kdf, pdf)
        self.assert_eq(kdf._internal.data_spark_column_names, ["(A, 0)", "(B, 1)"])
        self.assert_eq(kdf.to_spark().columns, ["(A, 0)", "(B, 1)"])
        self.assert_eq(kdf.to_spark(index_col="index").columns, ["index", "(A, 0)", "(B, 1)"])

        columns.names = ["lvl_1", "lvl_2"]

        kdf.columns = columns
        self.assert_eq(kdf.columns.names, ["lvl_1", "lvl_2"])
        self.assert_eq(kdf, pdf)
        self.assert_eq(kdf._internal.data_spark_column_names, ["(A, 0)", "(B, 1)"])
        self.assert_eq(kdf.to_spark().columns, ["(A, 0)", "(B, 1)"])
        self.assert_eq(kdf.to_spark(index_col="index").columns, ["index", "(A, 0)", "(B, 1)"])

    def test_rename_dataframe(self):
        pdf1 = pd.DataFrame({"A": [1, 2, 3], "B": [4, 5, 6]})
        kdf1 = ks.from_pandas(pdf1)

        self.assert_eq(
            kdf1.rename(columns={"A": "a", "B": "b"}), pdf1.rename(columns={"A": "a", "B": "b"})
        )

        result_kdf = kdf1.rename(index={1: 10, 2: 20})
        result_pdf = pdf1.rename(index={1: 10, 2: 20})
        self.assert_eq(result_kdf, result_pdf)

        # inplace
        pser = result_pdf.A
        kser = result_kdf.A
        result_kdf.rename(index={10: 100, 20: 200}, inplace=True)
        result_pdf.rename(index={10: 100, 20: 200}, inplace=True)
        self.assert_eq(result_kdf, result_pdf)
        self.assert_eq(kser, pser)

        def str_lower(s) -> str:
            return str.lower(s)

        self.assert_eq(
            kdf1.rename(str_lower, axis="columns"), pdf1.rename(str_lower, axis="columns")
        )

        def mul10(x) -> int:
            return x * 10

        self.assert_eq(kdf1.rename(mul10, axis="index"), pdf1.rename(mul10, axis="index"))

        self.assert_eq(
            kdf1.rename(columns=str_lower, index={1: 10, 2: 20}),
            pdf1.rename(columns=str_lower, index={1: 10, 2: 20}),
        )

        idx = pd.MultiIndex.from_tuples([("X", "A"), ("X", "B"), ("Y", "C"), ("Y", "D")])
        pdf2 = pd.DataFrame([[1, 2, 3, 4], [5, 6, 7, 8]], columns=idx)
        kdf2 = ks.from_pandas(pdf2)

        self.assert_eq(kdf2.rename(columns=str_lower), pdf2.rename(columns=str_lower))

        self.assert_eq(
            kdf2.rename(columns=str_lower, level=0), pdf2.rename(columns=str_lower, level=0)
        )
        self.assert_eq(
            kdf2.rename(columns=str_lower, level=1), pdf2.rename(columns=str_lower, level=1)
        )

        pdf3 = pd.DataFrame([[1, 2], [3, 4], [5, 6], [7, 8]], index=idx, columns=list("ab"))
        kdf3 = ks.from_pandas(pdf3)

        self.assert_eq(kdf3.rename(index=str_lower), pdf3.rename(index=str_lower))
        self.assert_eq(kdf3.rename(index=str_lower, level=0), pdf3.rename(index=str_lower, level=0))
        self.assert_eq(kdf3.rename(index=str_lower, level=1), pdf3.rename(index=str_lower, level=1))

        pdf4 = pdf2 + 1
        kdf4 = kdf2 + 1
        self.assert_eq(kdf4.rename(columns=str_lower), pdf4.rename(columns=str_lower))

        pdf5 = pdf3 + 1
        kdf5 = kdf3 + 1
        self.assert_eq(kdf5.rename(index=str_lower), pdf5.rename(index=str_lower))

    def test_dot_in_column_name(self):
        self.assert_eq(
            ks.DataFrame(ks.range(1)._internal.spark_frame.selectExpr("1L as `a.b`"))["a.b"],
            ks.Series([1], name="a.b"),
        )

    def test_droplevel(self):
        pdf = (
            pd.DataFrame([[1, 2, 3, 4], [5, 6, 7, 8], [9, 10, 11, 12]])
            .set_index([0, 1])
            .rename_axis(["a", "b"])
        )
        pdf.columns = pd.MultiIndex.from_tuples(
            [("c", "e"), ("d", "f")], names=["level_1", "level_2"]
        )
        kdf = ks.from_pandas(pdf)

        self.assertRaises(ValueError, lambda: kdf.droplevel(["a", "b"]))
        self.assertRaises(ValueError, lambda: kdf.droplevel(["level_1", "level_2"], axis=1))
        self.assertRaises(ValueError, lambda: kdf.droplevel([1, 1, 1, 1, 1]))
        self.assertRaises(IndexError, lambda: kdf.droplevel(-3))

        # droplevel is new in pandas 0.24.0
        if LooseVersion(pd.__version__) >= LooseVersion("0.24.0"):
            self.assert_eq(pdf.droplevel("a"), kdf.droplevel("a"))
            self.assert_eq(pdf.droplevel(0), kdf.droplevel(0))
            self.assert_eq(pdf.droplevel(-1), kdf.droplevel(-1))
            self.assert_eq(pdf.droplevel("level_1", axis=1), kdf.droplevel("level_1", axis=1))
            self.assert_eq(pdf.droplevel(0, axis=1), kdf.droplevel(0, axis=1))

            # Tupled names
            pdf.index.names = [("a", "b"), ("x", "y")]
            kdf = ks.from_pandas(pdf)
            self.assert_eq(pdf.droplevel([("a", "b")]), kdf.droplevel([("a", "b")]))
        else:
            expected = ks.DataFrame(
                [[3, 4], [7, 8], [11, 12]], index=pd.Index([2, 6, 10], name="b")
            )
            columns = pd.MultiIndex.from_tuples(
                [("c", "e"), ("d", "f")], names=["level_1", "level_2"]
            )
            expected.columns = columns

            self.assert_eq(expected, kdf.droplevel("a"))
            self.assert_eq(expected, kdf.droplevel(0))

            expected = ks.DataFrame([[3, 4], [7, 8], [11, 12]], index=pd.Index([1, 5, 9], name="a"))
            expected.columns = columns

            self.assert_eq(expected, kdf.droplevel(-1))

            index = pd.MultiIndex.from_tuples([(1, 2), (5, 6), (9, 10)], names=["a", "b"])
            expected = ks.DataFrame([[3, 4], [7, 8], [11, 12]], index=index)
            expected.columns = pd.Index(["e", "f"], name="level_2")

            self.assert_eq(expected, kdf.droplevel("level_1", axis=1))
            self.assert_eq(expected, kdf.droplevel(0, axis=1))

            # Tupled names
            pdf.index.names = [("a", "b"), ("x", "y")]
            kdf = ks.from_pandas(pdf)
            expected = ks.DataFrame(
                [[3, 4], [7, 8], [11, 12]], index=pd.Index([2, 6, 10], name=("x", "y"))
            )
            expected.columns = columns

            self.assert_eq(expected, kdf.droplevel([("a", "b")]))

    def test_drop(self):
        pdf = pd.DataFrame({"x": [1, 2], "y": [3, 4], "z": [5, 6]}, index=np.random.rand(2))
        kdf = ks.from_pandas(pdf)

        # Assert 'labels' or 'columns' parameter is set
        expected_error_message = "Need to specify at least one of 'labels' or 'columns'"
        with self.assertRaisesRegex(ValueError, expected_error_message):
            kdf.drop()
        # Assert axis cannot be 0
        with self.assertRaisesRegex(NotImplementedError, "Drop currently only works for axis=1"):
            kdf.drop("x", axis=0)
        # Assert using a str for 'labels' works
        self.assert_eq(kdf.drop("x", axis=1), pdf.drop("x", axis=1))
        # Assert axis is 1 by default
        self.assert_eq(kdf.drop("x"), pdf.drop("x", axis=1))
        # Assert using a list for 'labels' works
        self.assert_eq(kdf.drop(["y", "z"], axis=1), pdf.drop(["y", "z"], axis=1))
        # Assert using 'columns' instead of 'labels' produces the same results
        self.assert_eq(kdf.drop(columns="x"), pdf.drop(columns="x"))
        self.assert_eq(kdf.drop(columns=["y", "z"]), pdf.drop(columns=["y", "z"]))

        # Assert 'labels' being used when both 'labels' and 'columns' are specified
        # TODO: should throw an error?
        expected_output = pd.DataFrame({"y": [3, 4], "z": [5, 6]}, index=kdf.index.to_pandas())
        self.assert_eq(kdf.drop(labels=["x"], columns=["y"]), expected_output)

        columns = pd.MultiIndex.from_tuples([("a", "x"), ("a", "y"), ("b", "z")])
        pdf.columns = columns
        kdf = ks.from_pandas(pdf)

        self.assert_eq(kdf.drop(columns="a"), pdf.drop(columns="a"))
        self.assert_eq(kdf.drop(columns=("a", "x")), pdf.drop(columns=("a", "x")))
        self.assert_eq(kdf.drop(columns=[("a", "x"), "b"]), pdf.drop(columns=[("a", "x"), "b"]))

        self.assertRaises(KeyError, lambda: kdf.drop(columns="c"))
        self.assertRaises(KeyError, lambda: kdf.drop(columns=("a", "z")))

    def _test_dropna(self, pdf, axis):
        kdf = ks.from_pandas(pdf)

        self.assert_eq(kdf.dropna(axis=axis), pdf.dropna(axis=axis))
        self.assert_eq(kdf.dropna(axis=axis, how="all"), pdf.dropna(axis=axis, how="all"))
        self.assert_eq(kdf.dropna(axis=axis, subset=["x"]), pdf.dropna(axis=axis, subset=["x"]))
        self.assert_eq(kdf.dropna(axis=axis, subset="x"), pdf.dropna(axis=axis, subset=["x"]))
        self.assert_eq(
            kdf.dropna(axis=axis, subset=["y", "z"]), pdf.dropna(axis=axis, subset=["y", "z"])
        )
        self.assert_eq(
            kdf.dropna(axis=axis, subset=["y", "z"], how="all"),
            pdf.dropna(axis=axis, subset=["y", "z"], how="all"),
        )

        self.assert_eq(kdf.dropna(axis=axis, thresh=2), pdf.dropna(axis=axis, thresh=2))
        self.assert_eq(
            kdf.dropna(axis=axis, thresh=1, subset=["y", "z"]),
            pdf.dropna(axis=axis, thresh=1, subset=["y", "z"]),
        )

        pdf2 = pdf.copy()
        kdf2 = kdf.copy()
        pser = pdf2[pdf2.columns[0]]
        kser = kdf2[kdf2.columns[0]]
        pdf2.dropna(inplace=True)
        kdf2.dropna(inplace=True)
        self.assert_eq(kdf2, pdf2)
        self.assert_eq(kser, pser)

        # multi-index
        columns = pd.MultiIndex.from_tuples([("a", "x"), ("a", "y"), ("b", "z")])
        if axis == 0:
            pdf.columns = columns
        else:
            pdf.index = columns
        kdf = ks.from_pandas(pdf)

        self.assert_eq(kdf.dropna(axis=axis), pdf.dropna(axis=axis))
        self.assert_eq(kdf.dropna(axis=axis, how="all"), pdf.dropna(axis=axis, how="all"))
        self.assert_eq(
            kdf.dropna(axis=axis, subset=[("a", "x")]), pdf.dropna(axis=axis, subset=[("a", "x")])
        )
        self.assert_eq(
            kdf.dropna(axis=axis, subset=("a", "x")), pdf.dropna(axis=axis, subset=[("a", "x")])
        )
        self.assert_eq(
            kdf.dropna(axis=axis, subset=[("a", "y"), ("b", "z")]),
            pdf.dropna(axis=axis, subset=[("a", "y"), ("b", "z")]),
        )
        self.assert_eq(
            kdf.dropna(axis=axis, subset=[("a", "y"), ("b", "z")], how="all"),
            pdf.dropna(axis=axis, subset=[("a", "y"), ("b", "z")], how="all"),
        )

        self.assert_eq(kdf.dropna(axis=axis, thresh=2), pdf.dropna(axis=axis, thresh=2))
        self.assert_eq(
            kdf.dropna(axis=axis, thresh=1, subset=[("a", "y"), ("b", "z")]),
            pdf.dropna(axis=axis, thresh=1, subset=[("a", "y"), ("b", "z")]),
        )

    def test_dropna_axis_index(self):
        pdf = pd.DataFrame(
            {
                "x": [np.nan, 2, 3, 4, np.nan, 6],
                "y": [1, 2, np.nan, 4, np.nan, np.nan],
                "z": [1, 2, 3, 4, np.nan, np.nan],
            },
            index=np.random.rand(6),
        )
        kdf = ks.from_pandas(pdf)

        self._test_dropna(pdf, axis=0)

        # empty
        pdf = pd.DataFrame(index=np.random.rand(6))
        kdf = ks.from_pandas(pdf)

        self.assert_eq(kdf.dropna(), pdf.dropna())
        self.assert_eq(kdf.dropna(how="all"), pdf.dropna(how="all"))
        self.assert_eq(kdf.dropna(thresh=0), pdf.dropna(thresh=0))
        self.assert_eq(kdf.dropna(thresh=1), pdf.dropna(thresh=1))

        with self.assertRaisesRegex(ValueError, "No axis named foo"):
            kdf.dropna(axis="foo")

        self.assertRaises(KeyError, lambda: kdf.dropna(subset="1"))
        with self.assertRaisesRegex(ValueError, "invalid how option: 1"):
            kdf.dropna(how=1)
        with self.assertRaisesRegex(TypeError, "must specify how or thresh"):
            kdf.dropna(how=None)

    def test_dropna_axis_column(self):
        pdf = pd.DataFrame(
            {
                "x": [np.nan, 2, 3, 4, np.nan, 6],
                "y": [1, 2, np.nan, 4, np.nan, np.nan],
                "z": [1, 2, 3, 4, np.nan, np.nan],
            },
            index=[str(r) for r in np.random.rand(6)],
        ).T

        self._test_dropna(pdf, axis=1)

        # empty
        pdf = pd.DataFrame({"x": [], "y": [], "z": []})
        kdf = ks.from_pandas(pdf)

        self.assert_eq(kdf.dropna(axis=1), pdf.dropna(axis=1))
        self.assert_eq(kdf.dropna(axis=1, how="all"), pdf.dropna(axis=1, how="all"))
        self.assert_eq(kdf.dropna(axis=1, thresh=0), pdf.dropna(axis=1, thresh=0))
        self.assert_eq(kdf.dropna(axis=1, thresh=1), pdf.dropna(axis=1, thresh=1))

    def test_dtype(self):
        pdf = pd.DataFrame(
            {
                "a": list("abc"),
                "b": list(range(1, 4)),
                "c": np.arange(3, 6).astype("i1"),
                "d": np.arange(4.0, 7.0, dtype="float64"),
                "e": [True, False, True],
                "f": pd.date_range("20130101", periods=3),
            },
            index=np.random.rand(3),
        )
        kdf = ks.from_pandas(pdf)
        self.assert_eq(kdf, pdf)
        self.assertTrue((kdf.dtypes == pdf.dtypes).all())

        # multi-index columns
        columns = pd.MultiIndex.from_tuples(zip(list("xxxyyz"), list("abcdef")))
        pdf.columns = columns
        kdf.columns = columns
        self.assertTrue((kdf.dtypes == pdf.dtypes).all())

    def test_fillna(self):
        pdf = pd.DataFrame(
            {
                "x": [np.nan, 2, 3, 4, np.nan, 6],
                "y": [1, 2, np.nan, 4, np.nan, np.nan],
                "z": [1, 2, 3, 4, np.nan, np.nan],
            },
            index=np.random.rand(6),
        )
        kdf = ks.from_pandas(pdf)

        self.assert_eq(kdf, pdf)
        self.assert_eq(kdf.fillna(-1), pdf.fillna(-1))
        self.assert_eq(
            kdf.fillna({"x": -1, "y": -2, "z": -5}), pdf.fillna({"x": -1, "y": -2, "z": -5})
        )
        self.assert_eq(pdf.fillna(method="ffill"), kdf.fillna(method="ffill"))
        self.assert_eq(pdf.fillna(method="ffill", limit=2), kdf.fillna(method="ffill", limit=2))
        self.assert_eq(pdf.fillna(method="bfill"), kdf.fillna(method="bfill"))
        self.assert_eq(pdf.fillna(method="bfill", limit=2), kdf.fillna(method="bfill", limit=2))

        pdf = pdf.set_index(["x", "y"])
        kdf = ks.from_pandas(pdf)
        # check multi index
        self.assert_eq(kdf.fillna(-1), pdf.fillna(-1))
        self.assert_eq(pdf.fillna(method="bfill"), kdf.fillna(method="bfill"))
        self.assert_eq(pdf.fillna(method="ffill"), kdf.fillna(method="ffill"))

        pser = pdf.z
        kser = kdf.z
        pdf.fillna({"x": -1, "y": -2, "z": -5}, inplace=True)
        kdf.fillna({"x": -1, "y": -2, "z": -5}, inplace=True)
        self.assert_eq(kdf, pdf)
        self.assert_eq(kser, pser)

        s_nan = pd.Series([-1, -2, -5], index=["x", "y", "z"], dtype=int)
        self.assert_eq(kdf.fillna(s_nan), pdf.fillna(s_nan))

        with self.assertRaisesRegex(NotImplementedError, "fillna currently only"):
            kdf.fillna(-1, axis=1)
        with self.assertRaisesRegex(NotImplementedError, "fillna currently only"):
            kdf.fillna(-1, axis="columns")
        with self.assertRaisesRegex(ValueError, "limit parameter for value is not support now"):
            kdf.fillna(-1, limit=1)
        with self.assertRaisesRegex(TypeError, "Unsupported.*DataFrame"):
            kdf.fillna(pd.DataFrame({"x": [-1], "y": [-1], "z": [-1]}))
        with self.assertRaisesRegex(TypeError, "Unsupported.*numpy.int64"):
            kdf.fillna({"x": np.int64(-6), "y": np.int64(-4), "z": -5})
        with self.assertRaisesRegex(ValueError, "Expecting 'pad', 'ffill', 'backfill' or 'bfill'."):
            kdf.fillna(method="xxx")
        with self.assertRaisesRegex(
            ValueError, "Must specify a fillna 'value' or 'method' parameter."
        ):
            kdf.fillna()

        # multi-index columns
        pdf = pd.DataFrame(
            {
                ("x", "a"): [np.nan, 2, 3, 4, np.nan, 6],
                ("x", "b"): [1, 2, np.nan, 4, np.nan, np.nan],
                ("y", "c"): [1, 2, 3, 4, np.nan, np.nan],
            },
            index=np.random.rand(6),
        )
        kdf = ks.from_pandas(pdf)

        self.assert_eq(kdf.fillna(-1), pdf.fillna(-1))
        self.assert_eq(
            kdf.fillna({("x", "a"): -1, ("x", "b"): -2, ("y", "c"): -5}),
            pdf.fillna({("x", "a"): -1, ("x", "b"): -2, ("y", "c"): -5}),
        )
        self.assert_eq(pdf.fillna(method="ffill"), kdf.fillna(method="ffill"))
        self.assert_eq(pdf.fillna(method="ffill", limit=2), kdf.fillna(method="ffill", limit=2))
        self.assert_eq(pdf.fillna(method="bfill"), kdf.fillna(method="bfill"))
        self.assert_eq(pdf.fillna(method="bfill", limit=2), kdf.fillna(method="bfill", limit=2))

        self.assert_eq(kdf.fillna({"x": -1}), pdf.fillna({"x": -1}))

        if sys.version_info >= (3, 6):
            # flaky in Python 3.5.
            self.assert_eq(
                kdf.fillna({"x": -1, ("x", "b"): -2}), pdf.fillna({"x": -1, ("x", "b"): -2})
            )
            self.assert_eq(
                kdf.fillna({("x", "b"): -2, "x": -1}), pdf.fillna({("x", "b"): -2, "x": -1})
            )

        # check multi index
        pdf = pdf.set_index([("x", "a"), ("x", "b")])
        kdf = ks.from_pandas(pdf)
        self.assert_eq(kdf.fillna(-1), pdf.fillna(-1))
        self.assert_eq(
            kdf.fillna({("x", "a"): -1, ("x", "b"): -2, ("y", "c"): -5}),
            pdf.fillna({("x", "a"): -1, ("x", "b"): -2, ("y", "c"): -5}),
        )

    def test_isnull(self):
        pdf = pd.DataFrame(
            {"x": [1, 2, 3, 4, None, 6], "y": list("abdabd")}, index=np.random.rand(6)
        )
        kdf = ks.from_pandas(pdf)

        self.assert_eq(kdf.notnull(), pdf.notnull())
        self.assert_eq(kdf.isnull(), pdf.isnull())

    def test_to_datetime(self):
        pdf = pd.DataFrame(
            {"year": [2015, 2016], "month": [2, 3], "day": [4, 5]}, index=np.random.rand(2)
        )
        kdf = ks.from_pandas(pdf)

        self.assert_eq(pd.to_datetime(pdf), ks.to_datetime(kdf))

    def test_nunique(self):
        pdf = pd.DataFrame({"A": [1, 2, 3], "B": [np.nan, 3, np.nan]}, index=np.random.rand(3))
        kdf = ks.from_pandas(pdf)

        # Assert NaNs are dropped by default
        self.assert_eq(kdf.nunique(), pdf.nunique())

        # Assert including NaN values
        self.assert_eq(kdf.nunique(dropna=False), pdf.nunique(dropna=False))

        # Assert approximate counts
        self.assert_eq(
            ks.DataFrame({"A": range(100)}).nunique(approx=True), pd.Series([103], index=["A"]),
        )
        self.assert_eq(
            ks.DataFrame({"A": range(100)}).nunique(approx=True, rsd=0.01),
            pd.Series([100], index=["A"]),
        )

        # Assert unsupported axis value yet
        msg = 'axis should be either 0 or "index" currently.'
        with self.assertRaisesRegex(NotImplementedError, msg):
            kdf.nunique(axis=1)

        # multi-index columns
        columns = pd.MultiIndex.from_tuples([("X", "A"), ("Y", "B")], names=["1", "2"])
        pdf.columns = columns
        kdf.columns = columns

        self.assert_eq(kdf.nunique(), pdf.nunique())
        self.assert_eq(kdf.nunique(dropna=False), pdf.nunique(dropna=False))

    def test_sort_values(self):
        pdf = pd.DataFrame(
            {"a": [1, 2, 3, 4, 5, None, 7], "b": [7, 6, 5, 4, 3, 2, 1]}, index=np.random.rand(7)
        )
        kdf = ks.from_pandas(pdf)
        self.assert_eq(kdf.sort_values("b"), pdf.sort_values("b"))
        self.assert_eq(kdf.sort_values(["b", "a"]), pdf.sort_values(["b", "a"]))
        self.assert_eq(
            kdf.sort_values(["b", "a"], ascending=[False, True]),
            pdf.sort_values(["b", "a"], ascending=[False, True]),
        )

        self.assertRaises(ValueError, lambda: kdf.sort_values(["b", "a"], ascending=[False]))

        self.assert_eq(
            kdf.sort_values(["b", "a"], na_position="first"),
            pdf.sort_values(["b", "a"], na_position="first"),
        )

        self.assertRaises(ValueError, lambda: kdf.sort_values(["b", "a"], na_position="invalid"))

        pserA = pdf.a
        kserA = kdf.a
        self.assert_eq(kdf.sort_values("b", inplace=True), pdf.sort_values("b", inplace=True))
        self.assert_eq(kdf, pdf)
        self.assert_eq(kserA, pserA)

        columns = pd.MultiIndex.from_tuples([("X", "A"), ("X", "B")])
        kdf.columns = columns
        self.assertRaisesRegex(
            ValueError,
            "For a multi-index, the label must be a tuple with elements",
            lambda: kdf.sort_values(["X"]),
        )

    def test_sort_index(self):
        pdf = pd.DataFrame(
            {"A": [2, 1, np.nan], "B": [np.nan, 0, np.nan]}, index=["b", "a", np.nan]
        )
        kdf = ks.from_pandas(pdf)

        # Assert invalid parameters
        self.assertRaises(NotImplementedError, lambda: kdf.sort_index(axis=1))
        self.assertRaises(NotImplementedError, lambda: kdf.sort_index(kind="mergesort"))
        self.assertRaises(ValueError, lambda: kdf.sort_index(na_position="invalid"))

        # Assert default behavior without parameters
        self.assert_eq(kdf.sort_index(), pdf.sort_index())
        # Assert sorting descending
        self.assert_eq(kdf.sort_index(ascending=False), pdf.sort_index(ascending=False))
        # Assert sorting NA indices first
        self.assert_eq(kdf.sort_index(na_position="first"), pdf.sort_index(na_position="first"))

        # Assert sorting inplace
        pserA = pdf.A
        kserA = kdf.A
        self.assertEqual(kdf.sort_index(inplace=True), pdf.sort_index(inplace=True))
        self.assert_eq(kdf, pdf)
        self.assert_eq(kserA, pserA)

        # Assert multi-indices
        pdf = pd.DataFrame(
            {"A": range(4), "B": range(4)[::-1]}, index=[["b", "b", "a", "a"], [1, 0, 1, 0]]
        )
        kdf = ks.from_pandas(pdf)
        self.assert_eq(kdf.sort_index(), pdf.sort_index())
        self.assert_eq(kdf.sort_index(level=[1, 0]), pdf.sort_index(level=[1, 0]))
        self.assert_eq(kdf.reset_index().sort_index(), pdf.reset_index().sort_index())

        # Assert with multi-index columns
        columns = pd.MultiIndex.from_tuples([("X", "A"), ("X", "B")])
        pdf.columns = columns
        kdf.columns = columns

        self.assert_eq(kdf.sort_index(), pdf.sort_index())

    def test_nlargest(self):
        pdf = pd.DataFrame(
            {"a": [1, 2, 3, 4, 5, None, 7], "b": [7, 6, 5, 4, 3, 2, 1]}, index=np.random.rand(7)
        )
        kdf = ks.from_pandas(pdf)
        self.assert_eq(kdf.nlargest(n=5, columns="a"), pdf.nlargest(5, columns="a"))
        self.assert_eq(kdf.nlargest(n=5, columns=["a", "b"]), pdf.nlargest(5, columns=["a", "b"]))

    def test_nsmallest(self):
        pdf = pd.DataFrame(
            {"a": [1, 2, 3, 4, 5, None, 7], "b": [7, 6, 5, 4, 3, 2, 1]}, index=np.random.rand(7)
        )
        kdf = ks.from_pandas(pdf)
        self.assert_eq(kdf.nsmallest(n=5, columns="a"), pdf.nsmallest(5, columns="a"))
        self.assert_eq(kdf.nsmallest(n=5, columns=["a", "b"]), pdf.nsmallest(5, columns=["a", "b"]))

    def test_xs(self):
        d = {
            "num_legs": [4, 4, 2, 2],
            "num_wings": [0, 0, 2, 2],
            "class": ["mammal", "mammal", "mammal", "bird"],
            "animal": ["cat", "dog", "bat", "penguin"],
            "locomotion": ["walks", "walks", "flies", "walks"],
        }
        pdf = pd.DataFrame(data=d)
        pdf = pdf.set_index(["class", "animal", "locomotion"])
        kdf = ks.from_pandas(pdf)

        self.assert_eq(kdf.xs(("mammal", "dog", "walks")), pdf.xs(("mammal", "dog", "walks")))

        msg = "'key' should be string or tuple that contains strings"
        with self.assertRaisesRegex(ValueError, msg):
            kdf.xs(1)
        msg = (
            "'key' should have index names as only strings "
            "or a tuple that contain index names as only strings"
        )
        with self.assertRaisesRegex(ValueError, msg):
            kdf.xs(("mammal", 1))
        msg = 'axis should be either 0 or "index" currently.'
        with self.assertRaisesRegex(NotImplementedError, msg):
            kdf.xs("num_wings", axis=1)
        msg = r"'Key length \(4\) exceeds index depth \(3\)'"
        with self.assertRaisesRegex(KeyError, msg):
            kdf.xs(("mammal", "dog", "walks", "foo"))

    def test_missing(self):
        kdf = self.kdf

        missing_functions = inspect.getmembers(_MissingPandasLikeDataFrame, inspect.isfunction)
        unsupported_functions = [
            name for (name, type_) in missing_functions if type_.__name__ == "unsupported_function"
        ]
        for name in unsupported_functions:
            with self.assertRaisesRegex(
                PandasNotImplementedError,
                "method.*DataFrame.*{}.*not implemented( yet\\.|\\. .+)".format(name),
            ):
                getattr(kdf, name)()

        deprecated_functions = [
            name for (name, type_) in missing_functions if type_.__name__ == "deprecated_function"
        ]
        for name in deprecated_functions:
            with self.assertRaisesRegex(
                PandasNotImplementedError, "method.*DataFrame.*{}.*is deprecated".format(name)
            ):
                getattr(kdf, name)()

        missing_properties = inspect.getmembers(
            _MissingPandasLikeDataFrame, lambda o: isinstance(o, property)
        )
        unsupported_properties = [
            name
            for (name, type_) in missing_properties
            if type_.fget.__name__ == "unsupported_property"
        ]
        for name in unsupported_properties:
            with self.assertRaisesRegex(
                PandasNotImplementedError,
                "property.*DataFrame.*{}.*not implemented( yet\\.|\\. .+)".format(name),
            ):
                getattr(kdf, name)
        deprecated_properties = [
            name
            for (name, type_) in missing_properties
            if type_.fget.__name__ == "deprecated_property"
        ]
        for name in deprecated_properties:
            with self.assertRaisesRegex(
                PandasNotImplementedError, "property.*DataFrame.*{}.*is deprecated".format(name)
            ):
                getattr(kdf, name)

    def test_to_numpy(self):
        pdf = pd.DataFrame(
            {
                "a": [4, 2, 3, 4, 8, 6],
                "b": [1, 2, 9, 4, 2, 4],
                "c": ["one", "three", "six", "seven", "one", "5"],
            },
            index=np.random.rand(6),
        )

        kdf = ks.from_pandas(pdf)

        np.testing.assert_equal(kdf.to_numpy(), pdf.values)

    def test_to_pandas(self):
        pdf, kdf = self.df_pair
        self.assert_eq(kdf.toPandas(), pdf)
        self.assert_eq(kdf.to_pandas(), pdf)

    def test_isin(self):
        pdf = pd.DataFrame(
            {
                "a": [4, 2, 3, 4, 8, 6],
                "b": [1, 2, 9, 4, 2, 4],
                "c": ["one", "three", "six", "seven", "one", "5"],
            },
            index=np.random.rand(6),
        )
        kdf = ks.from_pandas(pdf)

        self.assert_eq(kdf.isin([4, "six"]), pdf.isin([4, "six"]))
        self.assert_eq(
            kdf.isin({"a": [2, 8], "c": ["three", "one"]}),
            pdf.isin({"a": [2, 8], "c": ["three", "one"]}),
        )

        msg = "'DataFrame' object has no attribute {'e'}"
        with self.assertRaisesRegex(AttributeError, msg):
            kdf.isin({"e": [5, 7], "a": [1, 6]})

        msg = "DataFrame and Series are not supported"
        with self.assertRaisesRegex(NotImplementedError, msg):
            kdf.isin(pdf)

        msg = "Values should be iterable, Series, DataFrame or dict."
        with self.assertRaisesRegex(TypeError, msg):
            kdf.isin(1)

    def test_merge(self):
        left_pdf = pd.DataFrame(
            {
                "lkey": ["foo", "bar", "baz", "foo", "bar", "l"],
                "value": [1, 2, 3, 5, 6, 7],
                "x": list("abcdef"),
            },
            columns=["lkey", "value", "x"],
        )
        right_pdf = pd.DataFrame(
            {
                "rkey": ["baz", "foo", "bar", "baz", "foo", "r"],
                "value": [4, 5, 6, 7, 8, 9],
                "y": list("efghij"),
            },
            columns=["rkey", "value", "y"],
        )
        right_ps = pd.Series(list("defghi"), name="x", index=[5, 6, 7, 8, 9, 10])

        left_kdf = ks.from_pandas(left_pdf)
        right_kdf = ks.from_pandas(right_pdf)
        right_kser = ks.from_pandas(right_ps)

        def check(op, right_kdf=right_kdf, right_pdf=right_pdf):
            k_res = op(left_kdf, right_kdf)
            k_res = k_res.to_pandas()
            k_res = k_res.sort_values(by=list(k_res.columns))
            k_res = k_res.reset_index(drop=True)
            p_res = op(left_pdf, right_pdf)
            p_res = p_res.sort_values(by=list(p_res.columns))
            p_res = p_res.reset_index(drop=True)
            self.assert_eq(k_res, p_res)

        check(lambda left, right: left.merge(right))
        check(lambda left, right: left.merge(right, on="value"))
        check(lambda left, right: left.merge(right, left_on="lkey", right_on="rkey"))
        check(lambda left, right: left.set_index("lkey").merge(right.set_index("rkey")))
        check(
            lambda left, right: left.set_index("lkey").merge(
                right, left_index=True, right_on="rkey"
            )
        )
        check(
            lambda left, right: left.merge(
                right.set_index("rkey"), left_on="lkey", right_index=True
            )
        )
        check(
            lambda left, right: left.set_index("lkey").merge(
                right.set_index("rkey"), left_index=True, right_index=True
            )
        )

        # MultiIndex
        check(
            lambda left, right: left.merge(
                right, left_on=["lkey", "value"], right_on=["rkey", "value"]
            )
        )
        check(
            lambda left, right: left.set_index(["lkey", "value"]).merge(
                right, left_index=True, right_on=["rkey", "value"]
            )
        )
        check(
            lambda left, right: left.merge(
                right.set_index(["rkey", "value"]), left_on=["lkey", "value"], right_index=True
            )
        )
        # TODO: when both left_index=True and right_index=True with multi-index
        # check(lambda left, right: left.set_index(['lkey', 'value']).merge(
        #     right.set_index(['rkey', 'value']), left_index=True, right_index=True))

        # join types
        for how in ["inner", "left", "right", "outer"]:
            check(lambda left, right: left.merge(right, on="value", how=how))
            check(lambda left, right: left.merge(right, left_on="lkey", right_on="rkey", how=how))

        # suffix
        check(
            lambda left, right: left.merge(
                right, left_on="lkey", right_on="rkey", suffixes=["_left", "_right"]
            )
        )

        # Test Series on the right
        # pd.DataFrame.merge with Series is implemented since version 0.24.0
        if LooseVersion(pd.__version__) >= LooseVersion("0.24.0"):
            check(lambda left, right: left.merge(right), right_kser, right_ps)
            check(
                lambda left, right: left.merge(right, left_on="x", right_on="x"),
                right_kser,
                right_ps,
            )
            check(
                lambda left, right: left.set_index("x").merge(right, left_index=True, right_on="x"),
                right_kser,
                right_ps,
            )

            # Test join types with Series
            for how in ["inner", "left", "right", "outer"]:
                check(lambda left, right: left.merge(right, how=how), right_kser, right_ps)
                check(
                    lambda left, right: left.merge(right, left_on="x", right_on="x", how=how),
                    right_kser,
                    right_ps,
                )

            # suffix with Series
            check(
                lambda left, right: left.merge(
                    right,
                    suffixes=["_left", "_right"],
                    how="outer",
                    left_index=True,
                    right_index=True,
                ),
                right_kser,
                right_ps,
            )

        # multi-index columns
        left_columns = pd.MultiIndex.from_tuples([("a", "lkey"), ("a", "value"), ("b", "x")])
        left_pdf.columns = left_columns
        left_kdf.columns = left_columns

        right_columns = pd.MultiIndex.from_tuples([("a", "rkey"), ("a", "value"), ("c", "y")])
        right_pdf.columns = right_columns
        right_kdf.columns = right_columns

        check(lambda left, right: left.merge(right))
        check(lambda left, right: left.merge(right, on=[("a", "value")]))
        check(
            lambda left, right: (
                left.set_index(("a", "lkey")).merge(right.set_index(("a", "rkey")))
            )
        )
        check(
            lambda left, right: (
                left.set_index(("a", "lkey")).merge(
                    right.set_index(("a", "rkey")), left_index=True, right_index=True
                )
            )
        )
        # TODO: when both left_index=True and right_index=True with multi-index columns
        # check(lambda left, right: left.merge(right,
        #                                      left_on=[('a', 'lkey')], right_on=[('a', 'rkey')]))
        # check(lambda left, right: (left.set_index(('a', 'lkey'))
        #                            .merge(right, left_index=True, right_on=[('a', 'rkey')])))

    def test_merge_retains_indices(self):
        left_pdf = pd.DataFrame({"A": [0, 1]})
        right_pdf = pd.DataFrame({"B": [1, 2]}, index=[1, 2])
        left_kdf = ks.from_pandas(left_pdf)
        right_kdf = ks.from_pandas(right_pdf)

        self.assert_eq(
            left_kdf.merge(right_kdf, left_index=True, right_index=True),
            left_pdf.merge(right_pdf, left_index=True, right_index=True),
        )
        self.assert_eq(
            left_kdf.merge(right_kdf, left_on="A", right_index=True),
            left_pdf.merge(right_pdf, left_on="A", right_index=True),
        )
        self.assert_eq(
            left_kdf.merge(right_kdf, left_index=True, right_on="B"),
            left_pdf.merge(right_pdf, left_index=True, right_on="B"),
        )
        self.assert_eq(
            left_kdf.merge(right_kdf, left_on="A", right_on="B"),
            left_pdf.merge(right_pdf, left_on="A", right_on="B"),
        )

    def test_merge_how_parameter(self):
        left_pdf = pd.DataFrame({"A": [1, 2]})
        right_pdf = pd.DataFrame({"B": ["x", "y"]}, index=[1, 2])
        left_kdf = ks.from_pandas(left_pdf)
        right_kdf = ks.from_pandas(right_pdf)

        kdf = left_kdf.merge(right_kdf, left_index=True, right_index=True)
        pdf = left_pdf.merge(right_pdf, left_index=True, right_index=True)
        self.assert_eq(
            kdf.sort_values(by=list(kdf.columns)).reset_index(drop=True),
            pdf.sort_values(by=list(pdf.columns)).reset_index(drop=True),
        )

        kdf = left_kdf.merge(right_kdf, left_index=True, right_index=True, how="left")
        pdf = left_pdf.merge(right_pdf, left_index=True, right_index=True, how="left")
        self.assert_eq(
            kdf.sort_values(by=list(kdf.columns)).reset_index(drop=True),
            pdf.sort_values(by=list(pdf.columns)).reset_index(drop=True),
        )

        kdf = left_kdf.merge(right_kdf, left_index=True, right_index=True, how="right")
        pdf = left_pdf.merge(right_pdf, left_index=True, right_index=True, how="right")
        self.assert_eq(
            kdf.sort_values(by=list(kdf.columns)).reset_index(drop=True),
            pdf.sort_values(by=list(pdf.columns)).reset_index(drop=True),
        )

        kdf = left_kdf.merge(right_kdf, left_index=True, right_index=True, how="outer")
        pdf = left_pdf.merge(right_pdf, left_index=True, right_index=True, how="outer")
        self.assert_eq(
            kdf.sort_values(by=list(kdf.columns)).reset_index(drop=True),
            pdf.sort_values(by=list(pdf.columns)).reset_index(drop=True),
        )

    def test_merge_raises(self):
        left = ks.DataFrame(
            {"value": [1, 2, 3, 5, 6], "x": list("abcde")},
            columns=["value", "x"],
            index=["foo", "bar", "baz", "foo", "bar"],
        )
        right = ks.DataFrame(
            {"value": [4, 5, 6, 7, 8], "y": list("fghij")},
            columns=["value", "y"],
            index=["baz", "foo", "bar", "baz", "foo"],
        )

        with self.assertRaisesRegex(ValueError, "No common columns to perform merge on"):
            left[["x"]].merge(right[["y"]])

        with self.assertRaisesRegex(ValueError, "not a combination of both"):
            left.merge(right, on="value", left_on="x")

        with self.assertRaisesRegex(ValueError, "Must pass right_on or right_index=True"):
            left.merge(right, left_on="x")

        with self.assertRaisesRegex(ValueError, "Must pass right_on or right_index=True"):
            left.merge(right, left_index=True)

        with self.assertRaisesRegex(ValueError, "Must pass left_on or left_index=True"):
            left.merge(right, right_on="y")

        with self.assertRaisesRegex(ValueError, "Must pass left_on or left_index=True"):
            left.merge(right, right_index=True)

        with self.assertRaisesRegex(
            ValueError, "len\\(left_keys\\) must equal len\\(right_keys\\)"
        ):
            left.merge(right, left_on="value", right_on=["value", "y"])

        with self.assertRaisesRegex(
            ValueError, "len\\(left_keys\\) must equal len\\(right_keys\\)"
        ):
            left.merge(right, left_on=["value", "x"], right_on="value")

        with self.assertRaisesRegex(ValueError, "['inner', 'left', 'right', 'full', 'outer']"):
            left.merge(right, left_index=True, right_index=True, how="foo")

        with self.assertRaisesRegex(KeyError, "id"):
            left.merge(right, on="id")

    def test_append(self):
        pdf = pd.DataFrame([[1, 2], [3, 4]], columns=list("AB"))
        kdf = ks.from_pandas(pdf)
        other_pdf = pd.DataFrame([[3, 4], [5, 6]], columns=list("BC"), index=[2, 3])
        other_kdf = ks.from_pandas(other_pdf)

        self.assert_eq(kdf.append(kdf), pdf.append(pdf))
        self.assert_eq(kdf.append(kdf, ignore_index=True), pdf.append(pdf, ignore_index=True))

        # Assert DataFrames with non-matching columns
        self.assert_eq(kdf.append(other_kdf), pdf.append(other_pdf))

        # Assert appending a Series fails
        msg = "DataFrames.append() does not support appending Series to DataFrames"
        with self.assertRaises(ValueError, msg=msg):
            kdf.append(kdf["A"])

        # Assert using the sort parameter raises an exception
        msg = "The 'sort' parameter is currently not supported"
        with self.assertRaises(NotImplementedError, msg=msg):
            kdf.append(kdf, sort=True)

        # Assert using 'verify_integrity' only raises an exception for overlapping indices
        self.assert_eq(
            kdf.append(other_kdf, verify_integrity=True),
            pdf.append(other_pdf, verify_integrity=True),
        )
        msg = "Indices have overlapping values"
        with self.assertRaises(ValueError, msg=msg):
            kdf.append(kdf, verify_integrity=True)

        # Skip integrity verification when ignore_index=True
        self.assert_eq(
            kdf.append(kdf, ignore_index=True, verify_integrity=True),
            pdf.append(pdf, ignore_index=True, verify_integrity=True),
        )

        # Assert appending multi-index DataFrames
        multi_index_pdf = pd.DataFrame([[1, 2], [3, 4]], columns=list("AB"), index=[[2, 3], [4, 5]])
        multi_index_kdf = ks.from_pandas(multi_index_pdf)
        other_multi_index_pdf = pd.DataFrame(
            [[5, 6], [7, 8]], columns=list("AB"), index=[[2, 3], [6, 7]]
        )
        other_multi_index_kdf = ks.from_pandas(other_multi_index_pdf)

        self.assert_eq(
            multi_index_kdf.append(multi_index_kdf), multi_index_pdf.append(multi_index_pdf)
        )

        # Assert DataFrames with non-matching columns
        self.assert_eq(
            multi_index_kdf.append(other_multi_index_kdf),
            multi_index_pdf.append(other_multi_index_pdf),
        )

        # Assert using 'verify_integrity' only raises an exception for overlapping indices
        self.assert_eq(
            multi_index_kdf.append(other_multi_index_kdf, verify_integrity=True),
            multi_index_pdf.append(other_multi_index_pdf, verify_integrity=True),
        )
        with self.assertRaises(ValueError, msg=msg):
            multi_index_kdf.append(multi_index_kdf, verify_integrity=True)

        # Skip integrity verification when ignore_index=True
        self.assert_eq(
            multi_index_kdf.append(multi_index_kdf, ignore_index=True, verify_integrity=True),
            multi_index_pdf.append(multi_index_pdf, ignore_index=True, verify_integrity=True),
        )

        # Assert trying to append DataFrames with different index levels
        msg = "Both DataFrames have to have the same number of index levels"
        with self.assertRaises(ValueError, msg=msg):
            kdf.append(multi_index_kdf)

        # Skip index level check when ignore_index=True
        self.assert_eq(
            kdf.append(multi_index_kdf, ignore_index=True),
            pdf.append(multi_index_pdf, ignore_index=True),
        )

        columns = pd.MultiIndex.from_tuples([("A", "X"), ("A", "Y")])
        pdf.columns = columns
        kdf.columns = columns

        self.assert_eq(kdf.append(kdf), pdf.append(pdf))

    def test_clip(self):
        pdf = pd.DataFrame(
            {"A": [0, 2, 4], "B": [4, 2, 0], "X": [-1, 10, 0]}, index=np.random.rand(3)
        )
        kdf = ks.from_pandas(pdf)

        # Assert list-like values are not accepted for 'lower' and 'upper'
        msg = "List-like value are not supported for 'lower' and 'upper' at the moment"
        with self.assertRaises(ValueError, msg=msg):
            kdf.clip(lower=[1])
        with self.assertRaises(ValueError, msg=msg):
            kdf.clip(upper=[1])

        # Assert no lower or upper
        self.assert_eq(kdf.clip(), pdf.clip())
        # Assert lower only
        self.assert_eq(kdf.clip(1), pdf.clip(1))
        # Assert upper only
        self.assert_eq(kdf.clip(upper=3), pdf.clip(upper=3))
        # Assert lower and upper
        self.assert_eq(kdf.clip(1, 3), pdf.clip(1, 3))

        pdf["clip"] = pdf.A.clip(lower=1, upper=3)
        kdf["clip"] = kdf.A.clip(lower=1, upper=3)
        self.assert_eq(kdf, pdf)

        # Assert behavior on string values
        str_kdf = ks.DataFrame({"A": ["a", "b", "c"]}, index=np.random.rand(3))
        self.assert_eq(str_kdf.clip(1, 3), str_kdf)

    def test_binary_operators(self):
        pdf = pd.DataFrame(
            {"A": [0, 2, 4], "B": [4, 2, 0], "X": [-1, 10, 0]}, index=np.random.rand(3)
        )
        kdf = ks.from_pandas(pdf)

        self.assert_eq(kdf + kdf.copy(), pdf + pdf.copy())

        self.assertRaisesRegex(
            ValueError,
            "it comes from a different dataframe",
            lambda: ks.range(10).add(ks.range(10)),
        )

        self.assertRaisesRegex(
            ValueError,
            "add with a sequence is currently not supported",
            lambda: ks.range(10).add(ks.range(10).id),
        )

    def test_sample(self):
        pdf = pd.DataFrame({"A": [0, 2, 4]})
        kdf = ks.from_pandas(pdf)

        # Make sure the tests run, but we can't check the result because they are non-deterministic.
        kdf.sample(frac=0.1)
        kdf.sample(frac=0.2, replace=True)
        kdf.sample(frac=0.2, random_state=5)
        kdf["A"].sample(frac=0.2)
        kdf["A"].sample(frac=0.2, replace=True)
        kdf["A"].sample(frac=0.2, random_state=5)

        with self.assertRaises(ValueError):
            kdf.sample()
        with self.assertRaises(NotImplementedError):
            kdf.sample(n=1)

    def test_add_prefix(self):
        pdf = pd.DataFrame({"A": [1, 2, 3, 4], "B": [3, 4, 5, 6]}, index=np.random.rand(4))
        kdf = ks.from_pandas(pdf)
        self.assert_eq(pdf.add_prefix("col_"), kdf.add_prefix("col_"))

        columns = pd.MultiIndex.from_tuples([("X", "A"), ("X", "B")])
        pdf.columns = columns
        kdf.columns = columns
        self.assert_eq(pdf.add_prefix("col_"), kdf.add_prefix("col_"))

    def test_add_suffix(self):
        pdf = pd.DataFrame({"A": [1, 2, 3, 4], "B": [3, 4, 5, 6]}, index=np.random.rand(4))
        kdf = ks.from_pandas(pdf)
        self.assert_eq(pdf.add_suffix("first_series"), kdf.add_suffix("first_series"))

        columns = pd.MultiIndex.from_tuples([("X", "A"), ("X", "B")])
        pdf.columns = columns
        kdf.columns = columns
        self.assert_eq(pdf.add_suffix("first_series"), kdf.add_suffix("first_series"))

    def test_join(self):
        # check basic function
        pdf1 = pd.DataFrame(
            {"key": ["K0", "K1", "K2", "K3"], "A": ["A0", "A1", "A2", "A3"]}, columns=["key", "A"]
        )
        pdf2 = pd.DataFrame(
            {"key": ["K0", "K1", "K2"], "B": ["B0", "B1", "B2"]}, columns=["key", "B"]
        )
        kdf1 = ks.from_pandas(pdf1)
        kdf2 = ks.from_pandas(pdf2)

        join_pdf = pdf1.join(pdf2, lsuffix="_left", rsuffix="_right")
        join_pdf.sort_values(by=list(join_pdf.columns), inplace=True)

        join_kdf = kdf1.join(kdf2, lsuffix="_left", rsuffix="_right")
        join_kdf.sort_values(by=list(join_kdf.columns), inplace=True)

        self.assert_eq(join_pdf, join_kdf)

        # join with duplicated columns in Series
        with self.assertRaisesRegex(ValueError, "columns overlap but no suffix specified"):
            ks1 = ks.Series(["A1", "A5"], index=[1, 2], name="A")
            kdf1.join(ks1, how="outer")
        # join with duplicated columns in DataFrame
        with self.assertRaisesRegex(ValueError, "columns overlap but no suffix specified"):
            kdf1.join(kdf2, how="outer")

        # check `on` parameter
        join_pdf = pdf1.join(pdf2.set_index("key"), on="key", lsuffix="_left", rsuffix="_right")
        join_pdf.sort_values(by=list(join_pdf.columns), inplace=True)

        join_kdf = kdf1.join(kdf2.set_index("key"), on="key", lsuffix="_left", rsuffix="_right")
        join_kdf.sort_values(by=list(join_kdf.columns), inplace=True)
        self.assert_eq(join_pdf.reset_index(drop=True), join_kdf.reset_index(drop=True))

        join_pdf = pdf1.set_index("key").join(
            pdf2.set_index("key"), on="key", lsuffix="_left", rsuffix="_right"
        )
        join_pdf.sort_values(by=list(join_pdf.columns), inplace=True)

        join_kdf = kdf1.set_index("key").join(
            kdf2.set_index("key"), on="key", lsuffix="_left", rsuffix="_right"
        )
        join_kdf.sort_values(by=list(join_kdf.columns), inplace=True)
        self.assert_eq(join_pdf.reset_index(drop=True), join_kdf.reset_index(drop=True))

        # multi-index columns
        columns1 = pd.MultiIndex.from_tuples([("x", "key"), ("Y", "A")])
        columns2 = pd.MultiIndex.from_tuples([("x", "key"), ("Y", "B")])
        pdf1.columns = columns1
        pdf2.columns = columns2
        kdf1.columns = columns1
        kdf2.columns = columns2

        join_pdf = pdf1.join(pdf2, lsuffix="_left", rsuffix="_right")
        join_pdf.sort_values(by=list(join_pdf.columns), inplace=True)

        join_kdf = kdf1.join(kdf2, lsuffix="_left", rsuffix="_right")
        join_kdf.sort_values(by=list(join_kdf.columns), inplace=True)

        self.assert_eq(join_pdf, join_kdf)

        # check `on` parameter
        join_pdf = pdf1.join(
            pdf2.set_index(("x", "key")), on=[("x", "key")], lsuffix="_left", rsuffix="_right"
        )
        join_pdf.sort_values(by=list(join_pdf.columns), inplace=True)

        join_kdf = kdf1.join(
            kdf2.set_index(("x", "key")), on=[("x", "key")], lsuffix="_left", rsuffix="_right"
        )
        join_kdf.sort_values(by=list(join_kdf.columns), inplace=True)

        self.assert_eq(join_pdf.reset_index(drop=True), join_kdf.reset_index(drop=True))

        join_pdf = pdf1.set_index(("x", "key")).join(
            pdf2.set_index(("x", "key")), on=[("x", "key")], lsuffix="_left", rsuffix="_right"
        )
        join_pdf.sort_values(by=list(join_pdf.columns), inplace=True)

        join_kdf = kdf1.set_index(("x", "key")).join(
            kdf2.set_index(("x", "key")), on=[("x", "key")], lsuffix="_left", rsuffix="_right"
        )
        join_kdf.sort_values(by=list(join_kdf.columns), inplace=True)

        self.assert_eq(join_pdf.reset_index(drop=True), join_kdf.reset_index(drop=True))

        # multi-index
        midx1 = pd.MultiIndex.from_tuples(
            [("w", "a"), ("x", "b"), ("y", "c"), ("z", "d")], names=["index1", "index2"]
        )
        midx2 = pd.MultiIndex.from_tuples(
            [("w", "a"), ("x", "b"), ("y", "c")], names=["index1", "index2"]
        )
        pdf1.index = midx1
        pdf2.index = midx2
        kdf1 = ks.from_pandas(pdf1)
        kdf2 = ks.from_pandas(pdf2)

        join_pdf = pdf1.join(pdf2, on=["index1", "index2"], rsuffix="_right")
        join_pdf.sort_values(by=list(join_pdf.columns), inplace=True)

        join_kdf = kdf1.join(kdf2, on=["index1", "index2"], rsuffix="_right")
        join_kdf.sort_values(by=list(join_kdf.columns), inplace=True)

        self.assert_eq(join_pdf, join_kdf)

        with self.assertRaisesRegex(
            ValueError, r'len\(left_on\) must equal the number of levels in the index of "right"'
        ):
            kdf1.join(kdf2, on=["index1"], rsuffix="_right")

    def test_replace(self):
        pdf = pd.DataFrame(
            {
                "name": ["Ironman", "Captain America", "Thor", "Hulk"],
                "weapon": ["Mark-45", "Shield", "Mjolnir", "Smash"],
            },
            index=np.random.rand(4),
        )
        kdf = ks.from_pandas(pdf)

        with self.assertRaisesRegex(
            NotImplementedError, "replace currently works only for method='pad"
        ):
            kdf.replace(method="bfill")
        with self.assertRaisesRegex(
            NotImplementedError, "replace currently works only when limit=None"
        ):
            kdf.replace(limit=10)
        with self.assertRaisesRegex(
            NotImplementedError, "replace currently doesn't supports regex"
        ):
            kdf.replace(regex="")

        with self.assertRaisesRegex(TypeError, "Unsupported type <class 'tuple'>"):
            kdf.replace(value=(1, 2, 3))
        with self.assertRaisesRegex(TypeError, "Unsupported type <class 'tuple'>"):
            kdf.replace(to_replace=(1, 2, 3))

        with self.assertRaisesRegex(ValueError, "Length of to_replace and value must be same"):
            kdf.replace(to_replace=["Ironman"], value=["Spiderman", "Doctor Strange"])

        self.assert_eq(kdf.replace("Ironman", "Spiderman"), pdf.replace("Ironman", "Spiderman"))
        self.assert_eq(
            kdf.replace(["Ironman", "Captain America"], ["Rescue", "Hawkeye"]),
            pdf.replace(["Ironman", "Captain America"], ["Rescue", "Hawkeye"]),
        )

        # inplace
        pser = pdf.name
        kser = kdf.name
        pdf.replace("Ironman", "Spiderman", inplace=True)
        kdf.replace("Ironman", "Spiderman", inplace=True)
        self.assert_eq(kdf, pdf)
        self.assert_eq(kser, pser)

        pdf = pd.DataFrame(
            {"A": [0, 1, 2, 3, 4], "B": [5, 6, 7, 8, 9], "C": ["a", "b", "c", "d", "e"]},
            index=np.random.rand(5),
        )
        kdf = ks.from_pandas(pdf)

        self.assert_eq(kdf.replace([0, 1, 2, 3, 5, 6], 4), pdf.replace([0, 1, 2, 3, 5, 6], 4))

        self.assert_eq(
            kdf.replace([0, 1, 2, 3, 5, 6], [6, 5, 4, 3, 2, 1]),
            pdf.replace([0, 1, 2, 3, 5, 6], [6, 5, 4, 3, 2, 1]),
        )

        self.assert_eq(kdf.replace({0: 10, 1: 100, 7: 200}), pdf.replace({0: 10, 1: 100, 7: 200}))

        self.assert_eq(kdf.replace({"A": 0, "B": 5}, 100), pdf.replace({"A": 0, "B": 5}, 100))

        self.assert_eq(kdf.replace({"A": {0: 100, 4: 400}}), pdf.replace({"A": {0: 100, 4: 400}}))
        self.assert_eq(kdf.replace({"X": {0: 100, 4: 400}}), pdf.replace({"X": {0: 100, 4: 400}}))

        # multi-index columns
        columns = pd.MultiIndex.from_tuples([("X", "A"), ("X", "B"), ("Y", "C")])
        pdf.columns = columns
        kdf.columns = columns

        self.assert_eq(kdf.replace([0, 1, 2, 3, 5, 6], 4), pdf.replace([0, 1, 2, 3, 5, 6], 4))

        self.assert_eq(
            kdf.replace([0, 1, 2, 3, 5, 6], [6, 5, 4, 3, 2, 1]),
            pdf.replace([0, 1, 2, 3, 5, 6], [6, 5, 4, 3, 2, 1]),
        )

        self.assert_eq(kdf.replace({0: 10, 1: 100, 7: 200}), pdf.replace({0: 10, 1: 100, 7: 200}))

        self.assert_eq(
            kdf.replace({("X", "A"): 0, ("X", "B"): 5}, 100),
            pdf.replace({("X", "A"): 0, ("X", "B"): 5}, 100),
        )

        self.assert_eq(
            kdf.replace({("X", "A"): {0: 100, 4: 400}}), pdf.replace({("X", "A"): {0: 100, 4: 400}})
        )
        self.assert_eq(
            kdf.replace({("X", "B"): {0: 100, 4: 400}}), pdf.replace({("X", "B"): {0: 100, 4: 400}})
        )

    def test_update(self):
        # check base function
        def get_data(left_columns=None, right_columns=None):
            left_pdf = pd.DataFrame(
                {"A": ["1", "2", "3", "4"], "B": ["100", "200", np.nan, np.nan]}, columns=["A", "B"]
            )
            right_pdf = pd.DataFrame(
                {"B": ["x", np.nan, "y", np.nan], "C": ["100", "200", "300", "400"]},
                columns=["B", "C"],
            )

            left_kdf = ks.DataFrame(
                {"A": ["1", "2", "3", "4"], "B": ["100", "200", None, None]}, columns=["A", "B"]
            )
            right_kdf = ks.DataFrame(
                {"B": ["x", None, "y", None], "C": ["100", "200", "300", "400"]}, columns=["B", "C"]
            )
            if left_columns is not None:
                left_pdf.columns = left_columns
                left_kdf.columns = left_columns
            if right_columns is not None:
                right_pdf.columns = right_columns
                right_kdf.columns = right_columns
            return left_kdf, left_pdf, right_kdf, right_pdf

        left_kdf, left_pdf, right_kdf, right_pdf = get_data()
        pser = left_pdf.B
        kser = left_kdf.B
        left_pdf.update(right_pdf)
        left_kdf.update(right_kdf)
        self.assert_eq(left_pdf.sort_values(by=["A", "B"]), left_kdf.sort_values(by=["A", "B"]))
        self.assert_eq(kser.sort_index(), pser.sort_index())

        left_kdf, left_pdf, right_kdf, right_pdf = get_data()
        left_pdf.update(right_pdf, overwrite=False)
        left_kdf.update(right_kdf, overwrite=False)
        self.assert_eq(left_pdf.sort_values(by=["A", "B"]), left_kdf.sort_values(by=["A", "B"]))

        with self.assertRaises(NotImplementedError):
            left_kdf.update(right_kdf, join="right")

        # multi-index columns
        left_columns = pd.MultiIndex.from_tuples([("X", "A"), ("X", "B")])
        right_columns = pd.MultiIndex.from_tuples([("X", "B"), ("Y", "C")])

        left_kdf, left_pdf, right_kdf, right_pdf = get_data(
            left_columns=left_columns, right_columns=right_columns
        )
        left_pdf.update(right_pdf)
        left_kdf.update(right_kdf)
        self.assert_eq(
            left_pdf.sort_values(by=[("X", "A"), ("X", "B")]),
            left_kdf.sort_values(by=[("X", "A"), ("X", "B")]),
        )

        left_kdf, left_pdf, right_kdf, right_pdf = get_data(
            left_columns=left_columns, right_columns=right_columns
        )
        left_pdf.update(right_pdf, overwrite=False)
        left_kdf.update(right_kdf, overwrite=False)
        self.assert_eq(
            left_pdf.sort_values(by=[("X", "A"), ("X", "B")]),
            left_kdf.sort_values(by=[("X", "A"), ("X", "B")]),
        )

        right_columns = pd.MultiIndex.from_tuples([("Y", "B"), ("Y", "C")])
        left_kdf, left_pdf, right_kdf, right_pdf = get_data(
            left_columns=left_columns, right_columns=right_columns
        )
        left_pdf.update(right_pdf)
        left_kdf.update(right_kdf)
        self.assert_eq(
            left_pdf.sort_values(by=[("X", "A"), ("X", "B")]),
            left_kdf.sort_values(by=[("X", "A"), ("X", "B")]),
        )

    def test_pivot_table_dtypes(self):
        pdf = pd.DataFrame(
            {
                "a": [4, 2, 3, 4, 8, 6],
                "b": [1, 2, 2, 4, 2, 4],
                "e": [1, 2, 2, 4, 2, 4],
                "c": [1, 2, 9, 4, 7, 4],
            },
            index=np.random.rand(6),
        )
        kdf = ks.from_pandas(pdf)

        # Skip columns comparison by reset_index
        res_df = kdf.pivot_table(
            index=["c"], columns="a", values=["b"], aggfunc={"b": "mean"}
        ).dtypes.reset_index(drop=True)
        exp_df = pdf.pivot_table(
            index=["c"], columns="a", values=["b"], aggfunc={"b": "mean"}
        ).dtypes.reset_index(drop=True)
        self.assert_eq(res_df, exp_df)

        # Results don't have the same column's name

        # Todo: self.assert_eq(kdf.pivot_table(columns="a", values="b").dtypes,
        #  pdf.pivot_table(columns="a", values="b").dtypes)

        # Todo: self.assert_eq(kdf.pivot_table(index=['c'], columns="a", values="b").dtypes,
        #  pdf.pivot_table(index=['c'], columns="a", values="b").dtypes)

        # Todo: self.assert_eq(kdf.pivot_table(index=['e', 'c'], columns="a", values="b").dtypes,
        #  pdf.pivot_table(index=['e', 'c'], columns="a", values="b").dtypes)

        # Todo: self.assert_eq(kdf.pivot_table(index=['e', 'c'],
        #  columns="a", values="b", fill_value=999).dtypes, pdf.pivot_table(index=['e', 'c'],
        #  columns="a", values="b", fill_value=999).dtypes)

    def test_pivot_table(self):
        pdf = pd.DataFrame(
            {
                "a": [4, 2, 3, 4, 8, 6],
                "b": [1, 2, 2, 4, 2, 4],
                "e": [10, 20, 20, 40, 20, 40],
                "c": [1, 2, 9, 4, 7, 4],
                "d": [-1, -2, -3, -4, -5, -6],
            },
            index=np.random.rand(6),
        )
        kdf = ks.from_pandas(pdf)

        # Checking if both DataFrames have the same results
        self.assert_eq(
            kdf.pivot_table(columns="a", values="b").sort_index(),
            pdf.pivot_table(columns="a", values="b").sort_index(),
            almost=True,
        )

        self.assert_eq(
            kdf.pivot_table(index=["c"], columns="a", values="b").sort_index(),
            pdf.pivot_table(index=["c"], columns="a", values="b").sort_index(),
            almost=True,
        )

        self.assert_eq(
            kdf.pivot_table(index=["c"], columns="a", values="b", aggfunc="sum").sort_index(),
            pdf.pivot_table(index=["c"], columns="a", values="b", aggfunc="sum").sort_index(),
            almost=True,
        )

        self.assert_eq(
            kdf.pivot_table(index=["c"], columns="a", values=["b"], aggfunc="sum").sort_index(),
            pdf.pivot_table(index=["c"], columns="a", values=["b"], aggfunc="sum").sort_index(),
            almost=True,
        )

        self.assert_eq(
            kdf.pivot_table(
                index=["c"], columns="a", values=["b", "e"], aggfunc="sum"
            ).sort_index(),
            pdf.pivot_table(
                index=["c"], columns="a", values=["b", "e"], aggfunc="sum"
            ).sort_index(),
            almost=True,
        )

        self.assert_eq(
            kdf.pivot_table(
                index=["c"], columns="a", values=["b", "e", "d"], aggfunc="sum"
            ).sort_index(),
            pdf.pivot_table(
                index=["c"], columns="a", values=["b", "e", "d"], aggfunc="sum"
            ).sort_index(),
            almost=True,
        )

        self.assert_eq(
            kdf.pivot_table(
                index=["c"], columns="a", values=["b", "e"], aggfunc={"b": "mean", "e": "sum"}
            ).sort_index(),
            pdf.pivot_table(
                index=["c"], columns="a", values=["b", "e"], aggfunc={"b": "mean", "e": "sum"}
            ).sort_index(),
            almost=True,
        )

        self.assert_eq(
            kdf.pivot_table(index=["e", "c"], columns="a", values="b").sort_index(),
            pdf.pivot_table(index=["e", "c"], columns="a", values="b").sort_index(),
            almost=True,
        )

        self.assert_eq(
            kdf.pivot_table(index=["e", "c"], columns="a", values="b", fill_value=999).sort_index(),
            pdf.pivot_table(index=["e", "c"], columns="a", values="b", fill_value=999).sort_index(),
            almost=True,
        )

        # multi-index columns
        columns = pd.MultiIndex.from_tuples(
            [("x", "a"), ("x", "b"), ("y", "e"), ("z", "c"), ("w", "d")]
        )
        pdf.columns = columns
        kdf.columns = columns

        self.assert_eq(
            kdf.pivot_table(columns=("x", "a"), values=("x", "b")).sort_index(),
            pdf.pivot_table(columns=[("x", "a")], values=[("x", "b")]).sort_index(),
            almost=True,
        )

        self.assert_eq(
            kdf.pivot_table(
                index=[("z", "c")], columns=("x", "a"), values=[("x", "b")]
            ).sort_index(),
            pdf.pivot_table(
                index=[("z", "c")], columns=[("x", "a")], values=[("x", "b")]
            ).sort_index(),
            almost=True,
        )

        self.assert_eq(
            kdf.pivot_table(
                index=[("z", "c")], columns=("x", "a"), values=[("x", "b"), ("y", "e")]
            ).sort_index(),
            pdf.pivot_table(
                index=[("z", "c")], columns=[("x", "a")], values=[("x", "b"), ("y", "e")]
            ).sort_index(),
            almost=True,
        )

        self.assert_eq(
            kdf.pivot_table(
                index=[("z", "c")], columns=("x", "a"), values=[("x", "b"), ("y", "e"), ("w", "d")]
            ).sort_index(),
            pdf.pivot_table(
                index=[("z", "c")],
                columns=[("x", "a")],
                values=[("x", "b"), ("y", "e"), ("w", "d")],
            ).sort_index(),
            almost=True,
        )

        self.assert_eq(
            kdf.pivot_table(
                index=[("z", "c")],
                columns=("x", "a"),
                values=[("x", "b"), ("y", "e")],
                aggfunc={("x", "b"): "mean", ("y", "e"): "sum"},
            ).sort_index(),
            pdf.pivot_table(
                index=[("z", "c")],
                columns=[("x", "a")],
                values=[("x", "b"), ("y", "e")],
                aggfunc={("x", "b"): "mean", ("y", "e"): "sum"},
            ).sort_index(),
            almost=True,
        )

    def test_pivot_table_and_index(self):
        # https://github.com/databricks/koalas/issues/805
        pdf = pd.DataFrame(
            {
                "A": ["foo", "foo", "foo", "foo", "foo", "bar", "bar", "bar", "bar"],
                "B": ["one", "one", "one", "two", "two", "one", "one", "two", "two"],
                "C": [
                    "small",
                    "large",
                    "large",
                    "small",
                    "small",
                    "large",
                    "small",
                    "small",
                    "large",
                ],
                "D": [1, 2, 2, 3, 3, 4, 5, 6, 7],
                "E": [2, 4, 5, 5, 6, 6, 8, 9, 9],
            },
            columns=["A", "B", "C", "D", "E"],
            index=np.random.rand(9),
        )
        kdf = ks.from_pandas(pdf)

        ptable = pdf.pivot_table(
            values="D", index=["A", "B"], columns="C", aggfunc="sum", fill_value=0
        ).sort_index()
        ktable = kdf.pivot_table(
            values="D", index=["A", "B"], columns="C", aggfunc="sum", fill_value=0
        ).sort_index()

        self.assert_eq(ktable, ptable)
        self.assert_eq(ktable.index, ptable.index)
        self.assert_eq(repr(ktable.index), repr(ptable.index))

    @unittest.skipIf(
        LooseVersion(pyspark.__version__) < LooseVersion("2.4"),
        "stack won't work properly with PySpark<2.4",
    )
    def test_stack(self):
        pdf_single_level_cols = pd.DataFrame(
            [[0, 1], [2, 3]], index=["cat", "dog"], columns=["weight", "height"]
        )
        kdf_single_level_cols = ks.from_pandas(pdf_single_level_cols)

        self.assert_eq(
            kdf_single_level_cols.stack().sort_index(), pdf_single_level_cols.stack().sort_index()
        )

        multicol1 = pd.MultiIndex.from_tuples(
            [("weight", "kg"), ("weight", "pounds")], names=["x", "y"]
        )
        pdf_multi_level_cols1 = pd.DataFrame(
            [[1, 2], [2, 4]], index=["cat", "dog"], columns=multicol1
        )
        kdf_multi_level_cols1 = ks.from_pandas(pdf_multi_level_cols1)

        self.assert_eq(
            kdf_multi_level_cols1.stack().sort_index(), pdf_multi_level_cols1.stack().sort_index()
        )

        multicol2 = pd.MultiIndex.from_tuples([("weight", "kg"), ("height", "m")])
        pdf_multi_level_cols2 = pd.DataFrame(
            [[1.0, 2.0], [3.0, 4.0]], index=["cat", "dog"], columns=multicol2
        )
        kdf_multi_level_cols2 = ks.from_pandas(pdf_multi_level_cols2)

        self.assert_eq(
            kdf_multi_level_cols2.stack().sort_index(), pdf_multi_level_cols2.stack().sort_index()
        )

        pdf = pd.DataFrame(
            {
                ("y", "c"): [True, True],
                ("x", "b"): [False, False],
                ("x", "c"): [True, False],
                ("y", "a"): [False, True],
            }
        )
        kdf = ks.from_pandas(pdf)

        self.assert_eq(kdf.stack().sort_index(), pdf.stack().sort_index())
        self.assert_eq(kdf[[]].stack().sort_index(), pdf[[]].stack().sort_index(), almost=True)

    def test_unstack(self):
        pdf = pd.DataFrame(
            np.random.randn(3, 3),
            index=pd.MultiIndex.from_tuples([("rg1", "x"), ("rg1", "y"), ("rg2", "z")]),
        )
        kdf = ks.from_pandas(pdf)

        self.assert_eq(kdf.unstack().sort_index(), pdf.unstack().sort_index(), almost=True)

    def test_pivot_errors(self):
        kdf = ks.range(10)

        with self.assertRaisesRegex(ValueError, "columns should be set"):
            kdf.pivot(index="id")

        with self.assertRaisesRegex(ValueError, "values should be set"):
            kdf.pivot(index="id", columns="id")

    def test_pivot_table_errors(self):
        pdf = pd.DataFrame(
            {
                "a": [4, 2, 3, 4, 8, 6],
                "b": [1, 2, 2, 4, 2, 4],
                "e": [1, 2, 2, 4, 2, 4],
                "c": [1, 2, 9, 4, 7, 4],
            },
            index=np.random.rand(6),
        )
        kdf = ks.from_pandas(pdf)

        msg = "values should be string or list of one column."
        with self.assertRaisesRegex(ValueError, msg):
            kdf.pivot_table(index=["c"], columns="a", values=5)

        msg = "index should be a None or a list of columns."
        with self.assertRaisesRegex(ValueError, msg):
            kdf.pivot_table(index="c", columns="a", values="b")

        msg = "pivot_table doesn't support aggfunc as dict and without index."
        with self.assertRaisesRegex(NotImplementedError, msg):
            kdf.pivot_table(columns="a", values=["b", "e"], aggfunc={"b": "mean", "e": "sum"})

        msg = "columns should be string."
        with self.assertRaisesRegex(ValueError, msg):
            kdf.pivot_table(columns=["a"], values=["b"], aggfunc={"b": "mean", "e": "sum"})

        msg = "Columns in aggfunc must be the same as values."
        with self.assertRaisesRegex(ValueError, msg):
            kdf.pivot_table(
                index=["e", "c"], columns="a", values="b", aggfunc={"b": "mean", "e": "sum"}
            )

        msg = "values can't be a list without index."
        with self.assertRaisesRegex(NotImplementedError, msg):
            kdf.pivot_table(columns="a", values=["b", "e"])

        msg = "Wrong columns A."
        with self.assertRaisesRegex(ValueError, msg):
            kdf.pivot_table(
                index=["c"], columns="A", values=["b", "e"], aggfunc={"b": "mean", "e": "sum"}
            )

        kdf = ks.DataFrame(
            {
                "A": ["foo", "foo", "foo", "foo", "foo", "bar", "bar", "bar", "bar"],
                "B": ["one", "one", "one", "two", "two", "one", "one", "two", "two"],
                "C": [
                    "small",
                    "large",
                    "large",
                    "small",
                    "small",
                    "large",
                    "small",
                    "small",
                    "large",
                ],
                "D": [1, 2, 2, 3, 3, 4, 5, 6, 7],
                "E": [2, 4, 5, 5, 6, 6, 8, 9, 9],
            },
            columns=["A", "B", "C", "D", "E"],
            index=np.random.rand(9),
        )

        msg = "values should be a numeric type."
        with self.assertRaisesRegex(TypeError, msg):
            kdf.pivot_table(
                index=["C"], columns="A", values=["B", "E"], aggfunc={"B": "mean", "E": "sum"}
            )

        msg = "values should be a numeric type."
        with self.assertRaisesRegex(TypeError, msg):
            kdf.pivot_table(index=["C"], columns="A", values="B", aggfunc={"B": "mean"})

    def test_transpose(self):
        # TODO: what if with random index?
        pdf1 = pd.DataFrame(data={"col1": [1, 2], "col2": [3, 4]}, columns=["col1", "col2"])
        kdf1 = ks.from_pandas(pdf1)

        pdf2 = pd.DataFrame(
            data={"score": [9, 8], "kids": [0, 0], "age": [12, 22]},
            columns=["score", "kids", "age"],
        )
        kdf2 = ks.from_pandas(pdf2)

        self.assert_eq(pdf1.transpose().sort_index(), kdf1.transpose().sort_index())
        self.assert_eq(pdf2.transpose().sort_index(), kdf2.transpose().sort_index())

        with option_context("compute.max_rows", None):
            self.assert_eq(pdf1.transpose().sort_index(), kdf1.transpose().sort_index())

            self.assert_eq(pdf2.transpose().sort_index(), kdf2.transpose().sort_index())

        pdf3 = pd.DataFrame(
            {
                ("cg1", "a"): [1, 2, 3],
                ("cg1", "b"): [4, 5, 6],
                ("cg2", "c"): [7, 8, 9],
                ("cg3", "d"): [9, 9, 9],
            },
            index=pd.MultiIndex.from_tuples([("rg1", "x"), ("rg1", "y"), ("rg2", "z")]),
        )
        kdf3 = ks.from_pandas(pdf3)

        self.assert_eq(pdf3.transpose().sort_index(), kdf3.transpose().sort_index())

        with option_context("compute.max_rows", None):
            self.assert_eq(pdf3.transpose().sort_index(), kdf3.transpose().sort_index())

    def _test_cummin(self, pdf, kdf):
        self.assert_eq(pdf.cummin(), kdf.cummin())
        self.assert_eq(pdf.cummin(skipna=False), kdf.cummin(skipna=False))
        self.assert_eq(pdf.cummin().sum(), kdf.cummin().sum())

    def test_cummin(self):
        pdf = pd.DataFrame(
            [[2.0, 1.0], [5, None], [1.0, 0.0], [2.0, 4.0], [4.0, 9.0]],
            columns=list("AB"),
            index=np.random.rand(5),
        )
        kdf = ks.from_pandas(pdf)
        self._test_cummin(pdf, kdf)

    def test_cummin_multiindex_columns(self):
        arrays = [np.array(["A", "A", "B", "B"]), np.array(["one", "two", "one", "two"])]
        pdf = pd.DataFrame(np.random.randn(3, 4), index=["A", "C", "B"], columns=arrays)
        pdf.at["C", ("A", "two")] = None
        kdf = ks.from_pandas(pdf)
        self._test_cummin(pdf, kdf)

    def _test_cummax(self, pdf, kdf):
        self.assert_eq(pdf.cummax(), kdf.cummax())
        self.assert_eq(pdf.cummax(skipna=False), kdf.cummax(skipna=False))
        self.assert_eq(pdf.cummax().sum(), kdf.cummax().sum())

    def test_cummax(self):
        pdf = pd.DataFrame(
            [[2.0, 1.0], [5, None], [1.0, 0.0], [2.0, 4.0], [4.0, 9.0]],
            columns=list("AB"),
            index=np.random.rand(5),
        )
        kdf = ks.from_pandas(pdf)
        self._test_cummax(pdf, kdf)

    def test_cummax_multiindex_columns(self):
        arrays = [np.array(["A", "A", "B", "B"]), np.array(["one", "two", "one", "two"])]
        pdf = pd.DataFrame(np.random.randn(3, 4), index=["A", "C", "B"], columns=arrays)
        pdf.at["C", ("A", "two")] = None
        kdf = ks.from_pandas(pdf)
        self._test_cummax(pdf, kdf)

    def _test_cumsum(self, pdf, kdf):
        self.assert_eq(pdf.cumsum(), kdf.cumsum())
        self.assert_eq(pdf.cumsum(skipna=False), kdf.cumsum(skipna=False))
        self.assert_eq(pdf.cumsum().sum(), kdf.cumsum().sum())

    def test_cumsum(self):
        pdf = pd.DataFrame(
            [[2.0, 1.0], [5, None], [1.0, 0.0], [2.0, 4.0], [4.0, 9.0]],
            columns=list("AB"),
            index=np.random.rand(5),
        )
        kdf = ks.from_pandas(pdf)
        self._test_cumsum(pdf, kdf)

    def test_cumsum_multiindex_columns(self):
        arrays = [np.array(["A", "A", "B", "B"]), np.array(["one", "two", "one", "two"])]
        pdf = pd.DataFrame(np.random.randn(3, 4), index=["A", "C", "B"], columns=arrays)
        pdf.at["C", ("A", "two")] = None
        kdf = ks.from_pandas(pdf)
        self._test_cumsum(pdf, kdf)

    def _test_cumprod(self, pdf, kdf):
        self.assert_eq(pdf.cumprod(), kdf.cumprod(), almost=True)
        self.assert_eq(pdf.cumprod(skipna=False), kdf.cumprod(skipna=False), almost=True)
        self.assert_eq(pdf.cumprod().sum(), kdf.cumprod().sum(), almost=True)

    def test_cumprod(self):
        if LooseVersion(pyspark.__version__) >= LooseVersion("2.4"):
            pdf = pd.DataFrame(
                [[2.0, 1.0, 1], [5, None, 2], [1.0, 1.0, 3], [2.0, 4.0, 4], [4.0, 9.0, 5]],
                columns=list("ABC"),
                index=np.random.rand(5),
            )
            kdf = ks.from_pandas(pdf)
            self._test_cumprod(pdf, kdf)
        else:
            pdf = pd.DataFrame(
                [[2, 1, 1], [5, 1, 2], [1, 1, 3], [2, 4, 4], [4, 9, 5]],
                columns=list("ABC"),
                index=np.random.rand(5),
            )
            kdf = ks.from_pandas(pdf)
            self._test_cumprod(pdf, kdf)

    def test_cumprod_multiindex_columns(self):
        arrays = [np.array(["A", "A", "B", "B"]), np.array(["one", "two", "one", "two"])]
        pdf = pd.DataFrame(np.random.rand(3, 4), index=["A", "C", "B"], columns=arrays)
        pdf.at["C", ("A", "two")] = None
        kdf = ks.from_pandas(pdf)
        self._test_cumprod(pdf, kdf)

    def test_drop_duplicates(self):
        pdf = pd.DataFrame(
            {"a": [1, 2, 2, 2, 3], "b": ["a", "a", "a", "c", "d"]}, index=np.random.rand(5)
        )
        kdf = ks.from_pandas(pdf)

        # inplace is False
        for keep in ["first", "last", False]:
            with self.subTest(keep=keep):
                self.assert_eq(
                    pdf.drop_duplicates(keep=keep).sort_index(),
                    kdf.drop_duplicates(keep=keep).sort_index(),
                )
                self.assert_eq(
                    pdf.drop_duplicates("a", keep=keep).sort_index(),
                    kdf.drop_duplicates("a", keep=keep).sort_index(),
                )
                self.assert_eq(
                    pdf.drop_duplicates(["a", "b"], keep=keep).sort_index(),
                    kdf.drop_duplicates(["a", "b"], keep=keep).sort_index(),
                )
                self.assert_eq(
                    pdf.set_index("a", append=True).drop_duplicates(keep=keep).sort_index(),
                    kdf.set_index("a", append=True).drop_duplicates(keep=keep).sort_index(),
                )
                self.assert_eq(
                    pdf.set_index("a", append=True).drop_duplicates("b", keep=keep).sort_index(),
                    kdf.set_index("a", append=True).drop_duplicates("b", keep=keep).sort_index(),
                )

        columns = pd.MultiIndex.from_tuples([("x", "a"), ("y", "b")])
        pdf.columns = columns
        kdf.columns = columns

        # inplace is False
        for keep in ["first", "last", False]:
            with self.subTest("multi-index columns", keep=keep):
                self.assert_eq(
                    pdf.drop_duplicates(keep=keep).sort_index(),
                    kdf.drop_duplicates(keep=keep).sort_index(),
                )
                self.assert_eq(
                    pdf.drop_duplicates(("x", "a"), keep=keep).sort_index(),
                    kdf.drop_duplicates(("x", "a"), keep=keep).sort_index(),
                )
                self.assert_eq(
                    pdf.drop_duplicates([("x", "a"), ("y", "b")], keep=keep).sort_index(),
                    kdf.drop_duplicates([("x", "a"), ("y", "b")], keep=keep).sort_index(),
                )

        # inplace is True
        subset_list = [None, "a", ["a", "b"]]
        for subset in subset_list:
            pdf = pd.DataFrame(
                {"a": [1, 2, 2, 2, 3], "b": ["a", "a", "a", "c", "d"]}, index=np.random.rand(5)
            )
            kdf = ks.from_pandas(pdf)
            pser = pdf.a
            kser = kdf.a
            pdf.drop_duplicates(subset=subset, inplace=True)
            kdf.drop_duplicates(subset=subset, inplace=True)
            self.assert_eq(kdf.sort_index(), pdf.sort_index())
            self.assert_eq(kser.sort_index(), pser.sort_index())

        # multi-index columns, inplace is True
        subset_list = [None, ("x", "a"), [("x", "a"), ("y", "b")]]
        for subset in subset_list:
            pdf = pd.DataFrame(
                {"a": [1, 2, 2, 2, 3], "b": ["a", "a", "a", "c", "d"]}, index=np.random.rand(5)
            )
            kdf = ks.from_pandas(pdf)
            columns = pd.MultiIndex.from_tuples([("x", "a"), ("y", "b")])
            pdf.columns = columns
            kdf.columns = columns
            pser = pdf[("x", "a")]
            kser = kdf[("x", "a")]
            pdf.drop_duplicates(subset=subset, inplace=True)
            kdf.drop_duplicates(subset=subset, inplace=True)
            self.assert_eq(kdf.sort_index(), pdf.sort_index())
            self.assert_eq(kser.sort_index(), pser.sort_index())

    def test_reindex(self):
        index = ["A", "B", "C", "D", "E"]
        pdf = pd.DataFrame({"numbers": [1.0, 2.0, 3.0, 4.0, None]}, index=index)
        kdf = ks.from_pandas(pdf)

        self.assert_eq(
            pdf.reindex(["A", "B", "C"], columns=["numbers", "2", "3"]).sort_index(),
            kdf.reindex(["A", "B", "C"], columns=["numbers", "2", "3"]).sort_index(),
        )

        self.assert_eq(
            pdf.reindex(["A", "B", "C"], index=["numbers", "2", "3"]).sort_index(),
            kdf.reindex(["A", "B", "C"], index=["numbers", "2", "3"]).sort_index(),
        )

        self.assert_eq(
            pdf.reindex(index=["A", "B"]).sort_index(), kdf.reindex(index=["A", "B"]).sort_index()
        )

        self.assert_eq(
            pdf.reindex(index=["A", "B", "2", "3"]).sort_index(),
            kdf.reindex(index=["A", "B", "2", "3"]).sort_index(),
        )

        self.assert_eq(
            pdf.reindex(index=["A", "E", "2", "3"], fill_value=0).sort_index(),
            kdf.reindex(index=["A", "E", "2", "3"], fill_value=0).sort_index(),
        )

        self.assert_eq(
            pdf.reindex(columns=["numbers"]).sort_index(),
            kdf.reindex(columns=["numbers"]).sort_index(),
        )

        # Using float as fill_value to avoid int64/32 clash
        self.assert_eq(
            pdf.reindex(columns=["numbers", "2", "3"], fill_value=0.0).sort_index(),
            kdf.reindex(columns=["numbers", "2", "3"], fill_value=0.0).sort_index(),
        )

        self.assertRaises(TypeError, lambda: kdf.reindex(columns=["numbers", "2", "3"], axis=1))
        self.assertRaises(TypeError, lambda: kdf.reindex(columns=["numbers", "2", "3"], axis=2))
        self.assertRaises(TypeError, lambda: kdf.reindex(index=["A", "B", "C"], axis=1))
        self.assertRaises(TypeError, lambda: kdf.reindex(index=123))

        columns = pd.MultiIndex.from_tuples([("X", "numbers")])
        pdf.columns = columns
        kdf.columns = columns

        self.assert_eq(
            pdf.reindex(columns=[("X", "numbers"), ("Y", "2"), ("Y", "3")]).sort_index(),
            kdf.reindex(columns=[("X", "numbers"), ("Y", "2"), ("Y", "3")]).sort_index(),
        )

        # Using float as fill_value to avoid int64/32 clash
        self.assert_eq(
            pdf.reindex(
                columns=[("X", "numbers"), ("Y", "2"), ("Y", "3")], fill_value=0.0
            ).sort_index(),
            kdf.reindex(
                columns=[("X", "numbers"), ("Y", "2"), ("Y", "3")], fill_value=0.0
            ).sort_index(),
        )

        self.assertRaises(TypeError, lambda: kdf.reindex(columns=["X"]))
        self.assertRaises(ValueError, lambda: kdf.reindex(columns=[("X",)]))

    def test_melt(self):
        pdf = pd.DataFrame(
            {"A": [1, 3, 5], "B": [2, 4, 6], "C": [7, 8, 9]}, index=np.random.rand(3)
        )
        kdf = ks.from_pandas(pdf)

        self.assert_eq(
            kdf.melt().sort_values(["variable", "value"]).reset_index(drop=True),
            pdf.melt().sort_values(["variable", "value"]),
        )
        self.assert_eq(
            kdf.melt(id_vars="A").sort_values(["variable", "value"]).reset_index(drop=True),
            pdf.melt(id_vars="A").sort_values(["variable", "value"]),
        )
        self.assert_eq(
            kdf.melt(id_vars=["A", "B"]).sort_values(["variable", "value"]).reset_index(drop=True),
            pdf.melt(id_vars=["A", "B"]).sort_values(["variable", "value"]),
        )
        self.assert_eq(
            kdf.melt(id_vars=("A", "B")).sort_values(["variable", "value"]).reset_index(drop=True),
            pdf.melt(id_vars=("A", "B")).sort_values(["variable", "value"]),
        )
        self.assert_eq(
            kdf.melt(id_vars=["A"], value_vars=["C"])
            .sort_values(["variable", "value"])
            .reset_index(drop=True),
            pdf.melt(id_vars=["A"], value_vars=["C"]).sort_values(["variable", "value"]),
        )
        self.assert_eq(
            kdf.melt(id_vars=["A"], value_vars=["B"], var_name="myVarname", value_name="myValname")
            .sort_values(["myVarname", "myValname"])
            .reset_index(drop=True),
            pdf.melt(
                id_vars=["A"], value_vars=["B"], var_name="myVarname", value_name="myValname"
            ).sort_values(["myVarname", "myValname"]),
        )
        self.assert_eq(
            kdf.melt(value_vars=("A", "B"))
            .sort_values(["variable", "value"])
            .reset_index(drop=True),
            pdf.melt(value_vars=("A", "B")).sort_values(["variable", "value"]),
        )

        self.assertRaises(KeyError, lambda: kdf.melt(id_vars="Z"))
        self.assertRaises(KeyError, lambda: kdf.melt(value_vars="Z"))

        # multi-index columns
        columns = pd.MultiIndex.from_tuples([("X", "A"), ("X", "B"), ("Y", "C")])
        pdf.columns = columns
        kdf.columns = columns

        self.assert_eq(
            kdf.melt().sort_values(["variable_0", "variable_1", "value"]).reset_index(drop=True),
            pdf.melt().sort_values(["variable_0", "variable_1", "value"]),
        )
        self.assert_eq(
            kdf.melt(id_vars=[("X", "A")])
            .sort_values(["variable_0", "variable_1", "value"])
            .reset_index(drop=True),
            pdf.melt(id_vars=[("X", "A")])
            .sort_values(["variable_0", "variable_1", "value"])
            .rename(columns=name_like_string),
            almost=True,
        )
        self.assert_eq(
            kdf.melt(id_vars=[("X", "A")], value_vars=[("Y", "C")])
            .sort_values(["variable_0", "variable_1", "value"])
            .reset_index(drop=True),
            pdf.melt(id_vars=[("X", "A")], value_vars=[("Y", "C")])
            .sort_values(["variable_0", "variable_1", "value"])
            .rename(columns=name_like_string),
            almost=True,
        )
        self.assert_eq(
            kdf.melt(
                id_vars=[("X", "A")],
                value_vars=[("X", "B")],
                var_name=["myV1", "myV2"],
                value_name="myValname",
            )
            .sort_values(["myV1", "myV2", "myValname"])
            .reset_index(drop=True),
            pdf.melt(
                id_vars=[("X", "A")],
                value_vars=[("X", "B")],
                var_name=["myV1", "myV2"],
                value_name="myValname",
            )
            .sort_values(["myV1", "myV2", "myValname"])
            .rename(columns=name_like_string),
            almost=True,
        )

        columns.names = ["v0", "v1"]
        pdf.columns = columns
        kdf.columns = columns

        self.assert_eq(
            kdf.melt().sort_values(["v0", "v1", "value"]).reset_index(drop=True),
            pdf.melt().sort_values(["v0", "v1", "value"]),
        )

        self.assertRaises(ValueError, lambda: kdf.melt(id_vars=("X", "A")))
        self.assertRaises(ValueError, lambda: kdf.melt(value_vars=("X", "A")))
        self.assertRaises(KeyError, lambda: kdf.melt(id_vars=[("Y", "A")]))
        self.assertRaises(KeyError, lambda: kdf.melt(value_vars=[("Y", "A")]))

    def test_all(self):
        pdf = pd.DataFrame(
            {
                "col1": [False, False, False],
                "col2": [True, False, False],
                "col3": [0, 0, 1],
                "col4": [0, 1, 2],
                "col5": [False, False, None],
                "col6": [True, False, None],
            },
            index=np.random.rand(3),
        )
        kdf = ks.from_pandas(pdf)

        self.assert_eq(kdf.all(), pdf.all())

        columns = pd.MultiIndex.from_tuples(
            [
                ("a", "col1"),
                ("a", "col2"),
                ("a", "col3"),
                ("b", "col4"),
                ("b", "col5"),
                ("c", "col6"),
            ]
        )
        pdf.columns = columns
        kdf.columns = columns

        self.assert_eq(kdf.all(), pdf.all())

        columns.names = ["X", "Y"]
        pdf.columns = columns
        kdf.columns = columns

        self.assert_eq(kdf.all(), pdf.all())

        with self.assertRaisesRegex(
            NotImplementedError, 'axis should be either 0 or "index" currently.'
        ):
            kdf.all(axis=1)

    def test_any(self):
        pdf = pd.DataFrame(
            {
                "col1": [False, False, False],
                "col2": [True, False, False],
                "col3": [0, 0, 1],
                "col4": [0, 1, 2],
                "col5": [False, False, None],
                "col6": [True, False, None],
            },
            index=np.random.rand(3),
        )
        kdf = ks.from_pandas(pdf)

        self.assert_eq(kdf.any(), pdf.any())

        columns = pd.MultiIndex.from_tuples(
            [
                ("a", "col1"),
                ("a", "col2"),
                ("a", "col3"),
                ("b", "col4"),
                ("b", "col5"),
                ("c", "col6"),
            ]
        )
        pdf.columns = columns
        kdf.columns = columns

        self.assert_eq(kdf.any(), pdf.any())

        columns.names = ["X", "Y"]
        pdf.columns = columns
        kdf.columns = columns

        self.assert_eq(kdf.any(), pdf.any())

        with self.assertRaisesRegex(
            NotImplementedError, 'axis should be either 0 or "index" currently.'
        ):
            kdf.any(axis=1)

    def test_rank(self):
        pdf = pd.DataFrame(
            data={"col1": [1, 2, 3, 1], "col2": [3, 4, 3, 1]},
            columns=["col1", "col2"],
            index=np.random.rand(4),
        )
        kdf = ks.from_pandas(pdf)

        self.assert_eq(pdf.rank().sort_index(), kdf.rank().sort_index())
        self.assert_eq(
            pdf.rank(ascending=False).sort_index(), kdf.rank(ascending=False).sort_index()
        )
        self.assert_eq(pdf.rank(method="min").sort_index(), kdf.rank(method="min").sort_index())
        self.assert_eq(pdf.rank(method="max").sort_index(), kdf.rank(method="max").sort_index())
        self.assert_eq(pdf.rank(method="first").sort_index(), kdf.rank(method="first").sort_index())
        self.assert_eq(pdf.rank(method="dense").sort_index(), kdf.rank(method="dense").sort_index())

        msg = "method must be one of 'average', 'min', 'max', 'first', 'dense'"
        with self.assertRaisesRegex(ValueError, msg):
            kdf.rank(method="nothing")

        # multi-index columns
        columns = pd.MultiIndex.from_tuples([("x", "col1"), ("y", "col2")])
        pdf.columns = columns
        kdf.columns = columns
        self.assert_eq(pdf.rank().sort_index(), kdf.rank().sort_index())

    def test_round(self):
        pdf = pd.DataFrame(
            {
                "A": [0.028208, 0.038683, 0.877076],
                "B": [0.992815, 0.645646, 0.149370],
                "C": [0.173891, 0.577595, 0.491027],
            },
            columns=["A", "B", "C"],
            index=np.random.rand(3),
        )
        kdf = ks.from_pandas(pdf)

        pser = pd.Series([1, 0, 2], index=["A", "B", "C"])
        kser = ks.Series([1, 0, 2], index=["A", "B", "C"])
        self.assert_eq(pdf.round(2), kdf.round(2))
        self.assert_eq(pdf.round({"A": 1, "C": 2}), kdf.round({"A": 1, "C": 2}))
        self.assert_eq(pdf.round({"A": 1, "D": 2}), kdf.round({"A": 1, "D": 2}))
        self.assert_eq(pdf.round(pser), kdf.round(kser))
        msg = "decimals must be an integer, a dict-like or a Series"
        with self.assertRaisesRegex(ValueError, msg):
            kdf.round(1.5)

        # multi-index columns
        columns = pd.MultiIndex.from_tuples([("X", "A"), ("X", "B"), ("Y", "C")])
        pdf.columns = columns
        kdf.columns = columns
        pser = pd.Series([1, 0, 2], index=columns)
        kser = ks.Series([1, 0, 2], index=columns)
        self.assert_eq(pdf.round(2), kdf.round(2))
        self.assert_eq(
            pdf.round({("X", "A"): 1, ("Y", "C"): 2}), kdf.round({("X", "A"): 1, ("Y", "C"): 2})
        )
        self.assert_eq(pdf.round({("X", "A"): 1, "Y": 2}), kdf.round({("X", "A"): 1, "Y": 2}))
        self.assert_eq(pdf.round(pser), kdf.round(kser))

    def test_shift(self):
        pdf = pd.DataFrame(
            {
                "Col1": [10, 20, 15, 30, 45],
                "Col2": [13, 23, 18, 33, 48],
                "Col3": [17, 27, 22, 37, 52],
            },
            index=np.random.rand(5),
        )
        kdf = ks.from_pandas(pdf)

        self.assert_eq(pdf.shift(3), kdf.shift(3))

        # Need the expected result since pandas 0.23 does not support `fill_value` argument.
        pdf1 = pd.DataFrame(
            {"Col1": [0, 0, 0, 10, 20], "Col2": [0, 0, 0, 13, 23], "Col3": [0, 0, 0, 17, 27]},
            index=pdf.index,
        )
        self.assert_eq(pdf1, kdf.shift(periods=3, fill_value=0))
        msg = "should be an int"
        with self.assertRaisesRegex(ValueError, msg):
            kdf.shift(1.5)

        # multi-index columns
        columns = pd.MultiIndex.from_tuples([("x", "Col1"), ("x", "Col2"), ("y", "Col3")])
        pdf.columns = columns
        kdf.columns = columns
        self.assert_eq(pdf.shift(3), kdf.shift(3))

    def test_diff(self):
        pdf = pd.DataFrame(
            {"a": [1, 2, 3, 4, 5, 6], "b": [1, 1, 2, 3, 5, 8], "c": [1, 4, 9, 16, 25, 36]},
            index=np.random.rand(6),
        )
        kdf = ks.from_pandas(pdf)

        self.assert_eq(pdf.diff(), kdf.diff())

        msg = "should be an int"
        with self.assertRaisesRegex(ValueError, msg):
            kdf.diff(1.5)
        msg = 'axis should be either 0 or "index" currently.'
        with self.assertRaisesRegex(NotImplementedError, msg):
            kdf.diff(axis=1)

        # multi-index columns
        columns = pd.MultiIndex.from_tuples([("x", "Col1"), ("x", "Col2"), ("y", "Col3")])
        pdf.columns = columns
        kdf.columns = columns

        self.assert_eq(pdf.diff(), kdf.diff())

    def test_duplicated(self):
        pdf = pd.DataFrame(
            {"a": [1, 1, 2, 3], "b": [1, 1, 1, 4], "c": [1, 1, 1, 5]}, index=np.random.rand(4)
        )
        kdf = ks.from_pandas(pdf)

        self.assert_eq(pdf.duplicated().sort_index(), kdf.duplicated().sort_index())
        self.assert_eq(
            pdf.duplicated(keep="last").sort_index(), kdf.duplicated(keep="last").sort_index(),
        )
        self.assert_eq(
            pdf.duplicated(keep=False).sort_index(), kdf.duplicated(keep=False).sort_index(),
        )
        self.assert_eq(
            pdf.duplicated(subset=["b"]).sort_index(), kdf.duplicated(subset=["b"]).sort_index(),
        )
        with self.assertRaisesRegex(ValueError, "'keep' only supports 'first', 'last' and False"):
            kdf.duplicated(keep="false")
        with self.assertRaisesRegex(KeyError, "'d'"):
            kdf.duplicated(subset=["d"])

        pdf.index.name = "x"
        kdf.index.name = "x"
        self.assert_eq(pdf.duplicated().sort_index(), kdf.duplicated().sort_index())

        # multi-index
        self.assert_eq(
            pdf.set_index("a", append=True).duplicated().sort_index(),
            kdf.set_index("a", append=True).duplicated().sort_index(),
        )
        self.assert_eq(
            pdf.set_index("a", append=True).duplicated(keep=False).sort_index(),
            kdf.set_index("a", append=True).duplicated(keep=False).sort_index(),
        )
        self.assert_eq(
            pdf.set_index("a", append=True).duplicated(subset=["b"]).sort_index(),
            kdf.set_index("a", append=True).duplicated(subset=["b"]).sort_index(),
        )

        # mutli-index columns
        columns = pd.MultiIndex.from_tuples([("x", "a"), ("x", "b"), ("y", "c")])
        pdf.columns = columns
        kdf.columns = columns
        self.assert_eq(pdf.duplicated().sort_index(), kdf.duplicated().sort_index())
        self.assert_eq(
            pdf.duplicated(subset=[("x", "b")]).sort_index(),
            kdf.duplicated(subset=[("x", "b")]).sort_index(),
        )

    def test_ffill(self):
        idx = np.random.rand(6)
        pdf = pd.DataFrame(
            {
                "x": [np.nan, 2, 3, 4, np.nan, 6],
                "y": [1, 2, np.nan, 4, np.nan, np.nan],
                "z": [1, 2, 3, 4, np.nan, np.nan],
            },
            index=idx,
        )
        kdf = ks.from_pandas(pdf)

        self.assert_eq(kdf.ffill(), pdf.ffill())
        self.assert_eq(kdf.ffill(limit=1), pdf.ffill(limit=1))

        pser = pdf.y
        kser = kdf.y

        kdf.ffill(inplace=True)
        pdf.ffill(inplace=True)

        self.assert_eq(kdf, pdf)
        self.assert_eq(kser, pser)
        self.assert_eq(kser[idx[2]], pser[idx[2]])

    def test_bfill(self):
        idx = np.random.rand(6)
        pdf = pd.DataFrame(
            {
                "x": [np.nan, 2, 3, 4, np.nan, 6],
                "y": [1, 2, np.nan, 4, np.nan, np.nan],
                "z": [1, 2, 3, 4, np.nan, np.nan],
            },
            index=idx,
        )
        kdf = ks.from_pandas(pdf)

        self.assert_eq(kdf.bfill(), pdf.bfill())
        self.assert_eq(kdf.bfill(limit=1), pdf.bfill(limit=1))

        pser = pdf.x
        kser = kdf.x

        kdf.bfill(inplace=True)
        pdf.bfill(inplace=True)

        self.assert_eq(kdf, pdf)
        self.assert_eq(kser, pser)
        self.assert_eq(kser[idx[0]], pser[idx[0]])

    def test_filter(self):
        pdf = pd.DataFrame(
            {
                "aa": ["aa", "bd", "bc", "ab", "ce"],
                "ba": [1, 2, 3, 4, 5],
                "cb": [1.0, 2.0, 3.0, 4.0, 5.0],
                "db": [1.0, np.nan, 3.0, np.nan, 5.0],
            }
        )
        pdf = pdf.set_index("aa")
        kdf = ks.from_pandas(pdf)

        self.assert_eq(
            kdf.filter(items=["ab", "aa"], axis=0).sort_index(),
            pdf.filter(items=["ab", "aa"], axis=0).sort_index(),
        )
        self.assert_eq(
            kdf.filter(items=["ba", "db"], axis=1).sort_index(),
            pdf.filter(items=["ba", "db"], axis=1).sort_index(),
        )

        self.assert_eq(kdf.filter(like="b", axis="index"), pdf.filter(like="b", axis="index"))
        self.assert_eq(kdf.filter(like="c", axis="columns"), pdf.filter(like="c", axis="columns"))

        self.assert_eq(kdf.filter(regex="b.*", axis="index"), pdf.filter(regex="b.*", axis="index"))
        self.assert_eq(
            kdf.filter(regex="b.*", axis="columns"), pdf.filter(regex="b.*", axis="columns")
        )

        pdf = pdf.set_index("ba", append=True)
        kdf = ks.from_pandas(pdf)

        self.assert_eq(
            kdf.filter(items=[("aa", 1), ("bd", 2)], axis=0).sort_index(),
            pdf.filter(items=[("aa", 1), ("bd", 2)], axis=0).sort_index(),
        )

        with self.assertRaisesRegex(TypeError, "Unsupported type <class 'list'>"):
            kdf.filter(items=[["aa", 1], ("bd", 2)], axis=0)

        with self.assertRaisesRegex(ValueError, "The item should not be empty."):
            kdf.filter(items=[(), ("bd", 2)], axis=0)

        self.assert_eq(kdf.filter(like="b", axis=0), pdf.filter(like="b", axis=0))

        self.assert_eq(kdf.filter(regex="b.*", axis=0), pdf.filter(regex="b.*", axis=0))

        with self.assertRaisesRegex(ValueError, "items should be a list-like object"):
            kdf.filter(items="b")

        with self.assertRaisesRegex(ValueError, "No axis named"):
            kdf.filter(regex="b.*", axis=123)

        with self.assertRaisesRegex(TypeError, "Must pass either `items`, `like`"):
            kdf.filter()

        with self.assertRaisesRegex(TypeError, "mutually exclusive"):
            kdf.filter(regex="b.*", like="aaa")

        # multi-index columns
        pdf = pd.DataFrame(
            {
                ("x", "aa"): ["aa", "ab", "bc", "bd", "ce"],
                ("x", "ba"): [1, 2, 3, 4, 5],
                ("y", "cb"): [1.0, 2.0, 3.0, 4.0, 5.0],
                ("z", "db"): [1.0, np.nan, 3.0, np.nan, 5.0],
            }
        )
        pdf = pdf.set_index(("x", "aa"))
        kdf = ks.from_pandas(pdf)

        self.assert_eq(
            kdf.filter(items=["ab", "aa"], axis=0).sort_index(),
            pdf.filter(items=["ab", "aa"], axis=0).sort_index(),
        )
        self.assert_eq(
            kdf.filter(items=[("x", "ba"), ("z", "db")], axis=1).sort_index(),
            pdf.filter(items=[("x", "ba"), ("z", "db")], axis=1).sort_index(),
        )

        self.assert_eq(kdf.filter(like="b", axis="index"), pdf.filter(like="b", axis="index"))
        self.assert_eq(kdf.filter(like="c", axis="columns"), pdf.filter(like="c", axis="columns"))

        self.assert_eq(kdf.filter(regex="b.*", axis="index"), pdf.filter(regex="b.*", axis="index"))
        self.assert_eq(
            kdf.filter(regex="b.*", axis="columns"), pdf.filter(regex="b.*", axis="columns")
        )

    def test_pipe(self):
        kdf = ks.DataFrame(
            {"category": ["A", "A", "B"], "col1": [1, 2, 3], "col2": [4, 5, 6]},
            columns=["category", "col1", "col2"],
        )

        self.assertRaisesRegex(
            ValueError,
            "arg is both the pipe target and a keyword argument",
            lambda: kdf.pipe((lambda x: x, "arg"), arg="1"),
        )

    def test_transform(self):
        pdf = pd.DataFrame(
            {
                "a": [1, 2, 3, 4, 5, 6] * 100,
                "b": [1.0, 1.0, 2.0, 3.0, 5.0, 8.0] * 100,
                "c": [1, 4, 9, 16, 25, 36] * 100,
            },
            columns=["a", "b", "c"],
            index=np.random.rand(600),
        )
        kdf = ks.DataFrame(pdf)
        self.assert_eq(
            kdf.transform(lambda x: x + 1).sort_index(), pdf.transform(lambda x: x + 1).sort_index()
        )
        self.assert_eq(
            kdf.transform(lambda x, y: x + y, y=2).sort_index(),
            pdf.transform(lambda x, y: x + y, y=2).sort_index(),
        )
        with option_context("compute.shortcut_limit", 500):
            self.assert_eq(
                kdf.transform(lambda x: x + 1).sort_index(),
                pdf.transform(lambda x: x + 1).sort_index(),
            )
            self.assert_eq(
                kdf.transform(lambda x, y: x + y, y=1).sort_index(),
                pdf.transform(lambda x, y: x + y, y=1).sort_index(),
            )

        with self.assertRaisesRegex(AssertionError, "the first argument should be a callable"):
            kdf.transform(1)

        # multi-index columns
        columns = pd.MultiIndex.from_tuples([("x", "a"), ("x", "b"), ("y", "c")])
        pdf.columns = columns
        kdf.columns = columns

        self.assert_eq(
            kdf.transform(lambda x: x + 1).sort_index(), pdf.transform(lambda x: x + 1).sort_index()
        )
        with option_context("compute.shortcut_limit", 500):
            self.assert_eq(
                kdf.transform(lambda x: x + 1).sort_index(),
                pdf.transform(lambda x: x + 1).sort_index(),
            )

    def test_apply(self):
        pdf = pd.DataFrame(
            {
                "a": [1, 2, 3, 4, 5, 6] * 100,
                "b": [1.0, 1.0, 2.0, 3.0, 5.0, 8.0] * 100,
                "c": [1, 4, 9, 16, 25, 36] * 100,
            },
            columns=["a", "b", "c"],
            index=np.random.rand(600),
        )
        kdf = ks.DataFrame(pdf)

        self.assert_eq(
            kdf.apply(lambda x: x + 1).sort_index(), pdf.apply(lambda x: x + 1).sort_index()
        )
        self.assert_eq(
            kdf.apply(lambda x, b: x + b, args=(1,)).sort_index(),
            pdf.apply(lambda x, b: x + b, args=(1,)).sort_index(),
        )
        self.assert_eq(
            kdf.apply(lambda x, b: x + b, b=1).sort_index(),
            pdf.apply(lambda x, b: x + b, b=1).sort_index(),
        )

        with option_context("compute.shortcut_limit", 500):
            self.assert_eq(
                kdf.apply(lambda x: x + 1).sort_index(), pdf.apply(lambda x: x + 1).sort_index()
            )
            self.assert_eq(
                kdf.apply(lambda x, b: x + b, args=(1,)).sort_index(),
                pdf.apply(lambda x, b: x + b, args=(1,)).sort_index(),
            )
            self.assert_eq(
                kdf.apply(lambda x, b: x + b, b=1).sort_index(),
                pdf.apply(lambda x, b: x + b, b=1).sort_index(),
            )

        # returning a Series
        self.assert_eq(
            kdf.apply(lambda x: len(x), axis=1).sort_index(),
            pdf.apply(lambda x: len(x), axis=1).sort_index(),
        )
        self.assert_eq(
            kdf.apply(lambda x, c: len(x) + c, axis=1, c=100).sort_index(),
            pdf.apply(lambda x, c: len(x) + c, axis=1, c=100).sort_index(),
        )
        with option_context("compute.shortcut_limit", 500):
            self.assert_eq(
                kdf.apply(lambda x: len(x), axis=1).sort_index(),
                pdf.apply(lambda x: len(x), axis=1).sort_index(),
            )
            self.assert_eq(
                kdf.apply(lambda x, c: len(x) + c, axis=1, c=100).sort_index(),
                pdf.apply(lambda x, c: len(x) + c, axis=1, c=100).sort_index(),
            )

        with self.assertRaisesRegex(AssertionError, "the first argument should be a callable"):
            kdf.apply(1)

        with self.assertRaisesRegex(TypeError, "The given function.*1 or 'column'; however"):

            def f1(_) -> ks.DataFrame[int]:
                pass

            kdf.apply(f1, axis=0)

        with self.assertRaisesRegex(TypeError, "The given function.*0 or 'index'; however"):

            def f2(_) -> ks.Series[int]:
                pass

            kdf.apply(f2, axis=1)

        # multi-index columns
        columns = pd.MultiIndex.from_tuples([("x", "a"), ("x", "b"), ("y", "c")])
        pdf.columns = columns
        kdf.columns = columns

        self.assert_eq(
            kdf.apply(lambda x: x + 1).sort_index(), pdf.apply(lambda x: x + 1).sort_index()
        )
        with option_context("compute.shortcut_limit", 500):
            self.assert_eq(
                kdf.apply(lambda x: x + 1).sort_index(), pdf.apply(lambda x: x + 1).sort_index()
            )

        # returning a Series
        self.assert_eq(
            kdf.apply(lambda x: len(x), axis=1).sort_index(),
            pdf.apply(lambda x: len(x), axis=1).sort_index(),
        )
        with option_context("compute.shortcut_limit", 500):
            self.assert_eq(
                kdf.apply(lambda x: len(x), axis=1).sort_index(),
                pdf.apply(lambda x: len(x), axis=1).sort_index(),
            )

    def test_apply_batch(self):
        pdf = pd.DataFrame(
            {
                "a": [1, 2, 3, 4, 5, 6] * 100,
                "b": [1.0, 1.0, 2.0, 3.0, 5.0, 8.0] * 100,
                "c": [1, 4, 9, 16, 25, 36] * 100,
            },
            columns=["a", "b", "c"],
            index=np.random.rand(600),
        )
        kdf = ks.DataFrame(pdf)

        # One to test alias.
        self.assert_eq(kdf.apply_batch(lambda pdf: pdf + 1).sort_index(), (pdf + 1).sort_index())
        self.assert_eq(
            kdf.koalas.apply_batch(lambda pdf, a: pdf + a, args=(1,)).sort_index(),
            (pdf + 1).sort_index(),
        )
        with option_context("compute.shortcut_limit", 500):
            self.assert_eq(
                kdf.koalas.apply_batch(lambda pdf: pdf + 1).sort_index(), (pdf + 1).sort_index()
            )
            self.assert_eq(
                kdf.koalas.apply_batch(lambda pdf, b: pdf + b, b=1).sort_index(),
                (pdf + 1).sort_index(),
            )

        with self.assertRaisesRegex(AssertionError, "the first argument should be a callable"):
            kdf.koalas.apply_batch(1)

        with self.assertRaisesRegex(TypeError, "The given function.*frame as its type hints"):

            def f2(_) -> ks.Series[int]:
                pass

            kdf.koalas.apply_batch(f2)

        with self.assertRaisesRegex(ValueError, "The given function should return a frame"):
            kdf.koalas.apply_batch(lambda pdf: 1)

        # multi-index columns
        columns = pd.MultiIndex.from_tuples([("x", "a"), ("x", "b"), ("y", "c")])
        pdf.columns = columns
        kdf.columns = columns

        self.assert_eq(kdf.koalas.apply_batch(lambda x: x + 1).sort_index(), (pdf + 1).sort_index())
        with option_context("compute.shortcut_limit", 500):
            self.assert_eq(
                kdf.koalas.apply_batch(lambda x: x + 1).sort_index(), (pdf + 1).sort_index()
            )

    def test_transform_batch(self):
        pdf = pd.DataFrame(
            {
                "a": [1, 2, 3, 4, 5, 6] * 100,
                "b": [1.0, 1.0, 2.0, 3.0, 5.0, 8.0] * 100,
                "c": [1, 4, 9, 16, 25, 36] * 100,
            },
            columns=["a", "b", "c"],
            index=np.random.rand(600),
        )
        kdf = ks.DataFrame(pdf)

        # One to test alias.
        self.assert_eq(
            kdf.transform_batch(lambda pdf: pdf + 1).sort_index(), (pdf + 1).sort_index()
        )
        self.assert_eq(
            kdf.koalas.transform_batch(lambda pdf: pdf.c + 1).sort_index(), (pdf.c + 1).sort_index()
        )
        self.assert_eq(
            kdf.koalas.transform_batch(lambda pdf, a: pdf + a, 1).sort_index(),
            (pdf + 1).sort_index(),
        )
        self.assert_eq(
            kdf.koalas.transform_batch(lambda pdf, a: pdf.c + a, a=1).sort_index(),
            (pdf.c + 1).sort_index(),
        )

        with option_context("compute.shortcut_limit", 500):
            self.assert_eq(
                kdf.koalas.transform_batch(lambda pdf: pdf + 1).sort_index(), (pdf + 1).sort_index()
            )
            self.assert_eq(
                kdf.koalas.transform_batch(lambda pdf: pdf.b + 1).sort_index(),
                (pdf.b + 1).sort_index(),
            )
            self.assert_eq(
                kdf.koalas.transform_batch(lambda pdf, a: pdf + a, 1).sort_index(),
                (pdf + 1).sort_index(),
            )
            self.assert_eq(
                kdf.koalas.transform_batch(lambda pdf, a: pdf.c + a, a=1).sort_index(),
                (pdf.c + 1).sort_index(),
            )

        with self.assertRaisesRegex(AssertionError, "the first argument should be a callable"):
            kdf.koalas.transform_batch(1)

        with self.assertRaisesRegex(ValueError, "The given function should return a frame"):
            kdf.koalas.transform_batch(lambda pdf: 1)

        with self.assertRaisesRegex(
            ValueError, "transform_batch cannot produce aggregated results"
        ):
            kdf.koalas.transform_batch(lambda pdf: pd.Series(1))

        # multi-index columns
        columns = pd.MultiIndex.from_tuples([("x", "a"), ("x", "b"), ("y", "c")])
        pdf.columns = columns
        kdf.columns = columns

        self.assert_eq(
            kdf.koalas.transform_batch(lambda x: x + 1).sort_index(), (pdf + 1).sort_index()
        )
        with option_context("compute.shortcut_limit", 500):
            self.assert_eq(
                kdf.koalas.transform_batch(lambda x: x + 1).sort_index(), (pdf + 1).sort_index()
            )

    def test_transform_batch_same_anchor(self):
        kdf = ks.range(10)
        kdf["d"] = kdf.koalas.transform_batch(lambda pdf: pdf.id + 1)
        self.assert_eq(
            kdf, pd.DataFrame({"id": list(range(10)), "d": list(range(1, 11))}, columns=["id", "d"])
        )

        kdf = ks.range(10)
        # One to test alias.
        kdf["d"] = kdf.id.transform_batch(lambda ser: ser + 1)
        self.assert_eq(
            kdf, pd.DataFrame({"id": list(range(10)), "d": list(range(1, 11))}, columns=["id", "d"])
        )

        kdf = ks.range(10)

        def plus_one(pdf) -> ks.Series[np.int64]:
            return pdf.id + 1

        kdf["d"] = kdf.koalas.transform_batch(plus_one)
        self.assert_eq(
            kdf, pd.DataFrame({"id": list(range(10)), "d": list(range(1, 11))}, columns=["id", "d"])
        )

        kdf = ks.range(10)

        def plus_one(ser) -> ks.Series[np.int64]:
            return ser + 1

        kdf["d"] = kdf.id.koalas.transform_batch(plus_one)
        self.assert_eq(
            kdf, pd.DataFrame({"id": list(range(10)), "d": list(range(1, 11))}, columns=["id", "d"])
        )

    def test_empty_timestamp(self):
        pdf = pd.DataFrame(
            {
                "t": [
                    datetime(2019, 1, 1, 0, 0, 0),
                    datetime(2019, 1, 2, 0, 0, 0),
                    datetime(2019, 1, 3, 0, 0, 0),
                ]
            },
            index=np.random.rand(3),
        )
        kdf = ks.from_pandas(pdf)
        self.assert_eq(kdf[kdf["t"] != kdf["t"]], pdf[pdf["t"] != pdf["t"]])
        self.assert_eq(kdf[kdf["t"] != kdf["t"]].dtypes, pdf[pdf["t"] != pdf["t"]].dtypes)

    def test_to_spark(self):
        kdf = ks.from_pandas(self.pdf)

        with self.assertRaisesRegex(ValueError, "'index_col' cannot be overlapped"):
            kdf.to_spark(index_col="a")

        with self.assertRaisesRegex(ValueError, "length of index columns.*1.*3"):
            kdf.to_spark(index_col=["x", "y", "z"])

    def test_keys(self):
        pdf = pd.DataFrame(
            [[1, 2], [4, 5], [7, 8]],
            index=["cobra", "viper", "sidewinder"],
            columns=["max_speed", "shield"],
        )
        kdf = ks.from_pandas(pdf)

        self.assert_eq(kdf.keys(), pdf.keys())

    def test_quantile(self):
        kdf = ks.from_pandas(self.pdf)

        with self.assertRaisesRegex(
            NotImplementedError, 'axis should be either 0 or "index" currently.'
        ):
            kdf.quantile(0.5, axis=1)

        with self.assertRaisesRegex(
            NotImplementedError, "quantile currently doesn't supports numeric_only"
        ):
            kdf.quantile(0.5, numeric_only=False)

    def test_pct_change(self):
        pdf = pd.DataFrame(
            {"a": [1, 2, 3, 2], "b": [4.0, 2.0, 3.0, 1.0], "c": [300, 200, 400, 200]},
            index=np.random.rand(4),
        )
        pdf.columns = pd.MultiIndex.from_tuples([("a", "x"), ("b", "y"), ("c", "z")])
        kdf = ks.from_pandas(pdf)

        self.assert_eq(kdf.pct_change(2), pdf.pct_change(2), check_exact=False)

    def test_where(self):
        kdf = ks.from_pandas(self.pdf)

        with self.assertRaisesRegex(ValueError, "type of cond must be a DataFrame or Series"):
            kdf.where(1)

    def test_mask(self):
        kdf = ks.from_pandas(self.pdf)

        with self.assertRaisesRegex(ValueError, "type of cond must be a DataFrame or Series"):
            kdf.mask(1)

    def test_query(self):
        pdf = pd.DataFrame({"A": range(1, 6), "B": range(10, 0, -2), "C": range(10, 5, -1)})
        kdf = ks.from_pandas(pdf)

        exprs = ("A > B", "A < C", "C == B")
        for expr in exprs:
            self.assert_eq(kdf.query(expr), pdf.query(expr))

        # test `inplace=True`
        for expr in exprs:
            dummy_kdf = kdf.copy()
            dummy_pdf = pdf.copy()

            pser = dummy_pdf.A
            kser = dummy_kdf.A
            dummy_pdf.query(expr, inplace=True)
            dummy_kdf.query(expr, inplace=True)

            self.assert_eq(dummy_kdf, dummy_pdf)
            self.assert_eq(kser, pser)

        # invalid values for `expr`
        invalid_exprs = (1, 1.0, (exprs[0],), [exprs[0]])
        for expr in invalid_exprs:
            with self.assertRaisesRegex(
                ValueError, "expr must be a string to be evaluated, {} given".format(type(expr))
            ):
                kdf.query(expr)

        # invalid values for `inplace`
        invalid_inplaces = (1, 0, "True", "False")
        for inplace in invalid_inplaces:
            with self.assertRaisesRegex(
                ValueError,
                'For argument "inplace" expected type bool, received type {}.'.format(
                    type(inplace).__name__
                ),
            ):
                kdf.query("a < b", inplace=inplace)

        # doesn't support for MultiIndex columns
        columns = pd.MultiIndex.from_tuples([("A", "Z"), ("B", "X"), ("C", "C")])
        kdf.columns = columns
        with self.assertRaisesRegex(ValueError, "Doesn't support for MultiIndex columns"):
            kdf.query("('A', 'Z') > ('B', 'X')")

    def test_take(self):
        pdf = pd.DataFrame(
            {"A": range(0, 50000), "B": range(100000, 0, -2), "C": range(100000, 50000, -1)}
        )
        kdf = ks.from_pandas(pdf)

        # axis=0 (default)
        self.assert_eq(kdf.take([1, 2]).sort_index(), pdf.take([1, 2]).sort_index())
        self.assert_eq(kdf.take([-1, -2]).sort_index(), pdf.take([-1, -2]).sort_index())
        self.assert_eq(
            kdf.take(range(100, 110)).sort_index(), pdf.take(range(100, 110)).sort_index()
        )
        self.assert_eq(
            kdf.take(range(-110, -100)).sort_index(), pdf.take(range(-110, -100)).sort_index()
        )
        self.assert_eq(
            kdf.take([10, 100, 1000, 10000]).sort_index(),
            pdf.take([10, 100, 1000, 10000]).sort_index(),
        )
        self.assert_eq(
            kdf.take([-10, -100, -1000, -10000]).sort_index(),
            pdf.take([-10, -100, -1000, -10000]).sort_index(),
        )

        # axis=1
        self.assert_eq(kdf.take([1, 2], axis=1).sort_index(), pdf.take([1, 2], axis=1).sort_index())
        self.assert_eq(
            kdf.take([-1, -2], axis=1).sort_index(), pdf.take([-1, -2], axis=1).sort_index()
        )
        self.assert_eq(
            kdf.take(range(1, 3), axis=1).sort_index(), pdf.take(range(1, 3), axis=1).sort_index(),
        )
        self.assert_eq(
            kdf.take(range(-1, -3), axis=1).sort_index(),
            pdf.take(range(-1, -3), axis=1).sort_index(),
        )
        self.assert_eq(
            kdf.take([2, 1], axis=1).sort_index(), pdf.take([2, 1], axis=1).sort_index(),
        )
        self.assert_eq(
            kdf.take([-1, -2], axis=1).sort_index(), pdf.take([-1, -2], axis=1).sort_index(),
        )

        # MultiIndex columns
        columns = pd.MultiIndex.from_tuples([("A", "Z"), ("B", "X"), ("C", "C")])
        kdf.columns = columns
        pdf.columns = columns

        # MultiIndex columns with axis=0 (default)
        self.assert_eq(kdf.take([1, 2]).sort_index(), pdf.take([1, 2]).sort_index())
        self.assert_eq(kdf.take([-1, -2]).sort_index(), pdf.take([-1, -2]).sort_index())
        self.assert_eq(
            kdf.take(range(100, 110)).sort_index(), pdf.take(range(100, 110)).sort_index()
        )
        self.assert_eq(
            kdf.take(range(-110, -100)).sort_index(), pdf.take(range(-110, -100)).sort_index()
        )
        self.assert_eq(
            kdf.take([10, 100, 1000, 10000]).sort_index(),
            pdf.take([10, 100, 1000, 10000]).sort_index(),
        )
        self.assert_eq(
            kdf.take([-10, -100, -1000, -10000]).sort_index(),
            pdf.take([-10, -100, -1000, -10000]).sort_index(),
        )

        # axis=1
        self.assert_eq(kdf.take([1, 2], axis=1).sort_index(), pdf.take([1, 2], axis=1).sort_index())
        self.assert_eq(
            kdf.take([-1, -2], axis=1).sort_index(), pdf.take([-1, -2], axis=1).sort_index()
        )
        self.assert_eq(
            kdf.take(range(1, 3), axis=1).sort_index(), pdf.take(range(1, 3), axis=1).sort_index(),
        )
        self.assert_eq(
            kdf.take(range(-1, -3), axis=1).sort_index(),
            pdf.take(range(-1, -3), axis=1).sort_index(),
        )
        self.assert_eq(
            kdf.take([2, 1], axis=1).sort_index(), pdf.take([2, 1], axis=1).sort_index(),
        )
        self.assert_eq(
            kdf.take([-1, -2], axis=1).sort_index(), pdf.take([-1, -2], axis=1).sort_index(),
        )

        # Checking the type of indices.
        self.assertRaises(ValueError, lambda: kdf.take(1))
        self.assertRaises(ValueError, lambda: kdf.take("1"))
        self.assertRaises(ValueError, lambda: kdf.take({1, 2}))
        self.assertRaises(ValueError, lambda: kdf.take({1: None, 2: None}))

    def test_axes(self):
        pdf = self.pdf
        kdf = ks.from_pandas(pdf)
        self.assert_list_eq(pdf.axes, kdf.axes)

        # multi-index columns
        columns = pd.MultiIndex.from_tuples([("x", "a"), ("y", "b")])
        pdf.columns = columns
        kdf.columns = columns
        self.assert_list_eq(pdf.axes, kdf.axes)

    def test_udt(self):
        sparse_values = {0: 0.1, 1: 1.1}
        sparse_vector = SparseVector(len(sparse_values), sparse_values)
        pdf = pd.DataFrame({"a": [sparse_vector], "b": [10]})

        if LooseVersion(pyspark.__version__) < LooseVersion("2.4"):
            with self.sql_conf({SPARK_CONF_ARROW_ENABLED: False}):
                kdf = ks.from_pandas(pdf)
                self.assert_eq(kdf, pdf)
        else:
            kdf = ks.from_pandas(pdf)
            self.assert_eq(kdf, pdf)

    def test_eval(self):
        pdf = pd.DataFrame({"A": range(1, 6), "B": range(10, 0, -2)})
        kdf = ks.from_pandas(pdf)

        # operation between columns (returns Series)
        self.assert_eq(pdf.eval("A + B"), kdf.eval("A + B"))
        self.assert_eq(pdf.eval("A + A"), kdf.eval("A + A"))
        # assignment (returns DataFrame)
        self.assert_eq(pdf.eval("C = A + B"), kdf.eval("C = A + B"))
        self.assert_eq(pdf.eval("A = A + A"), kdf.eval("A = A + A"))
        # operation between scalars (returns scalar)
        self.assert_eq(pdf.eval("1 + 1"), kdf.eval("1 + 1"))
        # complicated operations with assignment
        self.assert_eq(
            pdf.eval("B = A + B // (100 + 200) * (500 - B) - 10.5"),
            kdf.eval("B = A + B // (100 + 200) * (500 - B) - 10.5"),
        )

        # inplace=True (only support for assignment)
        pdf.eval("C = A + B", inplace=True)
        kdf.eval("C = A + B", inplace=True)
        self.assert_eq(pdf, kdf)
        pser = pdf.A
        kser = kdf.A
        pdf.eval("A = B + C", inplace=True)
        kdf.eval("A = B + C", inplace=True)
        self.assert_eq(pdf, kdf)
        self.assert_eq(pser, kser)

        # doesn't support for multi-index columns
        columns = pd.MultiIndex.from_tuples([("x", "a"), ("y", "b"), ("z", "c")])
        kdf.columns = columns
        self.assertRaises(ValueError, lambda: kdf.eval("x.a + y.b"))

    def test_to_markdown(self):
        pdf = pd.DataFrame(data={"animal_1": ["elk", "pig"], "animal_2": ["dog", "quetzal"]})
        kdf = ks.from_pandas(pdf)

        # `to_markdown()` is supported in pandas >= 1.0.0 since it's newly added in pandas 1.0.0.
        if LooseVersion(pd.__version__) < LooseVersion("1.0.0"):
            self.assertRaises(NotImplementedError, lambda: kdf.to_markdown())
        else:
            self.assert_eq(pdf.to_markdown(), kdf.to_markdown())

    def test_cache(self):
        pdf = pd.DataFrame(
            [(0.2, 0.3), (0.0, 0.6), (0.6, 0.0), (0.2, 0.1)], columns=["dogs", "cats"]
        )
        kdf = ks.from_pandas(pdf)

        with kdf.cache() as cached_df:
            self.assert_eq(isinstance(cached_df, CachedDataFrame), True)
            self.assert_eq(
                repr(cached_df.storage_level), repr(StorageLevel(True, True, False, True))
            )

    def test_persist(self):
        pdf = pd.DataFrame(
            [(0.2, 0.3), (0.0, 0.6), (0.6, 0.0), (0.2, 0.1)], columns=["dogs", "cats"]
        )
        kdf = ks.from_pandas(pdf)
        storage_levels = [
            StorageLevel.DISK_ONLY,
            StorageLevel.MEMORY_AND_DISK,
            StorageLevel.MEMORY_ONLY,
            StorageLevel.OFF_HEAP,
        ]

        for storage_level in storage_levels:
            with kdf.persist(storage_level) as cached_df:
                self.assert_eq(isinstance(cached_df, CachedDataFrame), True)
                self.assert_eq(repr(cached_df.storage_level), repr(storage_level))

        self.assertRaises(TypeError, lambda: kdf.persist("DISK_ONLY"))

    def test_squeeze(self):
        axises = [None, 0, 1, "rows", "index", "columns"]

        # Multiple columns
        pdf = pd.DataFrame([[1, 2], [3, 4]], columns=["a", "b"], index=["x", "y"])
        kdf = ks.from_pandas(pdf)
        for axis in axises:
            self.assert_eq(pdf.squeeze(axis), kdf.squeeze(axis))
        # Multiple columns with MultiIndex columns
        columns = pd.MultiIndex.from_tuples([("A", "Z"), ("B", "X")])
        pdf.columns = columns
        kdf.columns = columns
        for axis in axises:
            self.assert_eq(pdf.squeeze(axis), kdf.squeeze(axis))

        # Single column with single value
        pdf = pd.DataFrame([[1]], columns=["a"], index=["x"])
        kdf = ks.from_pandas(pdf)
        for axis in axises:
            self.assert_eq(pdf.squeeze(axis), kdf.squeeze(axis))
        # Single column with single value with MultiIndex column
        columns = pd.MultiIndex.from_tuples([("A", "Z")])
        pdf.columns = columns
        kdf.columns = columns
        for axis in axises:
            self.assert_eq(pdf.squeeze(axis), kdf.squeeze(axis))

        # Single column with multiple values
        pdf = pd.DataFrame([1, 2, 3, 4], columns=["a"])
        kdf = ks.from_pandas(pdf)
        for axis in axises:
            self.assert_eq(pdf.squeeze(axis), kdf.squeeze(axis))
        # Single column with multiple values with MultiIndex column
        pdf.columns = columns
        kdf.columns = columns
        for axis in axises:
            self.assert_eq(pdf.squeeze(axis), kdf.squeeze(axis))

    def test_rfloordiv(self):
        pdf = pd.DataFrame(
            {"angles": [0, 3, 4], "degrees": [360, 180, 360]},
            index=["circle", "triangle", "rectangle"],
            columns=["angles", "degrees"],
        )
        kdf = ks.from_pandas(pdf)

        if LooseVersion(pd.__version__) < LooseVersion("1.0.0") and LooseVersion(
            pd.__version__
        ) >= LooseVersion("0.24.0"):
            expected_result = pd.DataFrame(
                {"angles": [np.inf, 3.0, 2.0], "degrees": [0.0, 0.0, 0.0]},
                index=["circle", "triangle", "rectangle"],
                columns=["angles", "degrees"],
            )
        else:
            expected_result = pdf.rfloordiv(10)

        self.assert_eq(kdf.rfloordiv(10), expected_result)

    def test_truncate(self):
        pdf1 = pd.DataFrame(
            {
                "A": ["a", "b", "c", "d", "e", "f", "g"],
                "B": ["h", "i", "j", "k", "l", "m", "n"],
                "C": ["o", "p", "q", "r", "s", "t", "u"],
            },
            index=[-500, -20, -1, 0, 400, 550, 1000],
        )
        kdf1 = ks.from_pandas(pdf1)
        pdf2 = pd.DataFrame(
            {
                "A": ["a", "b", "c", "d", "e", "f", "g"],
                "B": ["h", "i", "j", "k", "l", "m", "n"],
                "C": ["o", "p", "q", "r", "s", "t", "u"],
            },
            index=[1000, 550, 400, 0, -1, -20, -500],
        )
        kdf2 = ks.from_pandas(pdf2)

        self.assert_eq(kdf1.truncate(), pdf1.truncate())
        self.assert_eq(kdf1.truncate(before=-20), pdf1.truncate(before=-20))
        self.assert_eq(kdf1.truncate(after=400), pdf1.truncate(after=400))
        self.assert_eq(kdf1.truncate(copy=False), pdf1.truncate(copy=False))
        self.assert_eq(kdf1.truncate(-20, 400, copy=False), pdf1.truncate(-20, 400, copy=False))
        # The bug for these tests has been fixed in pandas 1.1.0.
        if LooseVersion(pd.__version__) >= LooseVersion("1.1.0"):
            self.assert_eq(kdf2.truncate(0, 550), pdf2.truncate(0, 550))
            self.assert_eq(kdf2.truncate(0, 550, copy=False), pdf2.truncate(0, 550, copy=False))
        else:
            expected_kdf = ks.DataFrame(
                {"A": ["b", "c", "d"], "B": ["i", "j", "k"], "C": ["p", "q", "r"],},
                index=[550, 400, 0],
            )
            self.assert_eq(kdf2.truncate(0, 550), expected_kdf)
            self.assert_eq(kdf2.truncate(0, 550, copy=False), expected_kdf)

        # axis = 1
        self.assert_eq(kdf1.truncate(axis=1), pdf1.truncate(axis=1))
        self.assert_eq(kdf1.truncate(before="B", axis=1), pdf1.truncate(before="B", axis=1))
        self.assert_eq(kdf1.truncate(after="A", axis=1), pdf1.truncate(after="A", axis=1))
        self.assert_eq(kdf1.truncate(copy=False, axis=1), pdf1.truncate(copy=False, axis=1))
        self.assert_eq(kdf2.truncate("B", "C", axis=1), pdf2.truncate("B", "C", axis=1))
        self.assert_eq(
            kdf1.truncate("B", "C", copy=False, axis=1),
            pdf1.truncate("B", "C", copy=False, axis=1),
        )

        # MultiIndex columns
        columns = pd.MultiIndex.from_tuples([("A", "Z"), ("B", "X"), ("C", "Z")])
        pdf1.columns = columns
        kdf1.columns = columns
        pdf2.columns = columns
        kdf2.columns = columns

        self.assert_eq(kdf1.truncate(), pdf1.truncate())
        self.assert_eq(kdf1.truncate(before=-20), pdf1.truncate(before=-20))
        self.assert_eq(kdf1.truncate(after=400), pdf1.truncate(after=400))
        self.assert_eq(kdf1.truncate(copy=False), pdf1.truncate(copy=False))
        self.assert_eq(kdf1.truncate(-20, 400, copy=False), pdf1.truncate(-20, 400, copy=False))
        # The bug for these tests has been fixed in pandas 1.1.0.
        if LooseVersion(pd.__version__) >= LooseVersion("1.1.0"):
            self.assert_eq(kdf2.truncate(0, 550), pdf2.truncate(0, 550))
            self.assert_eq(kdf2.truncate(0, 550, copy=False), pdf2.truncate(0, 550, copy=False))
        else:
            expected_kdf.columns = columns
            self.assert_eq(kdf2.truncate(0, 550), expected_kdf)
            self.assert_eq(kdf2.truncate(0, 550, copy=False), expected_kdf)
        # axis = 1
        self.assert_eq(kdf1.truncate(axis=1), pdf1.truncate(axis=1))
        self.assert_eq(kdf1.truncate(before="B", axis=1), pdf1.truncate(before="B", axis=1))
        self.assert_eq(kdf1.truncate(after="A", axis=1), pdf1.truncate(after="A", axis=1))
        self.assert_eq(kdf1.truncate(copy=False, axis=1), pdf1.truncate(copy=False, axis=1))
        self.assert_eq(kdf2.truncate("B", "C", axis=1), pdf2.truncate("B", "C", axis=1))
        self.assert_eq(
            kdf1.truncate("B", "C", copy=False, axis=1),
            pdf1.truncate("B", "C", copy=False, axis=1),
        )

        # Exceptions
        kdf = ks.DataFrame(
            {
                "A": ["a", "b", "c", "d", "e", "f", "g"],
                "B": ["h", "i", "j", "k", "l", "m", "n"],
                "C": ["o", "p", "q", "r", "s", "t", "u"],
            },
            index=[-500, 100, 400, 0, -1, 550, -20],
        )
        msg = "truncate requires a sorted index"
        with self.assertRaisesRegex(ValueError, msg):
            kdf.truncate()

        kdf = ks.DataFrame(
            {
                "A": ["a", "b", "c", "d", "e", "f", "g"],
                "B": ["h", "i", "j", "k", "l", "m", "n"],
                "C": ["o", "p", "q", "r", "s", "t", "u"],
            },
            index=[-500, -20, -1, 0, 400, 550, 1000],
        )
        msg = "Truncate: -20 must be after 400"
        with self.assertRaisesRegex(ValueError, msg):
            kdf.truncate(400, -20)
        msg = "Truncate: B must be after C"
        with self.assertRaisesRegex(ValueError, msg):
            kdf.truncate("C", "B", axis=1)

    def test_explode(self):
        pdf = pd.DataFrame({"A": [[-1.0, np.nan], [0.0, np.inf], [1.0, -np.inf]], "B": 1})
        pdf.index.name = "index"
        pdf.columns.name = "columns"
        kdf = ks.from_pandas(pdf)

        if LooseVersion(pd.__version__) >= LooseVersion("0.25.0"):
            expected_result1 = pdf.explode("A")
            expected_result2 = pdf.explode("B")
        else:
            expected_result1 = pd.DataFrame(
                {"A": [-1, np.nan, 0, np.inf, 1, -np.inf], "B": [1, 1, 1, 1, 1, 1]},
                index=pd.Index([0, 0, 1, 1, 2, 2]),
            )
            expected_result1.index.name = "index"
            expected_result1.columns.name = "columns"
            expected_result2 = pdf

        self.assert_eq(kdf.explode("A"), expected_result1, almost=True)
        self.assert_eq(repr(kdf.explode("B")), repr(expected_result2))
        self.assert_eq(kdf.explode("A").index.name, expected_result1.index.name)
        self.assert_eq(kdf.explode("A").columns.name, expected_result1.columns.name)

        self.assertRaises(ValueError, lambda: kdf.explode(["A", "B"]))

        # MultiIndex
        midx = pd.MultiIndex.from_tuples(
            [("x", "a"), ("x", "b"), ("y", "c")], names=["index1", "index2"]
        )
        pdf.index = midx
        kdf = ks.from_pandas(pdf)

        if LooseVersion(pd.__version__) >= LooseVersion("0.25.0"):
            expected_result1 = pdf.explode("A")
            expected_result2 = pdf.explode("B")
        else:
            midx = pd.MultiIndex.from_tuples(
                [("x", "a"), ("x", "a"), ("x", "b"), ("x", "b"), ("y", "c"), ("y", "c")],
                names=["index1", "index2"],
            )
            expected_result1.index = midx
            expected_result2 = pdf

        self.assert_eq(kdf.explode("A"), expected_result1, almost=True)
        self.assert_eq(repr(kdf.explode("B")), repr(expected_result2))
        self.assert_eq(kdf.explode("A").index.names, expected_result1.index.names)
        self.assert_eq(kdf.explode("A").columns.name, expected_result1.columns.name)

        self.assertRaises(ValueError, lambda: kdf.explode(["A", "B"]))

        # MultiIndex columns
        columns = pd.MultiIndex.from_tuples([("A", "Z"), ("B", "X")], names=["column1", "column2"])
        pdf.columns = columns
        kdf.columns = columns

        if LooseVersion(pd.__version__) >= LooseVersion("0.25.0"):
            expected_result1 = pdf.explode(("A", "Z"))
            expected_result2 = pdf.explode(("B", "X"))
            expected_result3 = pdf.A.explode("Z")
        else:
            expected_result1.columns = columns
            expected_result2 = pdf
            expected_result3 = pd.DataFrame({"Z": [-1, np.nan, 0, np.inf, 1, -np.inf]}, index=midx)
            expected_result3.index.name = "index"
            expected_result3.columns.name = "column2"

        self.assert_eq(kdf.explode(("A", "Z")), expected_result1, almost=True)
        self.assert_eq(repr(kdf.explode(("B", "X"))), repr(expected_result2))
        self.assert_eq(kdf.explode(("A", "Z")).index.names, expected_result1.index.names)
        self.assert_eq(kdf.explode(("A", "Z")).columns.names, expected_result1.columns.names)

        self.assert_eq(kdf.A.explode("Z"), expected_result3, almost=True)

        self.assertRaises(ValueError, lambda: kdf.explode(["A", "B"]))
        self.assertRaises(ValueError, lambda: kdf.explode("A"))

    def test_spark_schema(self):
        kdf = ks.DataFrame(
            {
                "a": list("abc"),
                "b": list(range(1, 4)),
                "c": np.arange(3, 6).astype("i1"),
                "d": np.arange(4.0, 7.0, dtype="float64"),
                "e": [True, False, True],
                "f": pd.date_range("20130101", periods=3),
            },
            columns=["a", "b", "c", "d", "e", "f"],
        )
        self.assertEqual(kdf.spark_schema(), kdf.spark.schema())
        self.assertEqual(kdf.spark_schema("index"), kdf.spark.schema("index"))

    def test_print_schema(self):
        kdf = ks.DataFrame(
            {"a": list("abc"), "b": list(range(1, 4)), "c": np.arange(3, 6).astype("i1")},
            columns=["a", "b", "c"],
        )

        prev = sys.stdout
        try:
            out = StringIO()
            sys.stdout = out
            kdf.print_schema()
            actual = out.getvalue().strip()

            out = StringIO()
            sys.stdout = out
            kdf.spark.print_schema()
            expected = out.getvalue().strip()

            self.assertEqual(actual, expected)
        finally:
            sys.stdout = prev

    def test_explain_hint(self):
        kdf1 = ks.DataFrame(
            {"lkey": ["foo", "bar", "baz", "foo"], "value": [1, 2, 3, 5]}, columns=["lkey", "value"]
        )
        kdf2 = ks.DataFrame(
            {"rkey": ["foo", "bar", "baz", "foo"], "value": [5, 6, 7, 8]}, columns=["rkey", "value"]
        )
        merged = kdf1.merge(kdf2.hint("broadcast"), left_on="lkey", right_on="rkey")
        prev = sys.stdout
        try:
            out = StringIO()
            sys.stdout = out
            merged.explain()
            actual = out.getvalue().strip()

            out = StringIO()
            sys.stdout = out
            merged.spark.explain()
            expected = out.getvalue().strip()

            self.assertEqual(actual, expected)
        finally:
            sys.stdout = prev

    def test_mad(self):
        pdf = pd.DataFrame(
            {
                "A": [1, 2, None, 4, np.nan],
                "B": [-0.1, 0.2, -0.3, np.nan, 0.5],
                "C": ["a", "b", "c", "d", "e"],
            }
        )
        kdf = ks.from_pandas(pdf)

        self.assert_eq(kdf.mad(), pdf.mad())
        self.assert_eq(kdf.mad(axis=1), pdf.mad(axis=1))

        with self.assertRaises(ValueError):
            kdf.mad(axis=2)

        # MultiIndex columns
        columns = pd.MultiIndex.from_tuples([("A", "X"), ("A", "Y"), ("A", "Z")])
        pdf.columns = columns
        kdf.columns = columns

        self.assert_eq(kdf.mad(), pdf.mad())
        self.assert_eq(kdf.mad(axis=1), pdf.mad(axis=1))

        pdf = pd.DataFrame({"A": [True, True, False, False], "B": [True, False, False, True]})
        kdf = ks.from_pandas(pdf)

        self.assert_eq(kdf.mad(), pdf.mad())
        self.assert_eq(kdf.mad(axis=1), pdf.mad(axis=1))

    def test_abs(self):
        pdf = pd.DataFrame({"a": [-2, -1, 0, 1]})
        kdf = ks.from_pandas(pdf)

        self.assert_eq(abs(kdf), abs(pdf))
        self.assert_eq(np.abs(kdf), np.abs(pdf))

    def test_iteritems(self):
        pdf = pd.DataFrame(
            {"species": ["bear", "bear", "marsupial"], "population": [1864, 22000, 80000]},
            index=["panda", "polar", "koala"],
            columns=["species", "population"],
        )
        kdf = ks.from_pandas(pdf)

        for (p_name, p_items), (k_name, k_items) in zip(pdf.iteritems(), kdf.iteritems()):
            self.assert_eq(p_name, k_name)
            self.assert_eq(p_items, k_items)

    @unittest.skipIf(
        LooseVersion(pyspark.__version__) < LooseVersion("3.0"),
        "tail won't work properly with PySpark<3.0",
    )
    def test_tail(self):
        pdf = pd.DataFrame({"x": range(1000)})
        kdf = ks.from_pandas(pdf)

        self.assert_eq(pdf.tail(), kdf.tail())
        self.assert_eq(pdf.tail(10), kdf.tail(10))
        self.assert_eq(pdf.tail(-990), kdf.tail(-990))
        self.assert_eq(pdf.tail(0), kdf.tail(0))
        self.assert_eq(pdf.tail(-1001), kdf.tail(-1001))
        self.assert_eq(pdf.tail(1001), kdf.tail(1001))
        with self.assertRaisesRegex(TypeError, "bad operand type for unary -: 'str'"):
            kdf.tail("10")

    def test_last_valid_index(self):
        # `pyspark.sql.dataframe.DataFrame.tail` is new in pyspark >= 3.0.
        if LooseVersion(pyspark.__version__) >= LooseVersion("3.0"):
            pdf = pd.DataFrame(
                {"a": [1, 2, 3, None], "b": [1.0, 2.0, 3.0, None], "c": [100, 200, 400, None]},
                index=["Q", "W", "E", "R"],
            )
            kdf = ks.from_pandas(pdf)
            self.assert_eq(pdf.last_valid_index(), kdf.last_valid_index())

            # MultiIndex columns
            pdf.columns = pd.MultiIndex.from_tuples([("a", "x"), ("b", "y"), ("c", "z")])
            kdf = ks.from_pandas(pdf)
            self.assert_eq(pdf.last_valid_index(), kdf.last_valid_index())

            # Empty DataFrame
            pdf = pd.Series([]).to_frame()
            kdf = ks.Series([]).to_frame()
            self.assert_eq(pdf.last_valid_index(), kdf.last_valid_index())

    def test_first_valid_index(self):
        # Empty DataFrame
        pdf = pd.Series([]).to_frame()
        kdf = ks.Series([]).to_frame()
        self.assert_eq(pdf.first_valid_index(), kdf.first_valid_index())

    def test_product(self):
        pdf = pd.DataFrame(
            {"A": [1, 2, 3, 4, 5], "B": [10, 20, 30, 40, 50], "C": ["a", "b", "c", "d", "e"]}
        )
        kdf = ks.from_pandas(pdf)
        self.assert_eq(pdf.prod(), kdf.prod().sort_index())

        # Named columns
        pdf.columns.name = "Koalas"
        kdf = ks.from_pandas(pdf)
        self.assert_eq(pdf.prod(), kdf.prod().sort_index())

        # MultiIndex columns
        pdf.columns = pd.MultiIndex.from_tuples([("a", "x"), ("b", "y"), ("c", "z")])
        kdf = ks.from_pandas(pdf)
        self.assert_eq(pdf.prod(), kdf.prod().sort_index())

        # Named MultiIndex columns
        pdf.columns.names = ["Hello", "Koalas"]
        kdf = ks.from_pandas(pdf)
        self.assert_eq(pdf.prod(), kdf.prod().sort_index())

        # No numeric columns
        pdf = pd.DataFrame({"key": ["a", "b", "c"], "val": ["x", "y", "z"]})
        kdf = ks.from_pandas(pdf)
        self.assert_eq(pdf.prod(), kdf.prod().sort_index())

        # No numeric named columns
        pdf.columns.name = "Koalas"
        kdf = ks.from_pandas(pdf)
        self.assert_eq(pdf.prod(), kdf.prod().sort_index(), almost=True)

        # No numeric MultiIndex columns
        pdf.columns = pd.MultiIndex.from_tuples([("a", "x"), ("b", "y")])
        kdf = ks.from_pandas(pdf)
        self.assert_eq(pdf.prod(), kdf.prod().sort_index(), almost=True)

        # No numeric named MultiIndex columns
        pdf.columns.names = ["Hello", "Koalas"]
        kdf = ks.from_pandas(pdf)
        self.assert_eq(pdf.prod(), kdf.prod().sort_index(), almost=True)

        # All NaN columns
        pdf = pd.DataFrame(
            {
                "A": [np.nan, np.nan, np.nan, np.nan, np.nan],
                "B": [10, 20, 30, 40, 50],
                "C": ["a", "b", "c", "d", "e"],
            }
        )
        kdf = ks.from_pandas(pdf)
        self.assert_eq(pdf.prod(), kdf.prod().sort_index(), check_exact=False)

        # All NaN named columns
        pdf.columns.name = "Koalas"
        kdf = ks.from_pandas(pdf)
        self.assert_eq(pdf.prod(), kdf.prod().sort_index(), check_exact=False)

        # All NaN MultiIndex columns
        pdf.columns = pd.MultiIndex.from_tuples([("a", "x"), ("b", "y"), ("c", "z")])
        kdf = ks.from_pandas(pdf)
        self.assert_eq(pdf.prod(), kdf.prod().sort_index(), check_exact=False)

        # All NaN named MultiIndex columns
        pdf.columns.names = ["Hello", "Koalas"]
        kdf = ks.from_pandas(pdf)
        self.assert_eq(pdf.prod(), kdf.prod().sort_index(), check_exact=False)

    def test_from_dict(self):
        data = {"row_1": [3, 2, 1, 0], "row_2": [10, 20, 30, 40]}
        pdf = pd.DataFrame.from_dict(data)
        kdf = ks.DataFrame.from_dict(data)
        self.assert_eq(pdf, kdf)

        pdf = pd.DataFrame.from_dict(data, dtype="int8")
        kdf = ks.DataFrame.from_dict(data, dtype="int8")
        self.assert_eq(pdf, kdf)

        pdf = pd.DataFrame.from_dict(data, orient="index", columns=["A", "B", "C", "D"])
        kdf = ks.DataFrame.from_dict(data, orient="index", columns=["A", "B", "C", "D"])
        self.assert_eq(pdf, kdf)

<<<<<<< HEAD
    def test_lookup(self):
        pdf = pd.DataFrame(
            {
                "A": [3, 4, 5, 6, 7],
                "B": [10.0, 20.0, 30.0, 40.0, 50.0],
                "C": ["a", "b", "c", "d", "e"],
            }
        )
        kdf = ks.from_pandas(pdf)

        # list
        self.assert_eq(pdf.lookup([0], ["C"]), kdf.lookup([0], ["C"]))
        self.assert_list_eq(
            pdf.lookup([0, 3, 4], ["A", "C", "A"]), kdf.lookup([0, 3, 4], ["A", "C", "A"])
        )

        # tuple
        self.assert_eq(pdf.lookup((0,), ("C",)), kdf.lookup((0,), ("C",)))
        self.assert_list_eq(
            pdf.lookup((0, 3, 4), ("A", "C", "A")), kdf.lookup((0, 3, 4), ("A", "C", "A"))
        )

        # dict
        self.assert_eq(pdf.lookup({0: None}, {"C": None}), kdf.lookup({0: None}, {"C": None}))
        self.assert_list_eq(
            pdf.lookup({0: None, 3: None, 4: None}, {"A": None, "C": None, "B": None}),
            kdf.lookup({0: None, 3: None, 4: None}, {"A": None, "C": None, "B": None}),
        )

        # MultiIndex
        pdf.index = pd.MultiIndex.from_tuples(
            [("a", "v"), ("b", "w"), ("c", "x"), ("d", "y"), ("e", "z")]
        )
        kdf = ks.from_pandas(pdf)

        self.assert_eq(pdf.lookup([("a", "v")], ["C"]), kdf.lookup([("a", "v")], ["C"]))
        self.assert_list_eq(
            pdf.lookup([("a", "v"), ("d", "y"), ("e", "z")], ["A", "C", "A"]),
            kdf.lookup([("a", "v"), ("d", "y"), ("e", "z")], ["A", "C", "A"]),
        )

        err_msg = "Row labels must have same size as column labels"
        with self.assertRaisesRegex(ValueError, err_msg):
            kdf.lookup([0, 3, 4], ["A", "C"])
        err_msg = "'row_labels' doesn't support type 'Index'."
        with self.assertRaisesRegex(TypeError, err_msg):
            kdf.lookup(ks.Index([0]), ["C"])
        err_msg = "'row_labels' doesn't support type 'Series'."
        with self.assertRaisesRegex(TypeError, err_msg):
            kdf.lookup(ks.Series([0]), ["C"])
        err_msg = "'col_labels' doesn't support type 'Index'."
        with self.assertRaisesRegex(TypeError, err_msg):
            kdf.lookup([0], ks.Index(["C"]))
        err_msg = "'col_labels' doesn't support type 'Series'."
        with self.assertRaisesRegex(TypeError, err_msg):
            kdf.lookup([0], ks.Series(["C"]))
=======
    def test_pad(self):
        pdf = pd.DataFrame(
            {
                "A": [None, 3, None, None],
                "B": [2, 4, None, 3],
                "C": [None, None, None, 1],
                "D": [0, 1, 5, 4],
            },
            columns=["A", "B", "C", "D"],
        )
        kdf = ks.from_pandas(pdf)

        if LooseVersion(pd.__version__) >= LooseVersion("1.1"):
            self.assert_eq(pdf.pad(), kdf.pad())

            # Test `inplace=True`
            pdf.pad(inplace=True)
            kdf.pad(inplace=True)
            self.assert_eq(pdf, kdf)
        else:
            expected = ks.DataFrame(
                {
                    "A": [None, 3, 3, 3],
                    "B": [2.0, 4.0, 4.0, 3.0],
                    "C": [None, None, None, 1],
                    "D": [0, 1, 5, 4],
                },
                columns=["A", "B", "C", "D"],
            )
            self.assert_eq(expected, kdf.pad())

            # Test `inplace=True`
            kdf.pad(inplace=True)
            self.assert_eq(expected, kdf)

    def test_backfill(self):
        pdf = pd.DataFrame(
            {
                "A": [None, 3, None, None],
                "B": [2, 4, None, 3],
                "C": [None, None, None, 1],
                "D": [0, 1, 5, 4],
            },
            columns=["A", "B", "C", "D"],
        )
        kdf = ks.from_pandas(pdf)

        if LooseVersion(pd.__version__) >= LooseVersion("1.1"):
            self.assert_eq(pdf.backfill(), kdf.backfill())

            # Test `inplace=True`
            pdf.backfill(inplace=True)
            kdf.backfill(inplace=True)
            self.assert_eq(pdf, kdf)
        else:
            expected = ks.DataFrame(
                {
                    "A": [3.0, 3.0, None, None],
                    "B": [2.0, 4.0, 3.0, 3.0],
                    "C": [1.0, 1.0, 1.0, 1.0],
                    "D": [0, 1, 5, 4],
                },
                columns=["A", "B", "C", "D"],
            )
            self.assert_eq(expected, kdf.backfill())

            # Test `inplace=True`
            kdf.backfill(inplace=True)
            self.assert_eq(expected, kdf)
>>>>>>> 97f75af7
<|MERGE_RESOLUTION|>--- conflicted
+++ resolved
@@ -4098,7 +4098,6 @@
         kdf = ks.DataFrame.from_dict(data, orient="index", columns=["A", "B", "C", "D"])
         self.assert_eq(pdf, kdf)
 
-<<<<<<< HEAD
     def test_lookup(self):
         pdf = pd.DataFrame(
             {
@@ -4155,7 +4154,7 @@
         err_msg = "'col_labels' doesn't support type 'Series'."
         with self.assertRaisesRegex(TypeError, err_msg):
             kdf.lookup([0], ks.Series(["C"]))
-=======
+
     def test_pad(self):
         pdf = pd.DataFrame(
             {
@@ -4224,5 +4223,4 @@
 
             # Test `inplace=True`
             kdf.backfill(inplace=True)
-            self.assert_eq(expected, kdf)
->>>>>>> 97f75af7
+            self.assert_eq(expected, kdf)