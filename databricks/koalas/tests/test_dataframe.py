--- conflicted
+++ resolved
@@ -778,13 +778,9 @@
 
         with self.assertRaises(NotImplementedError):
             left_kdf.update(right_kdf, join='right')
-<<<<<<< HEAD
-
-=======
-            
->>>>>>> 04410992
+
     def test_cumsum(self):
         pdf = pd.DataFrame([[2.0, 1.0], [3.0, None], [1.0, 0.0]], columns=list('AB'))
         kdf = ks.DataFrame([[2.0, 1.0], [3.0, None], [1.0, 0.0]], columns=list('AB'))
         self.assert_eq(pdf.cumsum(), kdf.cumsum())
-        self.assert_eq(pdf.cumsum(skipna=False), kdf.cumsum(skipna=False))+        self.assert_eq(pdf.cumsum(skipna=False), kdf.cumsum(skipna=False))
