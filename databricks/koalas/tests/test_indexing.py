#
# Copyright (C) 2019 Databricks, Inc.
#
# Licensed under the Apache License, Version 2.0 (the "License");
# you may not use this file except in compliance with the License.
# You may obtain a copy of the License at
#
#     http://www.apache.org/licenses/LICENSE-2.0
#
# Unless required by applicable law or agreed to in writing, software
# distributed under the License is distributed on an "AS IS" BASIS,
# WITHOUT WARRANTIES OR CONDITIONS OF ANY KIND, either express or implied.
# See the License for the specific language governing permissions and
# limitations under the License.
#

from distutils.version import LooseVersion
import unittest

import numpy as np
import pandas as pd

from databricks import koalas as ks
from databricks.koalas.exceptions import SparkPandasIndexingError, SparkPandasNotImplementedError
from databricks.koalas.testing.utils import ComparisonTestBase, ReusedSQLTestCase, compare_both


class BasicIndexingTest(ComparisonTestBase):

    @property
    def pdf(self):
        return pd.DataFrame({'month': [1, 4, 7, 10],
                             'year': [2012, 2014, 2013, 2014],
                             'sale': [55, 40, 84, 31]})

    @compare_both(almost=False)
    def test_indexing(self, df):
        df1 = df.set_index('month')
        yield df1

        yield df.set_index('month', drop=False)
        yield df.set_index('month', append=True)
        yield df.set_index(['year', 'month'])
        yield df.set_index(['year', 'month'], drop=False)
        yield df.set_index(['year', 'month'], append=True)

        yield df1.set_index('year', drop=False, append=True)

        df2 = df1.copy()
        df2.set_index('year', append=True, inplace=True)
        yield df2

        self.assertRaisesRegex(KeyError, 'unknown', lambda: df.set_index('unknown'))
        self.assertRaisesRegex(KeyError, 'unknown', lambda: df.set_index(['month', 'unknown']))

        for d in [df, df1, df2]:
            yield d.reset_index()
            yield d.reset_index(drop=True)

        yield df1.reset_index(level=0)
        yield df2.reset_index(level=1)
        yield df2.reset_index(level=[1, 0])
        yield df1.reset_index(level='month')
        yield df2.reset_index(level='year')
        yield df2.reset_index(level=['month', 'year'])
        yield df2.reset_index(level='month', drop=True)
        yield df2.reset_index(level=['month', 'year'], drop=True)

        self.assertRaisesRegex(IndexError, 'Too many levels: Index has only 1 level, not 3',
                               lambda: df1.reset_index(level=2))
        self.assertRaisesRegex(IndexError, 'Too many levels: Index has only 1 level, not 4',
                               lambda: df1.reset_index(level=[3, 2]))
        self.assertRaisesRegex(KeyError, 'unknown.*month',
                               lambda: df1.reset_index(level='unknown'))
        self.assertRaisesRegex(KeyError, 'Level unknown not found',
                               lambda: df2.reset_index(level='unknown'))

        df3 = df2.copy()
        df3.reset_index(inplace=True)
        yield df3

        yield df1.sale.reset_index()
        yield df1.sale.reset_index(level=0)
        yield df2.sale.reset_index(level=[1, 0])
        yield df1.sale.reset_index(drop=True)
        yield df1.sale.reset_index(name='s')
        yield df1.sale.reset_index(name='s', drop=True)

        s = df1.sale
        self.assertRaisesRegex(TypeError,
                               'Cannot reset_index inplace on a Series to create a DataFrame',
                               lambda: s.reset_index(inplace=True))
        s.reset_index(drop=True, inplace=True)
        yield s
        yield df1

    def test_from_pandas_with_explicit_index(self):
        pdf = self.pdf

        df1 = ks.from_pandas(pdf.set_index('month'))
        self.assertPandasEqual(df1.toPandas(), pdf.set_index('month'))

        df2 = ks.from_pandas(pdf.set_index(['year', 'month']))
        self.assertPandasEqual(df2.toPandas(), pdf.set_index(['year', 'month']))

    def test_limitations(self):
        df = self.kdf.set_index('month')

        self.assertRaisesRegex(ValueError, 'Level should be all int or all string.',
                               lambda: df.reset_index([1, 'month']))


class IndexingTest(ReusedSQLTestCase):

    @property
    def pdf(self):
        return pd.DataFrame({
            'a': [1, 2, 3, 4, 5, 6, 7, 8, 9],
            'b': [4, 5, 6, 3, 2, 1, 0, 0, 0]
        }, index=[0, 1, 3, 5, 6, 8, 9, 9, 9])

    @property
    def kdf(self):
        return ks.from_pandas(self.pdf)

    def test_at(self):
        pdf = self.pdf
        kdf = self.kdf
        # Create the equivalent of pdf.loc[3] as a Koalas Series
        # This is necessary because .loc[n] does not currently work with Koalas DataFrames (#383)
        test_series = ks.Series([3, 6], index=['a', 'b'], name='3')

        # Assert invalided signatures raise TypeError
        with self.assertRaises(TypeError, msg="Use DataFrame.at like .at[row_index, column_name]"):
            kdf.at[3]
        with self.assertRaises(TypeError, msg="Use DataFrame.at like .at[row_index, column_name]"):
            kdf.at['ab']  # 'ab' is of length 2 but str type instead of tuple
        with self.assertRaises(TypeError, msg="Use Series.at like .at[column_name]"):
            test_series.at[3, 'b']

        # Assert .at for DataFrames
        self.assertEqual(kdf.at[3, 'b'], 6)
        self.assertEqual(kdf.at[3, 'b'], pdf.at[3, 'b'])
        np.testing.assert_array_equal(kdf.at[9, 'b'], np.array([0, 0, 0]))
        np.testing.assert_array_equal(kdf.at[9, 'b'], pdf.at[9, 'b'])

        # Assert .at for Series
        self.assertEqual(test_series.at['b'], 6)
        self.assertEqual(test_series.at['b'], pdf.loc[3].at['b'])

        # Assert multi-character indices
        self.assertEqual(ks.Series([0, 1], index=['ab', 'cd']).at['ab'],
                         pd.Series([0, 1], index=['ab', 'cd']).at['ab'])

        # Assert invalid column or index names result in a KeyError like with pandas
        with self.assertRaises(KeyError, msg='x'):
            kdf.at[3, 'x']
        with self.assertRaises(KeyError, msg=99):
            kdf.at[99, 'b']

        with self.assertRaises(ValueError):
            kdf.at[(3, 6), 'b']
        with self.assertRaises(KeyError):
            kdf.at[3, ('x', 'b')]

        # Assert setting values fails
        with self.assertRaises(TypeError):
            kdf.at[3, 'b'] = 10

    def test_at_multiindex(self):
        pdf = self.pdf.set_index('b', append=True)
        kdf = self.kdf.set_index('b', append=True)

        self.assert_eq(kdf.at[(3, 6), 'a'], pdf.at[(3, 6), 'a'])
        self.assert_eq(kdf.at[(3,), 'a'], pdf.at[(3,), 'a'])
        self.assert_eq(list(kdf.at[(9, 0), 'a']), list(pdf.at[(9, 0), 'a']))
        self.assert_eq(list(kdf.at[(9,), 'a']), list(pdf.at[(9,), 'a']))

        with self.assertRaises(ValueError):
            kdf.at[3, 'a']

    def test_at_multiindex_columns(self):
        arrays = [np.array(['bar', 'bar', 'baz', 'baz']),
                  np.array(['one', 'two', 'one', 'two'])]

        pdf = pd.DataFrame(np.random.randn(3, 4), index=['A', 'B', 'C'], columns=arrays)
        kdf = ks.from_pandas(pdf)

        self.assert_eq(kdf.at['B', ('bar', 'one')], pdf.at['B', ('bar', 'one')])

        with self.assertRaises(KeyError):
            kdf.at['B', 'bar']

    def test_loc(self):
        kdf = self.kdf
        pdf = self.pdf

        self.assert_eq(kdf.loc[5:5], pdf.loc[5:5])
        self.assert_eq(kdf.loc[3:8], pdf.loc[3:8])
        self.assert_eq(kdf.loc[:8], pdf.loc[:8])
        self.assert_eq(kdf.loc[3:], pdf.loc[3:])
        self.assert_eq(kdf.loc[[5]], pdf.loc[[5]])
        self.assert_eq(kdf.loc[:], pdf.loc[:])

        # TODO?: self.assert_eq(kdf.loc[[3, 4, 1, 8]], pdf.loc[[3, 4, 1, 8]])
        # TODO?: self.assert_eq(kdf.loc[[3, 4, 1, 9]], pdf.loc[[3, 4, 1, 9]])
        # TODO?: self.assert_eq(kdf.loc[np.array([3, 4, 1, 9])], pdf.loc[np.array([3, 4, 1, 9])])

        self.assert_eq(kdf.a.loc[5:5], pdf.a.loc[5:5])
        self.assert_eq(kdf.a.loc[3:8], pdf.a.loc[3:8])
        self.assert_eq(kdf.a.loc[:8], pdf.a.loc[:8])
        self.assert_eq(kdf.a.loc[3:], pdf.a.loc[3:])
        self.assert_eq(kdf.a.loc[[5]], pdf.a.loc[[5]])

        # TODO?: self.assert_eq(kdf.a.loc[[3, 4, 1, 8]], pdf.a.loc[[3, 4, 1, 8]])
        # TODO?: self.assert_eq(kdf.a.loc[[3, 4, 1, 9]], pdf.a.loc[[3, 4, 1, 9]])
        # TODO?: self.assert_eq(kdf.a.loc[np.array([3, 4, 1, 9])],
        #                       pdf.a.loc[np.array([3, 4, 1, 9])])

        self.assert_eq(kdf.a.loc[[]], pdf.a.loc[[]])
        self.assert_eq(kdf.a.loc[np.array([])], pdf.a.loc[np.array([])])

        self.assert_eq(kdf.loc[1000:], pdf.loc[1000:])
        self.assert_eq(kdf.loc[-2000:-1000], pdf.loc[-2000:-1000])

<<<<<<< HEAD
        self.assert_eq(kdf.loc[5], pdf.loc[5])
        self.assert_eq(kdf.loc[9], pdf.loc[9])
        self.assert_eq(kdf.a.loc[5], pdf.a.loc[5])
        self.assert_eq(kdf.a.loc[9], pdf.a.loc[9])

        self.assertRaises(KeyError, lambda: kdf.loc[10])
        self.assertRaises(KeyError, lambda: kdf.a.loc[10])
=======
        # duplicated index test
        pdf = pd.DataFrame(
            [1, 2, 3, 4, 5, 6, 7, 8, 9],
            index=[0, 1, 1, 2, 2, 2, 3, 4, 5])
        kdf = ks.from_pandas(pdf)

        self.assert_eq(repr(kdf.loc[:2]), repr(pdf.loc[:2]))

        # test when type of key is string and given value is not included in key
        pdf = pd.DataFrame([1, 2, 3], index=['a', 'b', 'd']).loc['a':'z']
        kdf = ks.from_pandas(pdf)

        self.assert_eq(repr(kdf.loc['a':'z']), repr(pdf.loc['a':'z']))

        # KeyError when index is not monotonic increasing or decreasing
        # and specified values don't exist in index
        kdf = ks.DataFrame([[1, 2], [4, 5], [7, 8]],
                           index=['cobra', 'viper', 'sidewinder'])

        self.assertRaises(KeyError, lambda: kdf.loc['cobra':'koalas'])
        self.assertRaises(KeyError, lambda: kdf.loc['koalas':'viper'])

        kdf = ks.DataFrame([[1, 2], [4, 5], [7, 8]],
                           index=[10, 30, 20])

        self.assertRaises(KeyError, lambda: kdf.loc[0:30])
        self.assertRaises(KeyError, lambda: kdf.loc[10:100])
>>>>>>> 93f1be98

    def test_loc_non_informative_index(self):
        pdf = pd.DataFrame({'x': [1, 2, 3, 4]}, index=[10, 20, 30, 40])
        kdf = ks.from_pandas(pdf)

        self.assert_eq(kdf.loc[20:30], pdf.loc[20:30])

        pdf = pd.DataFrame({'x': [1, 2, 3, 4]}, index=[10, 20, 20, 40])
        kdf = ks.from_pandas(pdf)
        self.assert_eq(kdf.loc[20:20], pdf.loc[20:20])

    def test_loc_with_series(self):
        kdf = self.kdf
        pdf = self.pdf

        self.assert_eq(kdf.loc[kdf.a % 2 == 0], pdf.loc[pdf.a % 2 == 0])

    def test_loc_noindex(self):
        kdf = self.kdf
        kdf = kdf.reset_index()
        pdf = self.pdf
        pdf = pdf.reset_index()

        self.assert_eq(kdf[['a']], pdf[['a']])

        self.assert_eq(kdf.loc[:], pdf.loc[:])
        self.assert_eq(kdf.loc[5:5], pdf.loc[5:5])

    def test_loc_multiindex(self):
        kdf = self.kdf
        kdf = kdf.set_index('b', append=True)
        pdf = self.pdf
        pdf = pdf.set_index('b', append=True)

        self.assert_eq(kdf.loc[:], pdf.loc[:])
        self.assertRaises(NotImplementedError, lambda: kdf.loc[5:5])

        self.assert_eq(kdf.loc[5], pdf.loc[5])
        self.assert_eq(kdf.loc[9], pdf.loc[9])
        # TODO: self.assert_eq(kdf.loc[(5, 3)], pdf.loc[(5, 3)])
        # TODO: self.assert_eq(kdf.loc[(9, 0)], pdf.loc[(9, 0)])
        self.assert_eq(kdf.a.loc[5], pdf.a.loc[5])
        self.assert_eq(kdf.a.loc[9], pdf.a.loc[9])
        self.assertTrue((kdf.a.loc[(5, 3)] == pdf.a.loc[(5, 3)]).all())
        self.assert_eq(kdf.a.loc[(9, 0)], pdf.a.loc[(9, 0)])

    def test_loc2d_multiindex(self):
        kdf = self.kdf
        kdf = kdf.set_index('b', append=True)
        pdf = self.pdf
        pdf = pdf.set_index('b', append=True)

        self.assert_eq(kdf.loc[:, :], pdf.loc[:, :])
        self.assert_eq(kdf.loc[:, 'a'], pdf.loc[:, 'a'])
        self.assertRaises(NotImplementedError, lambda: kdf.loc[5:5, 'a'])

    def test_loc2d(self):
        kdf = self.kdf
        pdf = self.pdf

        # index indexer is always regarded as slice for duplicated values
        self.assert_eq(kdf.loc[5:5, 'a'], pdf.loc[5:5, 'a'])
        self.assert_eq(kdf.loc[[5], 'a'], pdf.loc[[5], 'a'])
        self.assert_eq(kdf.loc[5:5, ['a']], pdf.loc[5:5, ['a']])
        self.assert_eq(kdf.loc[[5], ['a']], pdf.loc[[5], ['a']])
        self.assert_eq(kdf.loc[:, :], pdf.loc[:, :])

        self.assert_eq(kdf.loc[3:8, 'a'], pdf.loc[3:8, 'a'])
        self.assert_eq(kdf.loc[:8, 'a'], pdf.loc[:8, 'a'])
        self.assert_eq(kdf.loc[3:, 'a'], pdf.loc[3:, 'a'])
        self.assert_eq(kdf.loc[[8], 'a'], pdf.loc[[8], 'a'])

        self.assert_eq(kdf.loc[3:8, ['a']], pdf.loc[3:8, ['a']])
        self.assert_eq(kdf.loc[:8, ['a']], pdf.loc[:8, ['a']])
        self.assert_eq(kdf.loc[3:, ['a']], pdf.loc[3:, ['a']])
        # TODO?: self.assert_eq(kdf.loc[[3, 4, 3], ['a']], pdf.loc[[3, 4, 3], ['a']])

        self.assertRaises(SparkPandasIndexingError, lambda: kdf.loc[3, 3, 3])
        self.assertRaises(SparkPandasIndexingError, lambda: kdf.a.loc[3, 3])
        self.assertRaises(SparkPandasIndexingError, lambda: kdf.a.loc[3:, 3])
        self.assertRaises(SparkPandasIndexingError, lambda: kdf.a.loc[kdf.a % 2 == 0, 3])

        self.assert_eq(kdf.loc[5, 'a'], pdf.loc[5, 'a'])
        self.assert_eq(kdf.loc[9, 'a'], pdf.loc[9, 'a'])
        self.assert_eq(kdf.loc[5, ['a']], pdf.loc[5, ['a']])
        self.assert_eq(kdf.loc[9, ['a']], pdf.loc[9, ['a']])

    def test_loc2d_multiindex_columns(self):
        arrays = [np.array(['bar', 'bar', 'baz', 'baz']),
                  np.array(['one', 'two', 'one', 'two'])]

        pdf = pd.DataFrame(np.random.randn(3, 4), index=['A', 'B', 'C'], columns=arrays)
        kdf = ks.from_pandas(pdf)

        self.assert_eq(kdf.loc['B':'B', 'bar'], pdf.loc['B':'B', 'bar'])
        self.assert_eq(kdf.loc['B':'B', ['bar']], pdf.loc['B':'B', ['bar']])

    def test_loc2d_with_known_divisions(self):
        pdf = pd.DataFrame(np.random.randn(20, 5),
                           index=list('abcdefghijklmnopqrst'),
                           columns=list('ABCDE'))
        kdf = ks.from_pandas(pdf)

        self.assert_eq(kdf.loc[['a'], 'A'], pdf.loc[['a'], 'A'])
        self.assert_eq(kdf.loc[['a'], ['A']], pdf.loc[['a'], ['A']])
        self.assert_eq(kdf.loc['a':'o', 'A'], pdf.loc['a':'o', 'A'])
        self.assert_eq(kdf.loc['a':'o', ['A']], pdf.loc['a':'o', ['A']])
        self.assert_eq(kdf.loc[['n'], ['A']], pdf.loc[['n'], ['A']])
        self.assert_eq(kdf.loc[['a', 'c', 'n'], ['A']], pdf.loc[['a', 'c', 'n'], ['A']])
        # TODO?: self.assert_eq(kdf.loc[['t', 'b'], ['A']], pdf.loc[['t', 'b'], ['A']])
        # TODO?: self.assert_eq(kdf.loc[['r', 'r', 'c', 'g', 'h'], ['A']],
        # TODO?:                pdf.loc[['r', 'r', 'c', 'g', 'h'], ['A']])

    @unittest.skip('TODO: should handle duplicated columns properly')
    def test_loc2d_duplicated_columns(self):
        pdf = pd.DataFrame(np.random.randn(20, 5),
                           index=list('abcdefghijklmnopqrst'),
                           columns=list('AABCD'))
        kdf = ks.from_pandas(pdf)

        # TODO?: self.assert_eq(kdf.loc[['a'], 'A'], pdf.loc[['a'], 'A'])
        # TODO?: self.assert_eq(kdf.loc[['a'], ['A']], pdf.loc[['a'], ['A']])
        self.assert_eq(kdf.loc[['j'], 'B'], pdf.loc[['j'], 'B'])
        self.assert_eq(kdf.loc[['j'], ['B']], pdf.loc[['j'], ['B']])

        # TODO?: self.assert_eq(kdf.loc['a':'o', 'A'], pdf.loc['a':'o', 'A'])
        # TODO?: self.assert_eq(kdf.loc['a':'o', ['A']], pdf.loc['a':'o', ['A']])
        self.assert_eq(kdf.loc['j':'q', 'B'], pdf.loc['j':'q', 'B'])
        self.assert_eq(kdf.loc['j':'q', ['B']], pdf.loc['j':'q', ['B']])

        # TODO?: self.assert_eq(kdf.loc['a':'o', 'B':'D'], pdf.loc['a':'o', 'B':'D'])
        # TODO?: self.assert_eq(kdf.loc['a':'o', 'B':'D'], pdf.loc['a':'o', 'B':'D'])
        # TODO?: self.assert_eq(kdf.loc['j':'q', 'B':'A'], pdf.loc['j':'q', 'B':'A'])
        # TODO?: self.assert_eq(kdf.loc['j':'q', 'B':'A'], pdf.loc['j':'q', 'B':'A'])

        self.assert_eq(kdf.loc[kdf.B > 0, 'B'], pdf.loc[pdf.B > 0, 'B'])
        # TODO?: self.assert_eq(kdf.loc[kdf.B > 0, ['A', 'C']], pdf.loc[pdf.B > 0, ['A', 'C']])

    def test_getitem(self):
        pdf = pd.DataFrame({'A': [1, 2, 3, 4, 5, 6, 7, 8, 9],
                            'B': [9, 8, 7, 6, 5, 4, 3, 2, 1],
                            'C': [True, False, True] * 3},
                           columns=list('ABC'))
        kdf = ks.from_pandas(pdf)
        self.assert_eq(kdf['A'], pdf['A'])

        self.assert_eq(kdf[['A', 'B']], pdf[['A', 'B']])

        self.assert_eq(kdf[kdf.C], pdf[pdf.C])

        self.assertRaises(KeyError, lambda: kdf['X'])
        self.assertRaises(KeyError, lambda: kdf[['A', 'X']])
        self.assertRaises(AttributeError, lambda: kdf.X)

        # not str/unicode
        # TODO?: pdf = pd.DataFrame(np.random.randn(10, 5))
        # TODO?: kdf = ks.from_pandas(pdf)
        # TODO?: self.assert_eq(kdf[0], pdf[0])
        # TODO?: self.assert_eq(kdf[[1, 2]], pdf[[1, 2]])

        # TODO?: self.assertRaises(KeyError, lambda: pdf[8])
        # TODO?: self.assertRaises(KeyError, lambda: pdf[[1, 8]])

    def test_getitem_slice(self):
        pdf = pd.DataFrame({'A': [1, 2, 3, 4, 5, 6, 7, 8, 9],
                            'B': [9, 8, 7, 6, 5, 4, 3, 2, 1],
                            'C': [True, False, True] * 3},
                           index=list('abcdefghi'))
        kdf = ks.from_pandas(pdf)
        self.assert_eq(kdf['a':'e'], pdf['a':'e'])
        self.assert_eq(kdf['a':'b'], pdf['a':'b'])
        self.assert_eq(kdf['f':], pdf['f':])

    def test_loc_on_numpy_datetimes(self):
        pdf = pd.DataFrame({'x': [1, 2, 3]},
                           index=list(map(np.datetime64, ['2014', '2015', '2016'])))
        kdf = ks.from_pandas(pdf)

        self.assert_eq(kdf.loc['2014':'2015'], pdf.loc['2014':'2015'])

    def test_loc_on_pandas_datetimes(self):
        pdf = pd.DataFrame({'x': [1, 2, 3]},
                           index=list(map(pd.Timestamp, ['2014', '2015', '2016'])))
        kdf = ks.from_pandas(pdf)

        self.assert_eq(kdf.loc['2014':'2015'], pdf.loc['2014':'2015'])

    @unittest.skip('TODO?: the behavior of slice for datetime')
    def test_loc_datetime_no_freq(self):
        datetime_index = pd.date_range('2016-01-01', '2016-01-31', freq='12h')
        datetime_index.freq = None  # FORGET FREQUENCY
        pdf = pd.DataFrame({'num': range(len(datetime_index))}, index=datetime_index)
        kdf = ks.from_pandas(pdf)

        slice_ = slice('2016-01-03', '2016-01-05')
        result = kdf.loc[slice_, :]
        expected = pdf.loc[slice_, :]
        self.assert_eq(result, expected)

    @unittest.skip('TODO?: the behavior of slice for datetime')
    def test_loc_timestamp_str(self):
        pdf = pd.DataFrame({'A': np.random.randn(100), 'B': np.random.randn(100)},
                           index=pd.date_range('2011-01-01', freq='H', periods=100))
        kdf = ks.from_pandas(pdf)

        # partial string slice
        # TODO?: self.assert_eq(pdf.loc['2011-01-02'],
        # TODO?:                kdf.loc['2011-01-02'])
        self.assert_eq(pdf.loc['2011-01-02':'2011-01-05'],
                       kdf.loc['2011-01-02':'2011-01-05'])

        # series
        # TODO?: self.assert_eq(pdf.A.loc['2011-01-02'],
        # TODO?:                kdf.A.loc['2011-01-02'])
        self.assert_eq(pdf.A.loc['2011-01-02':'2011-01-05'],
                       kdf.A.loc['2011-01-02':'2011-01-05'])

        pdf = pd.DataFrame({'A': np.random.randn(100), 'B': np.random.randn(100)},
                           index=pd.date_range('2011-01-01', freq='M', periods=100))
        kdf = ks.from_pandas(pdf)
        # TODO?: self.assert_eq(pdf.loc['2011-01'], kdf.loc['2011-01'])
        # TODO?: self.assert_eq(pdf.loc['2011'], kdf.loc['2011'])

        self.assert_eq(pdf.loc['2011-01':'2012-05'], kdf.loc['2011-01':'2012-05'])
        self.assert_eq(pdf.loc['2011':'2015'], kdf.loc['2011':'2015'])

        # series
        # TODO?: self.assert_eq(pdf.B.loc['2011-01'], kdf.B.loc['2011-01'])
        # TODO?: self.assert_eq(pdf.B.loc['2011'], kdf.B.loc['2011'])

        self.assert_eq(pdf.B.loc['2011-01':'2012-05'], kdf.B.loc['2011-01':'2012-05'])
        self.assert_eq(pdf.B.loc['2011':'2015'], kdf.B.loc['2011':'2015'])

    @unittest.skip('TODO?: the behavior of slice for datetime')
    def test_getitem_timestamp_str(self):
        pdf = pd.DataFrame({'A': np.random.randn(100), 'B': np.random.randn(100)},
                           index=pd.date_range('2011-01-01', freq='H', periods=100))
        kdf = ks.from_pandas(pdf)

        # partial string slice
        # TODO?: self.assert_eq(pdf['2011-01-02'],
        # TODO?:                kdf['2011-01-02'])
        self.assert_eq(pdf['2011-01-02':'2011-01-05'],
                       kdf['2011-01-02':'2011-01-05'])

        pdf = pd.DataFrame({'A': np.random.randn(100), 'B': np.random.randn(100)},
                           index=pd.date_range('2011-01-01', freq='M', periods=100))
        kdf = ks.from_pandas(pdf)

        # TODO?: self.assert_eq(pdf['2011-01'], kdf['2011-01'])
        # TODO?: self.assert_eq(pdf['2011'], kdf['2011'])

        self.assert_eq(pdf['2011-01':'2012-05'], kdf['2011-01':'2012-05'])
        self.assert_eq(pdf['2011':'2015'], kdf['2011':'2015'])

    @unittest.skip('TODO?: period index can\'t convert to DataFrame correctly')
    def test_getitem_period_str(self):
        pdf = pd.DataFrame({'A': np.random.randn(100), 'B': np.random.randn(100)},
                           index=pd.period_range('2011-01-01', freq='H', periods=100))
        kdf = ks.from_pandas(pdf)

        # partial string slice
        # TODO?: self.assert_eq(pdf['2011-01-02'],
        # TODO?:                kdf['2011-01-02'])
        self.assert_eq(pdf['2011-01-02':'2011-01-05'],
                       kdf['2011-01-02':'2011-01-05'])

        pdf = pd.DataFrame({'A': np.random.randn(100), 'B': np.random.randn(100)},
                           index=pd.period_range('2011-01-01', freq='M', periods=100))
        kdf = ks.from_pandas(pdf)

        # TODO?: self.assert_eq(pdf['2011-01'], kdf['2011-01'])
        # TODO?: self.assert_eq(pdf['2011'], kdf['2011'])

        self.assert_eq(pdf['2011-01':'2012-05'], kdf['2011-01':'2012-05'])
        self.assert_eq(pdf['2011':'2015'], kdf['2011':'2015'])

    def test_iloc(self):
        pdf = pd.DataFrame({"A": [1, 2], "B": [3, 4], "C": [5, 6]})
        kdf = ks.from_pandas(pdf)

        for indexer in [0,
                        [0],
                        [0, 1],
                        [1, 0],
                        [False, True, True],
                        slice(0, 1)]:
            self.assert_eq(kdf.iloc[:, indexer], pdf.iloc[:, indexer])
            self.assert_eq(kdf.iloc[:1, indexer], pdf.iloc[:1, indexer])
            self.assert_eq(kdf.iloc[:-1, indexer], pdf.iloc[:-1, indexer])
            self.assert_eq(kdf.iloc[kdf.index == 2, indexer], pdf.iloc[pdf.index == 2, indexer])

    def test_iloc_multiindex_columns(self):
        arrays = [np.array(['bar', 'bar', 'baz', 'baz']),
                  np.array(['one', 'two', 'one', 'two'])]

        pdf = pd.DataFrame(np.random.randn(3, 4), index=['A', 'B', 'C'], columns=arrays)
        kdf = ks.from_pandas(pdf)

        for indexer in [0,
                        [0],
                        [0, 1],
                        [1, 0],
                        [False, True, True, True],
                        slice(0, 1)]:
            self.assert_eq(kdf.iloc[:, indexer], pdf.iloc[:, indexer])
            self.assert_eq(kdf.iloc[:1, indexer], pdf.iloc[:1, indexer])
            self.assert_eq(kdf.iloc[:-1, indexer], pdf.iloc[:-1, indexer])
            self.assert_eq(kdf.iloc[kdf.index == 'B', indexer], pdf.iloc[pdf.index == 'B', indexer])

    def test_iloc_series(self):
        pseries = pd.Series([1, 2, 3])
        kseries = ks.from_pandas(pseries)

        self.assert_eq(kseries.iloc[:], pseries.iloc[:])
        self.assert_eq(kseries.iloc[:1], pseries.iloc[:1])
        self.assert_eq(kseries.iloc[:-1], pseries.iloc[:-1])

    def test_setitem(self):
        pdf = pd.DataFrame([[1, 2], [4, 5], [7, 8]],
                           index=['cobra', 'viper', 'sidewinder'],
                           columns=['max_speed', 'shield'])
        kdf = ks.from_pandas(pdf)

        pdf.loc[['viper', 'sidewinder'], ['shield', 'max_speed']] = 10
        kdf.loc[['viper', 'sidewinder'], ['shield', 'max_speed']] = 10
        self.assert_eq(kdf, pdf)

        pdf.loc[['viper', 'sidewinder'], 'shield'] = 50
        kdf.loc[['viper', 'sidewinder'], 'shield'] = 50
        self.assert_eq(kdf, pdf)

        with self.assertRaisesRegex(ValueError,
                                    'Only a dataframe with one column can be assigned'):
            kdf.loc[:, 'max_speed'] = kdf
        with self.assertRaisesRegex(ValueError,
                                    'only column names or list of column names can be assigned'):
            kdf.loc[['viper'], ('max_speed', 'shield')] = 10
        msg = """Can only assign value to the whole dataframe, the row index
        has to be `slice(None)` or `:`"""
        msg = ("Can only assign value to the whole dataframe, the row index")
        with self.assertRaisesRegex(SparkPandasNotImplementedError, msg):
            kdf.loc['viper', 'max_speed'] = 10

        pdf = pd.DataFrame([[1], [4], [7]],
                           index=['cobra', 'viper', 'sidewinder'],
                           columns=['max_speed'])
        kdf = ks.from_pandas(pdf)

        pdf.loc[:, 'max_speed'] = pdf
        kdf.loc[:, 'max_speed'] = kdf
        self.assert_eq(kdf, pdf)

    def test_iloc_raises(self):
        pdf = pd.DataFrame({"A": [1, 2], "B": [3, 4], "C": [5, 6]})
        kdf = ks.from_pandas(pdf)

        with self.assertRaisesRegex(SparkPandasNotImplementedError,
                                    'Cannot use start or step with Spark.'):
            kdf.iloc[0:]

        with self.assertRaisesRegex(SparkPandasNotImplementedError,
                                    'Cannot use start or step with Spark.'):
            kdf.iloc[:2:2]

        with self.assertRaisesRegex(SparkPandasNotImplementedError,
                                    '.iloc requires numeric slice or conditional boolean Index'):
            kdf.iloc[[0, 1], :]

        with self.assertRaisesRegex(SparkPandasNotImplementedError,
                                    '.iloc requires numeric slice or conditional boolean Index'):
            kdf.A.iloc[[0, 1]]

        with self.assertRaisesRegex(SparkPandasIndexingError,
                                    'Only accepts pairs of candidates'):
            kdf.iloc[[0, 1], [0, 1], [1, 2]]

        with self.assertRaisesRegex(SparkPandasIndexingError,
                                    'Too many indexers'):
            kdf.A.iloc[[0, 1], [0, 1]]

        with self.assertRaisesRegex(TypeError,
                                    'cannot do slice indexing with these indexers'):
            kdf.iloc[:'b', :]

        with self.assertRaisesRegex(TypeError,
                                    'cannot do slice indexing with these indexers'):
            kdf.iloc[:, :'b']

        with self.assertRaisesRegex(TypeError,
                                    'cannot perform reduce with flexible type'):
            kdf.iloc[:, ['A']]

        with self.assertRaisesRegex(ValueError,
                                    'Location based indexing can only have'):
            kdf.iloc[:, 'A']

        with self.assertRaisesRegex(IndexError,
                                    'out of range'):
            kdf.iloc[:, [5, 6]]<|MERGE_RESOLUTION|>--- conflicted
+++ resolved
@@ -223,7 +223,6 @@
         self.assert_eq(kdf.loc[1000:], pdf.loc[1000:])
         self.assert_eq(kdf.loc[-2000:-1000], pdf.loc[-2000:-1000])
 
-<<<<<<< HEAD
         self.assert_eq(kdf.loc[5], pdf.loc[5])
         self.assert_eq(kdf.loc[9], pdf.loc[9])
         self.assert_eq(kdf.a.loc[5], pdf.a.loc[5])
@@ -231,7 +230,7 @@
 
         self.assertRaises(KeyError, lambda: kdf.loc[10])
         self.assertRaises(KeyError, lambda: kdf.a.loc[10])
-=======
+
         # duplicated index test
         pdf = pd.DataFrame(
             [1, 2, 3, 4, 5, 6, 7, 8, 9],
@@ -259,7 +258,6 @@
 
         self.assertRaises(KeyError, lambda: kdf.loc[0:30])
         self.assertRaises(KeyError, lambda: kdf.loc[10:100])
->>>>>>> 93f1be98
 
     def test_loc_non_informative_index(self):
         pdf = pd.DataFrame({'x': [1, 2, 3, 4]}, index=[10, 20, 30, 40])
