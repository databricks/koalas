--- conflicted
+++ resolved
@@ -177,22 +177,6 @@
         self.assert_eq(kdf.to_clipboard(sep=";", index=False),
                        pdf.to_clipboard(sep=";", index=False))
 
-<<<<<<< HEAD
-    def test_to_records(self):
-        if LooseVersion(pd.__version__) >= LooseVersion("0.24.0"):
-            pdf = pd.DataFrame({
-                'A': [1, 2],
-                'B': [0.5, 0.75]
-            }, index=['a', 'b'])
-
-            kdf = koalas.from_pandas(pdf)
-
-            self.assert_array_eq(kdf.to_records(), pdf.to_records())
-            self.assert_array_eq(kdf.to_records(index=False),
-                                 pdf.to_records(index=False))
-            self.assert_array_eq(kdf.to_records(index_dtypes="<S2"),
-                                 pdf.to_records(index_dtypes="<S2"))
-=======
     def test_to_latex(self):
         pdf = self.pdf
         kdf = self.kdf
@@ -208,4 +192,18 @@
         self.assert_eq(kdf.to_latex(bold_rows=True), pdf.to_latex(bold_rows=True))
         self.assert_eq(kdf.to_latex(encoding='ascii'), pdf.to_latex(encoding='ascii'))
         self.assert_eq(kdf.to_latex(decimal=','), pdf.to_latex(decimal=','))
->>>>>>> 926400fd
+
+    def test_to_records(self):
+        if LooseVersion(pd.__version__) >= LooseVersion("0.24.0"):
+            pdf = pd.DataFrame({
+                'A': [1, 2],
+                'B': [0.5, 0.75]
+            }, index=['a', 'b'])
+
+            kdf = koalas.from_pandas(pdf)
+
+            self.assert_array_eq(kdf.to_records(), pdf.to_records())
+            self.assert_array_eq(kdf.to_records(index=False),
+                                 pdf.to_records(index=False))
+            self.assert_array_eq(kdf.to_records(index_dtypes="<S2"),
+                                 pdf.to_records(index_dtypes="<S2"))