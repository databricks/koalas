--- conflicted
+++ resolved
@@ -251,11 +251,7 @@
         expected_histogram = np.array([5, 4, 1, 0, 0, 0, 0, 0, 0, 1])
         histogram = KoalasHistPlot._compute_hist(kdf[["a"]].to_spark(), bins)
         self.assert_eq(pd.Series(expected_bins), pd.Series(bins))
-<<<<<<< HEAD
-        self.assert_eq(pd.Series(expected_histogram), histogram, almost=True)
-=======
-        self.assert_eq(pd.Series(expected_histogram, name="__a_bucket"), histogram)
->>>>>>> 80ba7c95
+        self.assert_eq(pd.Series(expected_histogram, name="__a_bucket"), histogram, almost=True)
 
     def test_area_plot(self):
         pdf = pd.DataFrame(
