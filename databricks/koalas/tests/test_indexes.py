--- conflicted
+++ resolved
@@ -1446,7 +1446,6 @@
         kmidx = ks.from_pandas(pmidx)
         self.assert_eq(pmidx.inferred_type, kmidx.inferred_type)
 
-<<<<<<< HEAD
     def test_is_type_compatible(self):
         data_types = ["integer", "floating", "string", "boolean"]
         # Integer
@@ -1454,51 +1453,22 @@
         kidx = ks.from_pandas(pidx)
         for data_type in data_types:
             self.assert_eq(pidx.is_type_compatible(data_type), kidx.is_type_compatible(data_type))
-=======
-    def test_asi8(self):
-        # Integer
-        pidx = pd.Index([1, 2, 3])
-        kidx = ks.from_pandas(pidx)
-        self.assert_array_eq(pidx.asi8, kidx.asi8)
-        self.assert_array_eq(pidx.astype("int").asi8, kidx.astype("int").asi8)
-        self.assert_array_eq(pidx.astype("int16").asi8, kidx.astype("int16").asi8)
-        self.assert_array_eq(pidx.astype("int8").asi8, kidx.astype("int8").asi8)
-
-        # Integer with missing value
-        pidx = pd.Index([1, 2, None, 4, 5])
-        kidx = ks.from_pandas(pidx)
-        self.assert_eq(pidx.asi8, kidx.asi8)
-
-        # Datetime
-        pidx = pd.date_range(end="1/1/2018", periods=3)
-        kidx = ks.from_pandas(pidx)
-        self.assert_array_eq(pidx.asi8, kidx.asi8)
->>>>>>> 93324091
 
         # Floating
         pidx = pd.Index([1.0, 2.0, 3.0])
         kidx = ks.from_pandas(pidx)
-<<<<<<< HEAD
         for data_type in data_types:
             self.assert_eq(pidx.is_type_compatible(data_type), kidx.is_type_compatible(data_type))
-=======
-        self.assert_eq(pidx.asi8, kidx.asi8)
->>>>>>> 93324091
 
         # String
         pidx = pd.Index(["a", "b", "c"])
         kidx = ks.from_pandas(pidx)
-<<<<<<< HEAD
         for data_type in data_types:
             self.assert_eq(pidx.is_type_compatible(data_type), kidx.is_type_compatible(data_type))
-=======
-        self.assert_eq(pidx.asi8, kidx.asi8)
->>>>>>> 93324091
 
         # Boolean
         pidx = pd.Index([True, False, True, False])
         kidx = ks.from_pandas(pidx)
-<<<<<<< HEAD
         for data_type in data_types:
             self.assert_eq(pidx.is_type_compatible(data_type), kidx.is_type_compatible(data_type))
 
@@ -1507,14 +1477,45 @@
         kmidx = ks.from_pandas(pmidx)
         for data_type in data_types:
             self.assert_eq(pmidx.is_type_compatible(data_type), kmidx.is_type_compatible(data_type))
-=======
+
+    def test_asi8(self):
+        # Integer
+        pidx = pd.Index([1, 2, 3])
+        kidx = ks.from_pandas(pidx)
+        self.assert_array_eq(pidx.asi8, kidx.asi8)
+        self.assert_array_eq(pidx.astype("int").asi8, kidx.astype("int").asi8)
+        self.assert_array_eq(pidx.astype("int16").asi8, kidx.astype("int16").asi8)
+        self.assert_array_eq(pidx.astype("int8").asi8, kidx.astype("int8").asi8)
+
+        # Integer with missing value
+        pidx = pd.Index([1, 2, None, 4, 5])
+        kidx = ks.from_pandas(pidx)
+        self.assert_eq(pidx.asi8, kidx.asi8)
+
+        # Datetime
+        pidx = pd.date_range(end="1/1/2018", periods=3)
+        kidx = ks.from_pandas(pidx)
+        self.assert_array_eq(pidx.asi8, kidx.asi8)
+
+        # Floating
+        pidx = pd.Index([1.0, 2.0, 3.0])
+        kidx = ks.from_pandas(pidx)
+        self.assert_eq(pidx.asi8, kidx.asi8)
+
+        # String
+        pidx = pd.Index(["a", "b", "c"])
+        kidx = ks.from_pandas(pidx)
+        self.assert_eq(pidx.asi8, kidx.asi8)
+
+        # Boolean
+        pidx = pd.Index([True, False, True, False])
+        kidx = ks.from_pandas(pidx)
         self.assert_eq(pidx.asi8, kidx.asi8)
 
         # MultiIndex
         pmidx = pd.MultiIndex.from_tuples([(1, 2)])
         kmidx = ks.from_pandas(pmidx)
         self.assert_eq(pmidx.asi8, kmidx.asi8)
->>>>>>> 93324091
 
     def test_index_is_unique(self):
         indexes = [("a", "b", "c"), ("a", "a", "c"), (1, 3, 3), (1, 2, 3)]
