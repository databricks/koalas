--- conflicted
+++ resolved
@@ -1311,7 +1311,6 @@
         for lv, output in zip(level_names, outputs):
             self.assertEqual(output, kdf.index._get_level_number(lv))
 
-<<<<<<< HEAD
     def test_holds_integer(self):
         pidx = pd.Index([1, 2, 3, 4])
         kidx = ks.from_pandas(pidx)
@@ -1333,7 +1332,7 @@
         pmidx = pd.MultiIndex.from_tuples([(10, 1), (10, 2), (20, 1)])
         kmidx = ks.from_pandas(pmidx)
         self.assert_eq(pmidx.holds_integer(), kmidx.holds_integer())
-=======
+
     def test_abs(self):
         pidx = pd.Index([-2, -1, 0, 1])
         kidx = ks.from_pandas(pidx)
@@ -1343,5 +1342,4 @@
 
         kidx = ks.MultiIndex.from_tuples([(1, 2)], names=["level1", "level2"])
         with self.assertRaisesRegexp(TypeError, "perform __abs__ with this index"):
-            abs(kidx)
->>>>>>> 689ea9ac
+            abs(kidx)