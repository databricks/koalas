--- conflicted
+++ resolved
@@ -1586,7 +1586,6 @@
 
             self.assertEqual(kdf.index.is_unique, expected)
 
-<<<<<<< HEAD
     def test_multiindex_equal_levels(self):
         pmidx1 = pd.MultiIndex.from_tuples([("a", "x"), ("b", "y"), ("c", "z")])
         kmidx1 = ks.from_pandas(pmidx1)
@@ -1598,7 +1597,7 @@
         pmidx2 = pd.MultiIndex.from_tuples([("a", "x", "q"), ("b", "y", "w"), ("c", "z", "e")])
         kmidx2 = ks.from_pandas(pmidx2)
         self.assert_eq(pmidx1.equal_levels(pmidx2), kmidx1.equal_levels(kmidx2))
-=======
+
     def test_view(self):
         pidx = pd.Index([1, 2, 3, 4], name="Koalas")
         kidx = ks.from_pandas(pidx)
@@ -1609,5 +1608,4 @@
         pmidx = pd.MultiIndex.from_tuples([("a", "x"), ("b", "y"), ("c", "z")])
         kmidx = ks.from_pandas(pmidx)
 
-        self.assert_eq(pmidx.view(), kmidx.view())
->>>>>>> ff1ffdd7
+        self.assert_eq(pmidx.view(), kmidx.view())