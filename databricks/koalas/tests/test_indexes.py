--- conflicted
+++ resolved
@@ -445,7 +445,6 @@
         kidx = kidx.rename(['my', 'name', 'is'])
         self.assert_eq(pidx, kidx)
 
-<<<<<<< HEAD
     def test_multiindex_set_names(self):
         pidx = pd.MultiIndex.from_tuples([('a', 'x', 1), ('b', 'y', 2), ('c', 'z', 3)])
         kidx = ks.MultiIndex.from_tuples([('a', 'x', 1), ('b', 'y', 2), ('c', 'z', 3)])
@@ -480,11 +479,11 @@
 
         pidx.set_names('third', level=2, inplace=True)
         kidx.set_names('third', level=2, inplace=True)
-=======
+        self.assert_eq(pidx, kidx)
+
     def test_multiindex_from_product(self):
         iterables = [[0, 1, 2], ['green', 'purple']]
         pidx = pd.MultiIndex.from_product(iterables)
         kidx = ks.MultiIndex.from_product(iterables)
 
->>>>>>> 91ec06a5
         self.assert_eq(pidx, kidx)