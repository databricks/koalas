--- conflicted
+++ resolved
@@ -1446,7 +1446,6 @@
         kmidx = ks.from_pandas(pmidx)
         self.assert_eq(pmidx.inferred_type, kmidx.inferred_type)
 
-<<<<<<< HEAD
     def test_multi_index_from_index(self):
         tuples = [(1, "red"), (1, "blue"), (2, "red"), (2, "blue")]
         pmidx = pd.Index(tuples)
@@ -1461,7 +1460,7 @@
 
         self.assertTrue(isinstance(kmidx, ks.MultiIndex))
         self.assert_eq(pmidx, kmidx)
-=======
+
     def test_is_type_compatible(self):
         data_types = ["integer", "floating", "string", "boolean"]
         # Integer
@@ -1532,7 +1531,6 @@
         pmidx = pd.MultiIndex.from_tuples([(1, 2)])
         kmidx = ks.from_pandas(pmidx)
         self.assert_eq(pmidx.asi8, kmidx.asi8)
->>>>>>> 6492dd22
 
     def test_index_is_unique(self):
         indexes = [("a", "b", "c"), ("a", "a", "c"), (1, 3, 3), (1, 2, 3)]
