--- conflicted
+++ resolved
@@ -335,7 +335,6 @@
         with self.assertRaisesRegex(TypeError, "Unsupported type <class 'list'>"):
             kidx.fillna([1, 2])
 
-<<<<<<< HEAD
     def test_index_drop(self):
         pidx = pd.DataFrame({'a': ['a', 'b', 'c']}, index=[1, 2, 3]).index
         kidx = ks.DataFrame({'a': ['a', 'b', 'c']}, index=[1, 2, 3]).index
@@ -352,7 +351,7 @@
         self.assert_eq(pidx.drop(['a', 'b']), kidx.drop(['a', 'b']))
         self.assert_eq(pidx.drop(['x', 'y'], level='level2'),
                        kidx.drop(['x', 'y'], level='level2'))
-=======
+
     def test_sort_values(self):
         pidx = pd.Index([-10, -100, 200, 100])
         kidx = ks.Index([-10, -100, 200, 100])
@@ -374,7 +373,6 @@
 
         self.assert_eq(pidx.sort_values(), kidx.sort_values())
         self.assert_eq(pidx.sort_values(ascending=False), kidx.sort_values(ascending=False))
->>>>>>> a6b569f4
 
     def test_index_drop_duplicates(self):
         pidx = pd.Index([1, 1, 2])
