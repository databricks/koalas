#
# Copyright (C) 2019 Databricks, Inc.
#
# Licensed under the Apache License, Version 2.0 (the "License");
# you may not use this file except in compliance with the License.
# You may obtain a copy of the License at
#
#     http://www.apache.org/licenses/LICENSE-2.0
#
# Unless required by applicable law or agreed to in writing, software
# distributed under the License is distributed on an "AS IS" BASIS,
# WITHOUT WARRANTIES OR CONDITIONS OF ANY KIND, either express or implied.
# See the License for the specific language governing permissions and
# limitations under the License.
#

from distutils.version import LooseVersion
import inspect

import numpy as np
import pandas as pd
import pyspark

import databricks.koalas as ks
from databricks.koalas.exceptions import PandasNotImplementedError
from databricks.koalas.missing.indexes import _MissingPandasLikeIndex, _MissingPandasLikeMultiIndex
from databricks.koalas.testing.utils import ReusedSQLTestCase, TestUtils


class IndexesTest(ReusedSQLTestCase, TestUtils):
    @property
    def pdf(self):
        return pd.DataFrame(
            {"a": [1, 2, 3, 4, 5, 6, 7, 8, 9], "b": [4, 5, 6, 3, 2, 1, 0, 0, 0],},
            index=[0, 1, 3, 5, 6, 8, 9, 9, 9],
        )

    @property
    def kdf(self):
        return ks.from_pandas(self.pdf)

    def test_index(self):
        for pdf in [
            pd.DataFrame(np.random.randn(10, 5), index=list("abcdefghij")),
            pd.DataFrame(
                np.random.randn(10, 5), index=pd.date_range("2011-01-01", freq="D", periods=10)
            ),
            pd.DataFrame(np.random.randn(10, 5), columns=list("abcde")).set_index(["a", "b"]),
        ]:
            kdf = ks.from_pandas(pdf)
            self.assert_eq(kdf.index, pdf.index)

    def test_index_getattr(self):
        kidx = self.kdf.index
        item = "databricks"

        expected_error_message = "'Index' object has no attribute '{}'".format(item)
        with self.assertRaisesRegex(AttributeError, expected_error_message):
            kidx.__getattr__(item)

    def test_multi_index_getattr(self):
        arrays = [[1, 1, 2, 2], ["red", "blue", "red", "blue"]]
        idx = pd.MultiIndex.from_arrays(arrays, names=("number", "color"))
        pdf = pd.DataFrame(np.random.randn(4, 5), idx)
        kdf = ks.from_pandas(pdf)
        kidx = kdf.index
        item = "databricks"

        expected_error_message = "'MultiIndex' object has no attribute '{}'".format(item)
        with self.assertRaisesRegex(AttributeError, expected_error_message):
            kidx.__getattr__(item)

    def test_to_series(self):
        pidx = self.pdf.index
        kidx = self.kdf.index

        self.assert_eq(kidx.to_series(), pidx.to_series())
        self.assert_eq(kidx.to_series(name="a"), pidx.to_series(name="a"))

        self.assert_eq((kidx + 1).to_series(), (pidx + 1).to_series())

        pidx = self.pdf.set_index("b", append=True).index
        kidx = self.kdf.set_index("b", append=True).index

        with self.sql_conf({"spark.sql.execution.arrow.enabled": False}):
            self.assert_eq(kidx.to_series(), pidx.to_series())
            self.assert_eq(kidx.to_series(name="a"), pidx.to_series(name="a"))

    def test_to_frame(self):
        pidx = self.pdf.index
        kidx = self.kdf.index

        self.assert_eq(repr(kidx.to_frame()), repr(pidx.to_frame()))
        self.assert_eq(repr(kidx.to_frame(index=False)), repr(pidx.to_frame(index=False)))

        pidx.name = "a"
        kidx.name = "a"

        self.assert_eq(repr(kidx.to_frame()), repr(pidx.to_frame()))
        self.assert_eq(repr(kidx.to_frame(index=False)), repr(pidx.to_frame(index=False)))

        if LooseVersion(pd.__version__) >= LooseVersion("0.24"):
            # The `name` argument is added in pandas 0.24.
            self.assert_eq(repr(kidx.to_frame(name="x")), repr(pidx.to_frame(name="x")))
            self.assert_eq(
                repr(kidx.to_frame(index=False, name="x")),
                repr(pidx.to_frame(index=False, name="x")),
            )

        pidx = self.pdf.set_index("b", append=True).index
        kidx = self.kdf.set_index("b", append=True).index

        self.assert_eq(repr(kidx.to_frame()), repr(pidx.to_frame()))
        self.assert_eq(repr(kidx.to_frame(index=False)), repr(pidx.to_frame(index=False)))

        if LooseVersion(pd.__version__) >= LooseVersion("0.24"):
            # The `name` argument is added in pandas 0.24.
            self.assert_eq(
                repr(kidx.to_frame(name=["x", "y"])), repr(pidx.to_frame(name=["x", "y"]))
            )
            self.assert_eq(
                repr(kidx.to_frame(index=False, name=["x", "y"])),
                repr(pidx.to_frame(index=False, name=["x", "y"])),
            )

    def test_index_names(self):
        kdf = self.kdf
        self.assertIsNone(kdf.index.name)

        idx = pd.Index([0, 1, 2, 3, 4, 5, 6, 7, 8, 9], name="x")
        pdf = pd.DataFrame(np.random.randn(10, 5), idx)
        kdf = ks.from_pandas(pdf)

        self.assertEqual(kdf.index.name, pdf.index.name)
        self.assertEqual(kdf.index.names, pdf.index.names)

        pidx = pdf.index
        kidx = kdf.index
        pidx.name = "renamed"
        kidx.name = "renamed"
        self.assertEqual(kidx.name, pidx.name)
        self.assertEqual(kidx.names, pidx.names)
        self.assert_eq(kidx, pidx)

        pidx.name = None
        kidx.name = None
        self.assertEqual(kidx.name, pidx.name)
        self.assertEqual(kidx.names, pidx.names)
        self.assert_eq(kidx, pidx)

        with self.assertRaisesRegex(ValueError, "Names must be a list-like"):
            kidx.names = "hi"

        expected_error_message = "Length of new names must be {}, got {}".format(
            len(kdf._internal.index_map), len(["0", "1"])
        )
        with self.assertRaisesRegex(ValueError, expected_error_message):
            kidx.names = ["0", "1"]

    def test_multi_index_names(self):
        arrays = [[1, 1, 2, 2], ["red", "blue", "red", "blue"]]
        idx = pd.MultiIndex.from_arrays(arrays, names=("number", "color"))
        pdf = pd.DataFrame(np.random.randn(4, 5), idx)
        kdf = ks.from_pandas(pdf)

        self.assertEqual(kdf.index.names, pdf.index.names)

        pidx = pdf.index
        kidx = kdf.index
        pidx.names = ["renamed_number", "renamed_color"]
        kidx.names = ["renamed_number", "renamed_color"]
        self.assertEqual(kidx.names, pidx.names)

        pidx.names = ["renamed_number", None]
        kidx.names = ["renamed_number", None]
        self.assertEqual(kidx.names, pidx.names)
        if LooseVersion(pyspark.__version__) < LooseVersion("2.4"):
            # PySpark < 2.4 does not support struct type with arrow enabled.
            with self.sql_conf({"spark.sql.execution.arrow.enabled": False}):
                self.assert_eq(kidx, pidx)
        else:
            self.assert_eq(kidx, pidx)

        with self.assertRaises(PandasNotImplementedError):
            kidx.name
        with self.assertRaises(PandasNotImplementedError):
            kidx.name = "renamed"

    def test_index_rename(self):
        pdf = pd.DataFrame(
            np.random.randn(10, 5), index=pd.Index([0, 1, 2, 3, 4, 5, 6, 7, 8, 9], name="x")
        )
        kdf = ks.from_pandas(pdf)

        pidx = pdf.index
        kidx = kdf.index

        self.assert_eq(kidx.rename("y"), pidx.rename("y"))
        self.assert_eq(kdf.index.names, pdf.index.names)

        kidx.rename("z", inplace=True)
        pidx.rename("z", inplace=True)

        self.assert_eq(kidx, pidx)
        self.assert_eq(kdf.index.names, pdf.index.names)

        self.assert_eq(kidx.rename(None), pidx.rename(None))
        self.assert_eq(kdf.index.names, pdf.index.names)

    def test_multi_index_rename(self):
        arrays = [[1, 1, 2, 2], ["red", "blue", "red", "blue"]]
        idx = pd.MultiIndex.from_arrays(arrays, names=("number", "color"))
        pdf = pd.DataFrame(np.random.randn(4, 5), idx)
        kdf = ks.from_pandas(pdf)

        pmidx = pdf.index
        kmidx = kdf.index

        self.assert_eq(kmidx.rename(["n", "c"]), pmidx.rename(["n", "c"]))
        self.assert_eq(kdf.index.names, pdf.index.names)

        kmidx.rename(["num", "col"], inplace=True)
        pmidx.rename(["num", "col"], inplace=True)

        self.assert_eq(kmidx, pmidx)
        self.assert_eq(kdf.index.names, pdf.index.names)

        self.assert_eq(kmidx.rename([None, None]), pmidx.rename([None, None]))
        self.assert_eq(kdf.index.names, pdf.index.names)

        self.assertRaises(TypeError, lambda: kmidx.rename("number"))
        self.assertRaises(ValueError, lambda: kmidx.rename(["number"]))

    def test_multi_index_levshape(self):
        pidx = pd.MultiIndex.from_tuples([("a", "x", 1), ("b", "y", 2)])
        kidx = ks.MultiIndex.from_tuples([("a", "x", 1), ("b", "y", 2)])
        self.assertEqual(pidx.levshape, kidx.levshape)

    def test_index_unique(self):
        kidx = self.kdf.index

        # here the output is different than pandas in terms of order
        expected = [0, 1, 3, 5, 6, 8, 9]

        self.assert_eq(expected, sorted(kidx.unique().to_pandas()))
        self.assert_eq(expected, sorted(kidx.unique(level=0).to_pandas()))

        expected = [1, 2, 4, 6, 7, 9, 10]
        self.assert_eq(expected, sorted((kidx + 1).unique().to_pandas()))

        with self.assertRaisesRegexp(IndexError, "Too many levels*"):
            kidx.unique(level=1)

        with self.assertRaisesRegexp(KeyError, "Requested level (hi)*"):
            kidx.unique(level="hi")

    def test_multi_index_copy(self):
        arrays = [[1, 1, 2, 2], ["red", "blue", "red", "blue"]]
        idx = pd.MultiIndex.from_arrays(arrays, names=("number", "color"))
        pdf = pd.DataFrame(np.random.randn(4, 5), idx)
        kdf = ks.from_pandas(pdf)

        self.assert_eq(kdf.index.copy(), pdf.index.copy())

    def test_drop_duplicates(self):
        pidx = pd.Index([4, 2, 4, 1, 4, 3])
        kidx = ks.from_pandas(pidx)

        self.assert_eq(kidx.drop_duplicates().sort_values(), pidx.drop_duplicates().sort_values())
        self.assert_eq(
            (kidx + 1).drop_duplicates().sort_values(), (pidx + 1).drop_duplicates().sort_values()
        )

    def test_dropna(self):
        pidx = pd.Index([np.nan, 2, 4, 1, np.nan, 3])
        kidx = ks.from_pandas(pidx)

        self.assert_eq(kidx.dropna(), pidx.dropna())
        self.assert_eq((kidx + 1).dropna(), (pidx + 1).dropna())

    def test_index_symmetric_difference(self):
        pidx1 = pd.Index([1, 2, 3, 4])
        pidx2 = pd.Index([2, 3, 4, 5])
        kidx1 = ks.from_pandas(pidx1)
        kidx2 = ks.from_pandas(pidx2)

        self.assert_eq(
            kidx1.symmetric_difference(kidx2).sort_values(),
            pidx1.symmetric_difference(pidx2).sort_values(),
        )
        self.assert_eq(
            (kidx1 + 1).symmetric_difference(kidx2).sort_values(),
            (pidx1 + 1).symmetric_difference(pidx2).sort_values(),
        )

        pmidx1 = pd.MultiIndex(
            [["lama", "cow", "falcon"], ["speed", "weight", "length"]],
            [[0, 0, 0, 1, 1, 1, 2, 2, 2], [0, 0, 0, 0, 1, 2, 0, 1, 2]],
        )
        pmidx2 = pd.MultiIndex(
            [["koalas", "cow", "falcon"], ["speed", "weight", "length"]],
            [[0, 0, 0, 1, 1, 1, 2, 2, 2], [0, 0, 0, 0, 1, 2, 0, 1, 2]],
        )
        kmidx1 = ks.from_pandas(pmidx1)
        kmidx2 = ks.from_pandas(pmidx2)

        self.assert_eq(
            kmidx1.symmetric_difference(kmidx2).sort_values(),
            pmidx1.symmetric_difference(pmidx2).sort_values(),
        )

        idx = ks.Index(["a", "b", "c"])
        midx = ks.MultiIndex.from_tuples([("a", "x"), ("b", "y"), ("c", "z")])

        with self.assertRaisesRegexp(NotImplementedError, "Doesn't support*"):
            idx.symmetric_difference(midx)

    def test_multi_index_symmetric_difference(self):
        idx = ks.Index(["a", "b", "c"])
        midx = ks.MultiIndex.from_tuples([("a", "x"), ("b", "y"), ("c", "z")])
        midx_ = ks.MultiIndex.from_tuples([("a", "x"), ("b", "y"), ("c", "z")])

        self.assert_eq(
            midx.symmetric_difference(midx_),
            midx.to_pandas().symmetric_difference(midx_.to_pandas()),
        )

        with self.assertRaisesRegexp(NotImplementedError, "Doesn't support*"):
            midx.symmetric_difference(idx)

    def test_missing(self):
        kdf = ks.DataFrame({"a": [1, 2, 3], "b": [4, 5, 6], "c": [7, 8, 9]})

        # Index functions
        missing_functions = inspect.getmembers(_MissingPandasLikeIndex, inspect.isfunction)
        unsupported_functions = [
            name for (name, type_) in missing_functions if type_.__name__ == "unsupported_function"
        ]
        for name in unsupported_functions:
            with self.assertRaisesRegex(
                PandasNotImplementedError,
                "method.*Index.*{}.*not implemented( yet\\.|\\. .+)".format(name),
            ):
                getattr(kdf.set_index("a").index, name)()

        deprecated_functions = [
            name for (name, type_) in missing_functions if type_.__name__ == "deprecated_function"
        ]
        for name in deprecated_functions:
            with self.assertRaisesRegex(
                PandasNotImplementedError, "method.*Index.*{}.*is deprecated".format(name)
            ):
                getattr(kdf.set_index("a").index, name)()

        # MultiIndex functions
        missing_functions = inspect.getmembers(_MissingPandasLikeMultiIndex, inspect.isfunction)
        unsupported_functions = [
            name for (name, type_) in missing_functions if type_.__name__ == "unsupported_function"
        ]
        for name in unsupported_functions:
            with self.assertRaisesRegex(
                PandasNotImplementedError,
                "method.*Index.*{}.*not implemented( yet\\.|\\. .+)".format(name),
            ):
                getattr(kdf.set_index(["a", "b"]).index, name)()

        deprecated_functions = [
            name for (name, type_) in missing_functions if type_.__name__ == "deprecated_function"
        ]
        for name in deprecated_functions:
            with self.assertRaisesRegex(
                PandasNotImplementedError, "method.*Index.*{}.*is deprecated".format(name)
            ):
                getattr(kdf.set_index(["a", "b"]).index, name)()

        # Index properties
        missing_properties = inspect.getmembers(
            _MissingPandasLikeIndex, lambda o: isinstance(o, property)
        )
        unsupported_properties = [
            name
            for (name, type_) in missing_properties
            if type_.fget.__name__ == "unsupported_property"
        ]
        for name in unsupported_properties:
            with self.assertRaisesRegex(
                PandasNotImplementedError,
                "property.*Index.*{}.*not implemented( yet\\.|\\. .+)".format(name),
            ):
                getattr(kdf.set_index("a").index, name)

        deprecated_properties = [
            name
            for (name, type_) in missing_properties
            if type_.fget.__name__ == "deprecated_property"
        ]
        for name in deprecated_properties:
            with self.assertRaisesRegex(
                PandasNotImplementedError, "property.*Index.*{}.*is deprecated".format(name)
            ):
                getattr(kdf.set_index("a").index, name)

        # MultiIndex properties
        missing_properties = inspect.getmembers(
            _MissingPandasLikeMultiIndex, lambda o: isinstance(o, property)
        )
        unsupported_properties = [
            name
            for (name, type_) in missing_properties
            if type_.fget.__name__ == "unsupported_property"
        ]
        for name in unsupported_properties:
            with self.assertRaisesRegex(
                PandasNotImplementedError,
                "property.*Index.*{}.*not implemented( yet\\.|\\. .+)".format(name),
            ):
                getattr(kdf.set_index(["a", "b"]).index, name)

        deprecated_properties = [
            name
            for (name, type_) in missing_properties
            if type_.fget.__name__ == "deprecated_property"
        ]
        for name in deprecated_properties:
            with self.assertRaisesRegex(
                PandasNotImplementedError, "property.*Index.*{}.*is deprecated".format(name)
            ):
                getattr(kdf.set_index(["a", "b"]).index, name)

    def test_index_has_duplicates(self):
        indexes = [("a", "b", "c"), ("a", "a", "c"), (1, 3, 3), (1, 2, 3)]
        names = [None, "ks", "ks", None]
        has_dup = [False, True, True, False]

        for idx, name, expected in zip(indexes, names, has_dup):
            pdf = pd.DataFrame({"a": [1, 2, 3]}, index=pd.Index(idx, name=name))
            kdf = ks.from_pandas(pdf)

            self.assertEqual(kdf.index.has_duplicates, expected)

    def test_multiindex_has_duplicates(self):
        indexes = [
            [list("abc"), list("edf")],
            [list("aac"), list("edf")],
            [list("aac"), list("eef")],
            [[1, 4, 4], [4, 6, 6]],
        ]
        has_dup = [False, False, True, True]

        for idx, expected in zip(indexes, has_dup):
            pdf = pd.DataFrame({"a": [1, 2, 3]}, index=idx)
            kdf = ks.from_pandas(pdf)

            self.assertEqual(kdf.index.has_duplicates, expected)

    def test_multi_index_not_supported(self):
        kdf = ks.DataFrame({"a": [1, 2, 3], "b": [4, 5, 6], "c": [7, 8, 9]})

        with self.assertRaisesRegex(TypeError, "cannot perform any with this index type"):
            kdf.set_index(["a", "b"]).index.any()

        with self.assertRaisesRegex(TypeError, "cannot perform all with this index type"):
            kdf.set_index(["a", "b"]).index.all()

    def test_index_nlevels(self):
        pdf = pd.DataFrame({"a": [1, 2, 3]}, index=pd.Index(["a", "b", "c"]))
        kdf = ks.from_pandas(pdf)

        self.assertEqual(kdf.index.nlevels, 1)

    def test_multiindex_nlevel(self):
        pdf = pd.DataFrame({"a": [1, 2, 3]}, index=[list("abc"), list("def")])
        kdf = ks.from_pandas(pdf)

        self.assertEqual(kdf.index.nlevels, 2)

    def test_multiindex_from_arrays(self):
        arrays = [["a", "a", "b", "b"], ["red", "blue", "red", "blue"]]
        pidx = pd.MultiIndex.from_arrays(arrays)
        kidx = ks.MultiIndex.from_arrays(arrays)

        self.assert_eq(pidx, kidx)

    def test_multiindex_swaplevel(self):
        pidx = pd.MultiIndex.from_arrays([["a", "b"], [1, 2]])
        kidx = ks.MultiIndex.from_arrays([["a", "b"], [1, 2]])
        self.assert_eq(pidx.swaplevel(0, 1), kidx.swaplevel(0, 1))

        pidx = pd.MultiIndex.from_arrays([["a", "b"], [1, 2]], names=["word", "number"])
        kidx = ks.MultiIndex.from_arrays([["a", "b"], [1, 2]], names=["word", "number"])
        self.assert_eq(pidx.swaplevel(0, 1), kidx.swaplevel(0, 1))

        pidx = pd.MultiIndex.from_arrays([["a", "b"], [1, 2]], names=["word", None])
        kidx = ks.MultiIndex.from_arrays([["a", "b"], [1, 2]], names=["word", None])
        self.assert_eq(pidx.swaplevel(-2, -1), kidx.swaplevel(-2, -1))
        self.assert_eq(pidx.swaplevel(0, 1), kidx.swaplevel(0, 1))
        self.assert_eq(pidx.swaplevel("word", 1), kidx.swaplevel("word", 1))

        with self.assertRaisesRegex(IndexError, "Too many levels: Index"):
            kidx.swaplevel(-3, "word")
        with self.assertRaisesRegex(IndexError, "Too many levels: Index"):
            kidx.swaplevel(0, 2)
        with self.assertRaisesRegex(IndexError, "Too many levels: Index"):
            kidx.swaplevel(0, -3)
        with self.assertRaisesRegex(KeyError, "Level work not found"):
            kidx.swaplevel(0, "work")

    def test_index_fillna(self):
        pidx = pd.DataFrame({"a": ["a", "b", "c"]}, index=[1, 2, None]).index
        kidx = ks.DataFrame({"a": ["a", "b", "c"]}, index=[1, 2, None]).index

        self.assert_eq(pidx.fillna(0), kidx.fillna(0))
        self.assert_eq(pidx.rename("name").fillna(0), kidx.rename("name").fillna(0))

        with self.assertRaisesRegex(TypeError, "Unsupported type <class 'list'>"):
            kidx.fillna([1, 2])

    def test_index_drop(self):
        pidx = pd.DataFrame({"a": ["a", "b", "c"]}, index=[1, 2, 3]).index
        kidx = ks.DataFrame({"a": ["a", "b", "c"]}, index=[1, 2, 3]).index

        self.assert_eq(pidx.drop(1), kidx.drop(1))
        self.assert_eq(pidx.drop([1, 2]), kidx.drop([1, 2]))

    def test_multiindex_drop(self):
        pidx = pd.MultiIndex.from_tuples(
            [("a", "x"), ("b", "y"), ("c", "z")], names=["level1", "level2"]
        )
        kidx = ks.MultiIndex.from_tuples(
            [("a", "x"), ("b", "y"), ("c", "z")], names=["level1", "level2"]
        )
        self.assert_eq(pidx.drop("a"), kidx.drop("a"))
        self.assert_eq(pidx.drop(["a", "b"]), kidx.drop(["a", "b"]))
        self.assert_eq(pidx.drop(["x", "y"], level="level2"), kidx.drop(["x", "y"], level="level2"))

    def test_sort_values(self):
        pidx = pd.Index([-10, -100, 200, 100])
        kidx = ks.Index([-10, -100, 200, 100])

        self.assert_eq(pidx.sort_values(), kidx.sort_values())
        self.assert_eq(pidx.sort_values(ascending=False), kidx.sort_values(ascending=False))

        pidx.name = "koalas"
        kidx.name = "koalas"

        self.assert_eq(pidx.sort_values(), kidx.sort_values())
        self.assert_eq(pidx.sort_values(ascending=False), kidx.sort_values(ascending=False))

        pidx = pd.MultiIndex.from_tuples([("a", "x", 1), ("b", "y", 2), ("c", "z", 3)])
        kidx = ks.MultiIndex.from_tuples([("a", "x", 1), ("b", "y", 2), ("c", "z", 3)])

        pidx.names = ["hello", "koalas", "goodbye"]
        kidx.names = ["hello", "koalas", "goodbye"]

        self.assert_eq(pidx.sort_values(), kidx.sort_values())
        self.assert_eq(pidx.sort_values(ascending=False), kidx.sort_values(ascending=False))

    def test_index_drop_duplicates(self):
        pidx = pd.Index([1, 1, 2])
        kidx = ks.Index([1, 1, 2])
        self.assert_eq(pidx.drop_duplicates().sort_values(), kidx.drop_duplicates().sort_values())

        pidx = pd.MultiIndex.from_tuples([(1, 1), (1, 1), (2, 2)], names=["level1", "level2"])
        kidx = ks.MultiIndex.from_tuples([(1, 1), (1, 1), (2, 2)], names=["level1", "level2"])
        self.assert_eq(pidx.drop_duplicates().sort_values(), kidx.drop_duplicates().sort_values())

    def test_index_sort(self):
        idx = ks.Index([1, 2, 3, 4, 5])
        midx = ks.MultiIndex.from_tuples([("a", "x", 1), ("b", "y", 2)])

        with self.assertRaisesRegex(
            TypeError, "cannot sort an Index object in-place, use sort_values instead"
        ):
            idx.sort()
        with self.assertRaisesRegex(
            TypeError, "cannot sort an Index object in-place, use sort_values instead"
        ):
            midx.sort()

    def test_multiindex_isna(self):
        kidx = ks.MultiIndex.from_tuples([("a", "x", 1), ("b", "y", 2), ("c", "z", 3)])

        with self.assertRaisesRegex(NotImplementedError, "isna is not defined for MultiIndex"):
            kidx.isna()

        with self.assertRaisesRegex(NotImplementedError, "isna is not defined for MultiIndex"):
            kidx.isnull()

        with self.assertRaisesRegex(NotImplementedError, "notna is not defined for MultiIndex"):
            kidx.notna()

        with self.assertRaisesRegex(NotImplementedError, "notna is not defined for MultiIndex"):
            kidx.notnull()

    def test_index_nunique(self):
        pidx = pd.Index([1, 1, 2, None])
        kidx = ks.Index([1, 1, 2, None])

        self.assert_eq(pidx.nunique(), kidx.nunique())
        self.assert_eq(pidx.nunique(dropna=True), kidx.nunique(dropna=True))

    def test_multiindex_nunique(self):
        kidx = ks.MultiIndex.from_tuples([("a", "x", 1), ("b", "y", 2), ("c", "z", 3)])
        with self.assertRaisesRegex(NotImplementedError, "notna is not defined for MultiIndex"):
            kidx.notnull()

    def test_multiindex_rename(self):
        pidx = pd.MultiIndex.from_tuples([("a", "x", 1), ("b", "y", 2), ("c", "z", 3)])
        kidx = ks.MultiIndex.from_tuples([("a", "x", 1), ("b", "y", 2), ("c", "z", 3)])

        pidx = pidx.rename(list("ABC"))
        kidx = kidx.rename(list("ABC"))
        self.assert_eq(pidx, kidx)

        pidx = pidx.rename(["my", "name", "is"])
        kidx = kidx.rename(["my", "name", "is"])
        self.assert_eq(pidx, kidx)

    def test_multiindex_set_names(self):
        pidx = pd.MultiIndex.from_tuples([("a", "x", 1), ("b", "y", 2), ("c", "z", 3)])
        kidx = ks.MultiIndex.from_tuples([("a", "x", 1), ("b", "y", 2), ("c", "z", 3)])

        pidx = pidx.set_names(["set", "new", "names"])
        kidx = kidx.set_names(["set", "new", "names"])
        self.assert_eq(pidx, kidx)

        pidx.set_names(["set", "new", "names"], inplace=True)
        kidx.set_names(["set", "new", "names"], inplace=True)
        self.assert_eq(pidx, kidx)

        pidx = pidx.set_names("first", level=0)
        kidx = kidx.set_names("first", level=0)
        self.assert_eq(pidx, kidx)

        pidx = pidx.set_names("second", level=1)
        kidx = kidx.set_names("second", level=1)
        self.assert_eq(pidx, kidx)

        pidx = pidx.set_names("third", level=2)
        kidx = kidx.set_names("third", level=2)
        self.assert_eq(pidx, kidx)

        pidx.set_names("first", level=0, inplace=True)
        kidx.set_names("first", level=0, inplace=True)
        self.assert_eq(pidx, kidx)

        pidx.set_names("second", level=1, inplace=True)
        kidx.set_names("second", level=1, inplace=True)
        self.assert_eq(pidx, kidx)

        pidx.set_names("third", level=2, inplace=True)
        kidx.set_names("third", level=2, inplace=True)
        self.assert_eq(pidx, kidx)

    def test_multiindex_from_product(self):
        iterables = [[0, 1, 2], ["green", "purple"]]
        pidx = pd.MultiIndex.from_product(iterables)
        kidx = ks.MultiIndex.from_product(iterables)

        self.assert_eq(pidx, kidx)

    def test_multiindex_tuple_column_name(self):
        column_labels = pd.MultiIndex.from_tuples([("a", "x"), ("a", "y"), ("b", "z")])
        pdf = pd.DataFrame([[1, 2, 3], [4, 5, 6], [7, 8, 9]], columns=column_labels)
        pdf.set_index(("a", "x"), append=True, inplace=True)
        kdf = ks.from_pandas(pdf)
        self.assert_eq(pdf, kdf)

    def test_len(self):
        pidx = pd.Index(range(10000))
        kidx = ks.Index(range(10000))

        self.assert_eq(len(pidx), len(kidx))

        pidx = pd.MultiIndex.from_tuples([("a", "x", 1), ("b", "y", 2), ("c", "z", 3)])
        kidx = ks.MultiIndex.from_tuples([("a", "x", 1), ("b", "y", 2), ("c", "z", 3)])

        self.assert_eq(len(pidx), len(kidx))

    def test_append(self):
        # Index
        pidx = pd.Index(range(10000))
        kidx = ks.Index(range(10000))

        self.assert_eq(pidx.append(pidx), kidx.append(kidx))

        # Index with name
        pidx1 = pd.Index(range(10000), name="a")
        pidx2 = pd.Index(range(10000), name="b")
        kidx1 = ks.Index(range(10000), name="a")
        kidx2 = ks.Index(range(10000), name="b")

        self.assert_eq(pidx1.append(pidx2), kidx1.append(kidx2))

        self.assert_eq(pidx2.append(pidx1), kidx2.append(kidx1))

        # Index from DataFrame
        pdf1 = pd.DataFrame({"a": [1, 2, 3], "b": [4, 5, 6]}, index=["a", "b", "c"])
        pdf2 = pd.DataFrame({"a": [7, 8, 9], "d": [10, 11, 12]}, index=["x", "y", "z"])
        kdf1 = ks.from_pandas(pdf1)
        kdf2 = ks.from_pandas(pdf2)

        pidx1 = pdf1.set_index("a").index
        pidx2 = pdf2.set_index("d").index
        kidx1 = kdf1.set_index("a").index
        kidx2 = kdf2.set_index("d").index

        self.assert_eq(pidx1.append(pidx2), kidx1.append(kidx2))

        self.assert_eq(pidx2.append(pidx1), kidx2.append(kidx1))

        # Index from DataFrame with MultiIndex columns
        pdf1 = pd.DataFrame({"a": [1, 2, 3], "b": [4, 5, 6]})
        pdf2 = pd.DataFrame({"a": [7, 8, 9], "d": [10, 11, 12]})
        pdf1.columns = pd.MultiIndex.from_tuples([("a", "x"), ("b", "y")])
        pdf2.columns = pd.MultiIndex.from_tuples([("a", "x"), ("d", "y")])
        kdf1 = ks.from_pandas(pdf1)
        kdf2 = ks.from_pandas(pdf2)

        pidx1 = pdf1.set_index(("a", "x")).index
        pidx2 = pdf2.set_index(("d", "y")).index
        kidx1 = kdf1.set_index(("a", "x")).index
        kidx2 = kdf2.set_index(("d", "y")).index

        self.assert_eq(pidx1.append(pidx2), kidx1.append(kidx2))

        self.assert_eq(pidx2.append(pidx1), kidx2.append(kidx1))

        # MultiIndex
        pmidx = pd.MultiIndex.from_tuples([("a", "x", 1), ("b", "y", 2), ("c", "z", 3)])
        kmidx = ks.MultiIndex.from_tuples([("a", "x", 1), ("b", "y", 2), ("c", "z", 3)])

        self.assert_eq(pmidx.append(pmidx), kmidx.append(kmidx))

        # MultiIndex with names
        pmidx1 = pd.MultiIndex.from_tuples(
            [("a", "x", 1), ("b", "y", 2), ("c", "z", 3)], names=["x", "y", "z"]
        )
        pmidx2 = pd.MultiIndex.from_tuples(
            [("a", "x", 1), ("b", "y", 2), ("c", "z", 3)], names=["p", "q", "r"]
        )
        kmidx1 = ks.MultiIndex.from_tuples(
            [("a", "x", 1), ("b", "y", 2), ("c", "z", 3)], names=["x", "y", "z"]
        )
        kmidx2 = ks.MultiIndex.from_tuples(
            [("a", "x", 1), ("b", "y", 2), ("c", "z", 3)], names=["p", "q", "r"]
        )

        self.assert_eq(pmidx1.append(pmidx2), kmidx1.append(kmidx2))

        self.assert_eq(pmidx2.append(pmidx1), kmidx2.append(kmidx1))

        self.assert_eq(pmidx1.append(pmidx2).names, kmidx1.append(kmidx2).names)

        self.assert_eq(pmidx1.append(pmidx2).names, kmidx1.append(kmidx2).names)

        # Index & MultiIndex currently is not supported
        expected_error_message = r"append\(\) between Index & MultiIndex currently is not supported"
        with self.assertRaisesRegex(NotImplementedError, expected_error_message):
            kidx.append(kmidx)
        with self.assertRaisesRegex(NotImplementedError, expected_error_message):
            kmidx.append(kidx)

    def test_argmin(self):
        pidx = pd.Index([100, 50, 10, 20, 30, 60, 0, 50, 0, 100, 100, 100, 20, 0, 0])
        kidx = ks.Index([100, 50, 10, 20, 30, 60, 0, 50, 0, 100, 100, 100, 20, 0, 0])

        self.assert_eq(pidx.argmin(), kidx.argmin())

        # MultiIndex
        kidx = ks.MultiIndex.from_tuples([("a", "x", 1), ("b", "y", 2), ("c", "z", 3)])
        with self.assertRaisesRegex(
            TypeError, "reduction operation 'argmin' not allowed for this dtype"
        ):
            kidx.argmin()

    def test_argmax(self):
        pidx = pd.Index([100, 50, 10, 20, 30, 60, 0, 50, 0, 100, 100, 100, 20, 0, 0])
        kidx = ks.Index([100, 50, 10, 20, 30, 60, 0, 50, 0, 100, 100, 100, 20, 0, 0])

        self.assert_eq(pidx.argmax(), kidx.argmax())

        # MultiIndex
        kidx = ks.MultiIndex.from_tuples([("a", "x", 1), ("b", "y", 2), ("c", "z", 3)])
        with self.assertRaisesRegex(
            TypeError, "reduction operation 'argmax' not allowed for this dtype"
        ):
            kidx.argmax()

    def test_monotonic(self):
        # test monotonic_increasing & monotonic_decreasing for MultiIndex.
        # Since the Behavior for null value was changed in pandas >= 1.0.0,
        # several cases are tested differently.
        datas = []

        # increasing / decreasing ordered each index level with string
        datas.append([("w", "a"), ("x", "b"), ("y", "c"), ("z", "d")])
        datas.append([("w", "d"), ("x", "c"), ("y", "b"), ("z", "a")])
        datas.append([("z", "a"), ("y", "b"), ("x", "c"), ("w", "d")])
        datas.append([("z", "d"), ("y", "c"), ("x", "b"), ("w", "a")])
        # mixed order each index level with string
        datas.append([("z", "a"), ("x", "b"), ("y", "c"), ("w", "d")])
        datas.append([("z", "a"), ("y", "c"), ("x", "b"), ("w", "d")])

        # increasing / decreasing ordered each index level with integer
        datas.append([(1, 100), (2, 200), (3, 300), (4, 400), (5, 500)])
        datas.append([(1, 500), (2, 400), (3, 300), (4, 200), (5, 100)])
        datas.append([(5, 100), (4, 200), (3, 300), (2, 400), (1, 500)])
        datas.append([(5, 500), (4, 400), (3, 300), (2, 200), (1, 100)])
        # mixed order each index level with integer
        datas.append([(1, 500), (3, 400), (2, 300), (4, 200), (5, 100)])
        datas.append([(1, 100), (2, 300), (3, 200), (4, 400), (5, 500)])

        # integer / negative mixed tests
        datas.append([("a", -500), ("b", -400), ("c", -300), ("d", -200), ("e", -100)])
        datas.append([("e", -500), ("d", -400), ("c", -300), ("b", -200), ("a", -100)])
        datas.append([(-5, "a"), (-4, "b"), (-3, "c"), (-2, "d"), (-1, "e")])
        datas.append([(-5, "e"), (-4, "d"), (-3, "c"), (-2, "b"), (-1, "a")])
        datas.append([(-5, "e"), (-3, "d"), (-2, "c"), (-4, "b"), (-1, "a")])
        datas.append([(-5, "e"), (-4, "c"), (-3, "b"), (-2, "d"), (-1, "a")])

        # None type tests (None type is treated as the smallest value)
        datas.append([(1, 100), (2, 200), (None, 300), (4, 400), (5, 500)])
        datas.append([(5, None), (4, 200), (3, 300), (2, 400), (1, 500)])
        datas.append([(5, 100), (4, 200), (3, None), (2, 400), (1, 500)])
        datas.append([(5, 100), (4, 200), (3, 300), (2, 400), (1, None)])
        datas.append([(1, 100), (2, 200), (None, None), (4, 400), (5, 500)])
        datas.append([(-5, None), (-4, None), (-3, None), (-2, None), (-1, None)])
        datas.append([(None, "e"), (None, "c"), (None, "b"), (None, "d"), (None, "a")])
        datas.append([(None, None), (None, None), (None, None), (None, None), (None, None)])

        # duplicated index value tests
        datas.append([("x", "d"), ("y", "c"), ("y", "b"), ("z", "a")])
        datas.append([("x", "d"), ("y", "b"), ("y", "c"), ("z", "a")])
        datas.append([("x", "d"), ("y", "c"), ("y", None), ("z", "a")])
        datas.append([("x", "d"), ("y", None), ("y", None), ("z", "a")])
        datas.append([("x", "d"), ("y", "c"), ("y", "b"), (None, "a")])
        datas.append([("x", "d"), ("y", "b"), ("y", "c"), (None, "a")])

        # more depth tests
        datas.append([("x", "d", "o"), ("y", "c", "p"), ("y", "c", "q"), ("z", "a", "r")])
        datas.append([("x", "d", "o"), ("y", "c", "q"), ("y", "c", "p"), ("z", "a", "r")])
        datas.append([("x", "d", "o"), ("y", "c", "p"), ("y", "c", None), ("z", "a", "r")])
        datas.append([("x", "d", "o"), ("y", "c", None), ("y", "c", None), ("z", "a", "r")])

        for data in datas:
            kmidx = ks.MultiIndex.from_tuples(data)
            pmidx = kmidx.to_pandas()
<<<<<<< HEAD
            print(pmidx)
            self.assert_eq(
                kmidx.is_monotonic_increasing,
                pmidx.is_monotonic_increasing)
            self.assert_eq(
                kmidx.is_monotonic_decreasing,
                pmidx.is_monotonic_decreasing)

    def test_arithmetic_internal_data_columns(self):
        funcs = ('__add__', '__sub__', '__mul__', '__div__', '__truediv__', '__mod__', '__pow__',
                 '__eq__', '__ne__', '__lt__', '__le__', '__ge__', '__gt__')

        kidx = ks.Index([90, 91, 85], name='koalas')
        others = (kidx, 100, 'hello')
        for func in funcs:
            for other in others:
                result = getattr(kidx, func)(other)
                self.assert_eq(kidx._internal.data_columns[0],
                               result._internal.data_columns[0])

        kidx = ks.Index(['hello', 'databricks', 'koalas'], name='koalas')
        others = (kidx, 'hello')
        for func in funcs:
            for other in others:
                result = getattr(kidx, func)(other)
                self.assert_eq(kidx._internal.data_columns[0],
                               result._internal.data_columns[0])
=======
            self.assert_eq(kmidx.is_monotonic_increasing, pmidx.is_monotonic_increasing)
            self.assert_eq(kmidx.is_monotonic_decreasing, pmidx.is_monotonic_decreasing)

        # The datas below are showing different result depends on pandas version.
        # Because the behavior of handling null values is changed in pandas >= 1.0.0.
        datas = []
        datas.append([(None, 100), (2, 200), (3, 300), (4, 400), (5, 500)])
        datas.append([(1, 100), (2, 200), (3, 300), (4, 400), (None, 500)])
        datas.append([(None, None), (2, 200), (3, 300), (4, 400), (5, 500)])
        datas.append([(1, 100), (2, 200), (3, 300), (4, 400), (None, None)])
        datas.append([("x", "d"), ("y", None), ("y", "c"), ("z", "a")])
        datas.append([("x", "d", "o"), ("y", "c", None), ("y", "c", "q"), ("z", "a", "r")])

        for data in datas:
            kmidx = ks.MultiIndex.from_tuples(data)
            pmidx = kmidx.to_pandas()
            expected_increasing_result = pmidx.is_monotonic_increasing
            if LooseVersion(pd.__version__) < LooseVersion("1.0.0"):
                expected_increasing_result = not expected_increasing_result
            self.assert_eq(kmidx.is_monotonic_increasing, expected_increasing_result)
            self.assert_eq(kmidx.is_monotonic_decreasing, pmidx.is_monotonic_decreasing)

    def test_difference(self):
        # Index
        kidx1 = ks.Index([1, 2, 3, 4], name="koalas")
        kidx2 = ks.Index([3, 4, 5, 6], name="koalas")
        pidx1 = kidx1.to_pandas()
        pidx2 = kidx2.to_pandas()

        self.assert_eq(kidx1.difference(kidx2).sort_values(), pidx1.difference(pidx2).sort_values())
        self.assert_eq(
            kidx1.difference([3, 4, 5, 6]).sort_values(),
            pidx1.difference([3, 4, 5, 6]).sort_values(),
        )
        self.assert_eq(
            kidx1.difference((3, 4, 5, 6)).sort_values(),
            pidx1.difference((3, 4, 5, 6)).sort_values(),
        )
        self.assert_eq(
            kidx1.difference({3, 4, 5, 6}).sort_values(),
            pidx1.difference({3, 4, 5, 6}).sort_values(),
        )
        self.assert_eq(
            kidx1.difference({3: 1, 4: 2, 5: 3, 6: 4}).sort_values(),
            pidx1.difference({3: 1, 4: 2, 5: 3, 6: 4}).sort_values(),
        )

        # Exceptions for Index
        with self.assertRaisesRegex(TypeError, "Input must be Index or array-like"):
            kidx1.difference("1234")
        with self.assertRaisesRegex(TypeError, "Input must be Index or array-like"):
            kidx1.difference(1234)
        with self.assertRaisesRegex(TypeError, "Input must be Index or array-like"):
            kidx1.difference(12.34)
        with self.assertRaisesRegex(TypeError, "Input must be Index or array-like"):
            kidx1.difference(None)
        with self.assertRaisesRegex(TypeError, "Input must be Index or array-like"):
            kidx1.difference(np.nan)
        with self.assertRaisesRegex(
            ValueError, "The 'sort' keyword only takes the values of None or True; 1 was passed."
        ):
            kidx1.difference(kidx2, sort=1)

        # MultiIndex
        kidx1 = ks.MultiIndex.from_tuples(
            [("a", "x", 1), ("b", "y", 2), ("c", "z", 3)], names=["hello", "koalas", "world"]
        )
        kidx2 = ks.MultiIndex.from_tuples(
            [("a", "x", 1), ("b", "z", 2), ("k", "z", 3)], names=["hello", "koalas", "world"]
        )
        pidx1 = kidx1.to_pandas()
        pidx2 = kidx2.to_pandas()

        self.assert_eq(kidx1.difference(kidx2).sort_values(), pidx1.difference(pidx2).sort_values())
        self.assert_eq(
            kidx1.difference({("a", "x", 1)}).sort_values(),
            pidx1.difference({("a", "x", 1)}).sort_values(),
        )
        self.assert_eq(
            kidx1.difference({("a", "x", 1): [1, 2, 3]}).sort_values(),
            pidx1.difference({("a", "x", 1): [1, 2, 3]}).sort_values(),
        )

        # Exceptions for MultiIndex
        with self.assertRaisesRegex(TypeError, "other must be a MultiIndex or a list of tuples"):
            kidx1.difference(["b", "z", "2"])

    def test_repeat(self):
        pidx = pd.Index(["a", "b", "c"])
        kidx = ks.from_pandas(pidx)

        self.assert_eq(kidx.repeat(3).sort_values(), pidx.repeat(3).sort_values())
        self.assert_eq(kidx.repeat(0).sort_values(), pidx.repeat(0).sort_values())
        self.assert_eq((kidx + "x").repeat(3).sort_values(), (pidx + "x").repeat(3).sort_values())

        self.assertRaises(ValueError, lambda: kidx.repeat(-1))
        self.assertRaises(ValueError, lambda: kidx.repeat("abc"))

        pmidx = pd.MultiIndex.from_tuples([("x", "a"), ("x", "b"), ("y", "c")])
        kmidx = ks.from_pandas(pmidx)

        self.assert_eq(kmidx.repeat(3).sort_values(), pmidx.repeat(3).sort_values())
        self.assert_eq(kmidx.repeat(0).sort_values(), pmidx.repeat(0).sort_values())

        self.assertRaises(ValueError, lambda: kmidx.repeat(-1))
        self.assertRaises(ValueError, lambda: kmidx.repeat("abc"))
>>>>>>> dbae3248
<|MERGE_RESOLUTION|>--- conflicted
+++ resolved
@@ -846,35 +846,6 @@
         for data in datas:
             kmidx = ks.MultiIndex.from_tuples(data)
             pmidx = kmidx.to_pandas()
-<<<<<<< HEAD
-            print(pmidx)
-            self.assert_eq(
-                kmidx.is_monotonic_increasing,
-                pmidx.is_monotonic_increasing)
-            self.assert_eq(
-                kmidx.is_monotonic_decreasing,
-                pmidx.is_monotonic_decreasing)
-
-    def test_arithmetic_internal_data_columns(self):
-        funcs = ('__add__', '__sub__', '__mul__', '__div__', '__truediv__', '__mod__', '__pow__',
-                 '__eq__', '__ne__', '__lt__', '__le__', '__ge__', '__gt__')
-
-        kidx = ks.Index([90, 91, 85], name='koalas')
-        others = (kidx, 100, 'hello')
-        for func in funcs:
-            for other in others:
-                result = getattr(kidx, func)(other)
-                self.assert_eq(kidx._internal.data_columns[0],
-                               result._internal.data_columns[0])
-
-        kidx = ks.Index(['hello', 'databricks', 'koalas'], name='koalas')
-        others = (kidx, 'hello')
-        for func in funcs:
-            for other in others:
-                result = getattr(kidx, func)(other)
-                self.assert_eq(kidx._internal.data_columns[0],
-                               result._internal.data_columns[0])
-=======
             self.assert_eq(kmidx.is_monotonic_increasing, pmidx.is_monotonic_increasing)
             self.assert_eq(kmidx.is_monotonic_decreasing, pmidx.is_monotonic_decreasing)
 
@@ -896,6 +867,37 @@
                 expected_increasing_result = not expected_increasing_result
             self.assert_eq(kmidx.is_monotonic_increasing, expected_increasing_result)
             self.assert_eq(kmidx.is_monotonic_decreasing, pmidx.is_monotonic_decreasing)
+
+    def test_arithmetic_internal_data_columns(self):
+        funcs = (
+            "__add__",
+            "__sub__",
+            "__mul__",
+            "__div__",
+            "__truediv__",
+            "__mod__",
+            "__pow__",
+            "__eq__",
+            "__ne__",
+            "__lt__",
+            "__le__",
+            "__ge__",
+            "__gt__",
+        )
+
+        kidx = ks.Index([90, 91, 85], name="koalas")
+        others = (kidx, 100, "hello")
+        for func in funcs:
+            for other in others:
+                result = getattr(kidx, func)(other)
+                self.assert_eq(kidx._internal.data_columns[0], result._internal.data_columns[0])
+
+        kidx = ks.Index(["hello", "databricks", "koalas"], name="koalas")
+        others = (kidx, "hello")
+        for func in funcs:
+            for other in others:
+                result = getattr(kidx, func)(other)
+                self.assert_eq(kidx._internal.data_columns[0], result._internal.data_columns[0])
 
     def test_difference(self):
         # Index
@@ -980,5 +982,4 @@
         self.assert_eq(kmidx.repeat(0).sort_values(), pmidx.repeat(0).sort_values())
 
         self.assertRaises(ValueError, lambda: kmidx.repeat(-1))
-        self.assertRaises(ValueError, lambda: kmidx.repeat("abc"))
->>>>>>> dbae3248
+        self.assertRaises(ValueError, lambda: kmidx.repeat("abc"))