#
# Copyright (C) 2019 Databricks, Inc.
#
# Licensed under the Apache License, Version 2.0 (the "License");
# you may not use this file except in compliance with the License.
# You may obtain a copy of the License at
#
#     http://www.apache.org/licenses/LICENSE-2.0
#
# Unless required by applicable law or agreed to in writing, software
# distributed under the License is distributed on an "AS IS" BASIS,
# WITHOUT WARRANTIES OR CONDITIONS OF ANY KIND, either express or implied.
# See the License for the specific language governing permissions and
# limitations under the License.
#

from distutils.version import LooseVersion
import inspect

import numpy as np
import pandas as pd
import pyspark

import databricks.koalas as ks
from databricks.koalas.exceptions import PandasNotImplementedError
from databricks.koalas.missing.indexes import _MissingPandasLikeIndex, _MissingPandasLikeMultiIndex
from databricks.koalas.testing.utils import ReusedSQLTestCase, TestUtils


class IndexesTest(ReusedSQLTestCase, TestUtils):

    @property
    def pdf(self):
        return pd.DataFrame({
            'a': [1, 2, 3, 4, 5, 6, 7, 8, 9],
            'b': [4, 5, 6, 3, 2, 1, 0, 0, 0],
        }, index=[0, 1, 3, 5, 6, 8, 9, 9, 9])

    @property
    def kdf(self):
        return ks.from_pandas(self.pdf)

    def test_index(self):
        for pdf in [pd.DataFrame(np.random.randn(10, 5), index=list('abcdefghij')),
                    pd.DataFrame(np.random.randn(10, 5),
                                 index=pd.date_range('2011-01-01', freq='D', periods=10)),
                    pd.DataFrame(np.random.randn(10, 5),
                                 columns=list('abcde')).set_index(['a', 'b'])]:
            kdf = ks.from_pandas(pdf)
            self.assert_eq(kdf.index, pdf.index)

    def test_index_getattr(self):
        kidx = self.kdf.index
        item = 'databricks'

        expected_error_message = ("'Index' object has no attribute '{}'".format(item))
        with self.assertRaisesRegex(AttributeError, expected_error_message):
            kidx.__getattr__(item)

    def test_multi_index_getattr(self):
        arrays = [[1, 1, 2, 2], ['red', 'blue', 'red', 'blue']]
        idx = pd.MultiIndex.from_arrays(arrays, names=('number', 'color'))
        pdf = pd.DataFrame(np.random.randn(4, 5), idx)
        kdf = ks.from_pandas(pdf)
        kidx = kdf.index
        item = 'databricks'

        expected_error_message = ("'MultiIndex' object has no attribute '{}'".format(item))
        with self.assertRaisesRegex(AttributeError, expected_error_message):
            kidx.__getattr__(item)

    def test_to_series(self):
        pidx = self.pdf.index
        kidx = self.kdf.index

        self.assert_eq(kidx.to_series(), pidx.to_series())
        self.assert_eq(kidx.to_series(name='a'), pidx.to_series(name='a'))

        pidx = self.pdf.set_index('b', append=True).index
        kidx = self.kdf.set_index('b', append=True).index

        if LooseVersion(pyspark.__version__) < LooseVersion('2.4'):
            # PySpark < 2.4 does not support struct type with arrow enabled.
            with self.sql_conf({'spark.sql.execution.arrow.enabled': False}):
                self.assert_eq(kidx.to_series(), pidx.to_series())
                self.assert_eq(kidx.to_series(name='a'), pidx.to_series(name='a'))
        else:
            self.assert_eq(kidx.to_series(), pidx.to_series())
            self.assert_eq(kidx.to_series(name='a'), pidx.to_series(name='a'))

    def test_index_names(self):
        kdf = self.kdf
        self.assertIsNone(kdf.index.name)

        idx = pd.Index([0, 1, 2, 3, 4, 5, 6, 7, 8, 9], name='x')
        pdf = pd.DataFrame(np.random.randn(10, 5), idx)
        kdf = ks.from_pandas(pdf)

        self.assertEqual(kdf.index.name, pdf.index.name)
        self.assertEqual(kdf.index.names, pdf.index.names)

        pidx = pdf.index
        kidx = kdf.index
        pidx.name = 'renamed'
        kidx.name = 'renamed'
        self.assertEqual(kidx.name, pidx.name)
        self.assertEqual(kidx.names, pidx.names)
        self.assert_eq(kidx, pidx)

        pidx.name = None
        kidx.name = None
        self.assertEqual(kidx.name, pidx.name)
        self.assertEqual(kidx.names, pidx.names)
        self.assert_eq(kidx, pidx)

        with self.assertRaisesRegex(ValueError, "Names must be a list-like"):
            kidx.names = 'hi'

        expected_error_message = ("Length of new names must be {}, got {}"
                                  .format(len(kdf._internal.index_map), len(['0', '1'])))
        with self.assertRaisesRegex(ValueError, expected_error_message):
            kidx.names = ['0', '1']

    def test_multi_index_names(self):
        arrays = [[1, 1, 2, 2], ['red', 'blue', 'red', 'blue']]
        idx = pd.MultiIndex.from_arrays(arrays, names=('number', 'color'))
        pdf = pd.DataFrame(np.random.randn(4, 5), idx)
        kdf = ks.from_pandas(pdf)

        self.assertEqual(kdf.index.names, pdf.index.names)

        pidx = pdf.index
        kidx = kdf.index
        pidx.names = ['renamed_number', 'renamed_color']
        kidx.names = ['renamed_number', 'renamed_color']
        self.assertEqual(kidx.names, pidx.names)

        pidx.names = ['renamed_number', None]
        kidx.names = ['renamed_number', None]
        self.assertEqual(kidx.names, pidx.names)
        if LooseVersion(pyspark.__version__) < LooseVersion('2.4'):
            # PySpark < 2.4 does not support struct type with arrow enabled.
            with self.sql_conf({'spark.sql.execution.arrow.enabled': False}):
                self.assert_eq(kidx, pidx)
        else:
            self.assert_eq(kidx, pidx)

        with self.assertRaises(PandasNotImplementedError):
            kidx.name
        with self.assertRaises(PandasNotImplementedError):
            kidx.name = 'renamed'

    def test_index_unique(self):
        kidx = self.kdf.index

        # here the output is different than pandas in terms of order
        expected = [0, 1, 3, 5, 6, 8, 9]

        self.assert_eq(expected, sorted(kidx.unique().to_pandas()))
        self.assert_eq(expected, sorted(kidx.unique(level=0).to_pandas()))

        expected = [1, 2, 4, 6, 7, 9, 10]
        self.assert_eq(expected, sorted((kidx + 1).unique().to_pandas()))

        with self.assertRaisesRegexp(IndexError, "Too many levels*"):
            kidx.unique(level=1)

        with self.assertRaisesRegexp(KeyError, "Requested level (hi)*"):
            kidx.unique(level='hi')

    def test_multi_index_copy(self):
        arrays = [[1, 1, 2, 2], ['red', 'blue', 'red', 'blue']]
        idx = pd.MultiIndex.from_arrays(arrays, names=('number', 'color'))
        pdf = pd.DataFrame(np.random.randn(4, 5), idx)
        kdf = ks.from_pandas(pdf)

        self.assert_eq(kdf.index.copy(), pdf.index.copy())

    def test_index_symmetric_difference(self):
        idx = ks.Index(['a', 'b', 'c'])
        midx = ks.MultiIndex.from_tuples([('a', 'x'), ('b', 'y'), ('c', 'z')])

        with self.assertRaisesRegexp(NotImplementedError, "Doesn't support*"):
            idx.symmetric_difference(midx)

    def test_multi_index_symmetric_difference(self):
        idx = ks.Index(['a', 'b', 'c'])
        midx = ks.MultiIndex.from_tuples([('a', 'x'), ('b', 'y'), ('c', 'z')])
        midx_ = ks.MultiIndex.from_tuples([('a', 'x'), ('b', 'y'), ('c', 'z')])

        self.assert_eq(
            midx.symmetric_difference(midx_),
            midx.to_pandas().symmetric_difference(midx_.to_pandas()))

        with self.assertRaisesRegexp(NotImplementedError, "Doesn't support*"):
            midx.symmetric_difference(idx)

    def test_missing(self):
        kdf = ks.DataFrame({'a': [1, 2, 3], 'b': [4, 5, 6], 'c': [7, 8, 9]})

        # Index functions
        missing_functions = inspect.getmembers(_MissingPandasLikeIndex, inspect.isfunction)
        unsupported_functions = [name for (name, type_) in missing_functions
                                 if type_.__name__ == 'unsupported_function']
        for name in unsupported_functions:
            with self.assertRaisesRegex(
                    PandasNotImplementedError,
                    "method.*Index.*{}.*not implemented( yet\\.|\\. .+)".format(name)):
                getattr(kdf.set_index('a').index, name)()

        deprecated_functions = [name for (name, type_) in missing_functions
                                if type_.__name__ == 'deprecated_function']
        for name in deprecated_functions:
            with self.assertRaisesRegex(PandasNotImplementedError,
                                        "method.*Index.*{}.*is deprecated".format(name)):
                getattr(kdf.set_index('a').index, name)()

        # MultiIndex functions
        missing_functions = inspect.getmembers(_MissingPandasLikeMultiIndex, inspect.isfunction)
        unsupported_functions = [name for (name, type_) in missing_functions
                                 if type_.__name__ == 'unsupported_function']
        for name in unsupported_functions:
            with self.assertRaisesRegex(
                    PandasNotImplementedError,
                    "method.*Index.*{}.*not implemented( yet\\.|\\. .+)".format(name)):
                getattr(kdf.set_index(['a', 'b']).index, name)()

        deprecated_functions = [name for (name, type_) in missing_functions
                                if type_.__name__ == 'deprecated_function']
        for name in deprecated_functions:
            with self.assertRaisesRegex(PandasNotImplementedError,
                                        "method.*Index.*{}.*is deprecated".format(name)):
                getattr(kdf.set_index(['a', 'b']).index, name)()

        # Index properties
        missing_properties = inspect.getmembers(_MissingPandasLikeIndex,
                                                lambda o: isinstance(o, property))
        unsupported_properties = [name for (name, type_) in missing_properties
                                  if type_.fget.__name__ == 'unsupported_property']
        for name in unsupported_properties:
            with self.assertRaisesRegex(
                    PandasNotImplementedError,
                    "property.*Index.*{}.*not implemented( yet\\.|\\. .+)".format(name)):
                getattr(kdf.set_index('a').index, name)

        deprecated_properties = [name for (name, type_) in missing_properties
                                 if type_.fget.__name__ == 'deprecated_property']
        for name in deprecated_properties:
            with self.assertRaisesRegex(PandasNotImplementedError,
                                        "property.*Index.*{}.*is deprecated".format(name)):
                getattr(kdf.set_index('a').index, name)

        # MultiIndex properties
        missing_properties = inspect.getmembers(_MissingPandasLikeMultiIndex,
                                                lambda o: isinstance(o, property))
        unsupported_properties = [name for (name, type_) in missing_properties
                                  if type_.fget.__name__ == 'unsupported_property']
        for name in unsupported_properties:
            with self.assertRaisesRegex(
                    PandasNotImplementedError,
                    "property.*Index.*{}.*not implemented( yet\\.|\\. .+)".format(name)):
                getattr(kdf.set_index(['a', 'b']).index, name)

        deprecated_properties = [name for (name, type_) in missing_properties
                                 if type_.fget.__name__ == 'deprecated_property']
        for name in deprecated_properties:
            with self.assertRaisesRegex(PandasNotImplementedError,
                                        "property.*Index.*{}.*is deprecated".format(name)):
                getattr(kdf.set_index(['a', 'b']).index, name)

    def test_index_has_duplicates(self):
        indexes = [("a", "b", "c"), ("a", "a", "c"), (1, 3, 3), (1, 2, 3)]
        names = [None, 'ks', 'ks', None]
        has_dup = [False, True, True, False]

        for idx, name, expected in zip(indexes, names, has_dup):
            pdf = pd.DataFrame({"a": [1, 2, 3]}, index=pd.Index(idx, name=name))
            kdf = ks.from_pandas(pdf)

            self.assertEqual(kdf.index.has_duplicates, expected)

    def test_multiindex_has_duplicates(self):
        indexes = [[list("abc"), list("edf")], [list("aac"), list("edf")],
                   [list("aac"), list("eef")], [[1, 4, 4], [4, 6, 6]]]
        has_dup = [False, False, True, True]

        for idx, expected in zip(indexes, has_dup):
            pdf = pd.DataFrame({"a": [1, 2, 3]}, index=idx)
            kdf = ks.from_pandas(pdf)

            self.assertEqual(kdf.index.has_duplicates, expected)

    def test_multi_index_not_supported(self):
        kdf = ks.DataFrame({'a': [1, 2, 3], 'b': [4, 5, 6], 'c': [7, 8, 9]})

        with self.assertRaisesRegex(TypeError,
                                    "cannot perform any with this index type"):
            kdf.set_index(['a', 'b']).index.any()

        with self.assertRaisesRegex(TypeError,
                                    "cannot perform all with this index type"):
            kdf.set_index(['a', 'b']).index.all()

    def test_index_nlevels(self):
        pdf = pd.DataFrame({"a": [1, 2, 3]}, index=pd.Index(['a', 'b', 'c']))
        kdf = ks.from_pandas(pdf)

        self.assertEqual(kdf.index.nlevels, 1)

    def test_multiindex_nlevel(self):
        pdf = pd.DataFrame({'a': [1, 2, 3]}, index=[list('abc'), list('def')])
        kdf = ks.from_pandas(pdf)

        self.assertEqual(kdf.index.nlevels, 2)

    def test_multiindex_from_arrays(self):
        arrays = [['a', 'a', 'b', 'b'], ['red', 'blue', 'red', 'blue']]
        pidx = pd.MultiIndex.from_arrays(arrays)
        kidx = ks.MultiIndex.from_arrays(arrays)

        self.assert_eq(pidx, kidx)

<<<<<<< HEAD
    def test_multiindex_droplevel(self):
        pidx = pd.MultiIndex.from_tuples([('a', 'x', 1), ('b', 'y', 2)],
                                         names=['level1', 'level2', 'level3'])
        kidx = ks.MultiIndex.from_tuples([('a', 'x', 1), ('b', 'y', 2)],
                                         names=['level1', 'level2', 'level3'])
        with self.assertRaisesRegex(IndexError,
                                    "Too many levels: Index has only 3 levels, not 5"):
            kidx.droplevel(4)

        with self.assertRaisesRegex(KeyError, "Level level4 not found"):
            kidx.droplevel('level4')

        with self.assertRaisesRegex(ValueError, "Cannot remove 4 levels from an index with 3 "
                                                "levels: at least one level must be left."):
            kidx.droplevel([0, 0, 1, 2])

        self.assert_eq(pidx.droplevel(0), kidx.droplevel(0))
        self.assert_eq(pidx.droplevel([0, 1]), kidx.droplevel([0, 1]))
        self.assert_eq(pidx.droplevel([0, 'level2']), kidx.droplevel([0, 'level2']))
=======
    def test_index_fillna(self):
        pidx = pd.DataFrame({'a': ['a', 'b', 'c']}, index=[1, 2, None]).index
        kidx = ks.DataFrame({'a': ['a', 'b', 'c']}, index=[1, 2, None]).index

        self.assert_eq(pidx.fillna(0), kidx.fillna(0))
        self.assert_eq(pidx.rename('name').fillna(0), kidx.rename('name').fillna(0))

        with self.assertRaisesRegex(TypeError, "Unsupported type <class 'list'>"):
            kidx.fillna([1, 2])
>>>>>>> 78441930
<|MERGE_RESOLUTION|>--- conflicted
+++ resolved
@@ -320,7 +320,6 @@
 
         self.assert_eq(pidx, kidx)
 
-<<<<<<< HEAD
     def test_multiindex_droplevel(self):
         pidx = pd.MultiIndex.from_tuples([('a', 'x', 1), ('b', 'y', 2)],
                                          names=['level1', 'level2', 'level3'])
@@ -340,7 +339,7 @@
         self.assert_eq(pidx.droplevel(0), kidx.droplevel(0))
         self.assert_eq(pidx.droplevel([0, 1]), kidx.droplevel([0, 1]))
         self.assert_eq(pidx.droplevel([0, 'level2']), kidx.droplevel([0, 'level2']))
-=======
+
     def test_index_fillna(self):
         pidx = pd.DataFrame({'a': ['a', 'b', 'c']}, index=[1, 2, None]).index
         kidx = ks.DataFrame({'a': ['a', 'b', 'c']}, index=[1, 2, None]).index
@@ -349,5 +348,4 @@
         self.assert_eq(pidx.rename('name').fillna(0), kidx.rename('name').fillna(0))
 
         with self.assertRaisesRegex(TypeError, "Unsupported type <class 'list'>"):
-            kidx.fillna([1, 2])
->>>>>>> 78441930
+            kidx.fillna([1, 2])