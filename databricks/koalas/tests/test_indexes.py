--- conflicted
+++ resolved
@@ -294,14 +294,13 @@
 
         self.assertEqual(kdf.index.nlevels, 2)
 
-<<<<<<< HEAD
     def test_multiindex_from_arrays(self):
         arrays = [['a', 'a', 'b', 'b'], ['red', 'blue', 'red', 'blue']]
         pidx = pd.MultiIndex.from_arrays(arrays)
         kidx = ks.MultiIndex.from_arrays(arrays)
 
         self.assert_eq(pidx, kidx)
-=======
+
     def test_multiindex_levels(self):
         tuples = [[list('abc'), list('def')], [list('aac'), list('fed')]]
 
@@ -312,5 +311,4 @@
             # pandas returns FronzeList, so need to convert it to normal list
             # for comparison
             pdf_levels = [list(i) for i in pdf.index.levels]
-            self.assertEqual(pdf_levels, kdf.index.levels)
->>>>>>> 23dc7646
+            self.assertEqual(pdf_levels, kdf.index.levels)