#
# Copyright (C) 2019 Databricks, Inc.
#
# Licensed under the Apache License, Version 2.0 (the "License");
# you may not use this file except in compliance with the License.
# You may obtain a copy of the License at
#
#     http://www.apache.org/licenses/LICENSE-2.0
#
# Unless required by applicable law or agreed to in writing, software
# distributed under the License is distributed on an "AS IS" BASIS,
# WITHOUT WARRANTIES OR CONDITIONS OF ANY KIND, either express or implied.
# See the License for the specific language governing permissions and
# limitations under the License.
#

import inspect
from distutils.version import LooseVersion
from datetime import datetime

import numpy as np
import pandas as pd
import pyspark

import databricks.koalas as ks
from databricks.koalas.exceptions import PandasNotImplementedError
from databricks.koalas.missing.indexes import MissingPandasLikeIndex, MissingPandasLikeMultiIndex
from databricks.koalas.testing.utils import ReusedSQLTestCase, TestUtils


class IndexesTest(ReusedSQLTestCase, TestUtils):
    @property
    def pdf(self):
        return pd.DataFrame(
            {"a": [1, 2, 3, 4, 5, 6, 7, 8, 9], "b": [4, 5, 6, 3, 2, 1, 0, 0, 0],},
            index=[0, 1, 3, 5, 6, 8, 9, 9, 9],
        )

    @property
    def kdf(self):
        return ks.from_pandas(self.pdf)

    def test_index(self):
        for pdf in [
            pd.DataFrame(np.random.randn(10, 5), index=list("abcdefghij")),
            pd.DataFrame(
                np.random.randn(10, 5), index=pd.date_range("2011-01-01", freq="D", periods=10)
            ),
            pd.DataFrame(np.random.randn(10, 5), columns=list("abcde")).set_index(["a", "b"]),
        ]:
            kdf = ks.from_pandas(pdf)
            self.assert_eq(kdf.index, pdf.index)

    def test_index_getattr(self):
        kidx = self.kdf.index
        item = "databricks"

        expected_error_message = "'Index' object has no attribute '{}'".format(item)
        with self.assertRaisesRegex(AttributeError, expected_error_message):
            kidx.__getattr__(item)

    def test_multi_index_getattr(self):
        arrays = [[1, 1, 2, 2], ["red", "blue", "red", "blue"]]
        idx = pd.MultiIndex.from_arrays(arrays, names=("number", "color"))
        pdf = pd.DataFrame(np.random.randn(4, 5), idx)
        kdf = ks.from_pandas(pdf)
        kidx = kdf.index
        item = "databricks"

        expected_error_message = "'MultiIndex' object has no attribute '{}'".format(item)
        with self.assertRaisesRegex(AttributeError, expected_error_message):
            kidx.__getattr__(item)

    def test_to_series(self):
        pidx = self.pdf.index
        kidx = self.kdf.index

        self.assert_eq(kidx.to_series(), pidx.to_series())
        self.assert_eq(kidx.to_series(name="a"), pidx.to_series(name="a"))

        # With name
        pidx.name = "Koalas"
        kidx.name = "Koalas"
        self.assert_eq(kidx.to_series(), pidx.to_series())
        self.assert_eq(kidx.to_series(name=("x", "a")), pidx.to_series(name=("x", "a")))

        # With tupled name
        pidx.name = ("x", "a")
        kidx.name = ("x", "a")
        self.assert_eq(kidx.to_series(), pidx.to_series())
        self.assert_eq(kidx.to_series(name="a"), pidx.to_series(name="a"))

        self.assert_eq((kidx + 1).to_series(), (pidx + 1).to_series())

        pidx = self.pdf.set_index("b", append=True).index
        kidx = self.kdf.set_index("b", append=True).index

        with self.sql_conf({"spark.sql.execution.arrow.enabled": False}):
            self.assert_eq(kidx.to_series(), pidx.to_series())
            self.assert_eq(kidx.to_series(name="a"), pidx.to_series(name="a"))

        expected_error_message = "Series.name must be a hashable type"
        with self.assertRaisesRegex(TypeError, expected_error_message):
            kidx.to_series(name=["x", "a"])

    def test_to_frame(self):
        pidx = self.pdf.index
        kidx = self.kdf.index

        self.assert_eq(kidx.to_frame(), pidx.to_frame().rename(columns=str))
        self.assert_eq(kidx.to_frame(index=False), pidx.to_frame(index=False).rename(columns=str))

        pidx.name = "a"
        kidx.name = "a"

        self.assert_eq(kidx.to_frame(), pidx.to_frame())
        self.assert_eq(kidx.to_frame(index=False), pidx.to_frame(index=False))

        if LooseVersion(pd.__version__) >= LooseVersion("0.24"):
            # The `name` argument is added in pandas 0.24.
            self.assert_eq(kidx.to_frame(name="x"), pidx.to_frame(name="x"))
            self.assert_eq(
                kidx.to_frame(index=False, name="x"), pidx.to_frame(index=False, name="x"),
            )

        pidx = self.pdf.set_index("b", append=True).index
        kidx = self.kdf.set_index("b", append=True).index

        self.assert_eq(kidx.to_frame(), pidx.to_frame().rename(columns=str))
        self.assert_eq(kidx.to_frame(index=False), pidx.to_frame(index=False).rename(columns=str))

        if LooseVersion(pd.__version__) >= LooseVersion("0.24"):
            # The `name` argument is added in pandas 0.24.
            self.assert_eq(kidx.to_frame(name=["x", "y"]), pidx.to_frame(name=["x", "y"]))
            self.assert_eq(
                kidx.to_frame(index=False, name=["x", "y"]),
                pidx.to_frame(index=False, name=["x", "y"]),
            )

    def test_index_names(self):
        kdf = self.kdf
        self.assertIsNone(kdf.index.name)

        idx = pd.Index([0, 1, 2, 3, 4, 5, 6, 7, 8, 9], name="x")
        pdf = pd.DataFrame(np.random.randn(10, 5), index=idx, columns=list("abcde"))
        kdf = ks.from_pandas(pdf)

        pser = pdf.a
        kser = kdf.a

        self.assertEqual(kdf.index.name, pdf.index.name)
        self.assertEqual(kdf.index.names, pdf.index.names)

        pidx = pdf.index
        kidx = kdf.index
        pidx.name = "renamed"
        kidx.name = "renamed"
        self.assertEqual(kidx.name, pidx.name)
        self.assertEqual(kidx.names, pidx.names)
        self.assert_eq(kidx, pidx)
        self.assertEqual(kdf.index.name, pdf.index.name)
        self.assertEqual(kdf.index.names, pdf.index.names)
        self.assertEqual(kser.index.names, pser.index.names)

        pidx.name = None
        kidx.name = None
        self.assertEqual(kidx.name, pidx.name)
        self.assertEqual(kidx.names, pidx.names)
        self.assert_eq(kidx, pidx)
        self.assertEqual(kdf.index.name, pdf.index.name)
        self.assertEqual(kdf.index.names, pdf.index.names)
        self.assertEqual(kser.index.names, pser.index.names)

        with self.assertRaisesRegex(ValueError, "Names must be a list-like"):
            kidx.names = "hi"

        expected_error_message = "Length of new names must be {}, got {}".format(
            len(kdf._internal.index_map), len(["0", "1"])
        )
        with self.assertRaisesRegex(ValueError, expected_error_message):
            kidx.names = ["0", "1"]

    def test_multi_index_names(self):
        arrays = [[1, 1, 2, 2], ["red", "blue", "red", "blue"]]
        idx = pd.MultiIndex.from_arrays(arrays, names=("number", "color"))
        pdf = pd.DataFrame(np.random.randn(4, 5), idx)
        kdf = ks.from_pandas(pdf)

        self.assertEqual(kdf.index.names, pdf.index.names)

        pidx = pdf.index
        kidx = kdf.index
        pidx.names = ["renamed_number", "renamed_color"]
        kidx.names = ["renamed_number", "renamed_color"]
        self.assertEqual(kidx.names, pidx.names)

        pidx.names = ["renamed_number", None]
        kidx.names = ["renamed_number", None]
        self.assertEqual(kidx.names, pidx.names)
        if LooseVersion(pyspark.__version__) < LooseVersion("2.4"):
            # PySpark < 2.4 does not support struct type with arrow enabled.
            with self.sql_conf({"spark.sql.execution.arrow.enabled": False}):
                self.assert_eq(kidx, pidx)
        else:
            self.assert_eq(kidx, pidx)

        with self.assertRaises(PandasNotImplementedError):
            kidx.name
        with self.assertRaises(PandasNotImplementedError):
            kidx.name = "renamed"

    def test_index_rename(self):
        pdf = pd.DataFrame(
            np.random.randn(10, 5), index=pd.Index([0, 1, 2, 3, 4, 5, 6, 7, 8, 9], name="x")
        )
        kdf = ks.from_pandas(pdf)

        pidx = pdf.index
        kidx = kdf.index

        self.assert_eq(kidx.rename("y"), pidx.rename("y"))
        self.assert_eq(kdf.index.names, pdf.index.names)

        kidx.rename("z", inplace=True)
        pidx.rename("z", inplace=True)

        self.assert_eq(kidx, pidx)
        self.assert_eq(kdf.index.names, pdf.index.names)

        self.assert_eq(kidx.rename(None), pidx.rename(None))
        self.assert_eq(kdf.index.names, pdf.index.names)

    def test_multi_index_rename(self):
        arrays = [[1, 1, 2, 2], ["red", "blue", "red", "blue"]]
        idx = pd.MultiIndex.from_arrays(arrays, names=("number", "color"))
        pdf = pd.DataFrame(np.random.randn(4, 5), idx)
        kdf = ks.from_pandas(pdf)

        pmidx = pdf.index
        kmidx = kdf.index

        self.assert_eq(kmidx.rename(["n", "c"]), pmidx.rename(["n", "c"]))
        self.assert_eq(kdf.index.names, pdf.index.names)

        kmidx.rename(["num", "col"], inplace=True)
        pmidx.rename(["num", "col"], inplace=True)

        self.assert_eq(kmidx, pmidx)
        self.assert_eq(kdf.index.names, pdf.index.names)

        self.assert_eq(kmidx.rename([None, None]), pmidx.rename([None, None]))
        self.assert_eq(kdf.index.names, pdf.index.names)

        self.assertRaises(TypeError, lambda: kmidx.rename("number"))
        self.assertRaises(ValueError, lambda: kmidx.rename(["number"]))

    def test_multi_index_levshape(self):
        pidx = pd.MultiIndex.from_tuples([("a", "x", 1), ("b", "y", 2)])
        kidx = ks.from_pandas(pidx)
        self.assertEqual(pidx.levshape, kidx.levshape)

    def test_index_unique(self):
        kidx = self.kdf.index

        # here the output is different than pandas in terms of order
        expected = [0, 1, 3, 5, 6, 8, 9]

        self.assert_eq(expected, sorted(kidx.unique().to_pandas()))
        self.assert_eq(expected, sorted(kidx.unique(level=0).to_pandas()))

        expected = [1, 2, 4, 6, 7, 9, 10]
        self.assert_eq(expected, sorted((kidx + 1).unique().to_pandas()))

        with self.assertRaisesRegex(IndexError, "Too many levels*"):
            kidx.unique(level=1)

        with self.assertRaisesRegex(KeyError, "Requested level (hi)*"):
            kidx.unique(level="hi")

    def test_multi_index_copy(self):
        arrays = [[1, 1, 2, 2], ["red", "blue", "red", "blue"]]
        idx = pd.MultiIndex.from_arrays(arrays, names=("number", "color"))
        pdf = pd.DataFrame(np.random.randn(4, 5), idx)
        kdf = ks.from_pandas(pdf)

        self.assert_eq(kdf.index.copy(), pdf.index.copy())

    def test_drop_duplicates(self):
        pidx = pd.Index([4, 2, 4, 1, 4, 3])
        kidx = ks.from_pandas(pidx)

        self.assert_eq(kidx.drop_duplicates().sort_values(), pidx.drop_duplicates().sort_values())
        self.assert_eq(
            (kidx + 1).drop_duplicates().sort_values(), (pidx + 1).drop_duplicates().sort_values()
        )

    def test_dropna(self):
        pidx = pd.Index([np.nan, 2, 4, 1, np.nan, 3])
        kidx = ks.from_pandas(pidx)

        self.assert_eq(kidx.dropna(), pidx.dropna())
        self.assert_eq((kidx + 1).dropna(), (pidx + 1).dropna())

    def test_index_symmetric_difference(self):
        pidx1 = pd.Index([1, 2, 3, 4])
        pidx2 = pd.Index([2, 3, 4, 5])
        kidx1 = ks.from_pandas(pidx1)
        kidx2 = ks.from_pandas(pidx2)

        self.assert_eq(
            kidx1.symmetric_difference(kidx2).sort_values(),
            pidx1.symmetric_difference(pidx2).sort_values(),
        )
        self.assert_eq(
            (kidx1 + 1).symmetric_difference(kidx2).sort_values(),
            (pidx1 + 1).symmetric_difference(pidx2).sort_values(),
        )

        pmidx1 = pd.MultiIndex(
            [["lama", "cow", "falcon"], ["speed", "weight", "length"]],
            [[0, 0, 0, 1, 1, 1, 2, 2, 2], [0, 0, 0, 0, 1, 2, 0, 1, 2]],
        )
        pmidx2 = pd.MultiIndex(
            [["koalas", "cow", "falcon"], ["speed", "weight", "length"]],
            [[0, 0, 0, 1, 1, 1, 2, 2, 2], [0, 0, 0, 0, 1, 2, 0, 1, 2]],
        )
        kmidx1 = ks.from_pandas(pmidx1)
        kmidx2 = ks.from_pandas(pmidx2)

        self.assert_eq(
            kmidx1.symmetric_difference(kmidx2).sort_values(),
            pmidx1.symmetric_difference(pmidx2).sort_values(),
        )

        idx = ks.Index(["a", "b", "c"])
        midx = ks.MultiIndex.from_tuples([("a", "x"), ("b", "y"), ("c", "z")])

        with self.assertRaisesRegex(NotImplementedError, "Doesn't support*"):
            idx.symmetric_difference(midx)

    def test_multi_index_symmetric_difference(self):
        idx = ks.Index(["a", "b", "c"])
        midx = ks.MultiIndex.from_tuples([("a", "x"), ("b", "y"), ("c", "z")])
        midx_ = ks.MultiIndex.from_tuples([("a", "x"), ("b", "y"), ("c", "z")])

        self.assert_eq(
            midx.symmetric_difference(midx_),
            midx.to_pandas().symmetric_difference(midx_.to_pandas()),
        )

        with self.assertRaisesRegex(NotImplementedError, "Doesn't support*"):
            midx.symmetric_difference(idx)

    def test_missing(self):
        kdf = ks.DataFrame({"a": [1, 2, 3], "b": [4, 5, 6], "c": [7, 8, 9]})

        # Index functions
        missing_functions = inspect.getmembers(MissingPandasLikeIndex, inspect.isfunction)
        unsupported_functions = [
            name for (name, type_) in missing_functions if type_.__name__ == "unsupported_function"
        ]
        for name in unsupported_functions:
            with self.assertRaisesRegex(
                PandasNotImplementedError,
                "method.*Index.*{}.*not implemented( yet\\.|\\. .+)".format(name),
            ):
                getattr(kdf.set_index("a").index, name)()

        deprecated_functions = [
            name for (name, type_) in missing_functions if type_.__name__ == "deprecated_function"
        ]
        for name in deprecated_functions:
            with self.assertRaisesRegex(
                PandasNotImplementedError, "method.*Index.*{}.*is deprecated".format(name)
            ):
                getattr(kdf.set_index("a").index, name)()

        # MultiIndex functions
        missing_functions = inspect.getmembers(MissingPandasLikeMultiIndex, inspect.isfunction)
        unsupported_functions = [
            name for (name, type_) in missing_functions if type_.__name__ == "unsupported_function"
        ]
        for name in unsupported_functions:
            with self.assertRaisesRegex(
                PandasNotImplementedError,
                "method.*Index.*{}.*not implemented( yet\\.|\\. .+)".format(name),
            ):
                getattr(kdf.set_index(["a", "b"]).index, name)()

        deprecated_functions = [
            name for (name, type_) in missing_functions if type_.__name__ == "deprecated_function"
        ]
        for name in deprecated_functions:
            with self.assertRaisesRegex(
                PandasNotImplementedError, "method.*Index.*{}.*is deprecated".format(name)
            ):
                getattr(kdf.set_index(["a", "b"]).index, name)()

        # Index properties
        missing_properties = inspect.getmembers(
            MissingPandasLikeIndex, lambda o: isinstance(o, property)
        )
        unsupported_properties = [
            name
            for (name, type_) in missing_properties
            if type_.fget.__name__ == "unsupported_property"
        ]
        for name in unsupported_properties:
            with self.assertRaisesRegex(
                PandasNotImplementedError,
                "property.*Index.*{}.*not implemented( yet\\.|\\. .+)".format(name),
            ):
                getattr(kdf.set_index("a").index, name)

        deprecated_properties = [
            name
            for (name, type_) in missing_properties
            if type_.fget.__name__ == "deprecated_property"
        ]
        for name in deprecated_properties:
            with self.assertRaisesRegex(
                PandasNotImplementedError, "property.*Index.*{}.*is deprecated".format(name)
            ):
                getattr(kdf.set_index("a").index, name)

        # MultiIndex properties
        missing_properties = inspect.getmembers(
            MissingPandasLikeMultiIndex, lambda o: isinstance(o, property)
        )
        unsupported_properties = [
            name
            for (name, type_) in missing_properties
            if type_.fget.__name__ == "unsupported_property"
        ]
        for name in unsupported_properties:
            with self.assertRaisesRegex(
                PandasNotImplementedError,
                "property.*Index.*{}.*not implemented( yet\\.|\\. .+)".format(name),
            ):
                getattr(kdf.set_index(["a", "b"]).index, name)

        deprecated_properties = [
            name
            for (name, type_) in missing_properties
            if type_.fget.__name__ == "deprecated_property"
        ]
        for name in deprecated_properties:
            with self.assertRaisesRegex(
                PandasNotImplementedError, "property.*Index.*{}.*is deprecated".format(name)
            ):
                getattr(kdf.set_index(["a", "b"]).index, name)

    def test_index_has_duplicates(self):
        indexes = [("a", "b", "c"), ("a", "a", "c"), (1, 3, 3), (1, 2, 3)]
        names = [None, "ks", "ks", None]
        has_dup = [False, True, True, False]

        for idx, name, expected in zip(indexes, names, has_dup):
            pdf = pd.DataFrame({"a": [1, 2, 3]}, index=pd.Index(idx, name=name))
            kdf = ks.from_pandas(pdf)

            self.assertEqual(kdf.index.has_duplicates, expected)

    def test_multiindex_has_duplicates(self):
        indexes = [
            [list("abc"), list("edf")],
            [list("aac"), list("edf")],
            [list("aac"), list("eef")],
            [[1, 4, 4], [4, 6, 6]],
        ]
        has_dup = [False, False, True, True]

        for idx, expected in zip(indexes, has_dup):
            pdf = pd.DataFrame({"a": [1, 2, 3]}, index=idx)
            kdf = ks.from_pandas(pdf)

            self.assertEqual(kdf.index.has_duplicates, expected)

    def test_multi_index_not_supported(self):
        kdf = ks.DataFrame({"a": [1, 2, 3], "b": [4, 5, 6], "c": [7, 8, 9]})

        with self.assertRaisesRegex(TypeError, "cannot perform any with this index type"):
            kdf.set_index(["a", "b"]).index.any()

        with self.assertRaisesRegex(TypeError, "cannot perform all with this index type"):
            kdf.set_index(["a", "b"]).index.all()

    def test_index_nlevels(self):
        pdf = pd.DataFrame({"a": [1, 2, 3]}, index=pd.Index(["a", "b", "c"]))
        kdf = ks.from_pandas(pdf)

        self.assertEqual(kdf.index.nlevels, 1)

    def test_multiindex_nlevel(self):
        pdf = pd.DataFrame({"a": [1, 2, 3]}, index=[list("abc"), list("def")])
        kdf = ks.from_pandas(pdf)

        self.assertEqual(kdf.index.nlevels, 2)

    def test_multiindex_from_arrays(self):
        arrays = [["a", "a", "b", "b"], ["red", "blue", "red", "blue"]]
        pidx = pd.MultiIndex.from_arrays(arrays)
        kidx = ks.MultiIndex.from_arrays(arrays)

        self.assert_eq(pidx, kidx)

    def test_multiindex_swaplevel(self):
        pidx = pd.MultiIndex.from_arrays([["a", "b"], [1, 2]])
        kidx = ks.from_pandas(pidx)
        self.assert_eq(pidx.swaplevel(0, 1), kidx.swaplevel(0, 1))

        pidx = pd.MultiIndex.from_arrays([["a", "b"], [1, 2]], names=["word", "number"])
        kidx = ks.from_pandas(pidx)
        self.assert_eq(pidx.swaplevel(0, 1), kidx.swaplevel(0, 1))

        pidx = pd.MultiIndex.from_arrays([["a", "b"], [1, 2]], names=["word", None])
        kidx = ks.from_pandas(pidx)
        self.assert_eq(pidx.swaplevel(-2, -1), kidx.swaplevel(-2, -1))
        self.assert_eq(pidx.swaplevel(0, 1), kidx.swaplevel(0, 1))
        self.assert_eq(pidx.swaplevel("word", 1), kidx.swaplevel("word", 1))

        with self.assertRaisesRegex(IndexError, "Too many levels: Index"):
            kidx.swaplevel(-3, "word")
        with self.assertRaisesRegex(IndexError, "Too many levels: Index"):
            kidx.swaplevel(0, 2)
        with self.assertRaisesRegex(IndexError, "Too many levels: Index"):
            kidx.swaplevel(0, -3)
        with self.assertRaisesRegex(KeyError, "Level work not found"):
            kidx.swaplevel(0, "work")

    def test_multiindex_droplevel(self):
        pidx = pd.MultiIndex.from_tuples(
            [("a", "x", 1), ("b", "y", 2)], names=["level1", "level2", "level3"]
        )
        kidx = ks.from_pandas(pidx)
        with self.assertRaisesRegex(IndexError, "Too many levels: Index has only 3 levels, not 5"):
            kidx.droplevel(4)

        with self.assertRaisesRegex(KeyError, "Level level4 not found"):
            kidx.droplevel("level4")

        with self.assertRaisesRegex(KeyError, "Level.*level3.*level4.*not found"):
            kidx.droplevel([("level3", "level4")])

        with self.assertRaisesRegex(
            ValueError,
            "Cannot remove 4 levels from an index with 3 levels: at least one "
            "level must be left.",
        ):
            kidx.droplevel([0, 0, 1, 2])

        with self.assertRaisesRegex(
            ValueError,
            "Cannot remove 3 levels from an index with 3 levels: at least one "
            "level must be left.",
        ):
            kidx.droplevel([0, 1, 2])

        self.assert_eq(pidx.droplevel(0), kidx.droplevel(0))
        self.assert_eq(pidx.droplevel([0, 1]), kidx.droplevel([0, 1]))
        self.assert_eq(pidx.droplevel([0, "level2"]), kidx.droplevel([0, "level2"]))

    def test_index_fillna(self):
        pidx = pd.Index([1, 2, None])
        kidx = ks.from_pandas(pidx)

        self.assert_eq(pidx.fillna(0), kidx.fillna(0), almost=True)
        self.assert_eq(pidx.rename("name").fillna(0), kidx.rename("name").fillna(0), almost=True)

        with self.assertRaisesRegex(TypeError, "Unsupported type <class 'list'>"):
            kidx.fillna([1, 2])

    def test_index_drop(self):
        pidx = pd.Index([1, 2, 3])
        kidx = ks.from_pandas(pidx)

        self.assert_eq(pidx.drop(1), kidx.drop(1))
        self.assert_eq(pidx.drop([1, 2]), kidx.drop([1, 2]))

    def test_multiindex_drop(self):
        pidx = pd.MultiIndex.from_tuples(
            [("a", "x"), ("b", "y"), ("c", "z")], names=["level1", "level2"]
        )
        kidx = ks.from_pandas(pidx)
        self.assert_eq(pidx.drop("a"), kidx.drop("a"))
        self.assert_eq(pidx.drop(["a", "b"]), kidx.drop(["a", "b"]))
        self.assert_eq(pidx.drop(["x", "y"], level=1), kidx.drop(["x", "y"], level=1))
        self.assert_eq(pidx.drop(["x", "y"], level="level2"), kidx.drop(["x", "y"], level="level2"))

        pidx.names = ["lv1", "lv2"]
        kidx.names = ["lv1", "lv2"]
        self.assert_eq(pidx.drop(["x", "y"], level="lv2"), kidx.drop(["x", "y"], level="lv2"))

        self.assertRaises(IndexError, lambda: kidx.drop(["a", "b"], level=2))
        self.assertRaises(KeyError, lambda: kidx.drop(["a", "b"], level="level"))

        kidx.names = ["lv", "lv"]
        self.assertRaises(ValueError, lambda: kidx.drop(["x", "y"], level="lv"))

    def test_sort_values(self):
        pidx = pd.Index([-10, -100, 200, 100])
        kidx = ks.from_pandas(pidx)

        self.assert_eq(pidx.sort_values(), kidx.sort_values())
        self.assert_eq(pidx.sort_values(ascending=False), kidx.sort_values(ascending=False))

        pidx.name = "koalas"
        kidx.name = "koalas"

        self.assert_eq(pidx.sort_values(), kidx.sort_values())
        self.assert_eq(pidx.sort_values(ascending=False), kidx.sort_values(ascending=False))

        pidx = pd.MultiIndex.from_tuples([("a", "x", 1), ("b", "y", 2), ("c", "z", 3)])
        kidx = ks.from_pandas(pidx)

        pidx.names = ["hello", "koalas", "goodbye"]
        kidx.names = ["hello", "koalas", "goodbye"]

        self.assert_eq(pidx.sort_values(), kidx.sort_values())
        self.assert_eq(pidx.sort_values(ascending=False), kidx.sort_values(ascending=False))

    def test_index_drop_duplicates(self):
        pidx = pd.Index([1, 1, 2])
        kidx = ks.from_pandas(pidx)
        self.assert_eq(pidx.drop_duplicates().sort_values(), kidx.drop_duplicates().sort_values())

        pidx = pd.MultiIndex.from_tuples([(1, 1), (1, 1), (2, 2)], names=["level1", "level2"])
        kidx = ks.from_pandas(pidx)
        self.assert_eq(pidx.drop_duplicates().sort_values(), kidx.drop_duplicates().sort_values())

    def test_index_sort(self):
        idx = ks.Index([1, 2, 3, 4, 5])
        midx = ks.MultiIndex.from_tuples([("a", "x", 1), ("b", "y", 2)])

        with self.assertRaisesRegex(
            TypeError, "cannot sort an Index object in-place, use sort_values instead"
        ):
            idx.sort()
        with self.assertRaisesRegex(
            TypeError, "cannot sort an Index object in-place, use sort_values instead"
        ):
            midx.sort()

    def test_multiindex_isna(self):
        kidx = ks.MultiIndex.from_tuples([("a", "x", 1), ("b", "y", 2), ("c", "z", 3)])

        with self.assertRaisesRegex(NotImplementedError, "isna is not defined for MultiIndex"):
            kidx.isna()

        with self.assertRaisesRegex(NotImplementedError, "isna is not defined for MultiIndex"):
            kidx.isnull()

        with self.assertRaisesRegex(NotImplementedError, "notna is not defined for MultiIndex"):
            kidx.notna()

        with self.assertRaisesRegex(NotImplementedError, "notna is not defined for MultiIndex"):
            kidx.notnull()

    def test_index_nunique(self):
        pidx = pd.Index([1, 1, 2, None])
        kidx = ks.from_pandas(pidx)

        self.assert_eq(pidx.nunique(), kidx.nunique())
        self.assert_eq(pidx.nunique(dropna=True), kidx.nunique(dropna=True))

    def test_multiindex_nunique(self):
        kidx = ks.MultiIndex.from_tuples([("a", "x", 1), ("b", "y", 2), ("c", "z", 3)])
        with self.assertRaisesRegex(NotImplementedError, "notna is not defined for MultiIndex"):
            kidx.notnull()

    def test_multiindex_rename(self):
        pidx = pd.MultiIndex.from_tuples([("a", "x", 1), ("b", "y", 2), ("c", "z", 3)])
        kidx = ks.from_pandas(pidx)

        pidx = pidx.rename(list("ABC"))
        kidx = kidx.rename(list("ABC"))
        self.assert_eq(pidx, kidx)

        pidx = pidx.rename(["my", "name", "is"])
        kidx = kidx.rename(["my", "name", "is"])
        self.assert_eq(pidx, kidx)

    def test_multiindex_set_names(self):
        pidx = pd.MultiIndex.from_tuples([("a", "x", 1), ("b", "y", 2), ("c", "z", 3)])
        kidx = ks.from_pandas(pidx)

        pidx = pidx.set_names(["set", "new", "names"])
        kidx = kidx.set_names(["set", "new", "names"])
        self.assert_eq(pidx, kidx)

        pidx.set_names(["set", "new", "names"], inplace=True)
        kidx.set_names(["set", "new", "names"], inplace=True)
        self.assert_eq(pidx, kidx)

        pidx = pidx.set_names("first", level=0)
        kidx = kidx.set_names("first", level=0)
        self.assert_eq(pidx, kidx)

        pidx = pidx.set_names("second", level=1)
        kidx = kidx.set_names("second", level=1)
        self.assert_eq(pidx, kidx)

        pidx = pidx.set_names("third", level=2)
        kidx = kidx.set_names("third", level=2)
        self.assert_eq(pidx, kidx)

        pidx.set_names("first", level=0, inplace=True)
        kidx.set_names("first", level=0, inplace=True)
        self.assert_eq(pidx, kidx)

        pidx.set_names("second", level=1, inplace=True)
        kidx.set_names("second", level=1, inplace=True)
        self.assert_eq(pidx, kidx)

        pidx.set_names("third", level=2, inplace=True)
        kidx.set_names("third", level=2, inplace=True)
        self.assert_eq(pidx, kidx)

    def test_multiindex_from_tuples(self):
        tuples = [(1, "red"), (1, "blue"), (2, "red"), (2, "blue")]
        pidx = pd.MultiIndex.from_tuples(tuples)
        kidx = ks.MultiIndex.from_tuples(tuples)

        self.assert_eq(pidx, kidx)

    def test_multiindex_from_product(self):
        iterables = [[0, 1, 2], ["green", "purple"]]
        pidx = pd.MultiIndex.from_product(iterables)
        kidx = ks.MultiIndex.from_product(iterables)

        self.assert_eq(pidx, kidx)

    def test_multiindex_tuple_column_name(self):
        column_labels = pd.MultiIndex.from_tuples([("a", "x"), ("a", "y"), ("b", "z")])
        pdf = pd.DataFrame([[1, 2, 3], [4, 5, 6], [7, 8, 9]], columns=column_labels)
        pdf.set_index(("a", "x"), append=True, inplace=True)
        kdf = ks.from_pandas(pdf)
        self.assert_eq(pdf, kdf)

    def test_len(self):
        pidx = pd.Index(range(10000))
        kidx = ks.from_pandas(pidx)

        self.assert_eq(len(pidx), len(kidx))

        pidx = pd.MultiIndex.from_tuples([("a", "x", 1), ("b", "y", 2), ("c", "z", 3)])
        kidx = ks.MultiIndex.from_tuples([("a", "x", 1), ("b", "y", 2), ("c", "z", 3)])

        self.assert_eq(len(pidx), len(kidx))

    def test_delete(self):
        pidx = pd.Index([10, 9, 8, 7, 6, 7, 8, 9, 10])
        kidx = ks.Index([10, 9, 8, 7, 6, 7, 8, 9, 10])

        self.assert_eq(pidx.delete(5).sort_values(), kidx.delete(5).sort_values())
        self.assert_eq(pidx.delete(-5).sort_values(), kidx.delete(-5).sort_values())
        self.assert_eq(pidx.delete([0, 10000]).sort_values(), kidx.delete([0, 10000]).sort_values())
        self.assert_eq(
            pidx.delete([10000, 20000]).sort_values(), kidx.delete([10000, 20000]).sort_values()
        )

        with self.assertRaisesRegex(IndexError, "index 10 is out of bounds for axis 0 with size 9"):
            kidx.delete(10)

        pidx = pd.MultiIndex.from_tuples([("a", "x", 1), ("b", "y", 2), ("c", "z", 3)])
        kidx = ks.MultiIndex.from_tuples([("a", "x", 1), ("b", "y", 2), ("c", "z", 3)])

        self.assert_eq(pidx.delete(1).sort_values(), kidx.delete(1).sort_values())
        self.assert_eq(pidx.delete(-1).sort_values(), kidx.delete(-1).sort_values())
        self.assert_eq(pidx.delete([0, 10000]).sort_values(), kidx.delete([0, 10000]).sort_values())
        self.assert_eq(
            pidx.delete([10000, 20000]).sort_values(), kidx.delete([10000, 20000]).sort_values()
        )

    def test_append(self):
        # Index
        pidx = pd.Index(range(10000))
        kidx = ks.from_pandas(pidx)

        self.assert_eq(pidx.append(pidx), kidx.append(kidx))

        # Index with name
        pidx1 = pd.Index(range(10000), name="a")
        pidx2 = pd.Index(range(10000), name="b")
        kidx1 = ks.from_pandas(pidx1)
        kidx2 = ks.from_pandas(pidx2)

        self.assert_eq(pidx1.append(pidx2), kidx1.append(kidx2))

        self.assert_eq(pidx2.append(pidx1), kidx2.append(kidx1))

        # Index from DataFrame
        pdf1 = pd.DataFrame({"a": [1, 2, 3], "b": [4, 5, 6]}, index=["a", "b", "c"])
        pdf2 = pd.DataFrame({"a": [7, 8, 9], "d": [10, 11, 12]}, index=["x", "y", "z"])
        kdf1 = ks.from_pandas(pdf1)
        kdf2 = ks.from_pandas(pdf2)

        pidx1 = pdf1.set_index("a").index
        pidx2 = pdf2.set_index("d").index
        kidx1 = kdf1.set_index("a").index
        kidx2 = kdf2.set_index("d").index

        self.assert_eq(pidx1.append(pidx2), kidx1.append(kidx2))

        self.assert_eq(pidx2.append(pidx1), kidx2.append(kidx1))

        # Index from DataFrame with MultiIndex columns
        pdf1 = pd.DataFrame({"a": [1, 2, 3], "b": [4, 5, 6]})
        pdf2 = pd.DataFrame({"a": [7, 8, 9], "d": [10, 11, 12]})
        pdf1.columns = pd.MultiIndex.from_tuples([("a", "x"), ("b", "y")])
        pdf2.columns = pd.MultiIndex.from_tuples([("a", "x"), ("d", "y")])
        kdf1 = ks.from_pandas(pdf1)
        kdf2 = ks.from_pandas(pdf2)

        pidx1 = pdf1.set_index(("a", "x")).index
        pidx2 = pdf2.set_index(("d", "y")).index
        kidx1 = kdf1.set_index(("a", "x")).index
        kidx2 = kdf2.set_index(("d", "y")).index

        self.assert_eq(pidx1.append(pidx2), kidx1.append(kidx2))

        self.assert_eq(pidx2.append(pidx1), kidx2.append(kidx1))

        # MultiIndex
        pmidx = pd.MultiIndex.from_tuples([("a", "x", 1), ("b", "y", 2), ("c", "z", 3)])
        kmidx = ks.from_pandas(pmidx)

        self.assert_eq(pmidx.append(pmidx), kmidx.append(kmidx))

        # MultiIndex with names
        pmidx1 = pd.MultiIndex.from_tuples(
            [("a", "x", 1), ("b", "y", 2), ("c", "z", 3)], names=["x", "y", "z"]
        )
        pmidx2 = pd.MultiIndex.from_tuples(
            [("a", "x", 1), ("b", "y", 2), ("c", "z", 3)], names=["p", "q", "r"]
        )
        kmidx1 = ks.from_pandas(pmidx1)
        kmidx2 = ks.from_pandas(pmidx2)

        self.assert_eq(pmidx1.append(pmidx2), kmidx1.append(kmidx2))

        self.assert_eq(pmidx2.append(pmidx1), kmidx2.append(kmidx1))

        self.assert_eq(pmidx1.append(pmidx2).names, kmidx1.append(kmidx2).names)

        self.assert_eq(pmidx1.append(pmidx2).names, kmidx1.append(kmidx2).names)

        # Index & MultiIndex currently is not supported
        expected_error_message = r"append\(\) between Index & MultiIndex currently is not supported"
        with self.assertRaisesRegex(NotImplementedError, expected_error_message):
            kidx.append(kmidx)
        with self.assertRaisesRegex(NotImplementedError, expected_error_message):
            kmidx.append(kidx)

    def test_argmin(self):
        pidx = pd.Index([100, 50, 10, 20, 30, 60, 0, 50, 0, 100, 100, 100, 20, 0, 0])
        kidx = ks.from_pandas(pidx)

        self.assert_eq(pidx.argmin(), kidx.argmin())

        # MultiIndex
        kidx = ks.MultiIndex.from_tuples([("a", "x", 1), ("b", "y", 2), ("c", "z", 3)])
        with self.assertRaisesRegex(
            TypeError, "reduction operation 'argmin' not allowed for this dtype"
        ):
            kidx.argmin()

    def test_argmax(self):
        pidx = pd.Index([100, 50, 10, 20, 30, 60, 0, 50, 0, 100, 100, 100, 20, 0, 0])
        kidx = ks.from_pandas(pidx)

        self.assert_eq(pidx.argmax(), kidx.argmax())

        # MultiIndex
        kidx = ks.MultiIndex.from_tuples([("a", "x", 1), ("b", "y", 2), ("c", "z", 3)])
        with self.assertRaisesRegex(
            TypeError, "reduction operation 'argmax' not allowed for this dtype"
        ):
            kidx.argmax()

    def test_monotonic(self):
        # test monotonic_increasing & monotonic_decreasing for MultiIndex.
        # Since the Behavior for null value was changed in pandas >= 1.0.0,
        # several cases are tested differently.
        datas = []

        # increasing / decreasing ordered each index level with string
        datas.append([("w", "a"), ("x", "b"), ("y", "c"), ("z", "d")])
        datas.append([("w", "d"), ("x", "c"), ("y", "b"), ("z", "a")])
        datas.append([("z", "a"), ("y", "b"), ("x", "c"), ("w", "d")])
        datas.append([("z", "d"), ("y", "c"), ("x", "b"), ("w", "a")])
        # mixed order each index level with string
        datas.append([("z", "a"), ("x", "b"), ("y", "c"), ("w", "d")])
        datas.append([("z", "a"), ("y", "c"), ("x", "b"), ("w", "d")])

        # increasing / decreasing ordered each index level with integer
        datas.append([(1, 100), (2, 200), (3, 300), (4, 400), (5, 500)])
        datas.append([(1, 500), (2, 400), (3, 300), (4, 200), (5, 100)])
        datas.append([(5, 100), (4, 200), (3, 300), (2, 400), (1, 500)])
        datas.append([(5, 500), (4, 400), (3, 300), (2, 200), (1, 100)])
        # mixed order each index level with integer
        datas.append([(1, 500), (3, 400), (2, 300), (4, 200), (5, 100)])
        datas.append([(1, 100), (2, 300), (3, 200), (4, 400), (5, 500)])

        # integer / negative mixed tests
        datas.append([("a", -500), ("b", -400), ("c", -300), ("d", -200), ("e", -100)])
        datas.append([("e", -500), ("d", -400), ("c", -300), ("b", -200), ("a", -100)])
        datas.append([(-5, "a"), (-4, "b"), (-3, "c"), (-2, "d"), (-1, "e")])
        datas.append([(-5, "e"), (-4, "d"), (-3, "c"), (-2, "b"), (-1, "a")])
        datas.append([(-5, "e"), (-3, "d"), (-2, "c"), (-4, "b"), (-1, "a")])
        datas.append([(-5, "e"), (-4, "c"), (-3, "b"), (-2, "d"), (-1, "a")])

        # None type tests (None type is treated as the smallest value)
        datas.append([(1, 100), (2, 200), (None, 300), (4, 400), (5, 500)])
        datas.append([(5, None), (4, 200), (3, 300), (2, 400), (1, 500)])
        datas.append([(5, 100), (4, 200), (3, None), (2, 400), (1, 500)])
        datas.append([(5, 100), (4, 200), (3, 300), (2, 400), (1, None)])
        datas.append([(1, 100), (2, 200), (None, None), (4, 400), (5, 500)])
        datas.append([(-5, None), (-4, None), (-3, None), (-2, None), (-1, None)])
        datas.append([(None, "e"), (None, "c"), (None, "b"), (None, "d"), (None, "a")])
        datas.append([(None, None), (None, None), (None, None), (None, None), (None, None)])

        # duplicated index value tests
        datas.append([("x", "d"), ("y", "c"), ("y", "b"), ("z", "a")])
        datas.append([("x", "d"), ("y", "b"), ("y", "c"), ("z", "a")])
        datas.append([("x", "d"), ("y", "c"), ("y", None), ("z", "a")])
        datas.append([("x", "d"), ("y", None), ("y", None), ("z", "a")])
        datas.append([("x", "d"), ("y", "c"), ("y", "b"), (None, "a")])
        datas.append([("x", "d"), ("y", "b"), ("y", "c"), (None, "a")])

        # more depth tests
        datas.append([("x", "d", "o"), ("y", "c", "p"), ("y", "c", "q"), ("z", "a", "r")])
        datas.append([("x", "d", "o"), ("y", "c", "q"), ("y", "c", "p"), ("z", "a", "r")])
        datas.append([("x", "d", "o"), ("y", "c", "p"), ("y", "c", None), ("z", "a", "r")])
        datas.append([("x", "d", "o"), ("y", "c", None), ("y", "c", None), ("z", "a", "r")])

        for data in datas:
            with self.subTest(data=data):
                pmidx = pd.MultiIndex.from_tuples(data)
                kmidx = ks.from_pandas(pmidx)
                self.assert_eq(kmidx.is_monotonic_increasing, pmidx.is_monotonic_increasing)
                self.assert_eq(kmidx.is_monotonic_decreasing, pmidx.is_monotonic_decreasing)

        # The datas below are showing different result depends on pandas version.
        # Because the behavior of handling null values is changed in pandas >= 1.0.0.
        datas = []
        datas.append([(None, 100), (2, 200), (3, 300), (4, 400), (5, 500)])
        datas.append([(1, 100), (2, 200), (3, 300), (4, 400), (None, 500)])
        datas.append([(None, None), (2, 200), (3, 300), (4, 400), (5, 500)])
        datas.append([(1, 100), (2, 200), (3, 300), (4, 400), (None, None)])
        datas.append([("x", "d"), ("y", None), ("y", "c"), ("z", "a")])
        datas.append([("x", "d", "o"), ("y", "c", None), ("y", "c", "q"), ("z", "a", "r")])

        for data in datas:
            with self.subTest(data=data):
                pmidx = pd.MultiIndex.from_tuples(data)
                kmidx = ks.from_pandas(pmidx)
                expected_increasing_result = pmidx.is_monotonic_increasing
                if LooseVersion(pd.__version__) < LooseVersion("1.0.0"):
                    expected_increasing_result = not expected_increasing_result
                self.assert_eq(kmidx.is_monotonic_increasing, expected_increasing_result)
                self.assert_eq(kmidx.is_monotonic_decreasing, pmidx.is_monotonic_decreasing)

    def test_difference(self):
        # Index
        pidx1 = pd.Index([1, 2, 3, 4], name="koalas")
        pidx2 = pd.Index([3, 4, 5, 6], name="koalas")
        kidx1 = ks.from_pandas(pidx1)
        kidx2 = ks.from_pandas(pidx2)

        self.assert_eq(kidx1.difference(kidx2).sort_values(), pidx1.difference(pidx2).sort_values())
        self.assert_eq(
            kidx1.difference([3, 4, 5, 6]).sort_values(),
            pidx1.difference([3, 4, 5, 6]).sort_values(),
        )
        self.assert_eq(
            kidx1.difference((3, 4, 5, 6)).sort_values(),
            pidx1.difference((3, 4, 5, 6)).sort_values(),
        )
        self.assert_eq(
            kidx1.difference({3, 4, 5, 6}).sort_values(),
            pidx1.difference({3, 4, 5, 6}).sort_values(),
        )
        self.assert_eq(
            kidx1.difference({3: 1, 4: 2, 5: 3, 6: 4}).sort_values(),
            pidx1.difference({3: 1, 4: 2, 5: 3, 6: 4}).sort_values(),
        )

        # Exceptions for Index
        with self.assertRaisesRegex(TypeError, "Input must be Index or array-like"):
            kidx1.difference("1234")
        with self.assertRaisesRegex(TypeError, "Input must be Index or array-like"):
            kidx1.difference(1234)
        with self.assertRaisesRegex(TypeError, "Input must be Index or array-like"):
            kidx1.difference(12.34)
        with self.assertRaisesRegex(TypeError, "Input must be Index or array-like"):
            kidx1.difference(None)
        with self.assertRaisesRegex(TypeError, "Input must be Index or array-like"):
            kidx1.difference(np.nan)
        with self.assertRaisesRegex(
            ValueError, "The 'sort' keyword only takes the values of None or True; 1 was passed."
        ):
            kidx1.difference(kidx2, sort=1)

        # MultiIndex
        pidx1 = pd.MultiIndex.from_tuples(
            [("a", "x", 1), ("b", "y", 2), ("c", "z", 3)], names=["hello", "koalas", "world"]
        )
        pidx2 = pd.MultiIndex.from_tuples(
            [("a", "x", 1), ("b", "z", 2), ("k", "z", 3)], names=["hello", "koalas", "world"]
        )
        kidx1 = ks.from_pandas(pidx1)
        kidx2 = ks.from_pandas(pidx2)

        self.assert_eq(kidx1.difference(kidx2).sort_values(), pidx1.difference(pidx2).sort_values())
        self.assert_eq(
            kidx1.difference({("a", "x", 1)}).sort_values(),
            pidx1.difference({("a", "x", 1)}).sort_values(),
        )
        self.assert_eq(
            kidx1.difference({("a", "x", 1): [1, 2, 3]}).sort_values(),
            pidx1.difference({("a", "x", 1): [1, 2, 3]}).sort_values(),
        )

        # Exceptions for MultiIndex
        with self.assertRaisesRegex(TypeError, "other must be a MultiIndex or a list of tuples"):
            kidx1.difference(["b", "z", "2"])

    def test_repeat(self):
        pidx = pd.Index(["a", "b", "c"])
        kidx = ks.from_pandas(pidx)

        self.assert_eq(kidx.repeat(3).sort_values(), pidx.repeat(3).sort_values())
        self.assert_eq(kidx.repeat(0).sort_values(), pidx.repeat(0).sort_values())
        self.assert_eq((kidx + "x").repeat(3).sort_values(), (pidx + "x").repeat(3).sort_values())

        self.assertRaises(ValueError, lambda: kidx.repeat(-1))
        self.assertRaises(ValueError, lambda: kidx.repeat("abc"))

        pmidx = pd.MultiIndex.from_tuples([("x", "a"), ("x", "b"), ("y", "c")])
        kmidx = ks.from_pandas(pmidx)

        self.assert_eq(kmidx.repeat(3).sort_values(), pmidx.repeat(3).sort_values())
        self.assert_eq(kmidx.repeat(0).sort_values(), pmidx.repeat(0).sort_values(), almost=True)

        self.assertRaises(ValueError, lambda: kmidx.repeat(-1))
        self.assertRaises(ValueError, lambda: kmidx.repeat("abc"))

    def test_unique(self):
        pidx = pd.Index(["a", "b", "a"])
        kidx = ks.from_pandas(pidx)

        self.assert_eq(kidx.unique().sort_values(), pidx.unique().sort_values())
        self.assert_eq(kidx.unique().sort_values(), pidx.unique().sort_values())

        pmidx = pd.MultiIndex.from_tuples([("x", "a"), ("x", "b"), ("x", "a")])
        kmidx = ks.from_pandas(pmidx)

        self.assert_eq(kmidx.unique().sort_values(), pmidx.unique().sort_values())
        self.assert_eq(kmidx.unique().sort_values(), pmidx.unique().sort_values())

    def test_asof(self):
        # Increasing values
        pidx = pd.Index(["2013-12-31", "2014-01-02", "2014-01-03"])
        kidx = ks.from_pandas(pidx)

        self.assert_eq(kidx.asof("2014-01-01"), pidx.asof("2014-01-01"))
        self.assert_eq(kidx.asof("2014-01-02"), pidx.asof("2014-01-02"))
        self.assert_eq(repr(kidx.asof("1999-01-02")), repr(pidx.asof("1999-01-02")))

        # Decreasing values
        pidx = pd.Index(["2014-01-03", "2014-01-02", "2013-12-31"])
        kidx = ks.from_pandas(pidx)

        self.assert_eq(kidx.asof("2014-01-01"), pidx.asof("2014-01-01"))
        self.assert_eq(kidx.asof("2014-01-02"), pidx.asof("2014-01-02"))
        self.assert_eq(kidx.asof("1999-01-02"), pidx.asof("1999-01-02"))
        self.assert_eq(repr(kidx.asof("2015-01-02")), repr(pidx.asof("2015-01-02")))

        # Not increasing, neither decreasing (ValueError)
        kidx = ks.Index(["2013-12-31", "2015-01-02", "2014-01-03"])
        self.assertRaises(ValueError, lambda: kidx.asof("2013-12-31"))

        kmidx = ks.MultiIndex.from_tuples([("a", "a"), ("a", "b"), ("a", "c")])
        self.assertRaises(NotImplementedError, lambda: kmidx.asof(("a", "b")))

    def test_union(self):
        # Index
        pidx1 = pd.Index([1, 2, 3, 4])
        pidx2 = pd.Index([3, 4, 5, 6])
        kidx1 = ks.from_pandas(pidx1)
        kidx2 = ks.from_pandas(pidx2)

        self.assert_eq(kidx1.union(kidx2), pidx1.union(pidx2))
        self.assert_eq(kidx2.union(kidx1), pidx2.union(pidx1))
        self.assert_eq(kidx1.union([3, 4, 5, 6]), pidx1.union([3, 4, 5, 6]), almost=True)
        self.assert_eq(kidx2.union([1, 2, 3, 4]), pidx2.union([1, 2, 3, 4]), almost=True)
        self.assert_eq(
            kidx1.union(ks.Series([3, 4, 5, 6])), pidx1.union(pd.Series([3, 4, 5, 6])), almost=True
        )
        self.assert_eq(
            kidx2.union(ks.Series([1, 2, 3, 4])), pidx2.union(pd.Series([1, 2, 3, 4])), almost=True
        )

        # Testing if the result is correct after sort=False.
        # The `sort` argument is added in pandas 0.24.
        if LooseVersion(pd.__version__) >= LooseVersion("0.24"):
            self.assert_eq(
                kidx1.union(kidx2, sort=False).sort_values(),
                pidx1.union(pidx2, sort=False).sort_values(),
            )
            self.assert_eq(
                kidx2.union(kidx1, sort=False).sort_values(),
                pidx2.union(pidx1, sort=False).sort_values(),
            )
            self.assert_eq(
                kidx1.union([3, 4, 5, 6], sort=False).sort_values(),
                pidx1.union([3, 4, 5, 6], sort=False).sort_values(),
                almost=True,
            )
            self.assert_eq(
                kidx2.union([1, 2, 3, 4], sort=False).sort_values(),
                pidx2.union([1, 2, 3, 4], sort=False).sort_values(),
                almost=True,
            )
            self.assert_eq(
                kidx1.union(ks.Series([3, 4, 5, 6]), sort=False).sort_values(),
                pidx1.union(pd.Series([3, 4, 5, 6]), sort=False).sort_values(),
                almost=True,
            )
            self.assert_eq(
                kidx2.union(ks.Series([1, 2, 3, 4]), sort=False).sort_values(),
                pidx2.union(pd.Series([1, 2, 3, 4]), sort=False).sort_values(),
                almost=True,
            )

        # Duplicated values for Index is supported in pandas >= 1.0.0
        if LooseVersion(pd.__version__) >= LooseVersion("1.0.0"):
            pidx1 = pd.Index([1, 2, 3, 4, 3, 4, 3, 4])
            pidx2 = pd.Index([3, 4, 3, 4, 5, 6])
            kidx1 = ks.from_pandas(pidx1)
            kidx2 = ks.from_pandas(pidx2)

            self.assert_eq(kidx1.union(kidx2), pidx1.union(pidx2))
            self.assert_eq(kidx2.union(kidx1), pidx2.union(pidx1))
            self.assert_eq(
                kidx1.union([3, 4, 3, 3, 5, 6]), pidx1.union([3, 4, 3, 4, 5, 6]), almost=True
            )
            self.assert_eq(
                kidx2.union([1, 2, 3, 4, 3, 4, 3, 4]),
                pidx2.union([1, 2, 3, 4, 3, 4, 3, 4]),
                almost=True,
            )
            self.assert_eq(
                kidx1.union(ks.Series([3, 4, 3, 3, 5, 6])),
                pidx1.union(pd.Series([3, 4, 3, 4, 5, 6])),
                almost=True,
            )
            self.assert_eq(
                kidx2.union(ks.Series([1, 2, 3, 4, 3, 4, 3, 4])),
                pidx2.union(pd.Series([1, 2, 3, 4, 3, 4, 3, 4])),
                almost=True,
            )

        # MultiIndex
        pmidx1 = pd.MultiIndex.from_tuples([("x", "a"), ("x", "b"), ("x", "a"), ("x", "b")])
        pmidx2 = pd.MultiIndex.from_tuples([("x", "a"), ("x", "b"), ("x", "c"), ("x", "d")])
        pmidx3 = pd.MultiIndex.from_tuples([(1, 1), (1, 2), (1, 3), (1, 4), (1, 3), (1, 4)])
        pmidx4 = pd.MultiIndex.from_tuples([(1, 3), (1, 4), (1, 5), (1, 6)])
        kmidx1 = ks.from_pandas(pmidx1)
        kmidx2 = ks.from_pandas(pmidx2)
        kmidx3 = ks.from_pandas(pmidx3)
        kmidx4 = ks.from_pandas(pmidx4)

        self.assert_eq(kmidx1.union(kmidx2), pmidx1.union(pmidx2))
        self.assert_eq(kmidx2.union(kmidx1), pmidx2.union(pmidx1))
        self.assert_eq(kmidx3.union(kmidx4), pmidx3.union(pmidx4))
        self.assert_eq(kmidx4.union(kmidx3), pmidx4.union(pmidx3))
        self.assert_eq(
            kmidx1.union([("x", "a"), ("x", "b"), ("x", "c"), ("x", "d")]),
            pmidx1.union([("x", "a"), ("x", "b"), ("x", "c"), ("x", "d")]),
        )
        self.assert_eq(
            kmidx2.union([("x", "a"), ("x", "b"), ("x", "a"), ("x", "b")]),
            pmidx2.union([("x", "a"), ("x", "b"), ("x", "a"), ("x", "b")]),
        )
        self.assert_eq(
            kmidx3.union([(1, 3), (1, 4), (1, 5), (1, 6)]),
            pmidx3.union([(1, 3), (1, 4), (1, 5), (1, 6)]),
        )
        self.assert_eq(
            kmidx4.union([(1, 1), (1, 2), (1, 3), (1, 4), (1, 3), (1, 4)]),
            pmidx4.union([(1, 1), (1, 2), (1, 3), (1, 4), (1, 3), (1, 4)]),
        )

        # Testing if the result is correct after sort=False.
        # The `sort` argument is added in pandas 0.24.
        if LooseVersion(pd.__version__) >= LooseVersion("0.24"):
            self.assert_eq(
                kmidx1.union(kmidx2, sort=False).sort_values(),
                pmidx1.union(pmidx2, sort=False).sort_values(),
            )
            self.assert_eq(
                kmidx2.union(kmidx1, sort=False).sort_values(),
                pmidx2.union(pmidx1, sort=False).sort_values(),
            )
            self.assert_eq(
                kmidx3.union(kmidx4, sort=False).sort_values(),
                pmidx3.union(pmidx4, sort=False).sort_values(),
            )
            self.assert_eq(
                kmidx4.union(kmidx3, sort=False).sort_values(),
                pmidx4.union(pmidx3, sort=False).sort_values(),
            )
            self.assert_eq(
                kmidx1.union(
                    [("x", "a"), ("x", "b"), ("x", "c"), ("x", "d")], sort=False
                ).sort_values(),
                pmidx1.union(
                    [("x", "a"), ("x", "b"), ("x", "c"), ("x", "d")], sort=False
                ).sort_values(),
            )
            self.assert_eq(
                kmidx2.union(
                    [("x", "a"), ("x", "b"), ("x", "a"), ("x", "b")], sort=False
                ).sort_values(),
                pmidx2.union(
                    [("x", "a"), ("x", "b"), ("x", "a"), ("x", "b")], sort=False
                ).sort_values(),
            )
            self.assert_eq(
                kmidx3.union([(1, 3), (1, 4), (1, 5), (1, 6)], sort=False).sort_values(),
                pmidx3.union([(1, 3), (1, 4), (1, 5), (1, 6)], sort=False).sort_values(),
            )
            self.assert_eq(
                kmidx4.union(
                    [(1, 1), (1, 2), (1, 3), (1, 4), (1, 3), (1, 4)], sort=False
                ).sort_values(),
                pmidx4.union(
                    [(1, 1), (1, 2), (1, 3), (1, 4), (1, 3), (1, 4)], sort=False
                ).sort_values(),
            )

        self.assertRaises(NotImplementedError, lambda: kidx1.union(kmidx1))
        self.assertRaises(TypeError, lambda: kmidx1.union(kidx1))
        self.assertRaises(TypeError, lambda: kmidx1.union(["x", "a"]))
        self.assertRaises(ValueError, lambda: kidx1.union(ks.range(2)))

    def test_take(self):
        # Index
        pidx = pd.Index([100, 200, 300, 400, 500], name="Koalas")
        kidx = ks.from_pandas(pidx)

        self.assert_eq(kidx.take([0, 2, 4]).sort_values(), pidx.take([0, 2, 4]).sort_values())
        self.assert_eq(
            kidx.take(range(0, 5, 2)).sort_values(), pidx.take(range(0, 5, 2)).sort_values()
        )
        self.assert_eq(kidx.take([-4, -2, 0]).sort_values(), pidx.take([-4, -2, 0]).sort_values())
        self.assert_eq(
            kidx.take(range(-4, 1, 2)).sort_values(), pidx.take(range(-4, 1, 2)).sort_values()
        )

        # MultiIndex
        pmidx = pd.MultiIndex.from_tuples(
            [("x", "a"), ("x", "b"), ("x", "c")], names=["hello", "Koalas"]
        )
        kmidx = ks.from_pandas(pmidx)

        self.assert_eq(kmidx.take([0, 2]).sort_values(), pmidx.take([0, 2]).sort_values())
        self.assert_eq(
            kmidx.take(range(0, 4, 2)).sort_values(), pmidx.take(range(0, 4, 2)).sort_values()
        )
        self.assert_eq(kmidx.take([-2, 0]).sort_values(), pmidx.take([-2, 0]).sort_values())
        self.assert_eq(
            kmidx.take(range(-2, 1, 2)).sort_values(), pmidx.take(range(-2, 1, 2)).sort_values()
        )

        # Checking the type of indices.
        self.assertRaises(ValueError, lambda: kidx.take(1))
        self.assertRaises(ValueError, lambda: kidx.take("1"))
        self.assertRaises(ValueError, lambda: kidx.take({1, 2}))
        self.assertRaises(ValueError, lambda: kidx.take({1: None, 2: None}))
        self.assertRaises(ValueError, lambda: kmidx.take(1))
        self.assertRaises(ValueError, lambda: kmidx.take("1"))
        self.assertRaises(ValueError, lambda: kmidx.take({1, 2}))
        self.assertRaises(ValueError, lambda: kmidx.take({1: None, 2: None}))

    def test_index_get_level_values(self):
        pidx = pd.Index([1, 2, 3], name="ks")
        kidx = ks.from_pandas(pidx)

        for level in [0, "ks"]:
            self.assert_eq(kidx.get_level_values(level), pidx.get_level_values(level))

    def test_multiindex_get_level_values(self):
        pmidx = pd.MultiIndex.from_tuples([("a", "d"), ("b", "e"), ("c", "f")])
        pmidx.names = ["level_1", "level_2"]
        kmidx = ks.from_pandas(pmidx)

        for level in [0, 1, "level_1", "level_2"]:
            self.assert_eq(kmidx.get_level_values(level), pmidx.get_level_values(level))

    def test_index_get_level_number(self):
        # name of two levels are the same, which is None
        kdf = ks.DataFrame({"a": [1, 2, 3]}, index=[list("aac"), list("ddf")])
        with self.assertRaisesRegex(
            ValueError, "The name None occurs multiple times, use a level number"
        ):
            kdf.index._get_level_number(None)

        mi = pd.MultiIndex.from_arrays((list("abc"), list("def")))
        mi.names = ["level_1", "level_2"]
        kdf = ks.DataFrame({"a": [1, 2, 3]}, index=mi)

        # level is not int and not in the level name list
        with self.assertRaisesRegex(KeyError, "Level lv_3 not found"):
            kdf.index._get_level_number("lv_3")

        # level is int, but an invalid negative number
        with self.assertRaisesRegex(IndexError, "Too many levels: Index has only"):
            kdf.index._get_level_number(-3)

        # level is int, but an invalid positive number
        with self.assertRaisesRegex(IndexError, "Too many levels: Index has only"):
            kdf.index._get_level_number(3)

        # Correct and valid inputs in numbers
        level_number = [-2, -1, 0, 1]
        outputs = [0, 1, 0, 1]

        for lv, output in zip(level_number, outputs):
            self.assertEqual(output, kdf.index._get_level_number(lv))

        # Valid inputs as level names
        level_names = ["level_1", "level_2"]
        outputs = [0, 1]

        for lv, output in zip(level_names, outputs):
            self.assertEqual(output, kdf.index._get_level_number(lv))

    def test_holds_integer(self):
        pidx = pd.Index([1, 2, 3, 4])
        kidx = ks.from_pandas(pidx)
        self.assert_eq(pidx.holds_integer(), kidx.holds_integer())

        pidx = pd.Index([1.1, 2.2, 3.3, 4.4])
        kidx = ks.from_pandas(pidx)
        self.assert_eq(pidx.holds_integer(), kidx.holds_integer())

        pidx = pd.Index(["A", "B", "C", "D"])
        kidx = ks.from_pandas(pidx)
        self.assert_eq(pidx.holds_integer(), kidx.holds_integer())

        # MultiIndex
        pmidx = pd.MultiIndex.from_tuples([("x", "a"), ("x", "b"), ("y", "a")])
        kmidx = ks.from_pandas(pmidx)
        self.assert_eq(pmidx.holds_integer(), kmidx.holds_integer())

        pmidx = pd.MultiIndex.from_tuples([(10, 1), (10, 2), (20, 1)])
        kmidx = ks.from_pandas(pmidx)
        self.assert_eq(pmidx.holds_integer(), kmidx.holds_integer())

    def test_abs(self):
        pidx = pd.Index([-2, -1, 0, 1])
        kidx = ks.from_pandas(pidx)

        self.assert_eq(abs(pidx), abs(kidx))
        self.assert_eq(np.abs(pidx), np.abs(kidx))

        kidx = ks.MultiIndex.from_tuples([(1, 2)], names=["level1", "level2"])
        with self.assertRaisesRegex(TypeError, "perform __abs__ with this index"):
            abs(kidx)

    def test_hasnans(self):
        # BooleanType
        pidx = pd.Index([True, False, True, True])
        kidx = ks.from_pandas(pidx)
        self.assert_eq(pidx.hasnans, kidx.hasnans)

        pidx = pd.Index([True, False, np.nan, True])
        kidx = ks.from_pandas(pidx)
        self.assert_eq(pidx.hasnans, kidx.hasnans)

        # TimestampType
        pser = pd.Series([pd.Timestamp("2020-07-30") for _ in range(3)])
        kser = ks.from_pandas(pser)
        self.assert_eq(pser.hasnans, kser.hasnans)

        pser = pd.Series([pd.Timestamp("2020-07-30"), np.nan, pd.Timestamp("2020-07-30")])
        kser = ks.from_pandas(pser)
        self.assert_eq(pser.hasnans, kser.hasnans)

    def test_item(self):
        pidx = pd.Index([10])
        kidx = ks.from_pandas(pidx)

        self.assert_eq(pidx.item(), kidx.item())

        # with timestamp
        pidx = pd.Index([datetime(1990, 3, 9)])
        kidx = ks.from_pandas(pidx)

        self.assert_eq(pidx.item(), kidx.item())

        # MultiIndex
        pmidx = pd.MultiIndex.from_tuples([("a", "x")])
        kmidx = ks.from_pandas(pmidx)

        self.assert_eq(pmidx.item(), kmidx.item())

        # MultiIndex with timestamp
        pmidx = pd.MultiIndex.from_tuples([(datetime(1990, 3, 9), datetime(2019, 8, 15))])
        kmidx = ks.from_pandas(pmidx)

        self.assert_eq(pidx.item(), kidx.item())

        err_msg = "can only convert an array of size 1 to a Python scalar"
        with self.assertRaisesRegex(ValueError, err_msg):
            ks.Index([10, 20]).item()
        with self.assertRaisesRegex(ValueError, err_msg):
            ks.MultiIndex.from_tuples([("a", "x"), ("b", "y")]).item()

    def test_inferred_type(self):
        # Integer
        pidx = pd.Index([1, 2, 3])
        kidx = ks.from_pandas(pidx)
        self.assert_eq(pidx.inferred_type, kidx.inferred_type)

        # Floating
        pidx = pd.Index([1.0, 2.0, 3.0])
        kidx = ks.from_pandas(pidx)
        self.assert_eq(pidx.inferred_type, kidx.inferred_type)

        # String
        pidx = pd.Index(["a", "b", "c"])
        kidx = ks.from_pandas(pidx)
        self.assert_eq(pidx.inferred_type, kidx.inferred_type)

        # Boolean
        pidx = pd.Index([True, False, True, False])
        kidx = ks.from_pandas(pidx)
        self.assert_eq(pidx.inferred_type, kidx.inferred_type)

        # MultiIndex
        pmidx = pd.MultiIndex.from_tuples([("a", "x")])
        kmidx = ks.from_pandas(pmidx)
        self.assert_eq(pmidx.inferred_type, kmidx.inferred_type)

<<<<<<< HEAD
    def test_asi8(self):
        # Integer
        pidx = pd.Index([1, 2, 3])
        kidx = ks.from_pandas(pidx)
        self.assert_array_eq(pidx.asi8, kidx.asi8)

        # Datetime
        pidx = pd.date_range(end="1/1/2018", periods=3)
        kidx = ks.from_pandas(pidx)
        self.assert_array_eq(pidx.asi8, kidx.asi8)

        # Floating
        pidx = pd.Index([1.0, 2.0, 3.0])
        kidx = ks.from_pandas(pidx)
        self.assert_eq(pidx.asi8, kidx.asi8)

        # String
        pidx = pd.Index(["a", "b", "c"])
        kidx = ks.from_pandas(pidx)
        self.assert_eq(pidx.asi8, kidx.asi8)

        # Boolean
        pidx = pd.Index([True, False, True, False])
        kidx = ks.from_pandas(pidx)
        self.assert_eq(pidx.asi8, kidx.asi8)

        # MultiIndex
        pmidx = pd.MultiIndex.from_tuples([(1, 2)])
        kmidx = ks.from_pandas(pmidx)
        self.assert_eq(pmidx.asi8, kmidx.asi8)
=======
    def test_index_is_unique(self):
        indexes = [("a", "b", "c"), ("a", "a", "c"), (1, 3, 3), (1, 2, 3)]
        names = [None, "ks", "ks", None]
        is_uniq = [True, False, False, True]

        for idx, name, expected in zip(indexes, names, is_uniq):
            pdf = pd.DataFrame({"a": [1, 2, 3]}, index=pd.Index(idx, name=name))
            kdf = ks.from_pandas(pdf)

            self.assertEqual(kdf.index.is_unique, expected)

    def test_multiindex_is_unique(self):
        indexes = [
            [list("abc"), list("edf")],
            [list("aac"), list("edf")],
            [list("aac"), list("eef")],
            [[1, 4, 4], [4, 6, 6]],
        ]
        is_uniq = [True, True, False, False]

        for idx, expected in zip(indexes, is_uniq):
            pdf = pd.DataFrame({"a": [1, 2, 3]}, index=idx)
            kdf = ks.from_pandas(pdf)

            self.assertEqual(kdf.index.is_unique, expected)
>>>>>>> 17c89b99
<|MERGE_RESOLUTION|>--- conflicted
+++ resolved
@@ -1446,7 +1446,6 @@
         kmidx = ks.from_pandas(pmidx)
         self.assert_eq(pmidx.inferred_type, kmidx.inferred_type)
 
-<<<<<<< HEAD
     def test_asi8(self):
         # Integer
         pidx = pd.Index([1, 2, 3])
@@ -1477,7 +1476,7 @@
         pmidx = pd.MultiIndex.from_tuples([(1, 2)])
         kmidx = ks.from_pandas(pmidx)
         self.assert_eq(pmidx.asi8, kmidx.asi8)
-=======
+
     def test_index_is_unique(self):
         indexes = [("a", "b", "c"), ("a", "a", "c"), (1, 3, 3), (1, 2, 3)]
         names = [None, "ks", "ks", None]
@@ -1502,5 +1501,4 @@
             pdf = pd.DataFrame({"a": [1, 2, 3]}, index=idx)
             kdf = ks.from_pandas(pdf)
 
-            self.assertEqual(kdf.index.is_unique, expected)
->>>>>>> 17c89b99
+            self.assertEqual(kdf.index.is_unique, expected)