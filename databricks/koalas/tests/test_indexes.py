#
# Copyright (C) 2019 Databricks, Inc.
#
# Licensed under the Apache License, Version 2.0 (the "License");
# you may not use this file except in compliance with the License.
# You may obtain a copy of the License at
#
#     http://www.apache.org/licenses/LICENSE-2.0
#
# Unless required by applicable law or agreed to in writing, software
# distributed under the License is distributed on an "AS IS" BASIS,
# WITHOUT WARRANTIES OR CONDITIONS OF ANY KIND, either express or implied.
# See the License for the specific language governing permissions and
# limitations under the License.
#

from distutils.version import LooseVersion
import inspect

import numpy as np
import pandas as pd
import pyspark

import databricks.koalas as ks
from databricks.koalas.exceptions import PandasNotImplementedError
from databricks.koalas.missing.indexes import _MissingPandasLikeIndex, _MissingPandasLikeMultiIndex
from databricks.koalas.testing.utils import ReusedSQLTestCase, TestUtils


class IndexesTest(ReusedSQLTestCase, TestUtils):

    @property
    def pdf(self):
        return pd.DataFrame({
            'a': [1, 2, 3, 4, 5, 6, 7, 8, 9],
            'b': [4, 5, 6, 3, 2, 1, 0, 0, 0],
        }, index=[0, 1, 3, 5, 6, 8, 9, 9, 9])

    @property
    def kdf(self):
        return ks.from_pandas(self.pdf)

    def test_index(self):
        for pdf in [pd.DataFrame(np.random.randn(10, 5), index=list('abcdefghij')),
                    pd.DataFrame(np.random.randn(10, 5),
                                 index=pd.date_range('2011-01-01', freq='D', periods=10)),
                    pd.DataFrame(np.random.randn(10, 5),
                                 columns=list('abcde')).set_index(['a', 'b'])]:
            kdf = ks.from_pandas(pdf)
            self.assert_eq(kdf.index, pdf.index)

    def test_index_getattr(self):
        kidx = self.kdf.index
        item = 'databricks'

        expected_error_message = ("'Index' object has no attribute '{}'".format(item))
        with self.assertRaisesRegex(AttributeError, expected_error_message):
            kidx.__getattr__(item)

    def test_multi_index_getattr(self):
        arrays = [[1, 1, 2, 2], ['red', 'blue', 'red', 'blue']]
        idx = pd.MultiIndex.from_arrays(arrays, names=('number', 'color'))
        pdf = pd.DataFrame(np.random.randn(4, 5), idx)
        kdf = ks.from_pandas(pdf)
        kidx = kdf.index
        item = 'databricks'

        expected_error_message = ("'MultiIndex' object has no attribute '{}'".format(item))
        with self.assertRaisesRegex(AttributeError, expected_error_message):
            kidx.__getattr__(item)

    def test_to_series(self):
        pidx = self.pdf.index
        kidx = self.kdf.index

        self.assert_eq(kidx.to_series(), pidx.to_series())
        self.assert_eq(kidx.to_series(name='a'), pidx.to_series(name='a'))

        pidx = self.pdf.set_index('b', append=True).index
        kidx = self.kdf.set_index('b', append=True).index

        if LooseVersion(pyspark.__version__) < LooseVersion('2.4'):
            # PySpark < 2.4 does not support struct type with arrow enabled.
            with self.sql_conf({'spark.sql.execution.arrow.enabled': False}):
                self.assert_eq(kidx.to_series(), pidx.to_series())
                self.assert_eq(kidx.to_series(name='a'), pidx.to_series(name='a'))
        else:
            self.assert_eq(kidx.to_series(), pidx.to_series())
            self.assert_eq(kidx.to_series(name='a'), pidx.to_series(name='a'))

    def test_index_names(self):
        kdf = self.kdf
        self.assertIsNone(kdf.index.name)

        idx = pd.Index([0, 1, 2, 3, 4, 5, 6, 7, 8, 9], name='x')
        pdf = pd.DataFrame(np.random.randn(10, 5), idx)
        kdf = ks.from_pandas(pdf)

        self.assertEqual(kdf.index.name, pdf.index.name)
        self.assertEqual(kdf.index.names, pdf.index.names)

        pidx = pdf.index
        kidx = kdf.index
        pidx.name = 'renamed'
        kidx.name = 'renamed'
        self.assertEqual(kidx.name, pidx.name)
        self.assertEqual(kidx.names, pidx.names)
        self.assert_eq(kidx, pidx)

        with self.assertRaisesRegex(ValueError, "Names must be a list-like"):
            kidx.names = 'hi'

        expected_error_message = ("Length of new names must be {}, got {}"
                                  .format(len(kdf._internal.index_map), len(['0', '1'])))
        with self.assertRaisesRegex(ValueError, expected_error_message):
            kidx.names = ['0', '1']

    def test_multi_index_names(self):
        arrays = [[1, 1, 2, 2], ['red', 'blue', 'red', 'blue']]
        idx = pd.MultiIndex.from_arrays(arrays, names=('number', 'color'))
        pdf = pd.DataFrame(np.random.randn(4, 5), idx)
        kdf = ks.from_pandas(pdf)

        self.assertEqual(kdf.index.names, pdf.index.names)

        pidx = pdf.index
        kidx = kdf.index
        pidx.names = ['renamed_number', 'renamed_color']
        kidx.names = ['renamed_number', 'renamed_color']
        self.assertEqual(kidx.names, pidx.names)
        if LooseVersion(pyspark.__version__) < LooseVersion('2.4'):
            # PySpark < 2.4 does not support struct type with arrow enabled.
            with self.sql_conf({'spark.sql.execution.arrow.enabled': False}):
                self.assert_eq(kidx, pidx)
        else:
            self.assert_eq(kidx, pidx)

        with self.assertRaises(PandasNotImplementedError):
            kidx.name
        with self.assertRaises(PandasNotImplementedError):
            kidx.name = 'renamed'

<<<<<<< HEAD
    def test_index_unique(self):
        kidx = self.kdf.index

        # here the output is different than pandas in terms of order
        expected = pd.Int64Index([0, 6, 9, 5, 1, 3, 8], dtype='int64')

        self.assert_eq(expected, kidx.unique())
        self.assert_eq(expected, kidx.unique(level=0))

        with self.assertRaisesRegexp(IndexError, "Too many levels*"):
            kidx.unique(level=1)

        with self.assertRaisesRegexp(KeyError, "Requested level (hi)*"):
            kidx.unique(level='hi')
=======
    def test_multi_index_copy(self):
        arrays = [[1, 1, 2, 2], ['red', 'blue', 'red', 'blue']]
        idx = pd.MultiIndex.from_arrays(arrays, names=('number', 'color'))
        pdf = pd.DataFrame(np.random.randn(4, 5), idx)
        kdf = ks.from_pandas(pdf)

        self.assert_eq(kdf.index.copy(), pdf.index.copy())
>>>>>>> 580f48c8

    def test_missing(self):
        kdf = ks.DataFrame({'a': [1, 2, 3], 'b': [4, 5, 6], 'c': [7, 8, 9]})

        # Index functions
        missing_functions = inspect.getmembers(_MissingPandasLikeIndex, inspect.isfunction)
        unsupported_functions = [name for (name, type_) in missing_functions
                                 if type_.__name__ == 'unsupported_function']
        for name in unsupported_functions:
            with self.assertRaisesRegex(
                    PandasNotImplementedError,
                    "method.*Index.*{}.*not implemented( yet\\.|\\. .+)".format(name)):
                getattr(kdf.set_index('a').index, name)()

        deprecated_functions = [name for (name, type_) in missing_functions
                                if type_.__name__ == 'deprecated_function']
        for name in deprecated_functions:
            with self.assertRaisesRegex(PandasNotImplementedError,
                                        "method.*Index.*{}.*is deprecated".format(name)):
                getattr(kdf.set_index('a').index, name)()

        # MultiIndex functions
        missing_functions = inspect.getmembers(_MissingPandasLikeMultiIndex, inspect.isfunction)
        unsupported_functions = [name for (name, type_) in missing_functions
                                 if type_.__name__ == 'unsupported_function']
        for name in unsupported_functions:
            with self.assertRaisesRegex(
                    PandasNotImplementedError,
                    "method.*Index.*{}.*not implemented( yet\\.|\\. .+)".format(name)):
                getattr(kdf.set_index(['a', 'b']).index, name)()

        deprecated_functions = [name for (name, type_) in missing_functions
                                if type_.__name__ == 'deprecated_function']
        for name in deprecated_functions:
            with self.assertRaisesRegex(PandasNotImplementedError,
                                        "method.*Index.*{}.*is deprecated".format(name)):
                getattr(kdf.set_index(['a', 'b']).index, name)()

        # Index properties
        missing_properties = inspect.getmembers(_MissingPandasLikeIndex,
                                                lambda o: isinstance(o, property))
        unsupported_properties = [name for (name, type_) in missing_properties
                                  if type_.fget.__name__ == 'unsupported_property']
        for name in unsupported_properties:
            with self.assertRaisesRegex(
                    PandasNotImplementedError,
                    "property.*Index.*{}.*not implemented( yet\\.|\\. .+)".format(name)):
                getattr(kdf.set_index('a').index, name)

        deprecated_properties = [name for (name, type_) in missing_properties
                                 if type_.fget.__name__ == 'deprecated_property']
        for name in deprecated_properties:
            with self.assertRaisesRegex(PandasNotImplementedError,
                                        "property.*Index.*{}.*is deprecated".format(name)):
                getattr(kdf.set_index('a').index, name)

        # MultiIndex properties
        missing_properties = inspect.getmembers(_MissingPandasLikeMultiIndex,
                                                lambda o: isinstance(o, property))
        unsupported_properties = [name for (name, type_) in missing_properties
                                  if type_.fget.__name__ == 'unsupported_property']
        for name in unsupported_properties:
            with self.assertRaisesRegex(
                    PandasNotImplementedError,
                    "property.*Index.*{}.*not implemented( yet\\.|\\. .+)".format(name)):
                getattr(kdf.set_index(['a', 'b']).index, name)

        deprecated_properties = [name for (name, type_) in missing_properties
                                 if type_.fget.__name__ == 'deprecated_property']
        for name in deprecated_properties:
            with self.assertRaisesRegex(PandasNotImplementedError,
                                        "property.*Index.*{}.*is deprecated".format(name)):
                getattr(kdf.set_index(['a', 'b']).index, name)

    def test_multi_index_not_supported(self):
        kdf = ks.DataFrame({'a': [1, 2, 3], 'b': [4, 5, 6], 'c': [7, 8, 9]})

        with self.assertRaisesRegex(TypeError,
                                    "cannot perform any with this index type"):
            kdf.set_index(['a', 'b']).index.any()

        with self.assertRaisesRegex(TypeError,
                                    "cannot perform all with this index type"):
            kdf.set_index(['a', 'b']).index.all()<|MERGE_RESOLUTION|>--- conflicted
+++ resolved
@@ -140,7 +140,6 @@
         with self.assertRaises(PandasNotImplementedError):
             kidx.name = 'renamed'
 
-<<<<<<< HEAD
     def test_index_unique(self):
         kidx = self.kdf.index
 
@@ -155,7 +154,7 @@
 
         with self.assertRaisesRegexp(KeyError, "Requested level (hi)*"):
             kidx.unique(level='hi')
-=======
+
     def test_multi_index_copy(self):
         arrays = [[1, 1, 2, 2], ['red', 'blue', 'red', 'blue']]
         idx = pd.MultiIndex.from_arrays(arrays, names=('number', 'color'))
@@ -163,7 +162,6 @@
         kdf = ks.from_pandas(pdf)
 
         self.assert_eq(kdf.index.copy(), pdf.index.copy())
->>>>>>> 580f48c8
 
     def test_missing(self):
         kdf = ks.DataFrame({'a': [1, 2, 3], 'b': [4, 5, 6], 'c': [7, 8, 9]})
