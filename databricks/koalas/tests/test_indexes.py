--- conflicted
+++ resolved
@@ -1392,7 +1392,6 @@
         kser = ks.from_pandas(pser)
         self.assert_eq(pser.hasnans, kser.hasnans)
 
-<<<<<<< HEAD
     def test_intersection(self):
         pidx = pd.Index([1, 2, 3, 4])
         kidx = ks.from_pandas(pidx)
@@ -1448,7 +1447,7 @@
             kidx.intersection(4)
         with self.assertRaisesRegex(TypeError, "Input must be Index or array-like"):
             kmidx.intersection(4)
-=======
+
     def test_inferred_type(self):
         # Integer
         pidx = pd.Index([1, 2, 3])
@@ -1473,5 +1472,4 @@
         # MultiIndex
         pmidx = pd.MultiIndex.from_tuples([("a", "x")])
         kmidx = ks.from_pandas(pmidx)
-        self.assert_eq(pmidx.inferred_type, kmidx.inferred_type)
->>>>>>> d6e417da
+        self.assert_eq(pmidx.inferred_type, kmidx.inferred_type)