--- conflicted
+++ resolved
@@ -1390,7 +1390,6 @@
         kser = ks.from_pandas(pser)
         self.assert_eq(pser.hasnans, kser.hasnans)
 
-<<<<<<< HEAD
     def test_intersection(self):
         pidx = pd.Index([1, 2, 3, 4])
         kidx = ks.from_pandas(pidx)
@@ -1452,7 +1451,7 @@
             kidx.intersection(4)
         with self.assertRaisesRegex(TypeError, "Input must be Index or array-like"):
             kmidx.intersection(4)
-=======
+
     def test_item(self):
         pidx = pd.Index([10])
         kidx = ks.from_pandas(pidx)
@@ -1482,7 +1481,6 @@
             ks.Index([10, 20]).item()
         with self.assertRaisesRegex(ValueError, err_msg):
             ks.MultiIndex.from_tuples([("a", "x"), ("b", "y")]).item()
->>>>>>> ac210400
 
     def test_inferred_type(self):
         # Integer
