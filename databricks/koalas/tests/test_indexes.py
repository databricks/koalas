--- conflicted
+++ resolved
@@ -140,9 +140,6 @@
         with self.assertRaises(PandasNotImplementedError):
             kidx.name = 'renamed'
 
-<<<<<<< HEAD
-    def test_multi_index_dropna(self):
-=======
     def test_index_unique(self):
         kidx = self.kdf.index
 
@@ -159,17 +156,12 @@
             kidx.unique(level='hi')
 
     def test_multi_index_copy(self):
->>>>>>> 0df64532
         arrays = [[1, 1, 2, 2], ['red', 'blue', 'red', 'blue']]
         idx = pd.MultiIndex.from_arrays(arrays, names=('number', 'color'))
         pdf = pd.DataFrame(np.random.randn(4, 5), idx)
         kdf = ks.from_pandas(pdf)
 
-<<<<<<< HEAD
-        self.assert_eq(kdf.index.dropna(), pdf.index.dropna())
-=======
         self.assert_eq(kdf.index.copy(), pdf.index.copy())
->>>>>>> 0df64532
 
     def test_missing(self):
         kdf = ks.DataFrame({'a': [1, 2, 3], 'b': [4, 5, 6], 'c': [7, 8, 9]})
