--- conflicted
+++ resolved
@@ -320,7 +320,6 @@
 
         self.assert_eq(pidx, kidx)
 
-<<<<<<< HEAD
     def test_multiindex_swaplevel(self):
         pidx = pd.MultiIndex.from_arrays([['a', 'b'], [1, 2]])
         kidx = ks.MultiIndex.from_arrays([['a', 'b'], [1, 2]])
@@ -335,7 +334,7 @@
         self.assert_eq(pidx.swaplevel(-2, -1), kidx.swaplevel(-2, -1))
         self.assert_eq(pidx.swaplevel(0, 1), kidx.swaplevel(0, 1))
         self.assert_eq(pidx.swaplevel('word', 1), kidx.swaplevel('word', 1))
-=======
+
     def test_index_fillna(self):
         pidx = pd.DataFrame({'a': ['a', 'b', 'c']}, index=[1, 2, None]).index
         kidx = ks.DataFrame({'a': ['a', 'b', 'c']}, index=[1, 2, None]).index
@@ -344,5 +343,4 @@
         self.assert_eq(pidx.rename('name').fillna(0), kidx.rename('name').fillna(0))
 
         with self.assertRaisesRegex(TypeError, "Unsupported type <class 'list'>"):
-            kidx.fillna([1, 2])
->>>>>>> 78441930
+            kidx.fillna([1, 2])