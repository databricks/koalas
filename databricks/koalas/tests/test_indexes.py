#
# Copyright (C) 2019 Databricks, Inc.
#
# Licensed under the Apache License, Version 2.0 (the "License");
# you may not use this file except in compliance with the License.
# You may obtain a copy of the License at
#
#     http://www.apache.org/licenses/LICENSE-2.0
#
# Unless required by applicable law or agreed to in writing, software
# distributed under the License is distributed on an "AS IS" BASIS,
# WITHOUT WARRANTIES OR CONDITIONS OF ANY KIND, either express or implied.
# See the License for the specific language governing permissions and
# limitations under the License.
#

from distutils.version import LooseVersion
import inspect

import numpy as np
import pandas as pd
import pyspark

import databricks.koalas as ks
from databricks.koalas.exceptions import PandasNotImplementedError
from databricks.koalas.missing.indexes import _MissingPandasLikeIndex, _MissingPandasLikeMultiIndex
from databricks.koalas.testing.utils import ReusedSQLTestCase, TestUtils


class IndexesTest(ReusedSQLTestCase, TestUtils):

    @property
    def pdf(self):
        return pd.DataFrame({
            'a': [1, 2, 3, 4, 5, 6, 7, 8, 9],
            'b': [4, 5, 6, 3, 2, 1, 0, 0, 0],
        }, index=[0, 1, 3, 5, 6, 8, 9, 9, 9])

    @property
    def kdf(self):
        return ks.from_pandas(self.pdf)

    def test_index(self):
        for pdf in [pd.DataFrame(np.random.randn(10, 5), index=list('abcdefghij')),
                    pd.DataFrame(np.random.randn(10, 5),
                                 index=pd.date_range('2011-01-01', freq='D', periods=10)),
                    pd.DataFrame(np.random.randn(10, 5),
                                 columns=list('abcde')).set_index(['a', 'b'])]:
            kdf = ks.from_pandas(pdf)
            self.assert_eq(kdf.index, pdf.index)

    def test_index_getattr(self):
        kidx = self.kdf.index
        item = 'databricks'

        expected_error_message = ("'Index' object has no attribute '{}'".format(item))
        with self.assertRaisesRegex(AttributeError, expected_error_message):
            kidx.__getattr__(item)

    def test_multi_index_getattr(self):
        arrays = [[1, 1, 2, 2], ['red', 'blue', 'red', 'blue']]
        idx = pd.MultiIndex.from_arrays(arrays, names=('number', 'color'))
        pdf = pd.DataFrame(np.random.randn(4, 5), idx)
        kdf = ks.from_pandas(pdf)
        kidx = kdf.index
        item = 'databricks'

        expected_error_message = ("'MultiIndex' object has no attribute '{}'".format(item))
        with self.assertRaisesRegex(AttributeError, expected_error_message):
            kidx.__getattr__(item)

    def test_to_series(self):
        pidx = self.pdf.index
        kidx = self.kdf.index

        self.assert_eq(kidx.to_series(), pidx.to_series())
        self.assert_eq(kidx.to_series(name='a'), pidx.to_series(name='a'))

        pidx = self.pdf.set_index('b', append=True).index
        kidx = self.kdf.set_index('b', append=True).index

        if LooseVersion(pyspark.__version__) < LooseVersion('2.4'):
            # PySpark < 2.4 does not support struct type with arrow enabled.
            with self.sql_conf({'spark.sql.execution.arrow.enabled': False}):
                self.assert_eq(kidx.to_series(), pidx.to_series())
                self.assert_eq(kidx.to_series(name='a'), pidx.to_series(name='a'))
        else:
            self.assert_eq(kidx.to_series(), pidx.to_series())
            self.assert_eq(kidx.to_series(name='a'), pidx.to_series(name='a'))

    def test_index_names(self):
        kdf = self.kdf
        self.assertIsNone(kdf.index.name)

        idx = pd.Index([0, 1, 2, 3, 4, 5, 6, 7, 8, 9], name='x')
        pdf = pd.DataFrame(np.random.randn(10, 5), idx)
        kdf = ks.from_pandas(pdf)

        self.assertEqual(kdf.index.name, pdf.index.name)
        self.assertEqual(kdf.index.names, pdf.index.names)

        pidx = pdf.index
        kidx = kdf.index
        pidx.name = 'renamed'
        kidx.name = 'renamed'
        self.assertEqual(kidx.name, pidx.name)
        self.assertEqual(kidx.names, pidx.names)
        self.assert_eq(kidx, pidx)

        pidx.name = None
        kidx.name = None
        self.assertEqual(kidx.name, pidx.name)
        self.assertEqual(kidx.names, pidx.names)
        self.assert_eq(kidx, pidx)

        with self.assertRaisesRegex(ValueError, "Names must be a list-like"):
            kidx.names = 'hi'

        expected_error_message = ("Length of new names must be {}, got {}"
                                  .format(len(kdf._internal.index_map), len(['0', '1'])))
        with self.assertRaisesRegex(ValueError, expected_error_message):
            kidx.names = ['0', '1']

    def test_multi_index_names(self):
        arrays = [[1, 1, 2, 2], ['red', 'blue', 'red', 'blue']]
        idx = pd.MultiIndex.from_arrays(arrays, names=('number', 'color'))
        pdf = pd.DataFrame(np.random.randn(4, 5), idx)
        kdf = ks.from_pandas(pdf)

        self.assertEqual(kdf.index.names, pdf.index.names)

        pidx = pdf.index
        kidx = kdf.index
        pidx.names = ['renamed_number', 'renamed_color']
        kidx.names = ['renamed_number', 'renamed_color']
        self.assertEqual(kidx.names, pidx.names)

        pidx.names = ['renamed_number', None]
        kidx.names = ['renamed_number', None]
        self.assertEqual(kidx.names, pidx.names)
        if LooseVersion(pyspark.__version__) < LooseVersion('2.4'):
            # PySpark < 2.4 does not support struct type with arrow enabled.
            with self.sql_conf({'spark.sql.execution.arrow.enabled': False}):
                self.assert_eq(kidx, pidx)
        else:
            self.assert_eq(kidx, pidx)

        with self.assertRaises(PandasNotImplementedError):
            kidx.name
        with self.assertRaises(PandasNotImplementedError):
            kidx.name = 'renamed'

    def test_multi_index_levshape(self):
        pidx = pd.MultiIndex.from_tuples([('a', 'x', 1), ('b', 'y', 2)])
        kidx = ks.MultiIndex.from_tuples([('a', 'x', 1), ('b', 'y', 2)])
        self.assertEqual(pidx.levshape, kidx.levshape)

    def test_index_unique(self):
        kidx = self.kdf.index

        # here the output is different than pandas in terms of order
        expected = [0, 1, 3, 5, 6, 8, 9]

        self.assert_eq(expected, sorted(kidx.unique().to_pandas()))
        self.assert_eq(expected, sorted(kidx.unique(level=0).to_pandas()))

        expected = [1, 2, 4, 6, 7, 9, 10]
        self.assert_eq(expected, sorted((kidx + 1).unique().to_pandas()))

        with self.assertRaisesRegexp(IndexError, "Too many levels*"):
            kidx.unique(level=1)

        with self.assertRaisesRegexp(KeyError, "Requested level (hi)*"):
            kidx.unique(level='hi')

    def test_multi_index_copy(self):
        arrays = [[1, 1, 2, 2], ['red', 'blue', 'red', 'blue']]
        idx = pd.MultiIndex.from_arrays(arrays, names=('number', 'color'))
        pdf = pd.DataFrame(np.random.randn(4, 5), idx)
        kdf = ks.from_pandas(pdf)

        self.assert_eq(kdf.index.copy(), pdf.index.copy())

    def test_index_symmetric_difference(self):
        idx = ks.Index(['a', 'b', 'c'])
        midx = ks.MultiIndex.from_tuples([('a', 'x'), ('b', 'y'), ('c', 'z')])

        with self.assertRaisesRegexp(NotImplementedError, "Doesn't support*"):
            idx.symmetric_difference(midx)

    def test_multi_index_symmetric_difference(self):
        idx = ks.Index(['a', 'b', 'c'])
        midx = ks.MultiIndex.from_tuples([('a', 'x'), ('b', 'y'), ('c', 'z')])
        midx_ = ks.MultiIndex.from_tuples([('a', 'x'), ('b', 'y'), ('c', 'z')])

        self.assert_eq(
            midx.symmetric_difference(midx_),
            midx.to_pandas().symmetric_difference(midx_.to_pandas()))

        with self.assertRaisesRegexp(NotImplementedError, "Doesn't support*"):
            midx.symmetric_difference(idx)

    def test_missing(self):
        kdf = ks.DataFrame({'a': [1, 2, 3], 'b': [4, 5, 6], 'c': [7, 8, 9]})

        # Index functions
        missing_functions = inspect.getmembers(_MissingPandasLikeIndex, inspect.isfunction)
        unsupported_functions = [name for (name, type_) in missing_functions
                                 if type_.__name__ == 'unsupported_function']
        for name in unsupported_functions:
            with self.assertRaisesRegex(
                    PandasNotImplementedError,
                    "method.*Index.*{}.*not implemented( yet\\.|\\. .+)".format(name)):
                getattr(kdf.set_index('a').index, name)()

        deprecated_functions = [name for (name, type_) in missing_functions
                                if type_.__name__ == 'deprecated_function']
        for name in deprecated_functions:
            with self.assertRaisesRegex(PandasNotImplementedError,
                                        "method.*Index.*{}.*is deprecated".format(name)):
                getattr(kdf.set_index('a').index, name)()

        # MultiIndex functions
        missing_functions = inspect.getmembers(_MissingPandasLikeMultiIndex, inspect.isfunction)
        unsupported_functions = [name for (name, type_) in missing_functions
                                 if type_.__name__ == 'unsupported_function']
        for name in unsupported_functions:
            with self.assertRaisesRegex(
                    PandasNotImplementedError,
                    "method.*Index.*{}.*not implemented( yet\\.|\\. .+)".format(name)):
                getattr(kdf.set_index(['a', 'b']).index, name)()

        deprecated_functions = [name for (name, type_) in missing_functions
                                if type_.__name__ == 'deprecated_function']
        for name in deprecated_functions:
            with self.assertRaisesRegex(PandasNotImplementedError,
                                        "method.*Index.*{}.*is deprecated".format(name)):
                getattr(kdf.set_index(['a', 'b']).index, name)()

        # Index properties
        missing_properties = inspect.getmembers(_MissingPandasLikeIndex,
                                                lambda o: isinstance(o, property))
        unsupported_properties = [name for (name, type_) in missing_properties
                                  if type_.fget.__name__ == 'unsupported_property']
        for name in unsupported_properties:
            with self.assertRaisesRegex(
                    PandasNotImplementedError,
                    "property.*Index.*{}.*not implemented( yet\\.|\\. .+)".format(name)):
                getattr(kdf.set_index('a').index, name)

        deprecated_properties = [name for (name, type_) in missing_properties
                                 if type_.fget.__name__ == 'deprecated_property']
        for name in deprecated_properties:
            with self.assertRaisesRegex(PandasNotImplementedError,
                                        "property.*Index.*{}.*is deprecated".format(name)):
                getattr(kdf.set_index('a').index, name)

        # MultiIndex properties
        missing_properties = inspect.getmembers(_MissingPandasLikeMultiIndex,
                                                lambda o: isinstance(o, property))
        unsupported_properties = [name for (name, type_) in missing_properties
                                  if type_.fget.__name__ == 'unsupported_property']
        for name in unsupported_properties:
            with self.assertRaisesRegex(
                    PandasNotImplementedError,
                    "property.*Index.*{}.*not implemented( yet\\.|\\. .+)".format(name)):
                getattr(kdf.set_index(['a', 'b']).index, name)

        deprecated_properties = [name for (name, type_) in missing_properties
                                 if type_.fget.__name__ == 'deprecated_property']
        for name in deprecated_properties:
            with self.assertRaisesRegex(PandasNotImplementedError,
                                        "property.*Index.*{}.*is deprecated".format(name)):
                getattr(kdf.set_index(['a', 'b']).index, name)

    def test_index_has_duplicates(self):
        indexes = [("a", "b", "c"), ("a", "a", "c"), (1, 3, 3), (1, 2, 3)]
        names = [None, 'ks', 'ks', None]
        has_dup = [False, True, True, False]

        for idx, name, expected in zip(indexes, names, has_dup):
            pdf = pd.DataFrame({"a": [1, 2, 3]}, index=pd.Index(idx, name=name))
            kdf = ks.from_pandas(pdf)

            self.assertEqual(kdf.index.has_duplicates, expected)

    def test_multiindex_has_duplicates(self):
        indexes = [[list("abc"), list("edf")], [list("aac"), list("edf")],
                   [list("aac"), list("eef")], [[1, 4, 4], [4, 6, 6]]]
        has_dup = [False, False, True, True]

        for idx, expected in zip(indexes, has_dup):
            pdf = pd.DataFrame({"a": [1, 2, 3]}, index=idx)
            kdf = ks.from_pandas(pdf)

            self.assertEqual(kdf.index.has_duplicates, expected)

    def test_multi_index_not_supported(self):
        kdf = ks.DataFrame({'a': [1, 2, 3], 'b': [4, 5, 6], 'c': [7, 8, 9]})

        with self.assertRaisesRegex(TypeError,
                                    "cannot perform any with this index type"):
            kdf.set_index(['a', 'b']).index.any()

        with self.assertRaisesRegex(TypeError,
                                    "cannot perform all with this index type"):
            kdf.set_index(['a', 'b']).index.all()

    def test_index_nlevels(self):
        pdf = pd.DataFrame({"a": [1, 2, 3]}, index=pd.Index(['a', 'b', 'c']))
        kdf = ks.from_pandas(pdf)

        self.assertEqual(kdf.index.nlevels, 1)

    def test_multiindex_nlevel(self):
        pdf = pd.DataFrame({'a': [1, 2, 3]}, index=[list('abc'), list('def')])
        kdf = ks.from_pandas(pdf)

        self.assertEqual(kdf.index.nlevels, 2)

    def test_multiindex_from_arrays(self):
        arrays = [['a', 'a', 'b', 'b'], ['red', 'blue', 'red', 'blue']]
        pidx = pd.MultiIndex.from_arrays(arrays)
        kidx = ks.MultiIndex.from_arrays(arrays)

        self.assert_eq(pidx, kidx)

    def test_index_fillna(self):
        pidx = pd.DataFrame({'a': ['a', 'b', 'c']}, index=[1, 2, None]).index
        kidx = ks.DataFrame({'a': ['a', 'b', 'c']}, index=[1, 2, None]).index

        self.assert_eq(pidx.fillna(0), kidx.fillna(0))
        self.assert_eq(pidx.rename('name').fillna(0), kidx.rename('name').fillna(0))

        with self.assertRaisesRegex(TypeError, "Unsupported type <class 'list'>"):
            kidx.fillna([1, 2])

<<<<<<< HEAD
    def test_index_sort(self):
        idx = ks.Index([1, 2, 3, 4, 5])
        midx = ks.MultiIndex.from_tuples([('a', 'x', 1), ('b', 'y', 2)])

        with self.assertRaisesRegex(
                TypeError,
                "cannot sort an Index object in-place, use sort_values instead"):
            idx.sort()
        with self.assertRaisesRegex(
                TypeError,
                "cannot sort an Index object in-place, use sort_values instead"):
            midx.sort()
=======
    def test_multiindex_isna(self):
        kidx = ks.MultiIndex.from_tuples([('a', 'x', 1), ('b', 'y', 2), ('c', 'z', 3)])

        with self.assertRaisesRegex(
                NotImplementedError,
                "isna is not defined for MultiIndex"):
            kidx.isna()

        with self.assertRaisesRegex(
                NotImplementedError,
                "isna is not defined for MultiIndex"):
            kidx.isnull()

        with self.assertRaisesRegex(
                NotImplementedError,
                "notna is not defined for MultiIndex"):
            kidx.notna()

        with self.assertRaisesRegex(
                NotImplementedError,
                "notna is not defined for MultiIndex"):
            kidx.notnull()
>>>>>>> eb763ea4
<|MERGE_RESOLUTION|>--- conflicted
+++ resolved
@@ -335,7 +335,6 @@
         with self.assertRaisesRegex(TypeError, "Unsupported type <class 'list'>"):
             kidx.fillna([1, 2])
 
-<<<<<<< HEAD
     def test_index_sort(self):
         idx = ks.Index([1, 2, 3, 4, 5])
         midx = ks.MultiIndex.from_tuples([('a', 'x', 1), ('b', 'y', 2)])
@@ -348,7 +347,7 @@
                 TypeError,
                 "cannot sort an Index object in-place, use sort_values instead"):
             midx.sort()
-=======
+
     def test_multiindex_isna(self):
         kidx = ks.MultiIndex.from_tuples([('a', 'x', 1), ('b', 'y', 2), ('c', 'z', 3)])
 
@@ -370,5 +369,4 @@
         with self.assertRaisesRegex(
                 NotImplementedError,
                 "notna is not defined for MultiIndex"):
-            kidx.notnull()
->>>>>>> eb763ea4
+            kidx.notnull()