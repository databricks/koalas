--- conflicted
+++ resolved
@@ -182,7 +182,6 @@
         self.assert_eq(repr(kdf.groupby(['b'])['a'].diff().sort_index()),
                        repr(pdf.groupby(['b'])['a'].diff().sort_index()))
 
-<<<<<<< HEAD
     def test_fillna(self):
         pdf = pd.DataFrame({'A': [1, 1, 2, 2],
                             'B': [2, 4, None, 3],
@@ -217,7 +216,7 @@
                        pdf.groupby("A").bfill())
         self.assert_eq(repr(kdf.groupby("A")['B'].bfill()),
                        repr(pdf.groupby("A")['B'].bfill()))
-=======
+
     def test_apply(self):
         pdf = pd.DataFrame({'a': [1, 2, 3, 4, 5, 6],
                             'b': [1, 1, 2, 3, 5, 8],
@@ -309,7 +308,6 @@
                        pdf.groupby("b").filter(lambda x: x.b.mean() < 4).sort_index())
         self.assert_eq(kdf.groupby(['a', 'b']).filter(lambda x: any(x.a == 2)).sort_index(),
                        pdf.groupby(['a', 'b']).filter(lambda x: any(x.a == 2)).sort_index())
->>>>>>> 6569e77b
 
     def test_missing(self):
         kdf = koalas.DataFrame({'a': [1, 2, 3, 4, 5, 6, 7, 8, 9]})
