--- conflicted
+++ resolved
@@ -2609,7 +2609,6 @@
             ValueError, lambda: kdf.groupby([("B", "class"), ("A", "name")]).get_group("mammal")
         )
 
-<<<<<<< HEAD
     def test_median(self):
         kdf = ks.DataFrame(
             {
@@ -2620,9 +2619,20 @@
             columns=["a", "b", "c"],
             index=[7, 2, 4, 1, 3, 4, 9, 10, 5, 6],
         )
+        # DataFrame
+        expected_result = ks.DataFrame(
+            {"b": [2.0, 8.0, 7.0], "c": [3.0, 2.0, 4.0]}, index=pd.Index([1.0, 2.0, 3.0], name="a")
+        )
+        self.assert_eq(expected_result, kdf.groupby("a").median().sort_index())
+        # Series
+        expected_result = ks.Series(
+            [2.0, 8.0, 7.0], name="b", index=pd.Index([1.0, 2.0, 3.0], name="a")
+        )
+        self.assert_eq(expected_result, kdf.groupby("a")["b"].median().sort_index())
+
         with self.assertRaisesRegex(ValueError, "accuracy must be an integer; however"):
             kdf.groupby("a").median(accuracy="a")
-=======
+
     def test_tail(self):
         pdf = pd.DataFrame(
             {
@@ -2743,5 +2753,4 @@
         self.assert_eq(
             pdf.groupby(("x", "a")).tail(100000).sort_index(),
             kdf.groupby(("x", "a")).tail(100000).sort_index(),
-        )
->>>>>>> a68717da
+        )