#
# Copyright (C) 2019 Databricks, Inc.
#
# Licensed under the Apache License, Version 2.0 (the "License");
# you may not use this file except in compliance with the License.
# You may obtain a copy of the License at
#
#     http://www.apache.org/licenses/LICENSE-2.0
#
# Unless required by applicable law or agreed to in writing, software
# distributed under the License is distributed on an "AS IS" BASIS,
# WITHOUT WARRANTIES OR CONDITIONS OF ANY KIND, either express or implied.
# See the License for the specific language governing permissions and
# limitations under the License.
#

import inspect

import pandas as pd

from databricks import koalas
from databricks.koalas.exceptions import PandasNotImplementedError
from databricks.koalas.missing.groupby import _MissingPandasLikeDataFrameGroupBy, \
    _MissingPandasLikeSeriesGroupBy
from databricks.koalas.testing.utils import ReusedSQLTestCase, TestUtils


class GroupByTest(ReusedSQLTestCase, TestUtils):

    def test_groupby(self):
        pdf = pd.DataFrame({'a': [1, 2, 6, 4, 4, 6, 4, 3, 7],
                            'b': [4, 2, 7, 3, 3, 1, 1, 1, 2],
                            'c': [4, 2, 7, 3, None, 1, 1, 1, 2],
                            'd': list('abcdefght')},
                           index=[0, 1, 3, 5, 6, 8, 9, 9, 9])
        kdf = koalas.from_pandas(pdf)

        self.assert_eq(kdf.groupby('a').sum(), pdf.groupby('a').sum())
        self.assert_eq(kdf.groupby('a').a.sum(), pdf.groupby('a').a.sum())
        self.assert_eq(kdf.groupby('a').b.sum(), pdf.groupby('a').b.sum())
        self.assert_eq(kdf.groupby('a')['a'].sum(), pdf.groupby('a')['a'].sum())
        self.assert_eq(kdf.groupby('a')['b'].sum(), pdf.groupby('a')['b'].sum())
        self.assert_eq(kdf.groupby('a')[['a']].sum(), pdf.groupby('a')[['a']].sum())
        self.assert_eq(kdf.groupby('a')[['b', 'c']].sum(), pdf.groupby('a')[['b', 'c']].sum())
        self.assert_eq(kdf.groupby('a')[[]].sum(), pdf.groupby('a')[[]].sum())
        self.assert_eq(kdf.groupby('a')['c'].sum(), pdf.groupby('a')['c'].sum())
        self.assert_eq(kdf.groupby('a')[['a', 'c']].sum(), pdf.groupby('a')[['a', 'c']].sum())

        self.assert_eq(kdf.a.groupby(kdf.b).sum(), pdf.a.groupby(pdf.b).sum())

    def test_split_apply_combine_on_series(self):
        pdf = pd.DataFrame({'a': [1, 2, 6, 4, 4, 6, 4, 3, 7],
                            'b': [4, 2, 7, 3, 3, 1, 1, 1, 2],
                            'c': [4, 2, 7, 3, None, 1, 1, 1, 2],
                            'd': list('abcdefght')},
                           index=[0, 1, 3, 5, 6, 8, 9, 9, 9])
        kdf = koalas.from_pandas(pdf)

        funcs = [(False, ['sum', 'min', 'max', 'count', 'mean', 'first', 'last']),
                 (True, ['var', 'std'])]
        funcs = [(almost, f) for almost, fs in funcs for f in fs]
        for ddkey, pdkey in [('b', 'b'), (kdf.b, pdf.b), (kdf.b + 1, pdf.b + 1)]:
            for almost, func in funcs:
                self.assert_eq(getattr(kdf.groupby(ddkey).a, func)(),
                               getattr(pdf.groupby(pdkey).a, func)(), almost=almost)
                self.assert_eq(getattr(kdf.groupby(ddkey), func)(),
                               getattr(pdf.groupby(pdkey), func)(), almost=almost)

        for ddkey, pdkey in [(kdf.b, pdf.b), (kdf.b + 1, pdf.b + 1)]:
            for almost, func in funcs:
                self.assert_eq(getattr(kdf.a.groupby(ddkey), func)(),
                               getattr(pdf.a.groupby(pdkey), func)(), almost=almost)

        for i in [0, 4, 7]:
            for almost, func in funcs:
                self.assert_eq(getattr(kdf.groupby(kdf.b > i).a, func)(),
                               getattr(pdf.groupby(pdf.b > i).a, func)(), almost=almost)
                self.assert_eq(getattr(kdf.groupby(kdf.b > i), func)(),
                               getattr(pdf.groupby(pdf.b > i), func)(), almost=almost)

    def test_aggregate(self):
        pdf = pd.DataFrame({'A': [1, 1, 2, 2],
                            'B': [1, 2, 3, 4],
                            'C': [0.362, 0.227, 1.267, -0.562]})
        kdf = koalas.from_pandas(pdf)

        self.assert_eq(kdf.groupby('A').agg({'B': 'min', 'C': 'sum'}),
                       pdf.groupby('A').agg({'B': 'min', 'C': 'sum'}))

        self.assert_eq(kdf.groupby('A').agg({'B': ['min', 'max'], 'C': 'sum'}),
                       pdf.groupby('A').agg({'B': ['min', 'max'], 'C': 'sum'}))

    def test_all_any(self):
        pdf = pd.DataFrame({'A': [1, 1, 2, 2, 3, 3, 4, 4, 5, 5],
                            'B': [True, True, True, False, False, False, None, True, None, False]})
        kdf = koalas.from_pandas(pdf)

        self.assert_eq(kdf.groupby('A').all(), pdf.groupby('A').all())
        self.assert_eq(kdf.groupby('A').any(), pdf.groupby('A').any())

        self.assert_eq(kdf.groupby('A').all().B, pdf.groupby('A').all().B)
        self.assert_eq(kdf.groupby('A').any().B, pdf.groupby('A').any().B)

        self.assert_eq(kdf.B.groupby(kdf.A).all(), pdf.B.groupby(pdf.A).all())
        self.assert_eq(kdf.B.groupby(kdf.A).any(), pdf.B.groupby(pdf.A).any())

    def test_raises(self):
        kdf = koalas.DataFrame({'a': [1, 2, 6, 4, 4, 6, 4, 3, 7],
                                'b': [4, 2, 7, 3, 3, 1, 1, 1, 2]},
                               index=[0, 1, 3, 5, 6, 8, 9, 9, 9])
        # test raises with incorrect key
        self.assertRaises(ValueError, lambda: kdf.groupby([]))
        self.assertRaises(KeyError, lambda: kdf.groupby('x'))
        self.assertRaises(KeyError, lambda: kdf.groupby(['a', 'x']))
        self.assertRaises(KeyError, lambda: kdf.groupby('a')['x'])
        self.assertRaises(KeyError, lambda: kdf.groupby('a')['b', 'x'])
        self.assertRaises(KeyError, lambda: kdf.groupby('a')[['b', 'x']])

    def test_nunique(self):
        pdf = pd.DataFrame({'a': [1, 1, 1, 1, 1, 0, 0, 0, 0, 0],
                            'b': [2, 2, 2, 3, 3, 4, 4, 5, 5, 5]})
        kdf = koalas.DataFrame(pdf)

        self.assert_eq(kdf.groupby("a").agg({"b": "nunique"}),
                       pdf.groupby("a").agg({"b": "nunique"}))

<<<<<<< HEAD
    def test_value_counts(self):
        pdf = pd.DataFrame({'A': [1, 2, 2, 3, 3, 3],
                            'B': [1, 1, 2, 3, 3, 3]}, columns=['A', 'B'])
        kdf = koalas.DataFrame(pdf)
        self.assert_eq(repr(kdf.groupby("A")['B'].value_counts().sort_index()),
                       repr(pdf.groupby("A")['B'].value_counts().sort_index()))
        self.assert_eq(repr(kdf.groupby("A")['B']
                            .value_counts(sort=True, ascending=False).sort_index()),
                       repr(pdf.groupby("A")['B']
                            .value_counts(sort=True, ascending=False).sort_index()))
=======
    def test_size(self):
        pdf = pd.DataFrame({'A': [1, 2, 2, 3, 3, 3],
                            'B': [1, 1, 2, 3, 3, 3]})
        kdf = koalas.DataFrame(pdf)
        self.assert_eq(kdf.groupby("A").size().sort_index(),
                       pdf.groupby("A").size().sort_index())
        self.assert_eq(kdf.groupby("A")['B'].size().sort_index(),
                       pdf.groupby("A")['B'].size().sort_index())
        self.assert_eq(kdf.groupby(['A', 'B']).size().sort_index(),
                       pdf.groupby(['A', 'B']).size().sort_index())
>>>>>>> a44d3169

    def test_missing(self):
        kdf = koalas.DataFrame({'a': [1, 2, 3, 4, 5, 6, 7, 8, 9]})

        # DataFrameGroupBy functions
        missing_functions = inspect.getmembers(_MissingPandasLikeDataFrameGroupBy,
                                               inspect.isfunction)
        unsupported_functions = [name for (name, type_) in missing_functions
                                 if type_.__name__ == 'unsupported_function']
        for name in unsupported_functions:
            with self.assertRaisesRegex(
                    PandasNotImplementedError,
                    "method.*GroupBy.*{}.*not implemented( yet\\.|\\. .+)".format(name)):
                getattr(kdf.groupby('a'), name)()

        deprecated_functions = [name for (name, type_) in missing_functions
                                if type_.__name__ == 'deprecated_function']
        for name in deprecated_functions:
            with self.assertRaisesRegex(PandasNotImplementedError,
                                        "method.*GroupBy.*{}.*is deprecated"
                                        .format(name)):
                getattr(kdf.groupby('a'), name)()

        # SeriesGroupBy functions
        missing_functions = inspect.getmembers(_MissingPandasLikeSeriesGroupBy,
                                               inspect.isfunction)
        unsupported_functions = [name for (name, type_) in missing_functions
                                 if type_.__name__ == 'unsupported_function']
        for name in unsupported_functions:
            with self.assertRaisesRegex(
                    PandasNotImplementedError,
                    "method.*GroupBy.*{}.*not implemented( yet\\.|\\. .+)".format(name)):
                getattr(kdf.a.groupby('a'), name)()

        deprecated_functions = [name for (name, type_) in missing_functions
                                if type_.__name__ == 'deprecated_function']
        for name in deprecated_functions:
            with self.assertRaisesRegex(PandasNotImplementedError,
                                        "method.*GroupBy.*{}.*is deprecated"
                                        .format(name)):
                getattr(kdf.a.groupby('a'), name)()

        # DataFrameGroupBy properties
        missing_properties = inspect.getmembers(_MissingPandasLikeDataFrameGroupBy,
                                                lambda o: isinstance(o, property))
        unsupported_properties = [name for (name, type_) in missing_properties
                                  if type_.fget.__name__ == 'unsupported_property']
        for name in unsupported_properties:
            with self.assertRaisesRegex(
                    PandasNotImplementedError,
                    "property.*GroupBy.*{}.*not implemented( yet\\.|\\. .+)".format(name)):
                getattr(kdf.groupby('a'), name)
        deprecated_properties = [name for (name, type_) in missing_properties
                                 if type_.fget.__name__ == 'deprecated_property']
        for name in deprecated_properties:
            with self.assertRaisesRegex(PandasNotImplementedError,
                                        "property.*GroupBy.*{}.*is deprecated"
                                        .format(name)):
                getattr(kdf.groupby('a'), name)

        # SeriesGroupBy properties
        missing_properties = inspect.getmembers(_MissingPandasLikeSeriesGroupBy,
                                                lambda o: isinstance(o, property))
        unsupported_properties = [name for (name, type_) in missing_properties
                                  if type_.fget.__name__ == 'unsupported_property']
        for name in unsupported_properties:
            with self.assertRaisesRegex(
                    PandasNotImplementedError,
                    "property.*GroupBy.*{}.*not implemented( yet\\.|\\. .+)".format(name)):
                getattr(kdf.a.groupby('a'), name)
        deprecated_properties = [name for (name, type_) in missing_properties
                                 if type_.fget.__name__ == 'deprecated_property']
        for name in deprecated_properties:
            with self.assertRaisesRegex(PandasNotImplementedError,
                                        "property.*GroupBy.*{}.*is deprecated"
                                        .format(name)):
                getattr(kdf.a.groupby('a'), name)<|MERGE_RESOLUTION|>--- conflicted
+++ resolved
@@ -124,7 +124,6 @@
         self.assert_eq(kdf.groupby("a").agg({"b": "nunique"}),
                        pdf.groupby("a").agg({"b": "nunique"}))
 
-<<<<<<< HEAD
     def test_value_counts(self):
         pdf = pd.DataFrame({'A': [1, 2, 2, 3, 3, 3],
                             'B': [1, 1, 2, 3, 3, 3]}, columns=['A', 'B'])
@@ -135,7 +134,6 @@
                             .value_counts(sort=True, ascending=False).sort_index()),
                        repr(pdf.groupby("A")['B']
                             .value_counts(sort=True, ascending=False).sort_index()))
-=======
     def test_size(self):
         pdf = pd.DataFrame({'A': [1, 2, 2, 3, 3, 3],
                             'B': [1, 1, 2, 3, 3, 3]})
@@ -146,7 +144,6 @@
                        pdf.groupby("A")['B'].size().sort_index())
         self.assert_eq(kdf.groupby(['A', 'B']).size().sort_index(),
                        pdf.groupby(['A', 'B']).size().sort_index())
->>>>>>> a44d3169
 
     def test_missing(self):
         kdf = koalas.DataFrame({'a': [1, 2, 3, 4, 5, 6, 7, 8, 9]})
