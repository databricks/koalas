--- conflicted
+++ resolved
@@ -135,7 +135,22 @@
         with self.assertRaisesRegex(ValueError, expected_error_message):
             kdf.groupby('A', as_index=as_index).agg(0)
 
-<<<<<<< HEAD
+        # multi-index columns
+        columns = pd.MultiIndex.from_tuples([('X', 'A'), ('X', 'B'), ('Y', 'C')])
+        pdf.columns = columns
+        kdf.columns = columns
+
+        for as_index in [True, False]:
+            self.assert_eq(kdf.groupby(('X', 'A'), as_index=as_index)
+                           .agg({('X', 'B'): 'min', ('Y', 'C'): 'sum'}),
+                           pdf.groupby(('X', 'A'), as_index=as_index)
+                           .agg({('X', 'B'): 'min', ('Y', 'C'): 'sum'}))
+
+        self.assert_eq(kdf.groupby(('X', 'A')).agg({('X', 'B'): ['min', 'max'],
+                                                    ('Y', 'C'): 'sum'}),
+                       pdf.groupby(('X', 'A')).agg({('X', 'B'): ['min', 'max'],
+                                                    ('Y', 'C'): 'sum'}))
+
     def test_aggregate_func_str_list(self):
         # this is test for cases where only string or list is assigned
         pdf = pd.DataFrame({'kind': ['cat', 'dog', 'cat', 'dog'],
@@ -146,25 +161,12 @@
 
         agg_funcs = ['max', 'min', ['min', 'max']]
         for aggfunc in agg_funcs:
-            self.assert_eq(kdf.groupby('kind').agg(aggfunc),
-                           pdf.groupby('kind').agg(aggfunc))
-=======
-        # multi-index columns
-        columns = pd.MultiIndex.from_tuples([('X', 'A'), ('X', 'B'), ('Y', 'C')])
-        pdf.columns = columns
-        kdf.columns = columns
-
-        for as_index in [True, False]:
-            self.assert_eq(kdf.groupby(('X', 'A'), as_index=as_index)
-                           .agg({('X', 'B'): 'min', ('Y', 'C'): 'sum'}),
-                           pdf.groupby(('X', 'A'), as_index=as_index)
-                           .agg({('X', 'B'): 'min', ('Y', 'C'): 'sum'}))
-
-        self.assert_eq(kdf.groupby(('X', 'A')).agg({('X', 'B'): ['min', 'max'],
-                                                    ('Y', 'C'): 'sum'}),
-                       pdf.groupby(('X', 'A')).agg({('X', 'B'): ['min', 'max'],
-                                                    ('Y', 'C'): 'sum'}))
->>>>>>> 1c11cc71
+
+            # Since in koalas groupby, the order of rows might be different
+            # so sort on index to ensure they have same output
+            sorted_agg_kdf = kdf.groupby('kind').agg(aggfunc).sort_index()
+            sorted_agg_pdf = pdf.groupby('kind').agg(aggfunc).sort_index()
+            self.assert_eq(sorted_agg_kdf, sorted_agg_pdf)
 
     def test_all_any(self):
         pdf = pd.DataFrame({'A': [1, 1, 2, 2, 3, 3, 4, 4, 5, 5],
