#
# Copyright (C) 2019 Databricks, Inc.
#
# Licensed under the Apache License, Version 2.0 (the "License");
# you may not use this file except in compliance with the License.
# You may obtain a copy of the License at
#
#     http://www.apache.org/licenses/LICENSE-2.0
#
# Unless required by applicable law or agreed to in writing, software
# distributed under the License is distributed on an "AS IS" BASIS,
# WITHOUT WARRANTIES OR CONDITIONS OF ANY KIND, either express or implied.
# See the License for the specific language governing permissions and
# limitations under the License.
#

import unittest
import inspect
from distutils.version import LooseVersion
from itertools import product

import numpy as np
import pandas as pd

from databricks import koalas as ks
from databricks.koalas.config import option_context
from databricks.koalas.exceptions import PandasNotImplementedError
from databricks.koalas.missing.groupby import (
    _MissingPandasLikeDataFrameGroupBy,
    _MissingPandasLikeSeriesGroupBy,
)
from databricks.koalas.testing.utils import ReusedSQLTestCase, TestUtils
from databricks.koalas.groupby import _is_multi_agg_with_relabel


class GroupByTest(ReusedSQLTestCase, TestUtils):
    def test_groupby(self):
        pdf = pd.DataFrame(
            {
                "a": [1, 2, 6, 4, 4, 6, 4, 3, 7],
                "b": [4, 2, 7, 3, 3, 1, 1, 1, 2],
                "c": [4, 2, 7, 3, None, 1, 1, 1, 2],
                "d": list("abcdefght"),
            },
            index=[0, 1, 3, 5, 6, 8, 9, 9, 9],
        )
        kdf = ks.from_pandas(pdf)

        for as_index in [True, False]:
            if as_index:
                sort = lambda df: df.sort_index()
            else:
                sort = lambda df: df.sort_values("a").reset_index(drop=True)
            self.assert_eq(
                sort(kdf.groupby("a", as_index=as_index).sum()),
                sort(pdf.groupby("a", as_index=as_index).sum()),
            )
            self.assert_eq(
                sort(kdf.groupby("a", as_index=as_index).b.sum()),
                sort(pdf.groupby("a", as_index=as_index).b.sum()),
            )
            self.assert_eq(
                sort(kdf.groupby("a", as_index=as_index)["b"].sum()),
                sort(pdf.groupby("a", as_index=as_index)["b"].sum()),
            )
            self.assert_eq(
                sort(kdf.groupby("a", as_index=as_index)[["b", "c"]].sum()),
                sort(pdf.groupby("a", as_index=as_index)[["b", "c"]].sum()),
            )
            self.assert_eq(
                sort(kdf.groupby("a", as_index=as_index)[[]].sum()),
                sort(pdf.groupby("a", as_index=as_index)[[]].sum()),
            )
            self.assert_eq(
                sort(kdf.groupby("a", as_index=as_index)["c"].sum()),
                sort(pdf.groupby("a", as_index=as_index)["c"].sum()),
            )

        self.assert_eq(kdf.groupby("a").a.sum().sort_index(), pdf.groupby("a").a.sum().sort_index())
        self.assert_eq(
            kdf.groupby("a")["a"].sum().sort_index(), pdf.groupby("a")["a"].sum().sort_index()
        )
        self.assert_eq(
            kdf.groupby("a")[["a"]].sum().sort_index(), pdf.groupby("a")[["a"]].sum().sort_index()
        )
        self.assert_eq(
            kdf.groupby("a")[["a", "c"]].sum().sort_index(),
            pdf.groupby("a")[["a", "c"]].sum().sort_index(),
        )

        self.assert_eq(
            kdf.a.groupby(kdf.b).sum().sort_index(), pdf.a.groupby(pdf.b).sum().sort_index()
        )

        for axis in [0, "index"]:
            self.assert_eq(
                kdf.groupby("a", axis=axis).a.sum().sort_index(),
                pdf.groupby("a", axis=axis).a.sum().sort_index(),
            )
            self.assert_eq(
                kdf.groupby("a", axis=axis)["a"].sum().sort_index(),
                pdf.groupby("a", axis=axis)["a"].sum().sort_index(),
            )
            self.assert_eq(
                kdf.groupby("a", axis=axis)[["a"]].sum().sort_index(),
                pdf.groupby("a", axis=axis)[["a"]].sum().sort_index(),
            )
            self.assert_eq(
                kdf.groupby("a", axis=axis)[["a", "c"]].sum().sort_index(),
                pdf.groupby("a", axis=axis)[["a", "c"]].sum().sort_index(),
            )

            self.assert_eq(
                kdf.a.groupby(kdf.b, axis=axis).sum().sort_index(),
                pdf.a.groupby(pdf.b, axis=axis).sum().sort_index(),
            )

        self.assertRaises(ValueError, lambda: kdf.groupby("a", as_index=False).a)
        self.assertRaises(ValueError, lambda: kdf.groupby("a", as_index=False)["a"])
        self.assertRaises(ValueError, lambda: kdf.groupby("a", as_index=False)[["a"]])
        self.assertRaises(ValueError, lambda: kdf.groupby("a", as_index=False)[["a", "c"]])
        self.assertRaises(ValueError, lambda: kdf.groupby(0, as_index=False)[["a", "c"]])
        self.assertRaises(KeyError, lambda: kdf.groupby([0], as_index=False)[["a", "c"]])

        self.assertRaises(TypeError, lambda: kdf.a.groupby(kdf.b, as_index=False))

        self.assertRaises(NotImplementedError, lambda: kdf.groupby("a", axis=1))
        self.assertRaises(NotImplementedError, lambda: kdf.groupby("a", axis="columns"))
        self.assertRaises(ValueError, lambda: kdf.groupby("a", "b"))
        self.assertRaises(TypeError, lambda: kdf.a.groupby(kdf.a, kdf.b))

        # we can't use column name/names as a parameter `by` for `SeriesGroupBy`.
        self.assertRaises(KeyError, lambda: kdf.a.groupby(by="a"))
        self.assertRaises(KeyError, lambda: kdf.a.groupby(by=["a", "b"]))
        self.assertRaises(KeyError, lambda: kdf.a.groupby(by=("a", "b")))

        # we can't use DataFrame as a parameter `by` for `DataFrameGroupBy`/`SeriesGroupBy`.
        self.assertRaises(ValueError, lambda: kdf.groupby(kdf))
        self.assertRaises(ValueError, lambda: kdf.a.groupby(kdf))
        self.assertRaises(ValueError, lambda: kdf.a.groupby((kdf,)))

    def test_groupby_multiindex_columns(self):
        pdf = pd.DataFrame(
            {
                ("x", "a"): [1, 2, 6, 4, 4, 6, 4, 3, 7],
                ("x", "b"): [4, 2, 7, 3, 3, 1, 1, 1, 2],
                ("y", "c"): [4, 2, 7, 3, None, 1, 1, 1, 2],
                ("z", "d"): list("abcdefght"),
            },
            index=[0, 1, 3, 5, 6, 8, 9, 9, 9],
        )
        kdf = ks.from_pandas(pdf)

        self.assert_eq(
            kdf.groupby(("x", "a")).sum().sort_index(), pdf.groupby(("x", "a")).sum().sort_index()
        )
        self.assert_eq(
            kdf.groupby(("x", "a"), as_index=False)
            .sum()
            .sort_values(("x", "a"))
            .reset_index(drop=True),
            pdf.groupby(("x", "a"), as_index=False)
            .sum()
            .sort_values(("x", "a"))
            .reset_index(drop=True),
        )
        self.assert_eq(
            kdf.groupby(("x", "a"))[[("y", "c")]].sum().sort_index(),
            pdf.groupby(("x", "a"))[[("y", "c")]].sum().sort_index(),
        )
        # TODO: seems like a pandas' bug. it works well in Koalas like the below.
        # >>> pdf[('x', 'a')].groupby(pdf[('x', 'b')]).sum().sort_index()
        # Traceback (most recent call last):
        # ...
        # ValueError: Can only tuple-index with a MultiIndex
        # >>> kdf[('x', 'a')].groupby(kdf[('x', 'b')]).sum().sort_index()
        # (x, b)
        # 1    13
        # 2     9
        # 3     8
        # 4     1
        # 7     6
        # Name: (x, a), dtype: int64
        expected_result = ks.Series(
            [13, 9, 8, 1, 6], name=("x", "a"), index=pd.Index([1, 2, 3, 4, 7], name=("x", "b"))
        )
        self.assert_eq(kdf[("x", "a")].groupby(kdf[("x", "b")]).sum().sort_index(), expected_result)

    def test_split_apply_combine_on_series(self):
        pdf = pd.DataFrame(
            {
                "a": [1, 2, 6, 4, 4, 6, 4, 3, 7],
                "b": [4, 2, 7, 3, 3, 1, 1, 1, 2],
                "c": [4, 2, 7, 3, None, 1, 1, 1, 2],
                "d": list("abcdefght"),
            },
            index=[0, 1, 3, 5, 6, 8, 9, 9, 9],
        )
        kdf = ks.from_pandas(pdf)

        funcs = [
            (False, ["sum", "min", "max", "count", "mean", "first", "last"]),
            (True, ["var", "std"]),
        ]
        funcs = [(almost, f) for almost, fs in funcs for f in fs]

        for as_index in [True, False]:
            if as_index:
                sort = lambda df: df.sort_index()
            else:
                sort = lambda df: df.sort_values(list(df.columns)).reset_index(drop=True)

            for almost, func in funcs:
                for kkey, pkey in [("b", "b"), (kdf.b, pdf.b)]:
                    with self.subTest(as_index=as_index, func=func, key=pkey):
                        if as_index is True or func != "std":
                            self.assert_eq(
                                sort(getattr(kdf.groupby(kkey, as_index=as_index).a, func)()),
                                sort(getattr(pdf.groupby(pkey, as_index=as_index).a, func)()),
                                almost=almost,
                            )
                            self.assert_eq(
                                sort(getattr(kdf.groupby(kkey, as_index=as_index), func)()),
                                sort(getattr(pdf.groupby(pkey, as_index=as_index), func)()),
                                almost=almost,
                            )
                        else:
                            # seems like a pandas' bug for as_index=False and func == "std"?
                            self.assert_eq(
                                sort(getattr(kdf.groupby(kkey, as_index=as_index).a, func)()),
                                sort(pdf.groupby(pkey, as_index=True).a.std().reset_index()),
                                almost=almost,
                            )
                            self.assert_eq(
                                sort(getattr(kdf.groupby(kkey, as_index=as_index), func)()),
                                sort(pdf.groupby(pkey, as_index=True).std().reset_index()),
                                almost=almost,
                            )

                kkey, pkey = (kdf.b + 1, pdf.b + 1)
                with self.subTest(as_index=as_index, func=func, key=pkey):
                    self.assert_eq(
                        sort(getattr(kdf.groupby(kkey, as_index=as_index).a, func)()),
                        sort(getattr(pdf.groupby(pkey, as_index=as_index).a, func)()),
                        almost=almost,
                    )
                    self.assert_eq(
                        sort(getattr(kdf.groupby(kkey, as_index=as_index), func)()),
                        sort(getattr(pdf.groupby(pkey, as_index=as_index), func)()),
                        almost=almost,
                    )

            for almost, func in funcs:
                for i in [0, 4, 7]:
                    with self.subTest(as_index=as_index, func=func, i=i):
                        self.assert_eq(
                            sort(getattr(kdf.groupby(kdf.b > i, as_index=as_index).a, func)()),
                            sort(getattr(pdf.groupby(pdf.b > i, as_index=as_index).a, func)()),
                            almost=almost,
                        )
                        self.assert_eq(
                            sort(getattr(kdf.groupby(kdf.b > i, as_index=as_index), func)()),
                            sort(getattr(pdf.groupby(pdf.b > i, as_index=as_index), func)()),
                            almost=almost,
                        )

        for almost, func in funcs:
            for kkey, pkey in [(kdf.b, pdf.b), (kdf.b + 1, pdf.b + 1)]:
                with self.subTest(func=func, key=pkey):
                    self.assert_eq(
                        getattr(kdf.a.groupby(kkey), func)().sort_index(),
                        getattr(pdf.a.groupby(pkey), func)().sort_index(),
                        almost=almost,
                    )
                    self.assert_eq(
                        getattr((kdf.a + 1).groupby(kkey), func)().sort_index(),
                        getattr((pdf.a + 1).groupby(pkey), func)().sort_index(),
                        almost=almost,
                    )
                    self.assert_eq(
                        getattr((kdf.b + 1).groupby(kkey), func)().sort_index(),
                        getattr((pdf.b + 1).groupby(pkey), func)().sort_index(),
                        almost=almost,
                    )

    def test_aggregate(self):
        pdf = pd.DataFrame(
            {"A": [1, 1, 2, 2], "B": [1, 2, 3, 4], "C": [0.362, 0.227, 1.267, -0.562]}
        )
        kdf = ks.from_pandas(pdf)

        for as_index in [True, False]:
            if as_index:
                sort = lambda df: df.sort_index()
            else:
                sort = lambda df: df.sort_values(list(df.columns)).reset_index(drop=True)

            for kkey, pkey in [("A", "A"), (kdf.A, pdf.A)]:
                with self.subTest(as_index=as_index, key=pkey):
                    self.assert_eq(
                        sort(kdf.groupby(kkey, as_index=as_index).agg("sum")),
                        sort(pdf.groupby(pkey, as_index=as_index).agg("sum")),
                    )
                    self.assert_eq(
                        sort(kdf.groupby(kkey, as_index=as_index).agg({"B": "min", "C": "sum"})),
                        sort(pdf.groupby(pkey, as_index=as_index).agg({"B": "min", "C": "sum"})),
                    )
                    self.assert_eq(
                        sort(
                            kdf.groupby(kkey, as_index=as_index).agg(
                                {"B": ["min", "max"], "C": "sum"}
                            )
                        ),
                        sort(
                            pdf.groupby(pkey, as_index=as_index).agg(
                                {"B": ["min", "max"], "C": "sum"}
                            )
                        ),
                    )

                    if as_index:
                        self.assert_eq(
                            sort(kdf.groupby(kkey, as_index=as_index).agg(["sum"])),
                            sort(pdf.groupby(pkey, as_index=as_index).agg(["sum"])),
                        )
                    else:
                        # seems like a pandas' bug for as_index=False and func_or_funcs is list?
                        self.assert_eq(
                            sort(kdf.groupby(kkey, as_index=as_index).agg(["sum"])),
                            sort(pdf.groupby(pkey, as_index=True).agg(["sum"]).reset_index()),
                        )

            kkey, pkey = (kdf.A + 1, pdf.A + 1)
            with self.subTest(as_index=as_index, key=pkey):
                self.assert_eq(
                    sort(kdf.groupby(kkey, as_index=as_index).agg("sum")),
                    sort(pdf.groupby(pkey, as_index=as_index).agg("sum")),
                )
                self.assert_eq(
                    sort(kdf.groupby(kkey, as_index=as_index).agg({"B": "min", "C": "sum"})),
                    sort(pdf.groupby(pkey, as_index=as_index).agg({"B": "min", "C": "sum"})),
                )
                self.assert_eq(
                    sort(
                        kdf.groupby(kkey, as_index=as_index).agg({"B": ["min", "max"], "C": "sum"})
                    ),
                    sort(
                        pdf.groupby(pkey, as_index=as_index).agg({"B": ["min", "max"], "C": "sum"})
                    ),
                )
                self.assert_eq(
                    sort(kdf.groupby(kkey, as_index=as_index).agg(["sum"])),
                    sort(pdf.groupby(pkey, as_index=as_index).agg(["sum"])),
                )

        expected_error_message = (
            r"aggs must be a dict mapping from column name \(string or "
            r"tuple\) to aggregate functions \(string or list of strings\)."
        )
        with self.assertRaisesRegex(ValueError, expected_error_message):
            kdf.groupby("A", as_index=as_index).agg(0)

        # multi-index columns
        columns = pd.MultiIndex.from_tuples([("X", "A"), ("X", "B"), ("Y", "C")])
        pdf.columns = columns
        kdf.columns = columns

        for as_index in [True, False]:
            stats_kdf = kdf.groupby(("X", "A"), as_index=as_index).agg(
                {("X", "B"): "min", ("Y", "C"): "sum"}
            )
            stats_pdf = pdf.groupby(("X", "A"), as_index=as_index).agg(
                {("X", "B"): "min", ("Y", "C"): "sum"}
            )
            self.assert_eq(
                stats_kdf.sort_values(by=[("X", "B"), ("Y", "C")]).reset_index(drop=True),
                stats_pdf.sort_values(by=[("X", "B"), ("Y", "C")]).reset_index(drop=True),
            )

        stats_kdf = kdf.groupby(("X", "A")).agg({("X", "B"): ["min", "max"], ("Y", "C"): "sum"})
        stats_pdf = pdf.groupby(("X", "A")).agg({("X", "B"): ["min", "max"], ("Y", "C"): "sum"})
        self.assert_eq(
            stats_kdf.sort_values(
                by=[("X", "B", "min"), ("X", "B", "max"), ("Y", "C", "sum")]
            ).reset_index(drop=True),
            stats_pdf.sort_values(
                by=[("X", "B", "min"), ("X", "B", "max"), ("Y", "C", "sum")]
            ).reset_index(drop=True),
        )

    def test_aggregate_func_str_list(self):
        # this is test for cases where only string or list is assigned
        pdf = pd.DataFrame(
            {
                "kind": ["cat", "dog", "cat", "dog"],
                "height": [9.1, 6.0, 9.5, 34.0],
                "weight": [7.9, 7.5, 9.9, 198.0],
            }
        )
        kdf = ks.from_pandas(pdf)

        agg_funcs = ["max", "min", ["min", "max"]]
        for aggfunc in agg_funcs:

            # Since in koalas groupby, the order of rows might be different
            # so sort on index to ensure they have same output
            sorted_agg_kdf = kdf.groupby("kind").agg(aggfunc).sort_index()
            sorted_agg_pdf = pdf.groupby("kind").agg(aggfunc).sort_index()
            self.assert_eq(sorted_agg_kdf, sorted_agg_pdf)

        # test on multi index column case
        pdf = pd.DataFrame(
            {"A": [1, 1, 2, 2], "B": [1, 2, 3, 4], "C": [0.362, 0.227, 1.267, -0.562]}
        )
        kdf = ks.from_pandas(pdf)

        columns = pd.MultiIndex.from_tuples([("X", "A"), ("X", "B"), ("Y", "C")])
        pdf.columns = columns
        kdf.columns = columns

        for aggfunc in agg_funcs:
            sorted_agg_kdf = kdf.groupby(("X", "A")).agg(aggfunc).sort_index()
            sorted_agg_pdf = pdf.groupby(("X", "A")).agg(aggfunc).sort_index()
            self.assert_eq(sorted_agg_kdf, sorted_agg_pdf)

    @unittest.skipIf(pd.__version__ < "0.25.0", "not supported before pandas 0.25.0")
    def test_aggregate_relabel(self):
        # this is to test named aggregation in groupby
        pdf = pd.DataFrame({"group": ["a", "a", "b", "b"], "A": [0, 1, 2, 3], "B": [5, 6, 7, 8]})
        kdf = ks.from_pandas(pdf)

        # different agg column, same function
        agg_pdf = pdf.groupby("group").agg(a_max=("A", "max"), b_max=("B", "max")).sort_index()
        agg_kdf = kdf.groupby("group").agg(a_max=("A", "max"), b_max=("B", "max")).sort_index()
        self.assert_eq(agg_pdf, agg_kdf)

        # same agg column, different functions
        agg_pdf = pdf.groupby("group").agg(b_max=("B", "max"), b_min=("B", "min")).sort_index()
        agg_kdf = kdf.groupby("group").agg(b_max=("B", "max"), b_min=("B", "min")).sort_index()
        self.assert_eq(agg_pdf, agg_kdf)

        # test on NamedAgg
        agg_pdf = (
            pdf.groupby("group").agg(b_max=pd.NamedAgg(column="B", aggfunc="max")).sort_index()
        )
        agg_kdf = (
            kdf.groupby("group").agg(b_max=ks.NamedAgg(column="B", aggfunc="max")).sort_index()
        )
        self.assert_eq(agg_kdf, agg_pdf)

        # test on NamedAgg multi columns aggregation
        agg_pdf = (
            pdf.groupby("group")
            .agg(
                b_max=pd.NamedAgg(column="B", aggfunc="max"),
                b_min=pd.NamedAgg(column="B", aggfunc="min"),
            )
            .sort_index()
        )
        agg_kdf = (
            kdf.groupby("group")
            .agg(
                b_max=ks.NamedAgg(column="B", aggfunc="max"),
                b_min=ks.NamedAgg(column="B", aggfunc="min"),
            )
            .sort_index()
        )
        self.assert_eq(agg_kdf, agg_pdf)

    def test_describe(self):
        # support for numeric type, not support for string type yet
        datas = []
        datas.append({"a": [1, 1, 3], "b": [4, 5, 6], "c": [7, 8, 9]})
        datas.append({"a": [-1, -1, -3], "b": [-4, -5, -6], "c": [-7, -8, -9]})
        datas.append({"a": [0, 0, 0], "b": [0, 0, 0], "c": [0, 8, 0]})
        # it is okay if string type column as a group key
        datas.append({"a": ["a", "a", "c"], "b": [4, 5, 6], "c": [7, 8, 9]})

        for data in datas:
            pdf = pd.DataFrame(data)
            kdf = ks.from_pandas(pdf)

            describe_pdf = pdf.groupby("a").describe().sort_index()
            describe_kdf = kdf.groupby("a").describe().sort_index()

            # since the result of percentile columns are slightly difference from pandas,
            # we should check them separately: non-percentile columns & percentile columns

            # 1. Check that non-percentile columns are equal.
            agg_cols = [col.name for col in kdf.groupby("a")._agg_columns]
            formatted_percentiles = ["25%", "50%", "75%"]
            self.assert_eq(
                repr(describe_kdf.drop(list(product(agg_cols, formatted_percentiles)))),
                repr(describe_pdf.drop(columns=formatted_percentiles, level=1)),
            )

            # 2. Check that percentile columns are equal.
            percentiles = [0.25, 0.5, 0.75]
            # The interpolation argument is yet to be implemented in Koalas.
            quantile_pdf = pdf.groupby("a").quantile(percentiles, interpolation="nearest")
            quantile_pdf = quantile_pdf.unstack(level=1).astype(float)
            non_percentile_stats = ["count", "mean", "std", "min", "max"]
            self.assert_eq(
                repr(describe_kdf.drop(list(product(agg_cols, non_percentile_stats)))),
                repr(quantile_pdf.rename(columns="{:.0%}".format, level=1)),
            )

        # not support for string type yet
        datas = []
        datas.append({"a": ["a", "a", "c"], "b": ["d", "e", "f"], "c": ["g", "h", "i"]})
        datas.append({"a": ["a", "a", "c"], "b": [4, 0, 1], "c": ["g", "h", "i"]})
        for data in datas:
            pdf = pd.DataFrame(data)
            kdf = ks.from_pandas(pdf)

            describe_pdf = pdf.groupby("a").describe().sort_index()
            self.assertRaises(NotImplementedError, lambda: kdf.groupby("a").describe().sort_index())

    def test_aggregate_relabel_multiindex(self):
        kdf = ks.DataFrame({"A": [0, 1, 2, 3], "B": [5, 6, 7, 8], "group": ["a", "a", "b", "b"]})
        kdf.columns = pd.MultiIndex.from_tuples([("y", "A"), ("y", "B"), ("x", "group")])
        pdf = kdf.to_pandas()

        if LooseVersion(pd.__version__) < LooseVersion("1.0.0"):
            agg_pdf = pd.DataFrame(
                {"a_max": [1, 3]}, index=pd.Index(["a", "b"], name=("x", "group"))
            )
        elif LooseVersion(pd.__version__) >= LooseVersion("1.0.0"):
            agg_pdf = pdf.groupby(("x", "group")).agg(a_max=(("y", "A"), "max")).sort_index()
        agg_kdf = kdf.groupby(("x", "group")).agg(a_max=(("y", "A"), "max")).sort_index()
        self.assert_eq(agg_pdf, agg_kdf)

        # same column, different methods
        if LooseVersion(pd.__version__) < LooseVersion("1.0.0"):
            agg_pdf = pd.DataFrame(
                {"a_max": [1, 3], "a_min": [0, 2]}, index=pd.Index(["a", "b"], name=("x", "group"))
            )
        elif LooseVersion(pd.__version__) >= LooseVersion("1.0.0"):
            agg_pdf = (
                pdf.groupby(("x", "group"))
                .agg(a_max=(("y", "A"), "max"), a_min=(("y", "A"), "min"))
                .sort_index()
            )
        agg_kdf = (
            kdf.groupby(("x", "group"))
            .agg(a_max=(("y", "A"), "max"), a_min=(("y", "A"), "min"))
            .sort_index()
        )
        self.assert_eq(agg_pdf, agg_kdf)

        # different column, different methods
        if LooseVersion(pd.__version__) < LooseVersion("1.0.0"):
            agg_pdf = pd.DataFrame(
                {"a_max": [6, 8], "a_min": [0, 2]}, index=pd.Index(["a", "b"], name=("x", "group"))
            )
        elif LooseVersion(pd.__version__) >= LooseVersion("1.0.0"):
            agg_pdf = (
                pdf.groupby(("x", "group"))
                .agg(a_max=(("y", "B"), "max"), a_min=(("y", "A"), "min"))
                .sort_index()
            )
        agg_kdf = (
            kdf.groupby(("x", "group"))
            .agg(a_max=(("y", "B"), "max"), a_min=(("y", "A"), "min"))
            .sort_index()
        )
        self.assert_eq(agg_pdf, agg_kdf)

    def test_all_any(self):
        pdf = pd.DataFrame(
            {
                "A": [1, 1, 2, 2, 3, 3, 4, 4, 5, 5],
                "B": [True, True, True, False, False, False, None, True, None, False],
            }
        )
        kdf = ks.from_pandas(pdf)

        for as_index in [True, False]:
            if as_index:
                sort = lambda df: df.sort_index()
            else:
                sort = lambda df: df.sort_values("A").reset_index(drop=True)
            self.assert_eq(
                sort(kdf.groupby("A", as_index=as_index).all()),
                sort(pdf.groupby("A", as_index=as_index).all()),
            )
            self.assert_eq(
                sort(kdf.groupby("A", as_index=as_index).any()),
                sort(pdf.groupby("A", as_index=as_index).any()),
            )

            self.assert_eq(
                sort(kdf.groupby("A", as_index=as_index).all()).B,
                sort(pdf.groupby("A", as_index=as_index).all()).B,
            )
            self.assert_eq(
                sort(kdf.groupby("A", as_index=as_index).any()).B,
                sort(pdf.groupby("A", as_index=as_index).any()).B,
            )

        self.assert_eq(
            kdf.B.groupby(kdf.A).all().sort_index(), pdf.B.groupby(pdf.A).all().sort_index()
        )
        self.assert_eq(
            kdf.B.groupby(kdf.A).any().sort_index(), pdf.B.groupby(pdf.A).any().sort_index()
        )

        # multi-index columns
        columns = pd.MultiIndex.from_tuples([("X", "A"), ("Y", "B")])
        pdf.columns = columns
        kdf.columns = columns

        for as_index in [True, False]:
            if as_index:
                sort = lambda df: df.sort_index()
            else:
                sort = lambda df: df.sort_values(("X", "A")).reset_index(drop=True)
            self.assert_eq(
                sort(kdf.groupby(("X", "A"), as_index=as_index).all()),
                sort(pdf.groupby(("X", "A"), as_index=as_index).all()),
            )
            self.assert_eq(
                sort(kdf.groupby(("X", "A"), as_index=as_index).any()),
                sort(pdf.groupby(("X", "A"), as_index=as_index).any()),
            )

    def test_raises(self):
        kdf = ks.DataFrame(
            {"a": [1, 2, 6, 4, 4, 6, 4, 3, 7], "b": [4, 2, 7, 3, 3, 1, 1, 1, 2]},
            index=[0, 1, 3, 5, 6, 8, 9, 9, 9],
        )
        # test raises with incorrect key
        self.assertRaises(ValueError, lambda: kdf.groupby([]))
        self.assertRaises(KeyError, lambda: kdf.groupby("x"))
        self.assertRaises(KeyError, lambda: kdf.groupby(["a", "x"]))
        self.assertRaises(KeyError, lambda: kdf.groupby("a")["x"])
        self.assertRaises(KeyError, lambda: kdf.groupby("a")["b", "x"])
        self.assertRaises(KeyError, lambda: kdf.groupby("a")[["b", "x"]])

    def test_nunique(self):
        pdf = pd.DataFrame(
            {"a": [1, 1, 1, 1, 1, 0, 0, 0, 0, 0], "b": [2, 2, 2, 3, 3, 4, 4, 5, 5, 5]}
        )
        kdf = ks.from_pandas(pdf)
        self.assert_eq(
            kdf.groupby("a").agg({"b": "nunique"}).sort_index(),
            pdf.groupby("a").agg({"b": "nunique"}).sort_index(),
        )
        self.assert_eq(
            kdf.groupby("a").nunique().sort_index(), pdf.groupby("a").nunique().sort_index()
        )
        self.assert_eq(
            kdf.groupby("a").nunique(dropna=False).sort_index(),
            pdf.groupby("a").nunique(dropna=False).sort_index(),
        )
        self.assert_eq(
            kdf.groupby("a")["b"].nunique().sort_index(),
            pdf.groupby("a")["b"].nunique().sort_index(),
        )
        self.assert_eq(
            kdf.groupby("a")["b"].nunique(dropna=False).sort_index(),
            pdf.groupby("a")["b"].nunique(dropna=False).sort_index(),
        )

        nunique_kdf = kdf.groupby("a", as_index=False).agg({"b": "nunique"})
        nunique_pdf = pdf.groupby("a", as_index=False).agg({"b": "nunique"})
        self.assert_eq(
            nunique_kdf.sort_values(["a", "b"]).reset_index(drop=True),
            nunique_pdf.sort_values(["a", "b"]).reset_index(drop=True),
        )

        # multi-index columns
        columns = pd.MultiIndex.from_tuples([("x", "a"), ("y", "b")])
        pdf.columns = columns
        kdf.columns = columns

        self.assert_eq(
            kdf.groupby(("x", "a")).nunique().sort_index(),
            pdf.groupby(("x", "a")).nunique().sort_index(),
        )
        self.assert_eq(
            kdf.groupby(("x", "a")).nunique(dropna=False).sort_index(),
            pdf.groupby(("x", "a")).nunique(dropna=False).sort_index(),
        )

    def test_unique(self):
        for pdf in [
            pd.DataFrame(
                {"a": [1, 1, 1, 1, 1, 0, 0, 0, 0, 0], "b": [2, 2, 2, 3, 3, 4, 4, 5, 5, 5]}
            ),
            pd.DataFrame(
                {
                    "a": [1, 1, 1, 1, 1, 0, 0, 0, 0, 0],
                    "b": ["w", "w", "w", "x", "x", "y", "y", "z", "z", "z"],
                }
            ),
        ]:
            with self.subTest(pdf=pdf):
                kdf = ks.from_pandas(pdf)

                actual = kdf.groupby("a")["b"].unique().sort_index().to_pandas()
                expect = pdf.groupby("a")["b"].unique().sort_index()
                self.assert_eq(len(actual), len(expect))
                for act, exp in zip(actual, expect):
                    self.assertTrue(sorted(act) == sorted(exp))

    def test_value_counts(self):
        pdf = pd.DataFrame({"A": [1, 2, 2, 3, 3, 3], "B": [1, 1, 2, 3, 3, 3]}, columns=["A", "B"])
        kdf = ks.from_pandas(pdf)
        self.assert_eq(
            repr(kdf.groupby("A")["B"].value_counts().sort_index()),
            repr(pdf.groupby("A")["B"].value_counts().sort_index()),
        )
        self.assert_eq(
            repr(kdf.groupby("A")["B"].value_counts(sort=True, ascending=False).sort_index()),
            repr(pdf.groupby("A")["B"].value_counts(sort=True, ascending=False).sort_index()),
        )
        self.assert_eq(
            repr(kdf.groupby("A")["B"].value_counts(sort=True, ascending=True).sort_index()),
            repr(pdf.groupby("A")["B"].value_counts(sort=True, ascending=True).sort_index()),
        )

    def test_size(self):
        pdf = pd.DataFrame({"A": [1, 2, 2, 3, 3, 3], "B": [1, 1, 2, 3, 3, 3]})
        kdf = ks.from_pandas(pdf)
        self.assert_eq(kdf.groupby("A").size().sort_index(), pdf.groupby("A").size().sort_index())
        self.assert_eq(
            kdf.groupby("A")["B"].size().sort_index(), pdf.groupby("A")["B"].size().sort_index()
        )
        self.assert_eq(
            kdf.groupby("A")[["B"]].size().sort_index(), pdf.groupby("A")[["B"]].size().sort_index()
        )
        self.assert_eq(
            kdf.groupby(["A", "B"]).size().sort_index(), pdf.groupby(["A", "B"]).size().sort_index()
        )

        # multi-index columns
        columns = pd.MultiIndex.from_tuples([("X", "A"), ("Y", "B")])
        pdf.columns = columns
        kdf.columns = columns

        self.assert_eq(
            kdf.groupby(("X", "A")).size().sort_index(), pdf.groupby(("X", "A")).size().sort_index()
        )
        self.assert_eq(
            kdf.groupby([("X", "A"), ("Y", "B")]).size().sort_index(),
            pdf.groupby([("X", "A"), ("Y", "B")]).size().sort_index(),
        )

    def test_diff(self):
        pdf = pd.DataFrame(
            {
                "a": [1, 2, 3, 4, 5, 6] * 3,
                "b": [1, 1, 2, 3, 5, 8] * 3,
                "c": [1, 4, 9, 16, 25, 36] * 3,
            }
        )
        kdf = ks.from_pandas(pdf)

        self.assert_eq(kdf.groupby("b").diff().sort_index(), pdf.groupby("b").diff().sort_index())
        self.assert_eq(
            kdf.groupby(["a", "b"]).diff().sort_index(), pdf.groupby(["a", "b"]).diff().sort_index()
        )
        self.assert_eq(
            kdf.groupby(["b"])["a"].diff().sort_index(),
            pdf.groupby(["b"])["a"].diff().sort_index(),
            almost=True,
        )
        self.assert_eq(
            kdf.groupby(["b"])[["a", "b"]].diff().sort_index(),
            pdf.groupby(["b"])[["a", "b"]].diff().sort_index(),
            almost=True,
        )
        self.assert_eq(
            kdf.groupby(kdf.b // 5).diff().sort_index(),
            pdf.groupby(pdf.b // 5).diff().sort_index(),
            almost=True,
        )
        self.assert_eq(
            kdf.groupby(kdf.b // 5)["a"].diff().sort_index(),
            pdf.groupby(pdf.b // 5)["a"].diff().sort_index(),
            almost=True,
        )

        # multi-index columns
        columns = pd.MultiIndex.from_tuples([("x", "a"), ("x", "b"), ("y", "c")])
        pdf.columns = columns
        kdf.columns = columns

        self.assert_eq(
            kdf.groupby(("x", "b")).diff().sort_index(), pdf.groupby(("x", "b")).diff().sort_index()
        )
        self.assert_eq(
            kdf.groupby([("x", "a"), ("x", "b")]).diff().sort_index(),
            pdf.groupby([("x", "a"), ("x", "b")]).diff().sort_index(),
        )

    def test_rank(self):
        pdf = pd.DataFrame(
            {
                "a": [1, 2, 3, 4, 5, 6] * 3,
                "b": [1, 1, 2, 3, 5, 8] * 3,
                "c": [1, 4, 9, 16, 25, 36] * 3,
            },
            index=np.random.rand(6 * 3),
        )
        kdf = ks.from_pandas(pdf)

        self.assert_eq(kdf.groupby("b").rank().sort_index(), pdf.groupby("b").rank().sort_index())
        self.assert_eq(
            kdf.groupby(["a", "b"]).rank().sort_index(), pdf.groupby(["a", "b"]).rank().sort_index()
        )
        self.assert_eq(
            kdf.groupby(["b"])["a"].rank().sort_index(),
            pdf.groupby(["b"])["a"].rank().sort_index(),
            almost=True,
        )
        self.assert_eq(
            kdf.groupby(["b"])[["a", "c"]].rank().sort_index(),
            pdf.groupby(["b"])[["a", "c"]].rank().sort_index(),
            almost=True,
        )
        self.assert_eq(
            kdf.groupby(kdf.b // 5).rank().sort_index(),
            pdf.groupby(pdf.b // 5).rank().sort_index(),
            almost=True,
        )
        self.assert_eq(
            kdf.groupby(kdf.b // 5)["a"].rank().sort_index(),
            pdf.groupby(pdf.b // 5)["a"].rank().sort_index(),
            almost=True,
        )

        # multi-index columns
        columns = pd.MultiIndex.from_tuples([("x", "a"), ("x", "b"), ("y", "c")])
        pdf.columns = columns
        kdf.columns = columns

        self.assert_eq(
            kdf.groupby(("x", "b")).rank().sort_index(), pdf.groupby(("x", "b")).rank().sort_index()
        )
        self.assert_eq(
            kdf.groupby([("x", "a"), ("x", "b")]).rank().sort_index(),
            pdf.groupby([("x", "a"), ("x", "b")]).rank().sort_index(),
        )

    def test_cummin(self):
        pdf = pd.DataFrame(
            {
                "a": [1, 2, 3, 4, 5, 6] * 3,
                "b": [1, 1, 2, 3, 5, 8] * 3,
                "c": [1, 4, 9, 16, 25, 36] * 3,
            },
            index=np.random.rand(6 * 3),
        )
        kdf = ks.from_pandas(pdf)

        self.assert_eq(
            kdf.groupby("b").cummin().sort_index(), pdf.groupby("b").cummin().sort_index()
        )
        self.assert_eq(
            kdf.groupby(["a", "b"]).cummin().sort_index(),
            pdf.groupby(["a", "b"]).cummin().sort_index(),
        )
        self.assert_eq(
            kdf.groupby(["b"])["a"].cummin().sort_index(),
            pdf.groupby(["b"])["a"].cummin().sort_index(),
            almost=True,
        )
        self.assert_eq(
            kdf.groupby(["b"])[["a", "c"]].cummin().sort_index(),
            pdf.groupby(["b"])[["a", "c"]].cummin().sort_index(),
            almost=True,
        )
        self.assert_eq(
            kdf.groupby(kdf.b // 5).cummin().sort_index(),
            pdf.groupby(pdf.b // 5).cummin().sort_index(),
            almost=True,
        )
        self.assert_eq(
            kdf.groupby(kdf.b // 5)["a"].cummin().sort_index(),
            pdf.groupby(pdf.b // 5)["a"].cummin().sort_index(),
            almost=True,
        )

        # multi-index columns
        columns = pd.MultiIndex.from_tuples([("x", "a"), ("x", "b"), ("y", "c")])
        pdf.columns = columns
        kdf.columns = columns

        self.assert_eq(
            kdf.groupby(("x", "b")).cummin().sort_index(),
            pdf.groupby(("x", "b")).cummin().sort_index(),
        )
        self.assert_eq(
            kdf.groupby([("x", "a"), ("x", "b")]).cummin().sort_index(),
            pdf.groupby([("x", "a"), ("x", "b")]).cummin().sort_index(),
        )

    def test_cummax(self):
        pdf = pd.DataFrame(
            {
                "a": [1, 2, 3, 4, 5, 6] * 3,
                "b": [1, 1, 2, 3, 5, 8] * 3,
                "c": [1, 4, 9, 16, 25, 36] * 3,
            },
            index=np.random.rand(6 * 3),
        )
        kdf = ks.from_pandas(pdf)

        self.assert_eq(
            kdf.groupby("b").cummax().sort_index(), pdf.groupby("b").cummax().sort_index()
        )
        self.assert_eq(
            kdf.groupby(["a", "b"]).cummax().sort_index(),
            pdf.groupby(["a", "b"]).cummax().sort_index(),
        )
        self.assert_eq(
            kdf.groupby(["b"])["a"].cummax().sort_index(),
            pdf.groupby(["b"])["a"].cummax().sort_index(),
            almost=True,
        )
        self.assert_eq(
            kdf.groupby(["b"])[["a", "c"]].cummax().sort_index(),
            pdf.groupby(["b"])[["a", "c"]].cummax().sort_index(),
            almost=True,
        )
        self.assert_eq(
            kdf.groupby(kdf.b // 5).cummax().sort_index(),
            pdf.groupby(pdf.b // 5).cummax().sort_index(),
            almost=True,
        )
        self.assert_eq(
            kdf.groupby(kdf.b // 5)["a"].cummax().sort_index(),
            pdf.groupby(pdf.b // 5)["a"].cummax().sort_index(),
            almost=True,
        )

        # multi-index columns
        columns = pd.MultiIndex.from_tuples([("x", "a"), ("x", "b"), ("y", "c")])
        pdf.columns = columns
        kdf.columns = columns

        self.assert_eq(
            kdf.groupby(("x", "b")).cummax().sort_index(),
            pdf.groupby(("x", "b")).cummax().sort_index(),
        )
        self.assert_eq(
            kdf.groupby([("x", "a"), ("x", "b")]).cummax().sort_index(),
            pdf.groupby([("x", "a"), ("x", "b")]).cummax().sort_index(),
        )

    def test_cumsum(self):
        pdf = pd.DataFrame(
            {
                "a": [1, 2, 3, 4, 5, 6] * 3,
                "b": [1, 1, 2, 3, 5, 8] * 3,
                "c": [1, 4, 9, 16, 25, 36] * 3,
            },
            index=np.random.rand(6 * 3),
        )
        kdf = ks.from_pandas(pdf)

        self.assert_eq(
            kdf.groupby("b").cumsum().sort_index(), pdf.groupby("b").cumsum().sort_index()
        )
        self.assert_eq(
            kdf.groupby(["a", "b"]).cumsum().sort_index(),
            pdf.groupby(["a", "b"]).cumsum().sort_index(),
        )
        self.assert_eq(
            kdf.groupby(["b"])["a"].cumsum().sort_index(),
            pdf.groupby(["b"])["a"].cumsum().sort_index(),
            almost=True,
        )
        self.assert_eq(
            kdf.groupby(["b"])[["a", "c"]].cumsum().sort_index(),
            pdf.groupby(["b"])[["a", "c"]].cumsum().sort_index(),
            almost=True,
        )
        self.assert_eq(
            kdf.groupby(kdf.b // 5).cumsum().sort_index(),
            pdf.groupby(pdf.b // 5).cumsum().sort_index(),
            almost=True,
        )
        self.assert_eq(
            kdf.groupby(kdf.b // 5)["a"].cumsum().sort_index(),
            pdf.groupby(pdf.b // 5)["a"].cumsum().sort_index(),
            almost=True,
        )

        # multi-index columns
        columns = pd.MultiIndex.from_tuples([("x", "a"), ("x", "b"), ("y", "c")])
        pdf.columns = columns
        kdf.columns = columns

        self.assert_eq(
            kdf.groupby(("x", "b")).cumsum().sort_index(),
            pdf.groupby(("x", "b")).cumsum().sort_index(),
        )
        self.assert_eq(
            kdf.groupby([("x", "a"), ("x", "b")]).cumsum().sort_index(),
            pdf.groupby([("x", "a"), ("x", "b")]).cumsum().sort_index(),
        )

    def test_cumprod(self):
        pdf = pd.DataFrame(
            {
                "a": [1, 2, 3, 4, 5, 6] * 3,
                "b": [1, 1, 2, 3, 5, 8] * 3,
                "c": [1, 4, 9, 16, 25, 36] * 3,
            },
            index=np.random.rand(6 * 3),
        )
        kdf = ks.from_pandas(pdf)

        self.assert_eq(
            kdf.groupby("b").cumprod().sort_index(),
            pdf.groupby("b").cumprod().sort_index(),
            almost=True,
        )
        self.assert_eq(
            kdf.groupby(["a", "b"]).cumprod().sort_index(),
            pdf.groupby(["a", "b"]).cumprod().sort_index(),
            almost=True,
        )
        self.assert_eq(
            kdf.groupby(["b"])["a"].cumprod().sort_index(),
            pdf.groupby(["b"])["a"].cumprod().sort_index(),
            almost=True,
        )
        self.assert_eq(
            kdf.groupby(["b"])[["a", "c"]].cumprod().sort_index(),
            pdf.groupby(["b"])[["a", "c"]].cumprod().sort_index(),
            almost=True,
        )
        self.assert_eq(
            kdf.groupby(kdf.b // 3).cumprod().sort_index(),
            pdf.groupby(pdf.b // 3).cumprod().sort_index(),
            almost=True,
        )
        self.assert_eq(
            kdf.groupby(kdf.b // 3)["a"].cumprod().sort_index(),
            pdf.groupby(pdf.b // 3)["a"].cumprod().sort_index(),
            almost=True,
        )

        # multi-index columns
        columns = pd.MultiIndex.from_tuples([("x", "a"), ("x", "b"), ("y", "c")])
        pdf.columns = columns
        kdf.columns = columns

        self.assert_eq(
            kdf.groupby(("x", "b")).cumprod().sort_index(),
            pdf.groupby(("x", "b")).cumprod().sort_index(),
            almost=True,
        )
        self.assert_eq(
            kdf.groupby([("x", "a"), ("x", "b")]).cumprod().sort_index(),
            pdf.groupby([("x", "a"), ("x", "b")]).cumprod().sort_index(),
            almost=True,
        )

    def test_nsmallest(self):
        pdf = pd.DataFrame(
            {
                "a": [1, 1, 1, 2, 2, 2, 3, 3, 3] * 3,
                "b": [1, 2, 2, 2, 3, 3, 3, 4, 4] * 3,
                "c": [1, 2, 2, 2, 3, 3, 3, 4, 4] * 3,
                "d": [1, 2, 2, 2, 3, 3, 3, 4, 4] * 3,
            },
            index=np.random.rand(9 * 3),
        )
        kdf = ks.from_pandas(pdf)

        self.assert_eq(
            repr(kdf.groupby(["a"])["b"].nsmallest(1).sort_values()),
            repr(pdf.groupby(["a"])["b"].nsmallest(1).sort_values()),
        )
        self.assert_eq(
            repr(kdf.groupby(["a"])["b"].nsmallest(2).sort_index()),
            repr(pdf.groupby(["a"])["b"].nsmallest(2).sort_index()),
        )
        with self.assertRaisesRegex(ValueError, "nsmallest do not support multi-index now"):
            kdf.set_index(["a", "b"]).groupby(["c"])["d"].nsmallest(1)

    def test_nlargest(self):
        pdf = pd.DataFrame(
            {
                "a": [1, 1, 1, 2, 2, 2, 3, 3, 3] * 3,
                "b": [1, 2, 2, 2, 3, 3, 3, 4, 4] * 3,
                "c": [1, 2, 2, 2, 3, 3, 3, 4, 4] * 3,
                "d": [1, 2, 2, 2, 3, 3, 3, 4, 4] * 3,
            },
            index=np.random.rand(9 * 3),
        )
        kdf = ks.from_pandas(pdf)

        self.assert_eq(
            repr(kdf.groupby(["a"])["b"].nlargest(1).sort_values()),
            repr(pdf.groupby(["a"])["b"].nlargest(1).sort_values()),
        )
        self.assert_eq(
            repr(kdf.groupby(["a"])["b"].nlargest(2).sort_index()),
            repr(pdf.groupby(["a"])["b"].nlargest(2).sort_index()),
        )
        with self.assertRaisesRegex(ValueError, "nlargest do not support multi-index now"):
            kdf.set_index(["a", "b"]).groupby(["c"])["d"].nlargest(1)

    def test_fillna(self):
        pdf = pd.DataFrame(
            {
                "A": [1, 1, 2, 2] * 3,
                "B": [2, 4, None, 3] * 3,
                "C": [None, None, None, 1] * 3,
                "D": [0, 1, 5, 4] * 3,
            }
        )
        kdf = ks.from_pandas(pdf)

        self.assert_eq(
            kdf.groupby("A").fillna(0).sort_index(), pdf.groupby("A").fillna(0).sort_index()
        )
        self.assert_eq(
            kdf.groupby("A")["C"].fillna(0).sort_index(),
            pdf.groupby("A")["C"].fillna(0).sort_index(),
        )
        self.assert_eq(
            kdf.groupby("A")[["C"]].fillna(0).sort_index(),
            pdf.groupby("A")[["C"]].fillna(0).sort_index(),
        )
        self.assert_eq(
            kdf.groupby("A").fillna(method="bfill").sort_index(),
            pdf.groupby("A").fillna(method="bfill").sort_index(),
        )
        self.assert_eq(
            kdf.groupby("A")["C"].fillna(method="bfill").sort_index(),
            pdf.groupby("A")["C"].fillna(method="bfill").sort_index(),
            almost=True,
        )
        self.assert_eq(
            kdf.groupby("A")[["C"]].fillna(method="bfill").sort_index(),
            pdf.groupby("A")[["C"]].fillna(method="bfill").sort_index(),
            almost=True,
        )
        self.assert_eq(
            kdf.groupby("A").fillna(method="ffill").sort_index(),
            pdf.groupby("A").fillna(method="ffill").sort_index(),
        )
        self.assert_eq(
            kdf.groupby("A")["C"].fillna(method="ffill").sort_index(),
            pdf.groupby("A")["C"].fillna(method="ffill").sort_index(),
            almost=True,
        )
        self.assert_eq(
            kdf.groupby("A")[["C"]].fillna(method="ffill").sort_index(),
            pdf.groupby("A")[["C"]].fillna(method="ffill").sort_index(),
            almost=True,
        )
        self.assert_eq(
            kdf.groupby(kdf.A // 5).fillna(method="bfill").sort_index(),
            pdf.groupby(pdf.A // 5).fillna(method="bfill").sort_index(),
            almost=True,
        )
        self.assert_eq(
            kdf.groupby(kdf.A // 5)["C"].fillna(method="bfill").sort_index(),
            pdf.groupby(pdf.A // 5)["C"].fillna(method="bfill").sort_index(),
            almost=True,
        )
        self.assert_eq(
            kdf.groupby(kdf.A // 5)[["C"]].fillna(method="bfill").sort_index(),
            pdf.groupby(pdf.A // 5)[["C"]].fillna(method="bfill").sort_index(),
            almost=True,
        )
        self.assert_eq(
            kdf.groupby(kdf.A // 5).fillna(method="ffill").sort_index(),
            pdf.groupby(pdf.A // 5).fillna(method="ffill").sort_index(),
            almost=True,
        )
        self.assert_eq(
            kdf.groupby(kdf.A // 5)["C"].fillna(method="ffill").sort_index(),
            pdf.groupby(pdf.A // 5)["C"].fillna(method="ffill").sort_index(),
            almost=True,
        )
        self.assert_eq(
            kdf.groupby(kdf.A // 5)[["C"]].fillna(method="ffill").sort_index(),
            pdf.groupby(pdf.A // 5)[["C"]].fillna(method="ffill").sort_index(),
            almost=True,
        )

        # multi-index columns
        columns = pd.MultiIndex.from_tuples([("X", "A"), ("X", "B"), ("Y", "C"), ("Z", "D")])
        pdf.columns = columns
        kdf.columns = columns

        self.assert_eq(
            kdf.groupby(("X", "A")).fillna(0).sort_index(),
            pdf.groupby(("X", "A")).fillna(0).sort_index(),
        )
        self.assert_eq(
            kdf.groupby(("X", "A")).fillna(method="bfill").sort_index(),
            pdf.groupby(("X", "A")).fillna(method="bfill").sort_index(),
        )
        self.assert_eq(
            kdf.groupby(("X", "A")).fillna(method="ffill").sort_index(),
            pdf.groupby(("X", "A")).fillna(method="ffill").sort_index(),
        )

    def test_ffill(self):
        pdf = pd.DataFrame(
            {
                "A": [1, 1, 2, 2] * 3,
                "B": [2, 4, None, 3] * 3,
                "C": [None, None, None, 1] * 3,
                "D": [0, 1, 5, 4] * 3,
            },
            index=np.random.rand(4 * 3),
        )
        kdf = ks.from_pandas(pdf)

        if LooseVersion(pd.__version__) <= LooseVersion("0.24.2"):
            self.assert_eq(
                kdf.groupby("A").ffill().sort_index(),
                pdf.groupby("A").ffill().sort_index().drop("A", 1),
            )
            self.assert_eq(
                kdf.groupby("A")[["B"]].ffill().sort_index(),
                pdf.groupby("A")[["B"]].ffill().sort_index().drop("A", 1),
            )
        else:
            self.assert_eq(
                kdf.groupby("A").ffill().sort_index(), pdf.groupby("A").ffill().sort_index()
            )
            self.assert_eq(
                kdf.groupby("A")[["B"]].ffill().sort_index(),
                pdf.groupby("A")[["B"]].ffill().sort_index(),
            )
        self.assert_eq(
            kdf.groupby("A")["B"].ffill().sort_index(),
            pdf.groupby("A")["B"].ffill().sort_index(),
            almost=True,
        )

        # multi-index columns
        columns = pd.MultiIndex.from_tuples([("X", "A"), ("X", "B"), ("Y", "C"), ("Z", "D")])
        pdf.columns = columns
        kdf.columns = columns

        if LooseVersion(pd.__version__) <= LooseVersion("0.24.2"):
            self.assert_eq(
                kdf.groupby(("X", "A")).ffill().sort_index(),
                pdf.groupby(("X", "A")).ffill().sort_index().drop(("X", "A"), 1),
            )
        else:
            self.assert_eq(
                kdf.groupby(("X", "A")).ffill().sort_index(),
                pdf.groupby(("X", "A")).ffill().sort_index(),
            )

    def test_bfill(self):
        pdf = pd.DataFrame(
            {
                "A": [1, 1, 2, 2] * 3,
                "B": [2, 4, None, 3] * 3,
                "C": [None, None, None, 1] * 3,
                "D": [0, 1, 5, 4] * 3,
            },
            index=np.random.rand(4 * 3),
        )
        kdf = ks.from_pandas(pdf)

        if LooseVersion(pd.__version__) <= LooseVersion("0.24.2"):
            self.assert_eq(
                kdf.groupby("A").bfill().sort_index(),
                pdf.groupby("A").bfill().sort_index().drop("A", 1),
            )
            self.assert_eq(
                kdf.groupby("A")[["B"]].bfill().sort_index(),
                pdf.groupby("A")[["B"]].bfill().sort_index().drop("A", 1),
            )
        else:
            self.assert_eq(
                kdf.groupby("A").bfill().sort_index(), pdf.groupby("A").bfill().sort_index()
            )
            self.assert_eq(
                kdf.groupby("A")[["B"]].bfill().sort_index(),
                pdf.groupby("A")[["B"]].bfill().sort_index(),
            )
        self.assert_eq(
            kdf.groupby("A")["B"].bfill().sort_index(), pdf.groupby("A")["B"].bfill().sort_index(),
        )

        # multi-index columns
        columns = pd.MultiIndex.from_tuples([("X", "A"), ("X", "B"), ("Y", "C"), ("Z", "D")])
        pdf.columns = columns
        kdf.columns = columns

        if LooseVersion(pd.__version__) <= LooseVersion("0.24.2"):
            self.assert_eq(
                kdf.groupby(("X", "A")).bfill().sort_index(),
                pdf.groupby(("X", "A")).bfill().sort_index().drop(("X", "A"), 1),
            )
        else:
            self.assert_eq(
                kdf.groupby(("X", "A")).bfill().sort_index(),
                pdf.groupby(("X", "A")).bfill().sort_index(),
            )

    @unittest.skipIf(pd.__version__ < "0.24.0", "not supported before pandas 0.24.0")
    def test_shift(self):
        pdf = pd.DataFrame(
            {
                "a": [1, 1, 2, 2, 3, 3] * 3,
                "b": [1, 1, 2, 2, 3, 4] * 3,
                "c": [1, 4, 9, 16, 25, 36] * 3,
            },
            index=np.random.rand(6 * 3),
        )
        kdf = ks.from_pandas(pdf)

        self.assert_eq(kdf.groupby("a").shift().sort_index(), pdf.groupby("a").shift().sort_index())
        # TODO: seems like a pandas' bug when fill_value is not None?
        # self.assert_eq(kdf.groupby(['a', 'b']).shift(periods=-1, fill_value=0).sort_index(),
        #                pdf.groupby(['a', 'b']).shift(periods=-1, fill_value=0).sort_index())
        self.assert_eq(
            kdf.groupby(["b"])["a"].shift().sort_index(),
            pdf.groupby(["b"])["a"].shift().sort_index(),
            almost=True,
        )
        self.assert_eq(
            kdf.groupby(["a", "b"])["c"].shift().sort_index(),
            pdf.groupby(["a", "b"])["c"].shift().sort_index(),
            almost=True,
        )
        self.assert_eq(
            kdf.groupby(kdf.b // 5).shift().sort_index(),
            pdf.groupby(pdf.b // 5).shift().sort_index(),
            almost=True,
        )
        self.assert_eq(
            kdf.groupby(kdf.b // 5)["a"].shift().sort_index(),
            pdf.groupby(pdf.b // 5)["a"].shift().sort_index(),
            almost=True,
        )
        # TODO: known pandas' bug when fill_value is not None pandas>=1.0.0
        # https://github.com/pandas-dev/pandas/issues/31971#issue-565171762
        if LooseVersion(pd.__version__) < LooseVersion("1.0.0"):
            self.assert_eq(
                kdf.groupby(["b"])[["a", "c"]].shift(periods=-1, fill_value=0).sort_index(),
                pdf.groupby(["b"])[["a", "c"]].shift(periods=-1, fill_value=0).sort_index(),
                almost=True,
            )

        # multi-index columns
        columns = pd.MultiIndex.from_tuples([("x", "a"), ("x", "b"), ("y", "c")])
        pdf.columns = columns
        kdf.columns = columns

        self.assert_eq(
            kdf.groupby(("x", "a")).shift().sort_index(),
            pdf.groupby(("x", "a")).shift().sort_index(),
        )
        # TODO: seems like a pandas' bug when fill_value is not None?
        # self.assert_eq(kdf.groupby([('x', 'a'), ('x', 'b')]).shift(periods=-1,
        #                                                            fill_value=0).sort_index(),
        #                pdf.groupby([('x', 'a'), ('x', 'b')]).shift(periods=-1,
        #                                                            fill_value=0).sort_index())

    def test_apply(self):
        pdf = pd.DataFrame(
            {"a": [1, 2, 3, 4, 5, 6], "b": [1, 1, 2, 3, 5, 8], "c": [1, 4, 9, 16, 25, 36]},
            columns=["a", "b", "c"],
        )
        kdf = ks.from_pandas(pdf)
        self.assert_eq(
            kdf.groupby("b").apply(lambda x: x + x.min()).sort_index(),
            pdf.groupby("b").apply(lambda x: x + x.min()).sort_index(),
        )
        self.assert_eq(
            kdf.groupby("b")["a"].apply(lambda x: x + x.min()).sort_index(),
            pdf.groupby("b")["a"].apply(lambda x: x + x.min()).sort_index(),
        )
        self.assert_eq(
            kdf.groupby("b")[["a"]].apply(lambda x: x + x.min()).sort_index(),
            pdf.groupby("b")[["a"]].apply(lambda x: x + x.min()).sort_index(),
        )
        self.assert_eq(
            kdf.groupby(["a", "b"]).apply(lambda x: x + x.min()).sort_index(),
            pdf.groupby(["a", "b"]).apply(lambda x: x + x.min()).sort_index(),
        )
        self.assert_eq(
            kdf.groupby(["b"])["c"].apply(lambda x: 1).sort_index(),
            pdf.groupby(["b"])["c"].apply(lambda x: 1).sort_index(),
        )
        self.assert_eq(
            kdf.groupby(kdf.b // 5).apply(lambda x: x + x.min()).sort_index(),
            pdf.groupby(pdf.b // 5).apply(lambda x: x + x.min()).sort_index(),
        )
        self.assert_eq(
            kdf.groupby(kdf.b // 5)["a"].apply(lambda x: x + x.min()).sort_index(),
            pdf.groupby(pdf.b // 5)["a"].apply(lambda x: x + x.min()).sort_index(),
        )
        self.assert_eq(
            kdf.groupby(kdf.b // 5)[["a"]].apply(lambda x: x + x.min()).sort_index(),
            pdf.groupby(pdf.b // 5)[["a"]].apply(lambda x: x + x.min()).sort_index(),
        )

        with self.assertRaisesRegex(TypeError, "<class 'int'> object is not callable"):
            kdf.groupby("b").apply(1)

        # multi-index columns
        columns = pd.MultiIndex.from_tuples([("x", "a"), ("x", "b"), ("y", "c")])
        pdf.columns = columns
        kdf.columns = columns

        self.assert_eq(
            kdf.groupby(("x", "b")).apply(lambda x: 1).sort_index(),
            pdf.groupby(("x", "b")).apply(lambda x: 1).sort_index(),
        )
        self.assert_eq(
            kdf.groupby([("x", "a"), ("x", "b")]).apply(lambda x: x + x.min()).sort_index(),
            pdf.groupby([("x", "a"), ("x", "b")]).apply(lambda x: x + x.min()).sort_index(),
        )

    def test_apply_without_shortcut(self):
        with option_context("compute.shortcut_limit", 0):
            self.test_apply()

    def test_apply_negative(self):
        def func(_) -> ks.Series[int]:
            return pd.Series([1])

        with self.assertRaisesRegex(TypeError, "Series as a return type hint at frame groupby"):
            ks.range(10).groupby("id").apply(func)

    def test_apply_with_new_dataframe(self):
        pdf = pd.DataFrame(
            {"timestamp": [0.0, 0.5, 1.0, 0.0, 0.5], "car_id": ["A", "A", "A", "B", "B"]}
        )
        kdf = ks.from_pandas(pdf)

        self.assert_eq(
            kdf.groupby("car_id").apply(lambda _: pd.DataFrame({"column": [0.0]})).sort_index(),
            pdf.groupby("car_id").apply(lambda _: pd.DataFrame({"column": [0.0]})).sort_index(),
        )

        self.assert_eq(
            kdf.groupby("car_id")
            .apply(lambda df: pd.DataFrame({"mean": [df["timestamp"].mean()]}))
            .sort_index(),
            pdf.groupby("car_id")
            .apply(lambda df: pd.DataFrame({"mean": [df["timestamp"].mean()]}))
            .sort_index(),
        )

        # dataframe with 1000+ records
        pdf = pd.DataFrame(
            {
                "timestamp": [0.0, 0.5, 1.0, 0.0, 0.5] * 300,
                "car_id": ["A", "A", "A", "B", "B"] * 300,
            }
        )
        kdf = ks.from_pandas(pdf)

        self.assert_eq(
            kdf.groupby("car_id").apply(lambda _: pd.DataFrame({"column": [0.0]})).sort_index(),
            pdf.groupby("car_id").apply(lambda _: pd.DataFrame({"column": [0.0]})).sort_index(),
        )

        self.assert_eq(
            kdf.groupby("car_id")
            .apply(lambda df: pd.DataFrame({"mean": [df["timestamp"].mean()]}))
            .sort_index(),
            pdf.groupby("car_id")
            .apply(lambda df: pd.DataFrame({"mean": [df["timestamp"].mean()]}))
            .sort_index(),
        )

    def test_apply_with_new_dataframe_without_shortcut(self):
        with option_context("compute.shortcut_limit", 0):
            self.test_apply_with_new_dataframe()

    def test_apply_key_handling(self):
        pdf = pd.DataFrame(
            {"d": [1.0, 1.0, 1.0, 2.0, 2.0, 2.0], "v": [1.0, 2.0, 3.0, 4.0, 5.0, 6.0]}
        )
        kdf = ks.from_pandas(pdf)

        self.assert_eq(
            kdf.groupby("d").apply(sum).sort_index(), pdf.groupby("d").apply(sum).sort_index()
        )

        with ks.option_context("compute.shortcut_limit", 1):
            self.assert_eq(
                kdf.groupby("d").apply(sum).sort_index(), pdf.groupby("d").apply(sum).sort_index()
            )

    def test_apply_with_side_effect(self):
        pdf = pd.DataFrame(
            {"d": [1.0, 1.0, 1.0, 2.0, 2.0, 2.0], "v": [1.0, 2.0, 3.0, 4.0, 5.0, 6.0]}
        )
        kdf = ks.from_pandas(pdf)

        acc = ks.utils.default_session().sparkContext.accumulator(0)

        def sum_with_acc_frame(x) -> ks.DataFrame[np.float64, np.float64]:
            nonlocal acc
            acc += 1
            return np.sum(x)

        actual = kdf.groupby("d").apply(sum_with_acc_frame).sort_index()
        actual.columns = ["d", "v"]
        self.assert_eq(actual, pdf.groupby("d").apply(sum).sort_index().reset_index(drop=True))
        self.assert_eq(acc.value, 2)

        def sum_with_acc_series(x) -> np.float64:
            nonlocal acc
            acc += 1
            return np.sum(x)

        self.assert_eq(
            kdf.groupby("d")["v"].apply(sum_with_acc_series).sort_index(),
            pdf.groupby("d")["v"].apply(sum).sort_index().reset_index(drop=True),
        )
        self.assert_eq(acc.value, 4)

    def test_transform(self):
        pdf = pd.DataFrame(
            {"a": [1, 2, 3, 4, 5, 6], "b": [1, 1, 2, 3, 5, 8], "c": [1, 4, 9, 16, 25, 36]},
            columns=["a", "b", "c"],
        )
        kdf = ks.from_pandas(pdf)
        self.assert_eq(
            kdf.groupby("b").transform(lambda x: x + x.min()).sort_index(),
            pdf.groupby("b").transform(lambda x: x + x.min()).sort_index(),
        )
        self.assert_eq(
            kdf.groupby("b")["a"].transform(lambda x: x + x.min()).sort_index(),
            pdf.groupby("b")["a"].transform(lambda x: x + x.min()).sort_index(),
        )
        self.assert_eq(
            kdf.groupby("b")[["a"]].transform(lambda x: x + x.min()).sort_index(),
            pdf.groupby("b")[["a"]].transform(lambda x: x + x.min()).sort_index(),
        )
        self.assert_eq(
            kdf.groupby(["a", "b"]).transform(lambda x: x + x.min()).sort_index(),
            pdf.groupby(["a", "b"]).transform(lambda x: x + x.min()).sort_index(),
        )
        self.assert_eq(
            kdf.groupby(["b"])["c"].transform(lambda x: x + x.min()).sort_index(),
            pdf.groupby(["b"])["c"].transform(lambda x: x + x.min()).sort_index(),
        )
        self.assert_eq(
            kdf.groupby(kdf.b // 5).transform(lambda x: x + x.min()).sort_index(),
            pdf.groupby(pdf.b // 5).transform(lambda x: x + x.min()).sort_index(),
        )
        self.assert_eq(
            kdf.groupby(kdf.b // 5)["a"].transform(lambda x: x + x.min()).sort_index(),
            pdf.groupby(pdf.b // 5)["a"].transform(lambda x: x + x.min()).sort_index(),
        )
        self.assert_eq(
            kdf.groupby(kdf.b // 5)[["a"]].transform(lambda x: x + x.min()).sort_index(),
            pdf.groupby(pdf.b // 5)[["a"]].transform(lambda x: x + x.min()).sort_index(),
        )

        # multi-index columns
        columns = pd.MultiIndex.from_tuples([("x", "a"), ("x", "b"), ("y", "c")])
        pdf.columns = columns
        kdf.columns = columns

        self.assert_eq(
            kdf.groupby(("x", "b")).transform(lambda x: x + x.min()).sort_index(),
            pdf.groupby(("x", "b")).transform(lambda x: x + x.min()).sort_index(),
        )
        self.assert_eq(
            kdf.groupby([("x", "a"), ("x", "b")]).transform(lambda x: x + x.min()).sort_index(),
            pdf.groupby([("x", "a"), ("x", "b")]).transform(lambda x: x + x.min()).sort_index(),
        )

    def test_transform_without_shortcut(self):
        with option_context("compute.shortcut_limit", 0):
            self.test_transform()

    def test_filter(self):
        pdf = pd.DataFrame(
            {"a": [1, 2, 3, 4, 5, 6], "b": [1, 1, 2, 3, 5, 8], "c": [1, 4, 9, 16, 25, 36]},
            columns=["a", "b", "c"],
        )
        kdf = ks.from_pandas(pdf)

        self.assert_eq(
            kdf.groupby("b").filter(lambda x: any(x.a == 2)).sort_index(),
            pdf.groupby("b").filter(lambda x: any(x.a == 2)).sort_index(),
        )
        self.assert_eq(
<<<<<<< HEAD
            kdf.groupby("b")["a"].filter(lambda x: any(x == 2)).sort_index(),
            pdf.groupby("b")["a"].filter(lambda x: any(x == 2)).sort_index(),
        )
        self.assert_eq(
=======
>>>>>>> 4204b4c9
            kdf.groupby("b")[["a"]].filter(lambda x: any(x.a == 2)).sort_index(),
            pdf.groupby("b")[["a"]].filter(lambda x: any(x.a == 2)).sort_index(),
        )
        self.assert_eq(
            kdf.groupby(["a", "b"]).filter(lambda x: any(x.a == 2)).sort_index(),
            pdf.groupby(["a", "b"]).filter(lambda x: any(x.a == 2)).sort_index(),
        )
        self.assert_eq(
            kdf.groupby(kdf["b"] // 5).filter(lambda x: any(x.a == 2)).sort_index(),
            pdf.groupby(pdf["b"] // 5).filter(lambda x: any(x.a == 2)).sort_index(),
        )
        self.assert_eq(
<<<<<<< HEAD
            kdf.groupby(kdf["b"] // 5)["a"].filter(lambda x: any(x == 2)).sort_index(),
            pdf.groupby(pdf["b"] // 5)["a"].filter(lambda x: any(x == 2)).sort_index(),
        )
        self.assert_eq(
=======
>>>>>>> 4204b4c9
            kdf.groupby(kdf["b"] // 5)[["a"]].filter(lambda x: any(x.a == 2)).sort_index(),
            pdf.groupby(pdf["b"] // 5)[["a"]].filter(lambda x: any(x.a == 2)).sort_index(),
        )

        with self.assertRaisesRegex(TypeError, "<class 'int'> object is not callable"):
            kdf.groupby("b").filter(1)

        # multi-index columns
        columns = pd.MultiIndex.from_tuples([("x", "a"), ("x", "b"), ("y", "c")])
        pdf.columns = columns
        kdf.columns = columns

        self.assert_eq(
            kdf.groupby(("x", "b")).filter(lambda x: any(x[("x", "a")] == 2)).sort_index(),
            pdf.groupby(("x", "b")).filter(lambda x: any(x[("x", "a")] == 2)).sort_index(),
        )
        self.assert_eq(
            kdf.groupby([("x", "a"), ("x", "b")])
            .filter(lambda x: any(x[("x", "a")] == 2))
            .sort_index(),
            pdf.groupby([("x", "a"), ("x", "b")])
            .filter(lambda x: any(x[("x", "a")] == 2))
            .sort_index(),
        )

    def test_idxmax(self):
        pdf = pd.DataFrame(
            {"a": [1, 1, 2, 2, 3] * 3, "b": [1, 2, 3, 4, 5] * 3, "c": [5, 4, 3, 2, 1] * 3}
        )
        kdf = ks.from_pandas(pdf)

        self.assert_eq(
            pdf.groupby(["a"]).idxmax().sort_index(), kdf.groupby(["a"]).idxmax().sort_index()
        )
        self.assert_eq(
            pdf.groupby(["a"]).idxmax(skipna=False).sort_index(),
            kdf.groupby(["a"]).idxmax(skipna=False).sort_index(),
        )

        with self.assertRaisesRegex(ValueError, "idxmax only support one-level index now"):
            kdf.set_index(["a", "b"]).groupby(["c"]).idxmax()

        # multi-index columns
        columns = pd.MultiIndex.from_tuples([("x", "a"), ("x", "b"), ("y", "c")])
        pdf.columns = columns
        kdf.columns = columns

        self.assert_eq(
            pdf.groupby(("x", "a")).idxmax().sort_index(),
            kdf.groupby(("x", "a")).idxmax().sort_index(),
        )
        self.assert_eq(
            pdf.groupby(("x", "a")).idxmax(skipna=False).sort_index(),
            kdf.groupby(("x", "a")).idxmax(skipna=False).sort_index(),
        )

    def test_idxmin(self):
        pdf = pd.DataFrame(
            {"a": [1, 1, 2, 2, 3] * 3, "b": [1, 2, 3, 4, 5] * 3, "c": [5, 4, 3, 2, 1] * 3}
        )
        kdf = ks.from_pandas(pdf)

        self.assert_eq(
            pdf.groupby(["a"]).idxmin().sort_index(), kdf.groupby(["a"]).idxmin().sort_index()
        )
        self.assert_eq(
            pdf.groupby(["a"]).idxmin(skipna=False).sort_index(),
            kdf.groupby(["a"]).idxmin(skipna=False).sort_index(),
        )

        with self.assertRaisesRegex(ValueError, "idxmin only support one-level index now"):
            kdf.set_index(["a", "b"]).groupby(["c"]).idxmin()

        # multi-index columns
        columns = pd.MultiIndex.from_tuples([("x", "a"), ("x", "b"), ("y", "c")])
        pdf.columns = columns
        kdf.columns = columns

        self.assert_eq(
            pdf.groupby(("x", "a")).idxmin().sort_index(),
            kdf.groupby(("x", "a")).idxmin().sort_index(),
        )
        self.assert_eq(
            pdf.groupby(("x", "a")).idxmin(skipna=False).sort_index(),
            kdf.groupby(("x", "a")).idxmin(skipna=False).sort_index(),
        )

    def test_head(self):
        pdf = pd.DataFrame(
            {
                "a": [1, 1, 1, 1, 2, 2, 2, 3, 3, 3] * 3,
                "b": [2, 3, 1, 4, 6, 9, 8, 10, 7, 5] * 3,
                "c": [3, 5, 2, 5, 1, 2, 6, 4, 3, 6] * 3,
            },
            index=np.random.rand(10 * 3),
        )
        kdf = ks.from_pandas(pdf)

        self.assert_eq(pdf.groupby("a").head(2).sort_index(), kdf.groupby("a").head(2).sort_index())
        self.assert_eq(
            pdf.groupby("a").head(-2).sort_index(), kdf.groupby("a").head(-2).sort_index()
        )
        self.assert_eq(
            pdf.groupby("a").head(100000).sort_index(), kdf.groupby("a").head(100000).sort_index()
        )

        self.assert_eq(
            pdf.groupby("a")["b"].head(2).sort_index(), kdf.groupby("a")["b"].head(2).sort_index()
        )
        self.assert_eq(
            pdf.groupby("a")["b"].head(-2).sort_index(), kdf.groupby("a")["b"].head(-2).sort_index()
        )
        self.assert_eq(
            pdf.groupby("a")["b"].head(100000).sort_index(),
            kdf.groupby("a")["b"].head(100000).sort_index(),
        )

        self.assert_eq(
            pdf.groupby("a")[["b"]].head(2).sort_index(),
            kdf.groupby("a")[["b"]].head(2).sort_index(),
        )
        self.assert_eq(
            pdf.groupby("a")[["b"]].head(-2).sort_index(),
            kdf.groupby("a")[["b"]].head(-2).sort_index(),
        )
        self.assert_eq(
            pdf.groupby("a")[["b"]].head(100000).sort_index(),
            kdf.groupby("a")[["b"]].head(100000).sort_index(),
        )

        self.assert_eq(
            pdf.groupby(pdf.a // 2).head(2).sort_index(),
            kdf.groupby(kdf.a // 2).head(2).sort_index(),
        )
        self.assert_eq(
            pdf.groupby(pdf.a // 2)["b"].head(2).sort_index(),
            kdf.groupby(kdf.a // 2)["b"].head(2).sort_index(),
        )
        self.assert_eq(
            pdf.groupby(pdf.a // 2)[["b"]].head(2).sort_index(),
            kdf.groupby(kdf.a // 2)[["b"]].head(2).sort_index(),
        )

        # multi-index
        midx = pd.MultiIndex(
            [["x", "y"], ["a", "b", "c", "d", "e", "f", "g", "h", "i", "j"]],
            [[0, 0, 0, 0, 0, 1, 1, 1, 1, 1], [0, 1, 2, 3, 4, 5, 6, 7, 8, 9]],
        )
        pdf = pd.DataFrame(
            {
                "a": [1, 1, 1, 1, 2, 2, 2, 3, 3, 3],
                "b": [2, 3, 1, 4, 6, 9, 8, 10, 7, 5],
                "c": [3, 5, 2, 5, 1, 2, 6, 4, 3, 6],
            },
            columns=["a", "b", "c"],
            index=midx,
        )
        kdf = ks.from_pandas(pdf)

        self.assert_eq(pdf.groupby("a").head(2).sort_index(), kdf.groupby("a").head(2).sort_index())
        self.assert_eq(
            pdf.groupby("a").head(-2).sort_index(), kdf.groupby("a").head(-2).sort_index()
        )
        self.assert_eq(
            pdf.groupby("a").head(100000).sort_index(), kdf.groupby("a").head(100000).sort_index()
        )

        self.assert_eq(
            pdf.groupby("a")["b"].head(2).sort_index(), kdf.groupby("a")["b"].head(2).sort_index()
        )
        self.assert_eq(
            pdf.groupby("a")["b"].head(-2).sort_index(), kdf.groupby("a")["b"].head(-2).sort_index()
        )
        self.assert_eq(
            pdf.groupby("a")["b"].head(100000).sort_index(),
            kdf.groupby("a")["b"].head(100000).sort_index(),
        )

        # multi-index columns
        columns = pd.MultiIndex.from_tuples([("x", "a"), ("x", "b"), ("y", "c")])
        pdf.columns = columns
        kdf.columns = columns

        self.assert_eq(
            pdf.groupby(("x", "a")).head(2).sort_index(),
            kdf.groupby(("x", "a")).head(2).sort_index(),
        )
        self.assert_eq(
            pdf.groupby(("x", "a")).head(-2).sort_index(),
            kdf.groupby(("x", "a")).head(-2).sort_index(),
        )
        self.assert_eq(
            pdf.groupby(("x", "a")).head(100000).sort_index(),
            kdf.groupby(("x", "a")).head(100000).sort_index(),
        )

    def test_missing(self):
        kdf = ks.DataFrame({"a": [1, 2, 3, 4, 5, 6, 7, 8, 9]})

        # DataFrameGroupBy functions
        missing_functions = inspect.getmembers(
            _MissingPandasLikeDataFrameGroupBy, inspect.isfunction
        )
        unsupported_functions = [
            name for (name, type_) in missing_functions if type_.__name__ == "unsupported_function"
        ]
        for name in unsupported_functions:
            with self.assertRaisesRegex(
                PandasNotImplementedError,
                "method.*GroupBy.*{}.*not implemented( yet\\.|\\. .+)".format(name),
            ):
                getattr(kdf.groupby("a"), name)()

        deprecated_functions = [
            name for (name, type_) in missing_functions if type_.__name__ == "deprecated_function"
        ]
        for name in deprecated_functions:
            with self.assertRaisesRegex(
                PandasNotImplementedError, "method.*GroupBy.*{}.*is deprecated".format(name)
            ):
                getattr(kdf.groupby("a"), name)()

        # SeriesGroupBy functions
        missing_functions = inspect.getmembers(_MissingPandasLikeSeriesGroupBy, inspect.isfunction)
        unsupported_functions = [
            name for (name, type_) in missing_functions if type_.__name__ == "unsupported_function"
        ]
        for name in unsupported_functions:
            with self.assertRaisesRegex(
                PandasNotImplementedError,
                "method.*GroupBy.*{}.*not implemented( yet\\.|\\. .+)".format(name),
            ):
                getattr(kdf.a.groupby(kdf.a), name)()

        deprecated_functions = [
            name for (name, type_) in missing_functions if type_.__name__ == "deprecated_function"
        ]
        for name in deprecated_functions:
            with self.assertRaisesRegex(
                PandasNotImplementedError, "method.*GroupBy.*{}.*is deprecated".format(name)
            ):
                getattr(kdf.a.groupby(kdf.a), name)()

        # DataFrameGroupBy properties
        missing_properties = inspect.getmembers(
            _MissingPandasLikeDataFrameGroupBy, lambda o: isinstance(o, property)
        )
        unsupported_properties = [
            name
            for (name, type_) in missing_properties
            if type_.fget.__name__ == "unsupported_property"
        ]
        for name in unsupported_properties:
            with self.assertRaisesRegex(
                PandasNotImplementedError,
                "property.*GroupBy.*{}.*not implemented( yet\\.|\\. .+)".format(name),
            ):
                getattr(kdf.groupby("a"), name)
        deprecated_properties = [
            name
            for (name, type_) in missing_properties
            if type_.fget.__name__ == "deprecated_property"
        ]
        for name in deprecated_properties:
            with self.assertRaisesRegex(
                PandasNotImplementedError, "property.*GroupBy.*{}.*is deprecated".format(name)
            ):
                getattr(kdf.groupby("a"), name)

        # SeriesGroupBy properties
        missing_properties = inspect.getmembers(
            _MissingPandasLikeSeriesGroupBy, lambda o: isinstance(o, property)
        )
        unsupported_properties = [
            name
            for (name, type_) in missing_properties
            if type_.fget.__name__ == "unsupported_property"
        ]
        for name in unsupported_properties:
            with self.assertRaisesRegex(
                PandasNotImplementedError,
                "property.*GroupBy.*{}.*not implemented( yet\\.|\\. .+)".format(name),
            ):
                getattr(kdf.a.groupby(kdf.a), name)
        deprecated_properties = [
            name
            for (name, type_) in missing_properties
            if type_.fget.__name__ == "deprecated_property"
        ]
        for name in deprecated_properties:
            with self.assertRaisesRegex(
                PandasNotImplementedError, "property.*GroupBy.*{}.*is deprecated".format(name)
            ):
                getattr(kdf.a.groupby(kdf.a), name)

    @staticmethod
    def test_is_multi_agg_with_relabel():

        assert _is_multi_agg_with_relabel(a="max") is False
        assert _is_multi_agg_with_relabel(a_min=("a", "max"), a_max=("a", "min")) is True<|MERGE_RESOLUTION|>--- conflicted
+++ resolved
@@ -1593,13 +1593,10 @@
             pdf.groupby("b").filter(lambda x: any(x.a == 2)).sort_index(),
         )
         self.assert_eq(
-<<<<<<< HEAD
             kdf.groupby("b")["a"].filter(lambda x: any(x == 2)).sort_index(),
             pdf.groupby("b")["a"].filter(lambda x: any(x == 2)).sort_index(),
         )
         self.assert_eq(
-=======
->>>>>>> 4204b4c9
             kdf.groupby("b")[["a"]].filter(lambda x: any(x.a == 2)).sort_index(),
             pdf.groupby("b")[["a"]].filter(lambda x: any(x.a == 2)).sort_index(),
         )
@@ -1612,13 +1609,10 @@
             pdf.groupby(pdf["b"] // 5).filter(lambda x: any(x.a == 2)).sort_index(),
         )
         self.assert_eq(
-<<<<<<< HEAD
             kdf.groupby(kdf["b"] // 5)["a"].filter(lambda x: any(x == 2)).sort_index(),
             pdf.groupby(pdf["b"] // 5)["a"].filter(lambda x: any(x == 2)).sort_index(),
         )
         self.assert_eq(
-=======
->>>>>>> 4204b4c9
             kdf.groupby(kdf["b"] // 5)[["a"]].filter(lambda x: any(x.a == 2)).sort_index(),
             pdf.groupby(pdf["b"] // 5)[["a"]].filter(lambda x: any(x.a == 2)).sort_index(),
         )
