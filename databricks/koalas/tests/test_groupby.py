#
# Copyright (C) 2019 Databricks, Inc.
#
# Licensed under the Apache License, Version 2.0 (the "License");
# you may not use this file except in compliance with the License.
# You may obtain a copy of the License at
#
#     http://www.apache.org/licenses/LICENSE-2.0
#
# Unless required by applicable law or agreed to in writing, software
# distributed under the License is distributed on an "AS IS" BASIS,
# WITHOUT WARRANTIES OR CONDITIONS OF ANY KIND, either express or implied.
# See the License for the specific language governing permissions and
# limitations under the License.
#

import unittest
import inspect
from distutils.version import LooseVersion
from itertools import product

import numpy as np
import pandas as pd

from databricks import koalas as ks
from databricks.koalas.config import option_context
from databricks.koalas.exceptions import PandasNotImplementedError, DataError
from databricks.koalas.missing.groupby import (
    MissingPandasLikeDataFrameGroupBy,
    MissingPandasLikeSeriesGroupBy,
)
from databricks.koalas.testing.utils import ReusedSQLTestCase, TestUtils
from databricks.koalas.groupby import is_multi_agg_with_relabel


class GroupByTest(ReusedSQLTestCase, TestUtils):
    def test_groupby_simple(self):
        pdf = pd.DataFrame(
            {
                "a": [1, 2, 6, 4, 4, 6, 4, 3, 7],
                "b": [4, 2, 7, 3, 3, 1, 1, 1, 2],
                "c": [4, 2, 7, 3, None, 1, 1, 1, 2],
                "d": list("abcdefght"),
            },
            index=[0, 1, 3, 5, 6, 8, 9, 9, 9],
        )
        kdf = ks.from_pandas(pdf)

        for as_index in [True, False]:
            if as_index:
                sort = lambda df: df.sort_index()
            else:
                sort = lambda df: df.sort_values("a").reset_index(drop=True)
            self.assert_eq(
                sort(kdf.groupby("a", as_index=as_index).sum()),
                sort(pdf.groupby("a", as_index=as_index).sum()),
            )
            self.assert_eq(
                sort(kdf.groupby("a", as_index=as_index).b.sum()),
                sort(pdf.groupby("a", as_index=as_index).b.sum()),
            )
            self.assert_eq(
                sort(kdf.groupby("a", as_index=as_index)["b"].sum()),
                sort(pdf.groupby("a", as_index=as_index)["b"].sum()),
            )
            self.assert_eq(
                sort(kdf.groupby("a", as_index=as_index)[["b", "c"]].sum()),
                sort(pdf.groupby("a", as_index=as_index)[["b", "c"]].sum()),
            )
            self.assert_eq(
                sort(kdf.groupby("a", as_index=as_index)[[]].sum()),
                sort(pdf.groupby("a", as_index=as_index)[[]].sum()),
            )
            self.assert_eq(
                sort(kdf.groupby("a", as_index=as_index)["c"].sum()),
                sort(pdf.groupby("a", as_index=as_index)["c"].sum()),
            )

        self.assert_eq(kdf.groupby("a").a.sum().sort_index(), pdf.groupby("a").a.sum().sort_index())
        self.assert_eq(
            kdf.groupby("a")["a"].sum().sort_index(), pdf.groupby("a")["a"].sum().sort_index()
        )
        self.assert_eq(
            kdf.groupby("a")[["a"]].sum().sort_index(), pdf.groupby("a")[["a"]].sum().sort_index()
        )
        self.assert_eq(
            kdf.groupby("a")[["a", "c"]].sum().sort_index(),
            pdf.groupby("a")[["a", "c"]].sum().sort_index(),
        )

        self.assert_eq(
            kdf.a.groupby(kdf.b).sum().sort_index(), pdf.a.groupby(pdf.b).sum().sort_index()
        )

        for axis in [0, "index"]:
            self.assert_eq(
                kdf.groupby("a", axis=axis).a.sum().sort_index(),
                pdf.groupby("a", axis=axis).a.sum().sort_index(),
            )
            self.assert_eq(
                kdf.groupby("a", axis=axis)["a"].sum().sort_index(),
                pdf.groupby("a", axis=axis)["a"].sum().sort_index(),
            )
            self.assert_eq(
                kdf.groupby("a", axis=axis)[["a"]].sum().sort_index(),
                pdf.groupby("a", axis=axis)[["a"]].sum().sort_index(),
            )
            self.assert_eq(
                kdf.groupby("a", axis=axis)[["a", "c"]].sum().sort_index(),
                pdf.groupby("a", axis=axis)[["a", "c"]].sum().sort_index(),
            )

            self.assert_eq(
                kdf.a.groupby(kdf.b, axis=axis).sum().sort_index(),
                pdf.a.groupby(pdf.b, axis=axis).sum().sort_index(),
            )

        self.assertRaises(ValueError, lambda: kdf.groupby("a", as_index=False).a)
        self.assertRaises(ValueError, lambda: kdf.groupby("a", as_index=False)["a"])
        self.assertRaises(ValueError, lambda: kdf.groupby("a", as_index=False)[["a"]])
        self.assertRaises(ValueError, lambda: kdf.groupby("a", as_index=False)[["a", "c"]])
        self.assertRaises(KeyError, lambda: kdf.groupby("z", as_index=False)[["a", "c"]])
        self.assertRaises(KeyError, lambda: kdf.groupby(["z"], as_index=False)[["a", "c"]])

        self.assertRaises(TypeError, lambda: kdf.a.groupby(kdf.b, as_index=False))

        self.assertRaises(NotImplementedError, lambda: kdf.groupby("a", axis=1))
        self.assertRaises(NotImplementedError, lambda: kdf.groupby("a", axis="columns"))
        self.assertRaises(ValueError, lambda: kdf.groupby("a", "b"))
        self.assertRaises(TypeError, lambda: kdf.a.groupby(kdf.a, kdf.b))

        # we can't use column name/names as a parameter `by` for `SeriesGroupBy`.
        self.assertRaises(KeyError, lambda: kdf.a.groupby(by="a"))
        self.assertRaises(KeyError, lambda: kdf.a.groupby(by=["a", "b"]))
        self.assertRaises(KeyError, lambda: kdf.a.groupby(by=("a", "b")))

        # we can't use DataFrame as a parameter `by` for `DataFrameGroupBy`/`SeriesGroupBy`.
        self.assertRaises(ValueError, lambda: kdf.groupby(kdf))
        self.assertRaises(ValueError, lambda: kdf.a.groupby(kdf))
        self.assertRaises(ValueError, lambda: kdf.a.groupby((kdf,)))

        # non-string names
        pdf = pd.DataFrame(
            {
                10: [1, 2, 6, 4, 4, 6, 4, 3, 7],
                20: [4, 2, 7, 3, 3, 1, 1, 1, 2],
                30: [4, 2, 7, 3, None, 1, 1, 1, 2],
                40: list("abcdefght"),
            },
            index=[0, 1, 3, 5, 6, 8, 9, 9, 9],
        )
        kdf = ks.from_pandas(pdf)

        for as_index in [True, False]:
            if as_index:
                sort = lambda df: df.sort_index()
            else:
                sort = lambda df: df.sort_values(10).reset_index(drop=True)
            self.assert_eq(
                sort(kdf.groupby(10, as_index=as_index).sum()),
                sort(pdf.groupby(10, as_index=as_index).sum()),
            )
            self.assert_eq(
                sort(kdf.groupby(10, as_index=as_index)[20].sum()),
                sort(pdf.groupby(10, as_index=as_index)[20].sum()),
            )
            self.assert_eq(
                sort(kdf.groupby(10, as_index=as_index)[[20, 30]].sum()),
                sort(pdf.groupby(10, as_index=as_index)[[20, 30]].sum()),
            )

    def test_groupby_multiindex_columns(self):
        pdf = pd.DataFrame(
            {
                (10, "a"): [1, 2, 6, 4, 4, 6, 4, 3, 7],
                (10, "b"): [4, 2, 7, 3, 3, 1, 1, 1, 2],
                (20, "c"): [4, 2, 7, 3, None, 1, 1, 1, 2],
                (30, "d"): list("abcdefght"),
            },
            index=[0, 1, 3, 5, 6, 8, 9, 9, 9],
        )
        kdf = ks.from_pandas(pdf)

        self.assert_eq(
            kdf.groupby((10, "a")).sum().sort_index(), pdf.groupby((10, "a")).sum().sort_index()
        )
        self.assert_eq(
            kdf.groupby((10, "a"), as_index=False)
            .sum()
            .sort_values((10, "a"))
            .reset_index(drop=True),
            pdf.groupby((10, "a"), as_index=False)
            .sum()
            .sort_values((10, "a"))
            .reset_index(drop=True),
        )
        self.assert_eq(
            kdf.groupby((10, "a"))[[(20, "c")]].sum().sort_index(),
            pdf.groupby((10, "a"))[[(20, "c")]].sum().sort_index(),
        )
        # TODO: a pandas bug?
        # self.assert_eq(
        #     kdf.groupby((10, "a"))[(20, "c")].sum().sort_index(),
        #     pdf.groupby((10, "a"))[(20, "c")].sum().sort_index(),
        # )
<<<<<<< HEAD
        self.assert_eq(
            kdf[(20, "c")].groupby(kdf[(10, "a")]).sum().sort_index(),
            pdf[(20, "c")].groupby(pdf[(10, "a")]).sum().sort_index(),
        )
=======
        if LooseVersion(pd.__version__) < LooseVersion("1.1.3"):
            self.assert_eq(
                kdf[("x", "a")].groupby(kdf[("x", "b")]).sum().sort_index(),
                pdf[("x", "a")].groupby(pdf[("x", "b")]).sum().sort_index(),
            )
        else:
            # seems like a pandas bug introduced in pandas 1.1.3.
            expected_result = ks.Series(
                [13, 9, 8, 1, 6], name=("x", "a"), index=pd.Index([1, 2, 3, 4, 7], name=("x", "b"))
            )
            self.assert_eq(
                kdf[("x", "a")].groupby(kdf[("x", "b")]).sum().sort_index(), expected_result
            )
>>>>>>> 81cbdedc

    def test_split_apply_combine_on_series(self):
        pdf = pd.DataFrame(
            {
                "a": [1, 2, 6, 4, 4, 6, 4, 3, 7],
                "b": [4, 2, 7, 3, 3, 1, 1, 1, 2],
                "c": [4, 2, 7, 3, None, 1, 1, 1, 2],
                "d": list("abcdefght"),
            },
            index=[0, 1, 3, 5, 6, 8, 9, 9, 9],
        )
        kdf = ks.from_pandas(pdf)

        funcs = [
            ((True, False), ["sum", "min", "max", "count", "first", "last"]),
            ((True, True), ["mean"]),
            ((False, False), ["var", "std"]),
        ]
        funcs = [(check_exact, almost, f) for (check_exact, almost), fs in funcs for f in fs]

        for as_index in [True, False]:
            if as_index:
                sort = lambda df: df.sort_index()
            else:
                sort = lambda df: df.sort_values(list(df.columns)).reset_index(drop=True)

            for check_exact, almost, func in funcs:
                for kkey, pkey in [("b", "b"), (kdf.b, pdf.b)]:
                    with self.subTest(as_index=as_index, func=func, key=pkey):
                        if as_index is True or func != "std":
                            self.assert_eq(
                                sort(getattr(kdf.groupby(kkey, as_index=as_index).a, func)()),
                                sort(getattr(pdf.groupby(pkey, as_index=as_index).a, func)()),
                                check_exact=check_exact,
                                almost=almost,
                            )
                            self.assert_eq(
                                sort(getattr(kdf.groupby(kkey, as_index=as_index), func)()),
                                sort(getattr(pdf.groupby(pkey, as_index=as_index), func)()),
                                check_exact=check_exact,
                                almost=almost,
                            )
                        else:
                            # seems like a pandas' bug for as_index=False and func == "std"?
                            self.assert_eq(
                                sort(getattr(kdf.groupby(kkey, as_index=as_index).a, func)()),
                                sort(pdf.groupby(pkey, as_index=True).a.std().reset_index()),
                                check_exact=check_exact,
                                almost=almost,
                            )
                            self.assert_eq(
                                sort(getattr(kdf.groupby(kkey, as_index=as_index), func)()),
                                sort(pdf.groupby(pkey, as_index=True).std().reset_index()),
                                check_exact=check_exact,
                                almost=almost,
                            )

                for kkey, pkey in [(kdf.b + 1, pdf.b + 1), (kdf.copy().b, pdf.copy().b)]:
                    with self.subTest(as_index=as_index, func=func, key=pkey):
                        self.assert_eq(
                            sort(getattr(kdf.groupby(kkey, as_index=as_index).a, func)()),
                            sort(getattr(pdf.groupby(pkey, as_index=as_index).a, func)()),
                            check_exact=check_exact,
                            almost=almost,
                        )
                        self.assert_eq(
                            sort(getattr(kdf.groupby(kkey, as_index=as_index), func)()),
                            sort(getattr(pdf.groupby(pkey, as_index=as_index), func)()),
                            check_exact=check_exact,
                            almost=almost,
                        )

            for check_exact, almost, func in funcs:
                for i in [0, 4, 7]:
                    with self.subTest(as_index=as_index, func=func, i=i):
                        self.assert_eq(
                            sort(getattr(kdf.groupby(kdf.b > i, as_index=as_index).a, func)()),
                            sort(getattr(pdf.groupby(pdf.b > i, as_index=as_index).a, func)()),
                            check_exact=check_exact,
                            almost=almost,
                        )
                        self.assert_eq(
                            sort(getattr(kdf.groupby(kdf.b > i, as_index=as_index), func)()),
                            sort(getattr(pdf.groupby(pdf.b > i, as_index=as_index), func)()),
                            check_exact=check_exact,
                            almost=almost,
                        )

        for check_exact, almost, func in funcs:
            for kkey, pkey in [
                (kdf.b, pdf.b),
                (kdf.b + 1, pdf.b + 1),
                (kdf.copy().b, pdf.copy().b),
                (kdf.b.rename(), pdf.b.rename()),
            ]:
                with self.subTest(func=func, key=pkey):
                    self.assert_eq(
                        getattr(kdf.a.groupby(kkey), func)().sort_index(),
                        getattr(pdf.a.groupby(pkey), func)().sort_index(),
                        check_exact=check_exact,
                        almost=almost,
                    )
                    self.assert_eq(
                        getattr((kdf.a + 1).groupby(kkey), func)().sort_index(),
                        getattr((pdf.a + 1).groupby(pkey), func)().sort_index(),
                        check_exact=check_exact,
                        almost=almost,
                    )
                    self.assert_eq(
                        getattr((kdf.b + 1).groupby(kkey), func)().sort_index(),
                        getattr((pdf.b + 1).groupby(pkey), func)().sort_index(),
                        check_exact=check_exact,
                        almost=almost,
                    )
                    self.assert_eq(
                        getattr(kdf.a.rename().groupby(kkey), func)().sort_index(),
                        getattr(pdf.a.rename().groupby(pkey), func)().sort_index(),
                        check_exact=check_exact,
                        almost=almost,
                    )

    def test_aggregate(self):
        pdf = pd.DataFrame(
            {"A": [1, 1, 2, 2], "B": [1, 2, 3, 4], "C": [0.362, 0.227, 1.267, -0.562]}
        )
        kdf = ks.from_pandas(pdf)

        for as_index in [True, False]:
            if as_index:
                sort = lambda df: df.sort_index()
            else:
                sort = lambda df: df.sort_values(list(df.columns)).reset_index(drop=True)

            for kkey, pkey in [("A", "A"), (kdf.A, pdf.A)]:
                with self.subTest(as_index=as_index, key=pkey):
                    self.assert_eq(
                        sort(kdf.groupby(kkey, as_index=as_index).agg("sum")),
                        sort(pdf.groupby(pkey, as_index=as_index).agg("sum")),
                    )
                    self.assert_eq(
                        sort(kdf.groupby(kkey, as_index=as_index).agg({"B": "min", "C": "sum"})),
                        sort(pdf.groupby(pkey, as_index=as_index).agg({"B": "min", "C": "sum"})),
                    )
                    self.assert_eq(
                        sort(
                            kdf.groupby(kkey, as_index=as_index).agg(
                                {"B": ["min", "max"], "C": "sum"}
                            )
                        ),
                        sort(
                            pdf.groupby(pkey, as_index=as_index).agg(
                                {"B": ["min", "max"], "C": "sum"}
                            )
                        ),
                    )

                    if as_index:
                        self.assert_eq(
                            sort(kdf.groupby(kkey, as_index=as_index).agg(["sum"])),
                            sort(pdf.groupby(pkey, as_index=as_index).agg(["sum"])),
                        )
                    else:
                        # seems like a pandas' bug for as_index=False and func_or_funcs is list?
                        self.assert_eq(
                            sort(kdf.groupby(kkey, as_index=as_index).agg(["sum"])),
                            sort(pdf.groupby(pkey, as_index=True).agg(["sum"]).reset_index()),
                        )

            for kkey, pkey in [(kdf.A + 1, pdf.A + 1), (kdf.copy().A, pdf.copy().A)]:
                with self.subTest(as_index=as_index, key=pkey):
                    self.assert_eq(
                        sort(kdf.groupby(kkey, as_index=as_index).agg("sum")),
                        sort(pdf.groupby(pkey, as_index=as_index).agg("sum")),
                    )
                    self.assert_eq(
                        sort(kdf.groupby(kkey, as_index=as_index).agg({"B": "min", "C": "sum"})),
                        sort(pdf.groupby(pkey, as_index=as_index).agg({"B": "min", "C": "sum"})),
                    )
                    self.assert_eq(
                        sort(
                            kdf.groupby(kkey, as_index=as_index).agg(
                                {"B": ["min", "max"], "C": "sum"}
                            )
                        ),
                        sort(
                            pdf.groupby(pkey, as_index=as_index).agg(
                                {"B": ["min", "max"], "C": "sum"}
                            )
                        ),
                    )
                    self.assert_eq(
                        sort(kdf.groupby(kkey, as_index=as_index).agg(["sum"])),
                        sort(pdf.groupby(pkey, as_index=as_index).agg(["sum"])),
                    )

        expected_error_message = (
            r"aggs must be a dict mapping from column name to aggregate functions "
            r"\(string or list of strings\)."
        )
        with self.assertRaisesRegex(ValueError, expected_error_message):
            kdf.groupby("A", as_index=as_index).agg(0)

        # multi-index columns
        columns = pd.MultiIndex.from_tuples([(10, "A"), (10, "B"), (20, "C")])
        pdf.columns = columns
        kdf.columns = columns

        for as_index in [True, False]:
            stats_kdf = kdf.groupby((10, "A"), as_index=as_index).agg(
                {(10, "B"): "min", (20, "C"): "sum"}
            )
            stats_pdf = pdf.groupby((10, "A"), as_index=as_index).agg(
                {(10, "B"): "min", (20, "C"): "sum"}
            )
            self.assert_eq(
                stats_kdf.sort_values(by=[(10, "B"), (20, "C")]).reset_index(drop=True),
                stats_pdf.sort_values(by=[(10, "B"), (20, "C")]).reset_index(drop=True),
            )

        stats_kdf = kdf.groupby((10, "A")).agg({(10, "B"): ["min", "max"], (20, "C"): "sum"})
        stats_pdf = pdf.groupby((10, "A")).agg({(10, "B"): ["min", "max"], (20, "C"): "sum"})
        self.assert_eq(
            stats_kdf.sort_values(
                by=[(10, "B", "min"), (10, "B", "max"), (20, "C", "sum")]
            ).reset_index(drop=True),
            stats_pdf.sort_values(
                by=[(10, "B", "min"), (10, "B", "max"), (20, "C", "sum")]
            ).reset_index(drop=True),
        )

        # non-string names
        pdf.columns = [10, 20, 30]
        kdf.columns = [10, 20, 30]

        for as_index in [True, False]:
            stats_kdf = kdf.groupby(10, as_index=as_index).agg({20: "min", 30: "sum"})
            stats_pdf = pdf.groupby(10, as_index=as_index).agg({20: "min", 30: "sum"})
            self.assert_eq(
                stats_kdf.sort_values(by=[20, 30]).reset_index(drop=True),
                stats_pdf.sort_values(by=[20, 30]).reset_index(drop=True),
            )

        stats_kdf = kdf.groupby(10).agg({20: ["min", "max"], 30: "sum"})
        stats_pdf = pdf.groupby(10).agg({20: ["min", "max"], 30: "sum"})
        self.assert_eq(
            stats_kdf.sort_values(by=[(20, "min"), (20, "max"), (30, "sum")]).reset_index(
                drop=True
            ),
            stats_pdf.sort_values(by=[(20, "min"), (20, "max"), (30, "sum")]).reset_index(
                drop=True
            ),
        )

    def test_aggregate_func_str_list(self):
        # this is test for cases where only string or list is assigned
        pdf = pd.DataFrame(
            {
                "kind": ["cat", "dog", "cat", "dog"],
                "height": [9.1, 6.0, 9.5, 34.0],
                "weight": [7.9, 7.5, 9.9, 198.0],
            }
        )
        kdf = ks.from_pandas(pdf)

        agg_funcs = ["max", "min", ["min", "max"]]
        for aggfunc in agg_funcs:

            # Since in Koalas groupby, the order of rows might be different
            # so sort on index to ensure they have same output
            sorted_agg_kdf = kdf.groupby("kind").agg(aggfunc).sort_index()
            sorted_agg_pdf = pdf.groupby("kind").agg(aggfunc).sort_index()
            self.assert_eq(sorted_agg_kdf, sorted_agg_pdf)

        # test on multi index column case
        pdf = pd.DataFrame(
            {"A": [1, 1, 2, 2], "B": [1, 2, 3, 4], "C": [0.362, 0.227, 1.267, -0.562]}
        )
        kdf = ks.from_pandas(pdf)

        columns = pd.MultiIndex.from_tuples([("X", "A"), ("X", "B"), ("Y", "C")])
        pdf.columns = columns
        kdf.columns = columns

        for aggfunc in agg_funcs:
            sorted_agg_kdf = kdf.groupby(("X", "A")).agg(aggfunc).sort_index()
            sorted_agg_pdf = pdf.groupby(("X", "A")).agg(aggfunc).sort_index()
            self.assert_eq(sorted_agg_kdf, sorted_agg_pdf)

    @unittest.skipIf(pd.__version__ < "0.25.0", "not supported before pandas 0.25.0")
    def test_aggregate_relabel(self):
        # this is to test named aggregation in groupby
        pdf = pd.DataFrame({"group": ["a", "a", "b", "b"], "A": [0, 1, 2, 3], "B": [5, 6, 7, 8]})
        kdf = ks.from_pandas(pdf)

        # different agg column, same function
        agg_pdf = pdf.groupby("group").agg(a_max=("A", "max"), b_max=("B", "max")).sort_index()
        agg_kdf = kdf.groupby("group").agg(a_max=("A", "max"), b_max=("B", "max")).sort_index()
        self.assert_eq(agg_pdf, agg_kdf)

        # same agg column, different functions
        agg_pdf = pdf.groupby("group").agg(b_max=("B", "max"), b_min=("B", "min")).sort_index()
        agg_kdf = kdf.groupby("group").agg(b_max=("B", "max"), b_min=("B", "min")).sort_index()
        self.assert_eq(agg_pdf, agg_kdf)

        # test on NamedAgg
        agg_pdf = (
            pdf.groupby("group").agg(b_max=pd.NamedAgg(column="B", aggfunc="max")).sort_index()
        )
        agg_kdf = (
            kdf.groupby("group").agg(b_max=ks.NamedAgg(column="B", aggfunc="max")).sort_index()
        )
        self.assert_eq(agg_kdf, agg_pdf)

        # test on NamedAgg multi columns aggregation
        agg_pdf = (
            pdf.groupby("group")
            .agg(
                b_max=pd.NamedAgg(column="B", aggfunc="max"),
                b_min=pd.NamedAgg(column="B", aggfunc="min"),
            )
            .sort_index()
        )
        agg_kdf = (
            kdf.groupby("group")
            .agg(
                b_max=ks.NamedAgg(column="B", aggfunc="max"),
                b_min=ks.NamedAgg(column="B", aggfunc="min"),
            )
            .sort_index()
        )
        self.assert_eq(agg_kdf, agg_pdf)

    def test_describe(self):
        # support for numeric type, not support for string type yet
        datas = []
        datas.append({"a": [1, 1, 3], "b": [4, 5, 6], "c": [7, 8, 9]})
        datas.append({"a": [-1, -1, -3], "b": [-4, -5, -6], "c": [-7, -8, -9]})
        datas.append({"a": [0, 0, 0], "b": [0, 0, 0], "c": [0, 8, 0]})
        # it is okay if string type column as a group key
        datas.append({"a": ["a", "a", "c"], "b": [4, 5, 6], "c": [7, 8, 9]})

        for data in datas:
            pdf = pd.DataFrame(data)
            kdf = ks.from_pandas(pdf)

            describe_pdf = pdf.groupby("a").describe().sort_index()
            describe_kdf = kdf.groupby("a").describe().sort_index()

            # since the result of percentile columns are slightly difference from pandas,
            # we should check them separately: non-percentile columns & percentile columns

            # 1. Check that non-percentile columns are equal.
            agg_cols = [col.name for col in kdf.groupby("a")._agg_columns]
            formatted_percentiles = ["25%", "50%", "75%"]
            self.assert_eq(
                describe_kdf.drop(list(product(agg_cols, formatted_percentiles))),
                describe_pdf.drop(columns=formatted_percentiles, level=1),
                check_exact=False,
            )

            # 2. Check that percentile columns are equal.
            percentiles = [0.25, 0.5, 0.75]
            # The interpolation argument is yet to be implemented in Koalas.
            quantile_pdf = pdf.groupby("a").quantile(percentiles, interpolation="nearest")
            quantile_pdf = quantile_pdf.unstack(level=1).astype(float)
            non_percentile_stats = ["count", "mean", "std", "min", "max"]
            self.assert_eq(
                describe_kdf.drop(list(product(agg_cols, non_percentile_stats))),
                quantile_pdf.rename(columns="{:.0%}".format, level=1),
            )

        # not support for string type yet
        datas = []
        datas.append({"a": ["a", "a", "c"], "b": ["d", "e", "f"], "c": ["g", "h", "i"]})
        datas.append({"a": ["a", "a", "c"], "b": [4, 0, 1], "c": ["g", "h", "i"]})
        for data in datas:
            pdf = pd.DataFrame(data)
            kdf = ks.from_pandas(pdf)

            describe_pdf = pdf.groupby("a").describe().sort_index()
            self.assertRaises(NotImplementedError, lambda: kdf.groupby("a").describe().sort_index())

    def test_aggregate_relabel_multiindex(self):
        pdf = pd.DataFrame({"A": [0, 1, 2, 3], "B": [5, 6, 7, 8], "group": ["a", "a", "b", "b"]})
        pdf.columns = pd.MultiIndex.from_tuples([("y", "A"), ("y", "B"), ("x", "group")])
        kdf = ks.from_pandas(pdf)

        if LooseVersion(pd.__version__) < LooseVersion("1.0.0"):
            agg_pdf = pd.DataFrame(
                {"a_max": [1, 3]}, index=pd.Index(["a", "b"], name=("x", "group"))
            )
        elif LooseVersion(pd.__version__) >= LooseVersion("1.0.0"):
            agg_pdf = pdf.groupby(("x", "group")).agg(a_max=(("y", "A"), "max")).sort_index()
        agg_kdf = kdf.groupby(("x", "group")).agg(a_max=(("y", "A"), "max")).sort_index()
        self.assert_eq(agg_pdf, agg_kdf)

        # same column, different methods
        if LooseVersion(pd.__version__) < LooseVersion("1.0.0"):
            agg_pdf = pd.DataFrame(
                {"a_max": [1, 3], "a_min": [0, 2]}, index=pd.Index(["a", "b"], name=("x", "group"))
            )
        elif LooseVersion(pd.__version__) >= LooseVersion("1.0.0"):
            agg_pdf = (
                pdf.groupby(("x", "group"))
                .agg(a_max=(("y", "A"), "max"), a_min=(("y", "A"), "min"))
                .sort_index()
            )
        agg_kdf = (
            kdf.groupby(("x", "group"))
            .agg(a_max=(("y", "A"), "max"), a_min=(("y", "A"), "min"))
            .sort_index()
        )
        self.assert_eq(agg_pdf, agg_kdf)

        # different column, different methods
        if LooseVersion(pd.__version__) < LooseVersion("1.0.0"):
            agg_pdf = pd.DataFrame(
                {"a_max": [6, 8], "a_min": [0, 2]}, index=pd.Index(["a", "b"], name=("x", "group"))
            )
        elif LooseVersion(pd.__version__) >= LooseVersion("1.0.0"):
            agg_pdf = (
                pdf.groupby(("x", "group"))
                .agg(a_max=(("y", "B"), "max"), a_min=(("y", "A"), "min"))
                .sort_index()
            )
        agg_kdf = (
            kdf.groupby(("x", "group"))
            .agg(a_max=(("y", "B"), "max"), a_min=(("y", "A"), "min"))
            .sort_index()
        )
        self.assert_eq(agg_pdf, agg_kdf)

    def test_all_any(self):
        pdf = pd.DataFrame(
            {
                "A": [1, 1, 2, 2, 3, 3, 4, 4, 5, 5],
                "B": [True, True, True, False, False, False, None, True, None, False],
            }
        )
        kdf = ks.from_pandas(pdf)

        for as_index in [True, False]:
            if as_index:
                sort = lambda df: df.sort_index()
            else:
                sort = lambda df: df.sort_values("A").reset_index(drop=True)
            self.assert_eq(
                sort(kdf.groupby("A", as_index=as_index).all()),
                sort(pdf.groupby("A", as_index=as_index).all()),
            )
            self.assert_eq(
                sort(kdf.groupby("A", as_index=as_index).any()),
                sort(pdf.groupby("A", as_index=as_index).any()),
            )

            self.assert_eq(
                sort(kdf.groupby("A", as_index=as_index).all()).B,
                sort(pdf.groupby("A", as_index=as_index).all()).B,
            )
            self.assert_eq(
                sort(kdf.groupby("A", as_index=as_index).any()).B,
                sort(pdf.groupby("A", as_index=as_index).any()).B,
            )

        self.assert_eq(
            kdf.B.groupby(kdf.A).all().sort_index(), pdf.B.groupby(pdf.A).all().sort_index()
        )
        self.assert_eq(
            kdf.B.groupby(kdf.A).any().sort_index(), pdf.B.groupby(pdf.A).any().sort_index()
        )

        # multi-index columns
        columns = pd.MultiIndex.from_tuples([("X", "A"), ("Y", "B")])
        pdf.columns = columns
        kdf.columns = columns

        for as_index in [True, False]:
            if as_index:
                sort = lambda df: df.sort_index()
            else:
                sort = lambda df: df.sort_values(("X", "A")).reset_index(drop=True)
            self.assert_eq(
                sort(kdf.groupby(("X", "A"), as_index=as_index).all()),
                sort(pdf.groupby(("X", "A"), as_index=as_index).all()),
            )
            self.assert_eq(
                sort(kdf.groupby(("X", "A"), as_index=as_index).any()),
                sort(pdf.groupby(("X", "A"), as_index=as_index).any()),
            )

    def test_raises(self):
        kdf = ks.DataFrame(
            {"a": [1, 2, 6, 4, 4, 6, 4, 3, 7], "b": [4, 2, 7, 3, 3, 1, 1, 1, 2]},
            index=[0, 1, 3, 5, 6, 8, 9, 9, 9],
        )
        # test raises with incorrect key
        self.assertRaises(ValueError, lambda: kdf.groupby([]))
        self.assertRaises(KeyError, lambda: kdf.groupby("x"))
        self.assertRaises(KeyError, lambda: kdf.groupby(["a", "x"]))
        self.assertRaises(KeyError, lambda: kdf.groupby("a")["x"])
        self.assertRaises(KeyError, lambda: kdf.groupby("a")["b", "x"])
        self.assertRaises(KeyError, lambda: kdf.groupby("a")[["b", "x"]])

    def test_nunique(self):
        pdf = pd.DataFrame(
            {"a": [1, 1, 1, 1, 1, 0, 0, 0, 0, 0], "b": [2, 2, 2, 3, 3, 4, 4, 5, 5, 5]}
        )
        kdf = ks.from_pandas(pdf)
        self.assert_eq(
            kdf.groupby("a").agg({"b": "nunique"}).sort_index(),
            pdf.groupby("a").agg({"b": "nunique"}).sort_index(),
        )
        if LooseVersion(pd.__version__) < LooseVersion("1.1.0"):
            expected = ks.DataFrame({"b": [2, 2]}, index=pd.Index([0, 1], name="a"))
            self.assert_eq(kdf.groupby("a").nunique().sort_index(), expected)
            self.assert_eq(
                kdf.groupby("a").nunique(dropna=False).sort_index(), expected,
            )
        else:
            self.assert_eq(
                kdf.groupby("a").nunique().sort_index(), pdf.groupby("a").nunique().sort_index()
            )
            self.assert_eq(
                kdf.groupby("a").nunique(dropna=False).sort_index(),
                pdf.groupby("a").nunique(dropna=False).sort_index(),
            )
        self.assert_eq(
            kdf.groupby("a")["b"].nunique().sort_index(),
            pdf.groupby("a")["b"].nunique().sort_index(),
        )
        self.assert_eq(
            kdf.groupby("a")["b"].nunique(dropna=False).sort_index(),
            pdf.groupby("a")["b"].nunique(dropna=False).sort_index(),
        )

        nunique_kdf = kdf.groupby("a", as_index=False).agg({"b": "nunique"})
        nunique_pdf = pdf.groupby("a", as_index=False).agg({"b": "nunique"})
        self.assert_eq(
            nunique_kdf.sort_values(["a", "b"]).reset_index(drop=True),
            nunique_pdf.sort_values(["a", "b"]).reset_index(drop=True),
        )

        # multi-index columns
        columns = pd.MultiIndex.from_tuples([("x", "a"), ("y", "b")])
        pdf.columns = columns
        kdf.columns = columns

        if LooseVersion(pd.__version__) < LooseVersion("1.1.0"):
            expected = ks.DataFrame({("y", "b"): [2, 2]}, index=pd.Index([0, 1], name=("x", "a")))
            self.assert_eq(
                kdf.groupby(("x", "a")).nunique().sort_index(), expected,
            )
            self.assert_eq(
                kdf.groupby(("x", "a")).nunique(dropna=False).sort_index(), expected,
            )
        else:
            self.assert_eq(
                kdf.groupby(("x", "a")).nunique().sort_index(),
                pdf.groupby(("x", "a")).nunique().sort_index(),
            )
            self.assert_eq(
                kdf.groupby(("x", "a")).nunique(dropna=False).sort_index(),
                pdf.groupby(("x", "a")).nunique(dropna=False).sort_index(),
            )

    def test_unique(self):
        for pdf in [
            pd.DataFrame(
                {"a": [1, 1, 1, 1, 1, 0, 0, 0, 0, 0], "b": [2, 2, 2, 3, 3, 4, 4, 5, 5, 5]}
            ),
            pd.DataFrame(
                {
                    "a": [1, 1, 1, 1, 1, 0, 0, 0, 0, 0],
                    "b": ["w", "w", "w", "x", "x", "y", "y", "z", "z", "z"],
                }
            ),
        ]:
            with self.subTest(pdf=pdf):
                kdf = ks.from_pandas(pdf)

                actual = kdf.groupby("a")["b"].unique().sort_index().to_pandas()
                expect = pdf.groupby("a")["b"].unique().sort_index()
                self.assert_eq(len(actual), len(expect))
                for act, exp in zip(actual, expect):
                    self.assertTrue(sorted(act) == sorted(exp))

    def test_value_counts(self):
        pdf = pd.DataFrame({"A": [1, 2, 2, 3, 3, 3], "B": [1, 1, 2, 3, 3, 3]}, columns=["A", "B"])
        kdf = ks.from_pandas(pdf)
        self.assert_eq(
            kdf.groupby("A")["B"].value_counts().sort_index(),
            pdf.groupby("A")["B"].value_counts().sort_index(),
        )
        self.assert_eq(
            kdf.groupby("A")["B"].value_counts(sort=True, ascending=False).sort_index(),
            pdf.groupby("A")["B"].value_counts(sort=True, ascending=False).sort_index(),
        )
        self.assert_eq(
            kdf.groupby("A")["B"].value_counts(sort=True, ascending=True).sort_index(),
            pdf.groupby("A")["B"].value_counts(sort=True, ascending=True).sort_index(),
        )
        self.assert_eq(
            kdf.B.rename().groupby(kdf.A).value_counts().sort_index(),
            pdf.B.rename().groupby(pdf.A).value_counts().sort_index(),
        )
        self.assert_eq(
            kdf.B.groupby(kdf.A.rename()).value_counts().sort_index(),
            pdf.B.groupby(pdf.A.rename()).value_counts().sort_index(),
        )
        self.assert_eq(
            kdf.B.rename().groupby(kdf.A.rename()).value_counts().sort_index(),
            pdf.B.rename().groupby(pdf.A.rename()).value_counts().sort_index(),
        )

    def test_size(self):
        pdf = pd.DataFrame({"A": [1, 2, 2, 3, 3, 3], "B": [1, 1, 2, 3, 3, 3]})
        kdf = ks.from_pandas(pdf)
        self.assert_eq(kdf.groupby("A").size().sort_index(), pdf.groupby("A").size().sort_index())
        self.assert_eq(
            kdf.groupby("A")["B"].size().sort_index(), pdf.groupby("A")["B"].size().sort_index()
        )
        self.assert_eq(
            kdf.groupby("A")[["B"]].size().sort_index(), pdf.groupby("A")[["B"]].size().sort_index()
        )
        self.assert_eq(
            kdf.groupby(["A", "B"]).size().sort_index(), pdf.groupby(["A", "B"]).size().sort_index()
        )

        # multi-index columns
        columns = pd.MultiIndex.from_tuples([("X", "A"), ("Y", "B")])
        pdf.columns = columns
        kdf.columns = columns

        self.assert_eq(
            kdf.groupby(("X", "A")).size().sort_index(), pdf.groupby(("X", "A")).size().sort_index()
        )
        self.assert_eq(
            kdf.groupby([("X", "A"), ("Y", "B")]).size().sort_index(),
            pdf.groupby([("X", "A"), ("Y", "B")]).size().sort_index(),
        )

    def test_diff(self):
        pdf = pd.DataFrame(
            {
                "a": [1, 2, 3, 4, 5, 6] * 3,
                "b": [1, 1, 2, 3, 5, 8] * 3,
                "c": [1, 4, 9, 16, 25, 36] * 3,
            }
        )
        kdf = ks.from_pandas(pdf)

        self.assert_eq(kdf.groupby("b").diff().sort_index(), pdf.groupby("b").diff().sort_index())
        self.assert_eq(
            kdf.groupby(["a", "b"]).diff().sort_index(), pdf.groupby(["a", "b"]).diff().sort_index()
        )
        self.assert_eq(
            kdf.groupby(["b"])["a"].diff().sort_index(), pdf.groupby(["b"])["a"].diff().sort_index()
        )
        self.assert_eq(
            kdf.groupby(["b"])[["a", "b"]].diff().sort_index(),
            pdf.groupby(["b"])[["a", "b"]].diff().sort_index(),
        )
        self.assert_eq(
            kdf.groupby(kdf.b // 5).diff().sort_index(), pdf.groupby(pdf.b // 5).diff().sort_index()
        )
        self.assert_eq(
            kdf.groupby(kdf.b // 5)["a"].diff().sort_index(),
            pdf.groupby(pdf.b // 5)["a"].diff().sort_index(),
        )

        # multi-index columns
        columns = pd.MultiIndex.from_tuples([("x", "a"), ("x", "b"), ("y", "c")])
        pdf.columns = columns
        kdf.columns = columns

        self.assert_eq(
            kdf.groupby(("x", "b")).diff().sort_index(), pdf.groupby(("x", "b")).diff().sort_index()
        )
        self.assert_eq(
            kdf.groupby([("x", "a"), ("x", "b")]).diff().sort_index(),
            pdf.groupby([("x", "a"), ("x", "b")]).diff().sort_index(),
        )

    def test_rank(self):
        pdf = pd.DataFrame(
            {
                "a": [1, 2, 3, 4, 5, 6] * 3,
                "b": [1, 1, 2, 3, 5, 8] * 3,
                "c": [1, 4, 9, 16, 25, 36] * 3,
            },
            index=np.random.rand(6 * 3),
        )
        kdf = ks.from_pandas(pdf)

        self.assert_eq(kdf.groupby("b").rank().sort_index(), pdf.groupby("b").rank().sort_index())
        self.assert_eq(
            kdf.groupby(["a", "b"]).rank().sort_index(), pdf.groupby(["a", "b"]).rank().sort_index()
        )
        self.assert_eq(
            kdf.groupby(["b"])["a"].rank().sort_index(), pdf.groupby(["b"])["a"].rank().sort_index()
        )
        self.assert_eq(
            kdf.groupby(["b"])[["a", "c"]].rank().sort_index(),
            pdf.groupby(["b"])[["a", "c"]].rank().sort_index(),
        )
        self.assert_eq(
            kdf.groupby(kdf.b // 5).rank().sort_index(), pdf.groupby(pdf.b // 5).rank().sort_index()
        )
        self.assert_eq(
            kdf.groupby(kdf.b // 5)["a"].rank().sort_index(),
            pdf.groupby(pdf.b // 5)["a"].rank().sort_index(),
        )

        # multi-index columns
        columns = pd.MultiIndex.from_tuples([("x", "a"), ("x", "b"), ("y", "c")])
        pdf.columns = columns
        kdf.columns = columns

        self.assert_eq(
            kdf.groupby(("x", "b")).rank().sort_index(), pdf.groupby(("x", "b")).rank().sort_index()
        )
        self.assert_eq(
            kdf.groupby([("x", "a"), ("x", "b")]).rank().sort_index(),
            pdf.groupby([("x", "a"), ("x", "b")]).rank().sort_index(),
        )

    def test_cumcount(self):
        pdf = pd.DataFrame(
            {
                "a": [1, 2, 3, 4, 5, 6] * 3,
                "b": [1, 1, 2, 3, 5, 8] * 3,
                "c": [1, 4, 9, 16, 25, 36] * 3,
            },
            index=np.random.rand(6 * 3),
        )
        kdf = ks.from_pandas(pdf)

        for ascending in [True, False]:
            self.assert_eq(
                kdf.groupby("b").cumcount(ascending=ascending).sort_index(),
                pdf.groupby("b").cumcount(ascending=ascending).sort_index(),
            )
            self.assert_eq(
                kdf.groupby(["a", "b"]).cumcount(ascending=ascending).sort_index(),
                pdf.groupby(["a", "b"]).cumcount(ascending=ascending).sort_index(),
            )
            self.assert_eq(
                kdf.groupby(["b"])["a"].cumcount(ascending=ascending).sort_index(),
                pdf.groupby(["b"])["a"].cumcount(ascending=ascending).sort_index(),
            )
            self.assert_eq(
                kdf.groupby(["b"])[["a", "c"]].cumcount(ascending=ascending).sort_index(),
                pdf.groupby(["b"])[["a", "c"]].cumcount(ascending=ascending).sort_index(),
            )
            self.assert_eq(
                kdf.groupby(kdf.b // 5).cumcount(ascending=ascending).sort_index(),
                pdf.groupby(pdf.b // 5).cumcount(ascending=ascending).sort_index(),
            )
            self.assert_eq(
                kdf.groupby(kdf.b // 5)["a"].cumcount(ascending=ascending).sort_index(),
                pdf.groupby(pdf.b // 5)["a"].cumcount(ascending=ascending).sort_index(),
            )
            self.assert_eq(
                kdf.groupby("b").cumcount(ascending=ascending).sum(),
                pdf.groupby("b").cumcount(ascending=ascending).sum(),
            )
            self.assert_eq(
                kdf.a.rename().groupby(kdf.b).cumcount(ascending=ascending).sort_index(),
                pdf.a.rename().groupby(pdf.b).cumcount(ascending=ascending).sort_index(),
            )
            self.assert_eq(
                kdf.a.groupby(kdf.b.rename()).cumcount(ascending=ascending).sort_index(),
                pdf.a.groupby(pdf.b.rename()).cumcount(ascending=ascending).sort_index(),
            )
            self.assert_eq(
                kdf.a.rename().groupby(kdf.b.rename()).cumcount(ascending=ascending).sort_index(),
                pdf.a.rename().groupby(pdf.b.rename()).cumcount(ascending=ascending).sort_index(),
            )

        # multi-index columns
        columns = pd.MultiIndex.from_tuples([("x", "a"), ("x", "b"), ("y", "c")])
        pdf.columns = columns
        kdf.columns = columns

        for ascending in [True, False]:
            self.assert_eq(
                kdf.groupby(("x", "b")).cumcount(ascending=ascending).sort_index(),
                pdf.groupby(("x", "b")).cumcount(ascending=ascending).sort_index(),
            )
            self.assert_eq(
                kdf.groupby([("x", "a"), ("x", "b")]).cumcount(ascending=ascending).sort_index(),
                pdf.groupby([("x", "a"), ("x", "b")]).cumcount(ascending=ascending).sort_index(),
            )

    def test_cummin(self):
        pdf = pd.DataFrame(
            {
                "a": [1, 2, 3, 4, 5, 6] * 3,
                "b": [1, 1, 2, 3, 5, 8] * 3,
                "c": [1, 4, 9, 16, 25, 36] * 3,
            },
            index=np.random.rand(6 * 3),
        )
        kdf = ks.from_pandas(pdf)

        self.assert_eq(
            kdf.groupby("b").cummin().sort_index(), pdf.groupby("b").cummin().sort_index()
        )
        self.assert_eq(
            kdf.groupby(["a", "b"]).cummin().sort_index(),
            pdf.groupby(["a", "b"]).cummin().sort_index(),
        )
        self.assert_eq(
            kdf.groupby(["b"])["a"].cummin().sort_index(),
            pdf.groupby(["b"])["a"].cummin().sort_index(),
        )
        self.assert_eq(
            kdf.groupby(["b"])[["a", "c"]].cummin().sort_index(),
            pdf.groupby(["b"])[["a", "c"]].cummin().sort_index(),
        )
        self.assert_eq(
            kdf.groupby(kdf.b // 5).cummin().sort_index(),
            pdf.groupby(pdf.b // 5).cummin().sort_index(),
        )
        self.assert_eq(
            kdf.groupby(kdf.b // 5)["a"].cummin().sort_index(),
            pdf.groupby(pdf.b // 5)["a"].cummin().sort_index(),
        )
        self.assert_eq(
            kdf.groupby("b").cummin().sum().sort_index(),
            pdf.groupby("b").cummin().sum().sort_index(),
        )
        self.assert_eq(
            kdf.a.rename().groupby(kdf.b).cummin().sort_index(),
            pdf.a.rename().groupby(pdf.b).cummin().sort_index(),
        )
        self.assert_eq(
            kdf.a.groupby(kdf.b.rename()).cummin().sort_index(),
            pdf.a.groupby(pdf.b.rename()).cummin().sort_index(),
        )
        self.assert_eq(
            kdf.a.rename().groupby(kdf.b.rename()).cummin().sort_index(),
            pdf.a.rename().groupby(pdf.b.rename()).cummin().sort_index(),
        )

        # multi-index columns
        columns = pd.MultiIndex.from_tuples([("x", "a"), ("x", "b"), ("y", "c")])
        pdf.columns = columns
        kdf.columns = columns

        self.assert_eq(
            kdf.groupby(("x", "b")).cummin().sort_index(),
            pdf.groupby(("x", "b")).cummin().sort_index(),
        )
        self.assert_eq(
            kdf.groupby([("x", "a"), ("x", "b")]).cummin().sort_index(),
            pdf.groupby([("x", "a"), ("x", "b")]).cummin().sort_index(),
        )

        kdf = ks.DataFrame([["a"], ["b"], ["c"]], columns=["A"])
        self.assertRaises(DataError, lambda: kdf.groupby(["A"]).cummin())
        kdf = ks.DataFrame([[1, "a"], [2, "b"], [3, "c"]], columns=["A", "B"])
        self.assertRaises(DataError, lambda: kdf.groupby(["A"])["B"].cummin())

    def test_cummax(self):
        pdf = pd.DataFrame(
            {
                "a": [1, 2, 3, 4, 5, 6] * 3,
                "b": [1, 1, 2, 3, 5, 8] * 3,
                "c": [1, 4, 9, 16, 25, 36] * 3,
            },
            index=np.random.rand(6 * 3),
        )
        kdf = ks.from_pandas(pdf)

        self.assert_eq(
            kdf.groupby("b").cummax().sort_index(), pdf.groupby("b").cummax().sort_index()
        )
        self.assert_eq(
            kdf.groupby(["a", "b"]).cummax().sort_index(),
            pdf.groupby(["a", "b"]).cummax().sort_index(),
        )
        self.assert_eq(
            kdf.groupby(["b"])["a"].cummax().sort_index(),
            pdf.groupby(["b"])["a"].cummax().sort_index(),
        )
        self.assert_eq(
            kdf.groupby(["b"])[["a", "c"]].cummax().sort_index(),
            pdf.groupby(["b"])[["a", "c"]].cummax().sort_index(),
        )
        self.assert_eq(
            kdf.groupby(kdf.b // 5).cummax().sort_index(),
            pdf.groupby(pdf.b // 5).cummax().sort_index(),
        )
        self.assert_eq(
            kdf.groupby(kdf.b // 5)["a"].cummax().sort_index(),
            pdf.groupby(pdf.b // 5)["a"].cummax().sort_index(),
        )
        self.assert_eq(
            kdf.groupby("b").cummax().sum().sort_index(),
            pdf.groupby("b").cummax().sum().sort_index(),
        )
        self.assert_eq(
            kdf.a.rename().groupby(kdf.b).cummax().sort_index(),
            pdf.a.rename().groupby(pdf.b).cummax().sort_index(),
        )
        self.assert_eq(
            kdf.a.groupby(kdf.b.rename()).cummax().sort_index(),
            pdf.a.groupby(pdf.b.rename()).cummax().sort_index(),
        )
        self.assert_eq(
            kdf.a.rename().groupby(kdf.b.rename()).cummax().sort_index(),
            pdf.a.rename().groupby(pdf.b.rename()).cummax().sort_index(),
        )

        # multi-index columns
        columns = pd.MultiIndex.from_tuples([("x", "a"), ("x", "b"), ("y", "c")])
        pdf.columns = columns
        kdf.columns = columns

        self.assert_eq(
            kdf.groupby(("x", "b")).cummax().sort_index(),
            pdf.groupby(("x", "b")).cummax().sort_index(),
        )
        self.assert_eq(
            kdf.groupby([("x", "a"), ("x", "b")]).cummax().sort_index(),
            pdf.groupby([("x", "a"), ("x", "b")]).cummax().sort_index(),
        )

        kdf = ks.DataFrame([["a"], ["b"], ["c"]], columns=["A"])
        self.assertRaises(DataError, lambda: kdf.groupby(["A"]).cummax())
        kdf = ks.DataFrame([[1, "a"], [2, "b"], [3, "c"]], columns=["A", "B"])
        self.assertRaises(DataError, lambda: kdf.groupby(["A"])["B"].cummax())

    def test_cumsum(self):
        pdf = pd.DataFrame(
            {
                "a": [1, 2, 3, 4, 5, 6] * 3,
                "b": [1, 1, 2, 3, 5, 8] * 3,
                "c": [1, 4, 9, 16, 25, 36] * 3,
            },
            index=np.random.rand(6 * 3),
        )
        kdf = ks.from_pandas(pdf)

        self.assert_eq(
            kdf.groupby("b").cumsum().sort_index(), pdf.groupby("b").cumsum().sort_index()
        )
        self.assert_eq(
            kdf.groupby(["a", "b"]).cumsum().sort_index(),
            pdf.groupby(["a", "b"]).cumsum().sort_index(),
        )
        self.assert_eq(
            kdf.groupby(["b"])["a"].cumsum().sort_index(),
            pdf.groupby(["b"])["a"].cumsum().sort_index(),
        )
        self.assert_eq(
            kdf.groupby(["b"])[["a", "c"]].cumsum().sort_index(),
            pdf.groupby(["b"])[["a", "c"]].cumsum().sort_index(),
        )
        self.assert_eq(
            kdf.groupby(kdf.b // 5).cumsum().sort_index(),
            pdf.groupby(pdf.b // 5).cumsum().sort_index(),
        )
        self.assert_eq(
            kdf.groupby(kdf.b // 5)["a"].cumsum().sort_index(),
            pdf.groupby(pdf.b // 5)["a"].cumsum().sort_index(),
        )
        self.assert_eq(
            kdf.groupby("b").cumsum().sum().sort_index(),
            pdf.groupby("b").cumsum().sum().sort_index(),
        )
        self.assert_eq(
            kdf.a.rename().groupby(kdf.b).cumsum().sort_index(),
            pdf.a.rename().groupby(pdf.b).cumsum().sort_index(),
        )
        self.assert_eq(
            kdf.a.groupby(kdf.b.rename()).cumsum().sort_index(),
            pdf.a.groupby(pdf.b.rename()).cumsum().sort_index(),
        )
        self.assert_eq(
            kdf.a.rename().groupby(kdf.b.rename()).cumsum().sort_index(),
            pdf.a.rename().groupby(pdf.b.rename()).cumsum().sort_index(),
        )

        # multi-index columns
        columns = pd.MultiIndex.from_tuples([("x", "a"), ("x", "b"), ("y", "c")])
        pdf.columns = columns
        kdf.columns = columns

        self.assert_eq(
            kdf.groupby(("x", "b")).cumsum().sort_index(),
            pdf.groupby(("x", "b")).cumsum().sort_index(),
        )
        self.assert_eq(
            kdf.groupby([("x", "a"), ("x", "b")]).cumsum().sort_index(),
            pdf.groupby([("x", "a"), ("x", "b")]).cumsum().sort_index(),
        )

        kdf = ks.DataFrame([["a"], ["b"], ["c"]], columns=["A"])
        self.assertRaises(DataError, lambda: kdf.groupby(["A"]).cumsum())
        kdf = ks.DataFrame([[1, "a"], [2, "b"], [3, "c"]], columns=["A", "B"])
        self.assertRaises(DataError, lambda: kdf.groupby(["A"])["B"].cumsum())

    def test_cumprod(self):
        pdf = pd.DataFrame(
            {
                "a": [1, 2, 3, 4, 5, 6] * 3,
                "b": [1, 1, 2, 3, 5, 8] * 3,
                "c": [1, 4, 9, 16, 25, 36] * 3,
            },
            index=np.random.rand(6 * 3),
        )
        kdf = ks.from_pandas(pdf)

        self.assert_eq(
            kdf.groupby("b").cumprod().sort_index(),
            pdf.groupby("b").cumprod().sort_index(),
            almost=True,
        )
        self.assert_eq(
            kdf.groupby(["a", "b"]).cumprod().sort_index(),
            pdf.groupby(["a", "b"]).cumprod().sort_index(),
            almost=True,
        )
        self.assert_eq(
            kdf.groupby(["b"])["a"].cumprod().sort_index(),
            pdf.groupby(["b"])["a"].cumprod().sort_index(),
            almost=True,
        )
        self.assert_eq(
            kdf.groupby(["b"])[["a", "c"]].cumprod().sort_index(),
            pdf.groupby(["b"])[["a", "c"]].cumprod().sort_index(),
            almost=True,
        )
        self.assert_eq(
            kdf.groupby(kdf.b // 3).cumprod().sort_index(),
            pdf.groupby(pdf.b // 3).cumprod().sort_index(),
            almost=True,
        )
        self.assert_eq(
            kdf.groupby(kdf.b // 3)["a"].cumprod().sort_index(),
            pdf.groupby(pdf.b // 3)["a"].cumprod().sort_index(),
            almost=True,
        )
        self.assert_eq(
            kdf.groupby("b").cumprod().sum().sort_index(),
            pdf.groupby("b").cumprod().sum().sort_index(),
            almost=True,
        )
        self.assert_eq(
            kdf.a.rename().groupby(kdf.b).cumprod().sort_index(),
            pdf.a.rename().groupby(pdf.b).cumprod().sort_index(),
            almost=True,
        )
        self.assert_eq(
            kdf.a.groupby(kdf.b.rename()).cumprod().sort_index(),
            pdf.a.groupby(pdf.b.rename()).cumprod().sort_index(),
            almost=True,
        )
        self.assert_eq(
            kdf.a.rename().groupby(kdf.b.rename()).cumprod().sort_index(),
            pdf.a.rename().groupby(pdf.b.rename()).cumprod().sort_index(),
            almost=True,
        )

        # multi-index columns
        columns = pd.MultiIndex.from_tuples([("x", "a"), ("x", "b"), ("y", "c")])
        pdf.columns = columns
        kdf.columns = columns

        self.assert_eq(
            kdf.groupby(("x", "b")).cumprod().sort_index(),
            pdf.groupby(("x", "b")).cumprod().sort_index(),
            almost=True,
        )
        self.assert_eq(
            kdf.groupby([("x", "a"), ("x", "b")]).cumprod().sort_index(),
            pdf.groupby([("x", "a"), ("x", "b")]).cumprod().sort_index(),
            almost=True,
        )

        kdf = ks.DataFrame([["a"], ["b"], ["c"]], columns=["A"])
        self.assertRaises(DataError, lambda: kdf.groupby(["A"]).cumprod())
        kdf = ks.DataFrame([[1, "a"], [2, "b"], [3, "c"]], columns=["A", "B"])
        self.assertRaises(DataError, lambda: kdf.groupby(["A"])["B"].cumprod())

    def test_nsmallest(self):
        pdf = pd.DataFrame(
            {
                "a": [1, 1, 1, 2, 2, 2, 3, 3, 3] * 3,
                "b": [1, 2, 2, 2, 3, 3, 3, 4, 4] * 3,
                "c": [1, 2, 2, 2, 3, 3, 3, 4, 4] * 3,
                "d": [1, 2, 2, 2, 3, 3, 3, 4, 4] * 3,
            },
            index=np.random.rand(9 * 3),
        )
        kdf = ks.from_pandas(pdf)

        self.assert_eq(
            kdf.groupby(["a"])["b"].nsmallest(1).sort_values(),
            pdf.groupby(["a"])["b"].nsmallest(1).sort_values(),
        )
        self.assert_eq(
            kdf.groupby(["a"])["b"].nsmallest(2).sort_index(),
            pdf.groupby(["a"])["b"].nsmallest(2).sort_index(),
        )
        self.assert_eq(
            (kdf.b * 10).groupby(kdf.a).nsmallest(2).sort_index(),
            (pdf.b * 10).groupby(pdf.a).nsmallest(2).sort_index(),
        )
        self.assert_eq(
            kdf.b.rename().groupby(kdf.a).nsmallest(2).sort_index(),
            pdf.b.rename().groupby(pdf.a).nsmallest(2).sort_index(),
        )
        self.assert_eq(
            kdf.b.groupby(kdf.a.rename()).nsmallest(2).sort_index(),
            pdf.b.groupby(pdf.a.rename()).nsmallest(2).sort_index(),
        )
        self.assert_eq(
            kdf.b.rename().groupby(kdf.a.rename()).nsmallest(2).sort_index(),
            pdf.b.rename().groupby(pdf.a.rename()).nsmallest(2).sort_index(),
        )
        with self.assertRaisesRegex(ValueError, "nsmallest do not support multi-index now"):
            kdf.set_index(["a", "b"]).groupby(["c"])["d"].nsmallest(1)

    def test_nlargest(self):
        pdf = pd.DataFrame(
            {
                "a": [1, 1, 1, 2, 2, 2, 3, 3, 3] * 3,
                "b": [1, 2, 2, 2, 3, 3, 3, 4, 4] * 3,
                "c": [1, 2, 2, 2, 3, 3, 3, 4, 4] * 3,
                "d": [1, 2, 2, 2, 3, 3, 3, 4, 4] * 3,
            },
            index=np.random.rand(9 * 3),
        )
        kdf = ks.from_pandas(pdf)

        self.assert_eq(
            kdf.groupby(["a"])["b"].nlargest(1).sort_values(),
            pdf.groupby(["a"])["b"].nlargest(1).sort_values(),
        )
        self.assert_eq(
            kdf.groupby(["a"])["b"].nlargest(2).sort_index(),
            pdf.groupby(["a"])["b"].nlargest(2).sort_index(),
        )
        self.assert_eq(
            (kdf.b * 10).groupby(kdf.a).nlargest(2).sort_index(),
            (pdf.b * 10).groupby(pdf.a).nlargest(2).sort_index(),
        )
        self.assert_eq(
            kdf.b.rename().groupby(kdf.a).nlargest(2).sort_index(),
            pdf.b.rename().groupby(pdf.a).nlargest(2).sort_index(),
        )
        self.assert_eq(
            kdf.b.groupby(kdf.a.rename()).nlargest(2).sort_index(),
            pdf.b.groupby(pdf.a.rename()).nlargest(2).sort_index(),
        )
        self.assert_eq(
            kdf.b.rename().groupby(kdf.a.rename()).nlargest(2).sort_index(),
            pdf.b.rename().groupby(pdf.a.rename()).nlargest(2).sort_index(),
        )
        with self.assertRaisesRegex(ValueError, "nlargest do not support multi-index now"):
            kdf.set_index(["a", "b"]).groupby(["c"])["d"].nlargest(1)

    def test_fillna(self):
        pdf = pd.DataFrame(
            {
                "A": [1, 1, 2, 2] * 3,
                "B": [2, 4, None, 3] * 3,
                "C": [None, None, None, 1] * 3,
                "D": [0, 1, 5, 4] * 3,
            }
        )
        kdf = ks.from_pandas(pdf)

        self.assert_eq(
            kdf.groupby("A").fillna(0).sort_index(), pdf.groupby("A").fillna(0).sort_index()
        )
        self.assert_eq(
            kdf.groupby("A")["C"].fillna(0).sort_index(),
            pdf.groupby("A")["C"].fillna(0).sort_index(),
        )
        self.assert_eq(
            kdf.groupby("A")[["C"]].fillna(0).sort_index(),
            pdf.groupby("A")[["C"]].fillna(0).sort_index(),
        )
        self.assert_eq(
            kdf.groupby("A").fillna(method="bfill").sort_index(),
            pdf.groupby("A").fillna(method="bfill").sort_index(),
        )
        self.assert_eq(
            kdf.groupby("A")["C"].fillna(method="bfill").sort_index(),
            pdf.groupby("A")["C"].fillna(method="bfill").sort_index(),
        )
        self.assert_eq(
            kdf.groupby("A")[["C"]].fillna(method="bfill").sort_index(),
            pdf.groupby("A")[["C"]].fillna(method="bfill").sort_index(),
        )
        self.assert_eq(
            kdf.groupby("A").fillna(method="ffill").sort_index(),
            pdf.groupby("A").fillna(method="ffill").sort_index(),
        )
        self.assert_eq(
            kdf.groupby("A")["C"].fillna(method="ffill").sort_index(),
            pdf.groupby("A")["C"].fillna(method="ffill").sort_index(),
        )
        self.assert_eq(
            kdf.groupby("A")[["C"]].fillna(method="ffill").sort_index(),
            pdf.groupby("A")[["C"]].fillna(method="ffill").sort_index(),
        )
        self.assert_eq(
            kdf.groupby(kdf.A // 5).fillna(method="bfill").sort_index(),
            pdf.groupby(pdf.A // 5).fillna(method="bfill").sort_index(),
        )
        self.assert_eq(
            kdf.groupby(kdf.A // 5)["C"].fillna(method="bfill").sort_index(),
            pdf.groupby(pdf.A // 5)["C"].fillna(method="bfill").sort_index(),
        )
        self.assert_eq(
            kdf.groupby(kdf.A // 5)[["C"]].fillna(method="bfill").sort_index(),
            pdf.groupby(pdf.A // 5)[["C"]].fillna(method="bfill").sort_index(),
        )
        self.assert_eq(
            kdf.groupby(kdf.A // 5).fillna(method="ffill").sort_index(),
            pdf.groupby(pdf.A // 5).fillna(method="ffill").sort_index(),
        )
        self.assert_eq(
            kdf.groupby(kdf.A // 5)["C"].fillna(method="ffill").sort_index(),
            pdf.groupby(pdf.A // 5)["C"].fillna(method="ffill").sort_index(),
        )
        self.assert_eq(
            kdf.groupby(kdf.A // 5)[["C"]].fillna(method="ffill").sort_index(),
            pdf.groupby(pdf.A // 5)[["C"]].fillna(method="ffill").sort_index(),
        )
        self.assert_eq(
            kdf.C.rename().groupby(kdf.A).fillna(0).sort_index(),
            pdf.C.rename().groupby(pdf.A).fillna(0).sort_index(),
        )
        self.assert_eq(
            kdf.C.groupby(kdf.A.rename()).fillna(0).sort_index(),
            pdf.C.groupby(pdf.A.rename()).fillna(0).sort_index(),
        )
        self.assert_eq(
            kdf.C.rename().groupby(kdf.A.rename()).fillna(0).sort_index(),
            pdf.C.rename().groupby(pdf.A.rename()).fillna(0).sort_index(),
        )

        # multi-index columns
        columns = pd.MultiIndex.from_tuples([("X", "A"), ("X", "B"), ("Y", "C"), ("Z", "D")])
        pdf.columns = columns
        kdf.columns = columns

        self.assert_eq(
            kdf.groupby(("X", "A")).fillna(0).sort_index(),
            pdf.groupby(("X", "A")).fillna(0).sort_index(),
        )
        self.assert_eq(
            kdf.groupby(("X", "A")).fillna(method="bfill").sort_index(),
            pdf.groupby(("X", "A")).fillna(method="bfill").sort_index(),
        )
        self.assert_eq(
            kdf.groupby(("X", "A")).fillna(method="ffill").sort_index(),
            pdf.groupby(("X", "A")).fillna(method="ffill").sort_index(),
        )

    def test_ffill(self):
        idx = np.random.rand(4 * 3)
        pdf = pd.DataFrame(
            {
                "A": [1, 1, 2, 2] * 3,
                "B": [2, 4, None, 3] * 3,
                "C": [None, None, None, 1] * 3,
                "D": [0, 1, 5, 4] * 3,
            },
            index=idx,
        )
        kdf = ks.from_pandas(pdf)

        if LooseVersion(pd.__version__) <= LooseVersion("0.24.2"):
            self.assert_eq(
                kdf.groupby("A").ffill().sort_index(),
                pdf.groupby("A").ffill().sort_index().drop("A", 1),
            )
            self.assert_eq(
                kdf.groupby("A")[["B"]].ffill().sort_index(),
                pdf.groupby("A")[["B"]].ffill().sort_index().drop("A", 1),
            )
        else:
            self.assert_eq(
                kdf.groupby("A").ffill().sort_index(), pdf.groupby("A").ffill().sort_index()
            )
            self.assert_eq(
                kdf.groupby("A")[["B"]].ffill().sort_index(),
                pdf.groupby("A")[["B"]].ffill().sort_index(),
            )
        self.assert_eq(
            kdf.groupby("A")["B"].ffill().sort_index(), pdf.groupby("A")["B"].ffill().sort_index()
        )
        self.assert_eq(kdf.groupby("A")["B"].ffill()[idx[6]], pdf.groupby("A")["B"].ffill()[idx[6]])

        # multi-index columns
        columns = pd.MultiIndex.from_tuples([("X", "A"), ("X", "B"), ("Y", "C"), ("Z", "D")])
        pdf.columns = columns
        kdf.columns = columns

        if LooseVersion(pd.__version__) <= LooseVersion("0.24.2"):
            self.assert_eq(
                kdf.groupby(("X", "A")).ffill().sort_index(),
                pdf.groupby(("X", "A")).ffill().sort_index().drop(("X", "A"), 1),
            )
        else:
            self.assert_eq(
                kdf.groupby(("X", "A")).ffill().sort_index(),
                pdf.groupby(("X", "A")).ffill().sort_index(),
            )

    def test_bfill(self):
        idx = np.random.rand(4 * 3)
        pdf = pd.DataFrame(
            {
                "A": [1, 1, 2, 2] * 3,
                "B": [2, 4, None, 3] * 3,
                "C": [None, None, None, 1] * 3,
                "D": [0, 1, 5, 4] * 3,
            },
            index=idx,
        )
        kdf = ks.from_pandas(pdf)

        if LooseVersion(pd.__version__) <= LooseVersion("0.24.2"):
            self.assert_eq(
                kdf.groupby("A").bfill().sort_index(),
                pdf.groupby("A").bfill().sort_index().drop("A", 1),
            )
            self.assert_eq(
                kdf.groupby("A")[["B"]].bfill().sort_index(),
                pdf.groupby("A")[["B"]].bfill().sort_index().drop("A", 1),
            )
        else:
            self.assert_eq(
                kdf.groupby("A").bfill().sort_index(), pdf.groupby("A").bfill().sort_index()
            )
            self.assert_eq(
                kdf.groupby("A")[["B"]].bfill().sort_index(),
                pdf.groupby("A")[["B"]].bfill().sort_index(),
            )
        self.assert_eq(
            kdf.groupby("A")["B"].bfill().sort_index(), pdf.groupby("A")["B"].bfill().sort_index(),
        )
        self.assert_eq(kdf.groupby("A")["B"].bfill()[idx[6]], pdf.groupby("A")["B"].bfill()[idx[6]])

        # multi-index columns
        columns = pd.MultiIndex.from_tuples([("X", "A"), ("X", "B"), ("Y", "C"), ("Z", "D")])
        pdf.columns = columns
        kdf.columns = columns

        if LooseVersion(pd.__version__) <= LooseVersion("0.24.2"):
            self.assert_eq(
                kdf.groupby(("X", "A")).bfill().sort_index(),
                pdf.groupby(("X", "A")).bfill().sort_index().drop(("X", "A"), 1),
            )
        else:
            self.assert_eq(
                kdf.groupby(("X", "A")).bfill().sort_index(),
                pdf.groupby(("X", "A")).bfill().sort_index(),
            )

    @unittest.skipIf(pd.__version__ < "0.24.0", "not supported before pandas 0.24.0")
    def test_shift(self):
        pdf = pd.DataFrame(
            {
                "a": [1, 1, 2, 2, 3, 3] * 3,
                "b": [1, 1, 2, 2, 3, 4] * 3,
                "c": [1, 4, 9, 16, 25, 36] * 3,
            },
            index=np.random.rand(6 * 3),
        )
        kdf = ks.from_pandas(pdf)

        self.assert_eq(kdf.groupby("a").shift().sort_index(), pdf.groupby("a").shift().sort_index())
        # TODO: seems like a pandas' bug when fill_value is not None?
        # self.assert_eq(kdf.groupby(['a', 'b']).shift(periods=-1, fill_value=0).sort_index(),
        #                pdf.groupby(['a', 'b']).shift(periods=-1, fill_value=0).sort_index())
        self.assert_eq(
            kdf.groupby(["b"])["a"].shift().sort_index(),
            pdf.groupby(["b"])["a"].shift().sort_index(),
        )
        self.assert_eq(
            kdf.groupby(["a", "b"])["c"].shift().sort_index(),
            pdf.groupby(["a", "b"])["c"].shift().sort_index(),
        )
        self.assert_eq(
            kdf.groupby(kdf.b // 5).shift().sort_index(),
            pdf.groupby(pdf.b // 5).shift().sort_index(),
        )
        self.assert_eq(
            kdf.groupby(kdf.b // 5)["a"].shift().sort_index(),
            pdf.groupby(pdf.b // 5)["a"].shift().sort_index(),
        )
        # TODO: known pandas' bug when fill_value is not None pandas>=1.0.0
        # https://github.com/pandas-dev/pandas/issues/31971#issue-565171762
        if LooseVersion(pd.__version__) < LooseVersion("1.0.0"):
            self.assert_eq(
                kdf.groupby(["b"])[["a", "c"]].shift(periods=-1, fill_value=0).sort_index(),
                pdf.groupby(["b"])[["a", "c"]].shift(periods=-1, fill_value=0).sort_index(),
            )
        self.assert_eq(
            kdf.a.rename().groupby(kdf.b).shift().sort_index(),
            pdf.a.rename().groupby(pdf.b).shift().sort_index(),
        )
        self.assert_eq(
            kdf.a.groupby(kdf.b.rename()).shift().sort_index(),
            pdf.a.groupby(pdf.b.rename()).shift().sort_index(),
        )
        self.assert_eq(
            kdf.a.rename().groupby(kdf.b.rename()).shift().sort_index(),
            pdf.a.rename().groupby(pdf.b.rename()).shift().sort_index(),
        )

        # multi-index columns
        columns = pd.MultiIndex.from_tuples([("x", "a"), ("x", "b"), ("y", "c")])
        pdf.columns = columns
        kdf.columns = columns

        self.assert_eq(
            kdf.groupby(("x", "a")).shift().sort_index(),
            pdf.groupby(("x", "a")).shift().sort_index(),
        )
        # TODO: seems like a pandas' bug when fill_value is not None?
        # self.assert_eq(kdf.groupby([('x', 'a'), ('x', 'b')]).shift(periods=-1,
        #                                                            fill_value=0).sort_index(),
        #                pdf.groupby([('x', 'a'), ('x', 'b')]).shift(periods=-1,
        #                                                            fill_value=0).sort_index())

    def test_apply(self):
        pdf = pd.DataFrame(
            {"a": [1, 2, 3, 4, 5, 6], "b": [1, 1, 2, 3, 5, 8], "c": [1, 4, 9, 16, 25, 36]},
            columns=["a", "b", "c"],
        )
        kdf = ks.from_pandas(pdf)
        self.assert_eq(
            kdf.groupby("b").apply(lambda x: x + x.min()).sort_index(),
            pdf.groupby("b").apply(lambda x: x + x.min()).sort_index(),
        )
        self.assert_eq(
            kdf.groupby("b").apply(len).sort_index(), pdf.groupby("b").apply(len).sort_index(),
        )
        self.assert_eq(
            kdf.groupby("b")["a"].apply(lambda x, y, z: x + x.min() + y * z, 10, z=20).sort_index(),
            pdf.groupby("b")["a"].apply(lambda x, y, z: x + x.min() + y * z, 10, z=20).sort_index(),
        )
        self.assert_eq(
            kdf.groupby("b")[["a"]].apply(lambda x: x + x.min()).sort_index(),
            pdf.groupby("b")[["a"]].apply(lambda x: x + x.min()).sort_index(),
        )
        self.assert_eq(
            kdf.groupby(["a", "b"]).apply(lambda x, y, z: x + x.min() + y + z, 1, z=2).sort_index(),
            pdf.groupby(["a", "b"]).apply(lambda x, y, z: x + x.min() + y + z, 1, z=2).sort_index(),
        )
        self.assert_eq(
            kdf.groupby(["b"])["c"].apply(lambda x: 1).sort_index(),
            pdf.groupby(["b"])["c"].apply(lambda x: 1).sort_index(),
        )
        self.assert_eq(
            kdf.groupby(["b"])["c"].apply(len).sort_index(),
            pdf.groupby(["b"])["c"].apply(len).sort_index(),
        )
        self.assert_eq(
            kdf.groupby(kdf.b // 5).apply(lambda x: x + x.min()).sort_index(),
            pdf.groupby(pdf.b // 5).apply(lambda x: x + x.min()).sort_index(),
        )
        self.assert_eq(
            kdf.groupby(kdf.b // 5)["a"].apply(lambda x: x + x.min()).sort_index(),
            pdf.groupby(pdf.b // 5)["a"].apply(lambda x: x + x.min()).sort_index(),
        )
        self.assert_eq(
            kdf.groupby(kdf.b // 5)[["a"]].apply(lambda x: x + x.min()).sort_index(),
            pdf.groupby(pdf.b // 5)[["a"]].apply(lambda x: x + x.min()).sort_index(),
        )
        self.assert_eq(
            kdf.groupby(kdf.b // 5)[["a"]].apply(len).sort_index(),
            pdf.groupby(pdf.b // 5)[["a"]].apply(len).sort_index(),
            almost=True,
        )
        self.assert_eq(
            kdf.a.rename().groupby(kdf.b).apply(lambda x: x + x.min()).sort_index(),
            pdf.a.rename().groupby(pdf.b).apply(lambda x: x + x.min()).sort_index(),
        )
        self.assert_eq(
            kdf.a.groupby(kdf.b.rename()).apply(lambda x: x + x.min()).sort_index(),
            pdf.a.groupby(pdf.b.rename()).apply(lambda x: x + x.min()).sort_index(),
        )
        self.assert_eq(
            kdf.a.rename().groupby(kdf.b.rename()).apply(lambda x: x + x.min()).sort_index(),
            pdf.a.rename().groupby(pdf.b.rename()).apply(lambda x: x + x.min()).sort_index(),
        )

        with self.assertRaisesRegex(TypeError, "<class 'int'> object is not callable"):
            kdf.groupby("b").apply(1)

        # multi-index columns
        columns = pd.MultiIndex.from_tuples([("x", "a"), ("x", "b"), ("y", "c")])
        pdf.columns = columns
        kdf.columns = columns

        self.assert_eq(
            kdf.groupby(("x", "b")).apply(lambda x: 1).sort_index(),
            pdf.groupby(("x", "b")).apply(lambda x: 1).sort_index(),
        )
        self.assert_eq(
            kdf.groupby([("x", "a"), ("x", "b")]).apply(lambda x: x + x.min()).sort_index(),
            pdf.groupby([("x", "a"), ("x", "b")]).apply(lambda x: x + x.min()).sort_index(),
        )
        self.assert_eq(
            kdf.groupby(("x", "b")).apply(len).sort_index(),
            pdf.groupby(("x", "b")).apply(len).sort_index(),
        )
        self.assert_eq(
            kdf.groupby([("x", "a"), ("x", "b")]).apply(len).sort_index(),
            pdf.groupby([("x", "a"), ("x", "b")]).apply(len).sort_index(),
        )

    def test_apply_without_shortcut(self):
        with option_context("compute.shortcut_limit", 0):
            self.test_apply()

    def test_apply_negative(self):
        def func(_) -> ks.Series[int]:
            return pd.Series([1])

        with self.assertRaisesRegex(TypeError, "Series as a return type hint at frame groupby"):
            ks.range(10).groupby("id").apply(func)

    def test_apply_with_new_dataframe(self):
        pdf = pd.DataFrame(
            {"timestamp": [0.0, 0.5, 1.0, 0.0, 0.5], "car_id": ["A", "A", "A", "B", "B"]}
        )
        kdf = ks.from_pandas(pdf)

        self.assert_eq(
            kdf.groupby("car_id").apply(lambda _: pd.DataFrame({"column": [0.0]})).sort_index(),
            pdf.groupby("car_id").apply(lambda _: pd.DataFrame({"column": [0.0]})).sort_index(),
        )

        self.assert_eq(
            kdf.groupby("car_id")
            .apply(lambda df: pd.DataFrame({"mean": [df["timestamp"].mean()]}))
            .sort_index(),
            pdf.groupby("car_id")
            .apply(lambda df: pd.DataFrame({"mean": [df["timestamp"].mean()]}))
            .sort_index(),
        )

        # dataframe with 1000+ records
        pdf = pd.DataFrame(
            {
                "timestamp": [0.0, 0.5, 1.0, 0.0, 0.5] * 300,
                "car_id": ["A", "A", "A", "B", "B"] * 300,
            }
        )
        kdf = ks.from_pandas(pdf)

        self.assert_eq(
            kdf.groupby("car_id").apply(lambda _: pd.DataFrame({"column": [0.0]})).sort_index(),
            pdf.groupby("car_id").apply(lambda _: pd.DataFrame({"column": [0.0]})).sort_index(),
        )

        self.assert_eq(
            kdf.groupby("car_id")
            .apply(lambda df: pd.DataFrame({"mean": [df["timestamp"].mean()]}))
            .sort_index(),
            pdf.groupby("car_id")
            .apply(lambda df: pd.DataFrame({"mean": [df["timestamp"].mean()]}))
            .sort_index(),
        )

    def test_apply_with_new_dataframe_without_shortcut(self):
        with option_context("compute.shortcut_limit", 0):
            self.test_apply_with_new_dataframe()

    def test_apply_key_handling(self):
        pdf = pd.DataFrame(
            {"d": [1.0, 1.0, 1.0, 2.0, 2.0, 2.0], "v": [1.0, 2.0, 3.0, 4.0, 5.0, 6.0]}
        )
        kdf = ks.from_pandas(pdf)

        self.assert_eq(
            kdf.groupby("d").apply(sum).sort_index(), pdf.groupby("d").apply(sum).sort_index()
        )

        with ks.option_context("compute.shortcut_limit", 1):
            self.assert_eq(
                kdf.groupby("d").apply(sum).sort_index(), pdf.groupby("d").apply(sum).sort_index()
            )

    def test_apply_with_side_effect(self):
        pdf = pd.DataFrame(
            {"d": [1.0, 1.0, 1.0, 2.0, 2.0, 2.0], "v": [1.0, 2.0, 3.0, 4.0, 5.0, 6.0]}
        )
        kdf = ks.from_pandas(pdf)

        acc = ks.utils.default_session().sparkContext.accumulator(0)

        def sum_with_acc_frame(x) -> ks.DataFrame[np.float64, np.float64]:
            nonlocal acc
            acc += 1
            return np.sum(x)

        actual = kdf.groupby("d").apply(sum_with_acc_frame).sort_index()
        actual.columns = ["d", "v"]
        self.assert_eq(actual, pdf.groupby("d").apply(sum).sort_index().reset_index(drop=True))
        self.assert_eq(acc.value, 2)

        def sum_with_acc_series(x) -> np.float64:
            nonlocal acc
            acc += 1
            return np.sum(x)

        self.assert_eq(
            kdf.groupby("d")["v"].apply(sum_with_acc_series).sort_index(),
            pdf.groupby("d")["v"].apply(sum).sort_index().reset_index(drop=True),
        )
        self.assert_eq(acc.value, 4)

    def test_transform(self):
        pdf = pd.DataFrame(
            {"a": [1, 2, 3, 4, 5, 6], "b": [1, 1, 2, 3, 5, 8], "c": [1, 4, 9, 16, 25, 36]},
            columns=["a", "b", "c"],
        )
        kdf = ks.from_pandas(pdf)
        self.assert_eq(
            kdf.groupby("b").transform(lambda x: x + x.min()).sort_index(),
            pdf.groupby("b").transform(lambda x: x + x.min()).sort_index(),
        )
        self.assert_eq(
            kdf.groupby("b")["a"].transform(lambda x: x + x.min()).sort_index(),
            pdf.groupby("b")["a"].transform(lambda x: x + x.min()).sort_index(),
        )
        self.assert_eq(
            kdf.groupby("b")[["a"]].transform(lambda x: x + x.min()).sort_index(),
            pdf.groupby("b")[["a"]].transform(lambda x: x + x.min()).sort_index(),
        )
        self.assert_eq(
            kdf.groupby(["a", "b"]).transform(lambda x: x + x.min()).sort_index(),
            pdf.groupby(["a", "b"]).transform(lambda x: x + x.min()).sort_index(),
        )
        self.assert_eq(
            kdf.groupby(["b"])["c"].transform(lambda x: x + x.min()).sort_index(),
            pdf.groupby(["b"])["c"].transform(lambda x: x + x.min()).sort_index(),
        )
        self.assert_eq(
            kdf.groupby(kdf.b // 5).transform(lambda x: x + x.min()).sort_index(),
            pdf.groupby(pdf.b // 5).transform(lambda x: x + x.min()).sort_index(),
        )
        self.assert_eq(
            kdf.groupby(kdf.b // 5)["a"].transform(lambda x: x + x.min()).sort_index(),
            pdf.groupby(pdf.b // 5)["a"].transform(lambda x: x + x.min()).sort_index(),
        )
        self.assert_eq(
            kdf.groupby(kdf.b // 5)[["a"]].transform(lambda x: x + x.min()).sort_index(),
            pdf.groupby(pdf.b // 5)[["a"]].transform(lambda x: x + x.min()).sort_index(),
        )
        self.assert_eq(
            kdf.a.rename().groupby(kdf.b).transform(lambda x: x + x.min()).sort_index(),
            pdf.a.rename().groupby(pdf.b).transform(lambda x: x + x.min()).sort_index(),
        )
        self.assert_eq(
            kdf.a.groupby(kdf.b.rename()).transform(lambda x: x + x.min()).sort_index(),
            pdf.a.groupby(pdf.b.rename()).transform(lambda x: x + x.min()).sort_index(),
        )
        self.assert_eq(
            kdf.a.rename().groupby(kdf.b.rename()).transform(lambda x: x + x.min()).sort_index(),
            pdf.a.rename().groupby(pdf.b.rename()).transform(lambda x: x + x.min()).sort_index(),
        )

        # multi-index columns
        columns = pd.MultiIndex.from_tuples([("x", "a"), ("x", "b"), ("y", "c")])
        pdf.columns = columns
        kdf.columns = columns

        self.assert_eq(
            kdf.groupby(("x", "b")).transform(lambda x: x + x.min()).sort_index(),
            pdf.groupby(("x", "b")).transform(lambda x: x + x.min()).sort_index(),
        )
        self.assert_eq(
            kdf.groupby([("x", "a"), ("x", "b")]).transform(lambda x: x + x.min()).sort_index(),
            pdf.groupby([("x", "a"), ("x", "b")]).transform(lambda x: x + x.min()).sort_index(),
        )

    def test_transform_without_shortcut(self):
        with option_context("compute.shortcut_limit", 0):
            self.test_transform()

    def test_filter(self):
        pdf = pd.DataFrame(
            {"a": [1, 2, 3, 4, 5, 6], "b": [1, 1, 2, 3, 5, 8], "c": [1, 4, 9, 16, 25, 36]},
            columns=["a", "b", "c"],
        )
        kdf = ks.from_pandas(pdf)

        self.assert_eq(
            kdf.groupby("b").filter(lambda x: any(x.a == 2)).sort_index(),
            pdf.groupby("b").filter(lambda x: any(x.a == 2)).sort_index(),
        )
        self.assert_eq(
            kdf.groupby("b")["a"].filter(lambda x: any(x == 2)).sort_index(),
            pdf.groupby("b")["a"].filter(lambda x: any(x == 2)).sort_index(),
        )
        self.assert_eq(
            kdf.groupby("b")[["a"]].filter(lambda x: any(x.a == 2)).sort_index(),
            pdf.groupby("b")[["a"]].filter(lambda x: any(x.a == 2)).sort_index(),
        )
        self.assert_eq(
            kdf.groupby(["a", "b"]).filter(lambda x: any(x.a == 2)).sort_index(),
            pdf.groupby(["a", "b"]).filter(lambda x: any(x.a == 2)).sort_index(),
        )
        self.assert_eq(
            kdf.groupby(kdf["b"] // 5).filter(lambda x: any(x.a == 2)).sort_index(),
            pdf.groupby(pdf["b"] // 5).filter(lambda x: any(x.a == 2)).sort_index(),
        )
        self.assert_eq(
            kdf.groupby(kdf["b"] // 5)["a"].filter(lambda x: any(x == 2)).sort_index(),
            pdf.groupby(pdf["b"] // 5)["a"].filter(lambda x: any(x == 2)).sort_index(),
        )
        self.assert_eq(
            kdf.groupby(kdf["b"] // 5)[["a"]].filter(lambda x: any(x.a == 2)).sort_index(),
            pdf.groupby(pdf["b"] // 5)[["a"]].filter(lambda x: any(x.a == 2)).sort_index(),
        )
        self.assert_eq(
            kdf.a.rename().groupby(kdf.b).filter(lambda x: any(x == 2)).sort_index(),
            pdf.a.rename().groupby(pdf.b).filter(lambda x: any(x == 2)).sort_index(),
        )
        self.assert_eq(
            kdf.a.groupby(kdf.b.rename()).filter(lambda x: any(x == 2)).sort_index(),
            pdf.a.groupby(pdf.b.rename()).filter(lambda x: any(x == 2)).sort_index(),
        )
        self.assert_eq(
            kdf.a.rename().groupby(kdf.b.rename()).filter(lambda x: any(x == 2)).sort_index(),
            pdf.a.rename().groupby(pdf.b.rename()).filter(lambda x: any(x == 2)).sort_index(),
        )

        with self.assertRaisesRegex(TypeError, "<class 'int'> object is not callable"):
            kdf.groupby("b").filter(1)

        # multi-index columns
        columns = pd.MultiIndex.from_tuples([("x", "a"), ("x", "b"), ("y", "c")])
        pdf.columns = columns
        kdf.columns = columns

        self.assert_eq(
            kdf.groupby(("x", "b")).filter(lambda x: any(x[("x", "a")] == 2)).sort_index(),
            pdf.groupby(("x", "b")).filter(lambda x: any(x[("x", "a")] == 2)).sort_index(),
        )
        self.assert_eq(
            kdf.groupby([("x", "a"), ("x", "b")])
            .filter(lambda x: any(x[("x", "a")] == 2))
            .sort_index(),
            pdf.groupby([("x", "a"), ("x", "b")])
            .filter(lambda x: any(x[("x", "a")] == 2))
            .sort_index(),
        )

    def test_idxmax(self):
        pdf = pd.DataFrame(
            {"a": [1, 1, 2, 2, 3] * 3, "b": [1, 2, 3, 4, 5] * 3, "c": [5, 4, 3, 2, 1] * 3}
        )
        kdf = ks.from_pandas(pdf)

        self.assert_eq(
            pdf.groupby(["a"]).idxmax().sort_index(), kdf.groupby(["a"]).idxmax().sort_index()
        )
        self.assert_eq(
            pdf.groupby(["a"]).idxmax(skipna=False).sort_index(),
            kdf.groupby(["a"]).idxmax(skipna=False).sort_index(),
        )
        self.assert_eq(
            pdf.groupby(["a"])["b"].idxmax().sort_index(),
            kdf.groupby(["a"])["b"].idxmax().sort_index(),
        )
        self.assert_eq(
            pdf.b.rename().groupby(pdf.a).idxmax().sort_index(),
            kdf.b.rename().groupby(kdf.a).idxmax().sort_index(),
        )
        self.assert_eq(
            pdf.b.groupby(pdf.a.rename()).idxmax().sort_index(),
            kdf.b.groupby(kdf.a.rename()).idxmax().sort_index(),
        )
        self.assert_eq(
            pdf.b.rename().groupby(pdf.a.rename()).idxmax().sort_index(),
            kdf.b.rename().groupby(kdf.a.rename()).idxmax().sort_index(),
        )

        with self.assertRaisesRegex(ValueError, "idxmax only support one-level index now"):
            kdf.set_index(["a", "b"]).groupby(["c"]).idxmax()

        # multi-index columns
        columns = pd.MultiIndex.from_tuples([("x", "a"), ("x", "b"), ("y", "c")])
        pdf.columns = columns
        kdf.columns = columns

        self.assert_eq(
            pdf.groupby(("x", "a")).idxmax().sort_index(),
            kdf.groupby(("x", "a")).idxmax().sort_index(),
        )
        self.assert_eq(
            pdf.groupby(("x", "a")).idxmax(skipna=False).sort_index(),
            kdf.groupby(("x", "a")).idxmax(skipna=False).sort_index(),
        )

    def test_idxmin(self):
        pdf = pd.DataFrame(
            {"a": [1, 1, 2, 2, 3] * 3, "b": [1, 2, 3, 4, 5] * 3, "c": [5, 4, 3, 2, 1] * 3}
        )
        kdf = ks.from_pandas(pdf)

        self.assert_eq(
            pdf.groupby(["a"]).idxmin().sort_index(), kdf.groupby(["a"]).idxmin().sort_index()
        )
        self.assert_eq(
            pdf.groupby(["a"]).idxmin(skipna=False).sort_index(),
            kdf.groupby(["a"]).idxmin(skipna=False).sort_index(),
        )
        self.assert_eq(
            pdf.groupby(["a"])["b"].idxmin().sort_index(),
            kdf.groupby(["a"])["b"].idxmin().sort_index(),
        )
        self.assert_eq(
            pdf.b.rename().groupby(pdf.a).idxmin().sort_index(),
            kdf.b.rename().groupby(kdf.a).idxmin().sort_index(),
        )
        self.assert_eq(
            pdf.b.groupby(pdf.a.rename()).idxmin().sort_index(),
            kdf.b.groupby(kdf.a.rename()).idxmin().sort_index(),
        )
        self.assert_eq(
            pdf.b.rename().groupby(pdf.a.rename()).idxmin().sort_index(),
            kdf.b.rename().groupby(kdf.a.rename()).idxmin().sort_index(),
        )

        with self.assertRaisesRegex(ValueError, "idxmin only support one-level index now"):
            kdf.set_index(["a", "b"]).groupby(["c"]).idxmin()

        # multi-index columns
        columns = pd.MultiIndex.from_tuples([("x", "a"), ("x", "b"), ("y", "c")])
        pdf.columns = columns
        kdf.columns = columns

        self.assert_eq(
            pdf.groupby(("x", "a")).idxmin().sort_index(),
            kdf.groupby(("x", "a")).idxmin().sort_index(),
        )
        self.assert_eq(
            pdf.groupby(("x", "a")).idxmin(skipna=False).sort_index(),
            kdf.groupby(("x", "a")).idxmin(skipna=False).sort_index(),
        )

    def test_head(self):
        pdf = pd.DataFrame(
            {
                "a": [1, 1, 1, 1, 2, 2, 2, 3, 3, 3] * 3,
                "b": [2, 3, 1, 4, 6, 9, 8, 10, 7, 5] * 3,
                "c": [3, 5, 2, 5, 1, 2, 6, 4, 3, 6] * 3,
            },
            index=np.random.rand(10 * 3),
        )
        kdf = ks.from_pandas(pdf)

        self.assert_eq(pdf.groupby("a").head(2).sort_index(), kdf.groupby("a").head(2).sort_index())
        self.assert_eq(
            pdf.groupby("a").head(-2).sort_index(), kdf.groupby("a").head(-2).sort_index()
        )
        self.assert_eq(
            pdf.groupby("a").head(100000).sort_index(), kdf.groupby("a").head(100000).sort_index()
        )

        self.assert_eq(
            pdf.groupby("a")["b"].head(2).sort_index(), kdf.groupby("a")["b"].head(2).sort_index()
        )
        self.assert_eq(
            pdf.groupby("a")["b"].head(-2).sort_index(), kdf.groupby("a")["b"].head(-2).sort_index()
        )
        self.assert_eq(
            pdf.groupby("a")["b"].head(100000).sort_index(),
            kdf.groupby("a")["b"].head(100000).sort_index(),
        )

        self.assert_eq(
            pdf.groupby("a")[["b"]].head(2).sort_index(),
            kdf.groupby("a")[["b"]].head(2).sort_index(),
        )
        self.assert_eq(
            pdf.groupby("a")[["b"]].head(-2).sort_index(),
            kdf.groupby("a")[["b"]].head(-2).sort_index(),
        )
        self.assert_eq(
            pdf.groupby("a")[["b"]].head(100000).sort_index(),
            kdf.groupby("a")[["b"]].head(100000).sort_index(),
        )

        self.assert_eq(
            pdf.groupby(pdf.a // 2).head(2).sort_index(),
            kdf.groupby(kdf.a // 2).head(2).sort_index(),
        )
        self.assert_eq(
            pdf.groupby(pdf.a // 2)["b"].head(2).sort_index(),
            kdf.groupby(kdf.a // 2)["b"].head(2).sort_index(),
        )
        self.assert_eq(
            pdf.groupby(pdf.a // 2)[["b"]].head(2).sort_index(),
            kdf.groupby(kdf.a // 2)[["b"]].head(2).sort_index(),
        )

        self.assert_eq(
            pdf.b.rename().groupby(pdf.a).head(2).sort_index(),
            kdf.b.rename().groupby(kdf.a).head(2).sort_index(),
        )
        self.assert_eq(
            pdf.b.groupby(pdf.a.rename()).head(2).sort_index(),
            kdf.b.groupby(kdf.a.rename()).head(2).sort_index(),
        )
        self.assert_eq(
            pdf.b.rename().groupby(pdf.a.rename()).head(2).sort_index(),
            kdf.b.rename().groupby(kdf.a.rename()).head(2).sort_index(),
        )

        # multi-index
        midx = pd.MultiIndex(
            [["x", "y"], ["a", "b", "c", "d", "e", "f", "g", "h", "i", "j"]],
            [[0, 0, 0, 0, 0, 1, 1, 1, 1, 1], [0, 1, 2, 3, 4, 5, 6, 7, 8, 9]],
        )
        pdf = pd.DataFrame(
            {
                "a": [1, 1, 1, 1, 2, 2, 2, 3, 3, 3],
                "b": [2, 3, 1, 4, 6, 9, 8, 10, 7, 5],
                "c": [3, 5, 2, 5, 1, 2, 6, 4, 3, 6],
            },
            columns=["a", "b", "c"],
            index=midx,
        )
        kdf = ks.from_pandas(pdf)

        self.assert_eq(pdf.groupby("a").head(2).sort_index(), kdf.groupby("a").head(2).sort_index())
        self.assert_eq(
            pdf.groupby("a").head(-2).sort_index(), kdf.groupby("a").head(-2).sort_index()
        )
        self.assert_eq(
            pdf.groupby("a").head(100000).sort_index(), kdf.groupby("a").head(100000).sort_index()
        )

        self.assert_eq(
            pdf.groupby("a")["b"].head(2).sort_index(), kdf.groupby("a")["b"].head(2).sort_index()
        )
        self.assert_eq(
            pdf.groupby("a")["b"].head(-2).sort_index(), kdf.groupby("a")["b"].head(-2).sort_index()
        )
        self.assert_eq(
            pdf.groupby("a")["b"].head(100000).sort_index(),
            kdf.groupby("a")["b"].head(100000).sort_index(),
        )

        # multi-index columns
        columns = pd.MultiIndex.from_tuples([("x", "a"), ("x", "b"), ("y", "c")])
        pdf.columns = columns
        kdf.columns = columns

        self.assert_eq(
            pdf.groupby(("x", "a")).head(2).sort_index(),
            kdf.groupby(("x", "a")).head(2).sort_index(),
        )
        self.assert_eq(
            pdf.groupby(("x", "a")).head(-2).sort_index(),
            kdf.groupby(("x", "a")).head(-2).sort_index(),
        )
        self.assert_eq(
            pdf.groupby(("x", "a")).head(100000).sort_index(),
            kdf.groupby(("x", "a")).head(100000).sort_index(),
        )

    def test_missing(self):
        kdf = ks.DataFrame({"a": [1, 2, 3, 4, 5, 6, 7, 8, 9]})

        # DataFrameGroupBy functions
        missing_functions = inspect.getmembers(
            MissingPandasLikeDataFrameGroupBy, inspect.isfunction
        )
        unsupported_functions = [
            name for (name, type_) in missing_functions if type_.__name__ == "unsupported_function"
        ]
        for name in unsupported_functions:
            with self.assertRaisesRegex(
                PandasNotImplementedError,
                "method.*GroupBy.*{}.*not implemented( yet\\.|\\. .+)".format(name),
            ):
                getattr(kdf.groupby("a"), name)()

        deprecated_functions = [
            name for (name, type_) in missing_functions if type_.__name__ == "deprecated_function"
        ]
        for name in deprecated_functions:
            with self.assertRaisesRegex(
                PandasNotImplementedError, "method.*GroupBy.*{}.*is deprecated".format(name)
            ):
                getattr(kdf.groupby("a"), name)()

        # SeriesGroupBy functions
        missing_functions = inspect.getmembers(MissingPandasLikeSeriesGroupBy, inspect.isfunction)
        unsupported_functions = [
            name for (name, type_) in missing_functions if type_.__name__ == "unsupported_function"
        ]
        for name in unsupported_functions:
            with self.assertRaisesRegex(
                PandasNotImplementedError,
                "method.*GroupBy.*{}.*not implemented( yet\\.|\\. .+)".format(name),
            ):
                getattr(kdf.a.groupby(kdf.a), name)()

        deprecated_functions = [
            name for (name, type_) in missing_functions if type_.__name__ == "deprecated_function"
        ]
        for name in deprecated_functions:
            with self.assertRaisesRegex(
                PandasNotImplementedError, "method.*GroupBy.*{}.*is deprecated".format(name)
            ):
                getattr(kdf.a.groupby(kdf.a), name)()

        # DataFrameGroupBy properties
        missing_properties = inspect.getmembers(
            MissingPandasLikeDataFrameGroupBy, lambda o: isinstance(o, property)
        )
        unsupported_properties = [
            name
            for (name, type_) in missing_properties
            if type_.fget.__name__ == "unsupported_property"
        ]
        for name in unsupported_properties:
            with self.assertRaisesRegex(
                PandasNotImplementedError,
                "property.*GroupBy.*{}.*not implemented( yet\\.|\\. .+)".format(name),
            ):
                getattr(kdf.groupby("a"), name)
        deprecated_properties = [
            name
            for (name, type_) in missing_properties
            if type_.fget.__name__ == "deprecated_property"
        ]
        for name in deprecated_properties:
            with self.assertRaisesRegex(
                PandasNotImplementedError, "property.*GroupBy.*{}.*is deprecated".format(name)
            ):
                getattr(kdf.groupby("a"), name)

        # SeriesGroupBy properties
        missing_properties = inspect.getmembers(
            MissingPandasLikeSeriesGroupBy, lambda o: isinstance(o, property)
        )
        unsupported_properties = [
            name
            for (name, type_) in missing_properties
            if type_.fget.__name__ == "unsupported_property"
        ]
        for name in unsupported_properties:
            with self.assertRaisesRegex(
                PandasNotImplementedError,
                "property.*GroupBy.*{}.*not implemented( yet\\.|\\. .+)".format(name),
            ):
                getattr(kdf.a.groupby(kdf.a), name)
        deprecated_properties = [
            name
            for (name, type_) in missing_properties
            if type_.fget.__name__ == "deprecated_property"
        ]
        for name in deprecated_properties:
            with self.assertRaisesRegex(
                PandasNotImplementedError, "property.*GroupBy.*{}.*is deprecated".format(name)
            ):
                getattr(kdf.a.groupby(kdf.a), name)

    @staticmethod
    def test_is_multi_agg_with_relabel():

        assert is_multi_agg_with_relabel(a="max") is False
        assert is_multi_agg_with_relabel(a_min=("a", "max"), a_max=("a", "min")) is True

    def test_get_group(self):
        pdf = pd.DataFrame(
            [
                ("falcon", "bird", 389.0),
                ("parrot", "bird", 24.0),
                ("lion", "mammal", 80.5),
                ("monkey", "mammal", np.nan),
            ],
            columns=["name", "class", "max_speed"],
            index=[0, 2, 3, 1],
        )
        pdf.columns.name = "Koalas"
        kdf = ks.from_pandas(pdf)

        self.assert_eq(
            kdf.groupby("class").get_group("bird"), pdf.groupby("class").get_group("bird"),
        )
        self.assert_eq(
            kdf.groupby("class")["name"].get_group("mammal"),
            pdf.groupby("class")["name"].get_group("mammal"),
        )
        self.assert_eq(
            kdf.groupby("class")[["name"]].get_group("mammal"),
            pdf.groupby("class")[["name"]].get_group("mammal"),
        )
        self.assert_eq(
            kdf.groupby(["class", "name"]).get_group(("mammal", "lion")),
            pdf.groupby(["class", "name"]).get_group(("mammal", "lion")),
        )
        self.assert_eq(
            kdf.groupby(["class", "name"])["max_speed"].get_group(("mammal", "lion")),
            pdf.groupby(["class", "name"])["max_speed"].get_group(("mammal", "lion")),
        )
        self.assert_eq(
            kdf.groupby(["class", "name"])[["max_speed"]].get_group(("mammal", "lion")),
            pdf.groupby(["class", "name"])[["max_speed"]].get_group(("mammal", "lion")),
        )
        self.assert_eq(
            (kdf.max_speed + 1).groupby(kdf["class"]).get_group("mammal"),
            (pdf.max_speed + 1).groupby(pdf["class"]).get_group("mammal"),
        )
        self.assert_eq(
            kdf.groupby("max_speed").get_group(80.5), pdf.groupby("max_speed").get_group(80.5),
        )

        self.assertRaises(KeyError, lambda: kdf.groupby("class").get_group("fish"))
        self.assertRaises(TypeError, lambda: kdf.groupby("class").get_group(["bird", "mammal"]))
        self.assertRaises(KeyError, lambda: kdf.groupby("class")["name"].get_group("fish"))
        self.assertRaises(
            TypeError, lambda: kdf.groupby("class")["name"].get_group(["bird", "mammal"])
        )
        self.assertRaises(
            KeyError, lambda: kdf.groupby(["class", "name"]).get_group(("lion", "mammal"))
        )
        self.assertRaises(ValueError, lambda: kdf.groupby(["class", "name"]).get_group(("lion",)))
        self.assertRaises(ValueError, lambda: kdf.groupby(["class", "name"]).get_group(("mammal",)))
        self.assertRaises(ValueError, lambda: kdf.groupby(["class", "name"]).get_group("mammal"))

        # MultiIndex columns
        pdf.columns = pd.MultiIndex.from_tuples([("A", "name"), ("B", "class"), ("C", "max_speed")])
        pdf.columns.names = ["Hello", "Koalas"]
        kdf = ks.from_pandas(pdf)
        self.assert_eq(
            kdf.groupby(("B", "class")).get_group("bird"),
            pdf.groupby(("B", "class")).get_group("bird"),
        )
        self.assert_eq(
            kdf.groupby(("B", "class"))[[("A", "name")]].get_group("mammal"),
            pdf.groupby(("B", "class"))[[("A", "name")]].get_group("mammal"),
        )
        self.assert_eq(
            kdf.groupby([("B", "class"), ("A", "name")]).get_group(("mammal", "lion")),
            pdf.groupby([("B", "class"), ("A", "name")]).get_group(("mammal", "lion")),
        )
        self.assert_eq(
            kdf.groupby([("B", "class"), ("A", "name")])[[("C", "max_speed")]].get_group(
                ("mammal", "lion")
            ),
            pdf.groupby([("B", "class"), ("A", "name")])[[("C", "max_speed")]].get_group(
                ("mammal", "lion")
            ),
        )
        self.assert_eq(
            (kdf[("C", "max_speed")] + 1).groupby(kdf[("B", "class")]).get_group("mammal"),
            (pdf[("C", "max_speed")] + 1).groupby(pdf[("B", "class")]).get_group("mammal"),
        )
        self.assert_eq(
            kdf.groupby(("C", "max_speed")).get_group(80.5),
            pdf.groupby(("C", "max_speed")).get_group(80.5),
        )

        self.assertRaises(KeyError, lambda: kdf.groupby(("B", "class")).get_group("fish"))
        self.assertRaises(
            TypeError, lambda: kdf.groupby(("B", "class")).get_group(["bird", "mammal"])
        )
        self.assertRaises(
            KeyError, lambda: kdf.groupby(("B", "class"))[("A", "name")].get_group("fish")
        )
        self.assertRaises(
            KeyError,
            lambda: kdf.groupby([("B", "class"), ("A", "name")]).get_group(("lion", "mammal")),
        )
        self.assertRaises(
            ValueError, lambda: kdf.groupby([("B", "class"), ("A", "name")]).get_group(("lion",)),
        )
        self.assertRaises(
            ValueError, lambda: kdf.groupby([("B", "class"), ("A", "name")]).get_group(("mammal",))
        )
        self.assertRaises(
            ValueError, lambda: kdf.groupby([("B", "class"), ("A", "name")]).get_group("mammal")
        )<|MERGE_RESOLUTION|>--- conflicted
+++ resolved
@@ -203,26 +203,21 @@
         #     kdf.groupby((10, "a"))[(20, "c")].sum().sort_index(),
         #     pdf.groupby((10, "a"))[(20, "c")].sum().sort_index(),
         # )
-<<<<<<< HEAD
-        self.assert_eq(
-            kdf[(20, "c")].groupby(kdf[(10, "a")]).sum().sort_index(),
-            pdf[(20, "c")].groupby(pdf[(10, "a")]).sum().sort_index(),
-        )
-=======
         if LooseVersion(pd.__version__) < LooseVersion("1.1.3"):
             self.assert_eq(
-                kdf[("x", "a")].groupby(kdf[("x", "b")]).sum().sort_index(),
-                pdf[("x", "a")].groupby(pdf[("x", "b")]).sum().sort_index(),
+                kdf[(20, "c")].groupby(kdf[(10, "a")]).sum().sort_index(),
+                pdf[(20, "c")].groupby(pdf[(10, "a")]).sum().sort_index(),
             )
         else:
             # seems like a pandas bug introduced in pandas 1.1.3.
             expected_result = ks.Series(
-                [13, 9, 8, 1, 6], name=("x", "a"), index=pd.Index([1, 2, 3, 4, 7], name=("x", "b"))
-            )
-            self.assert_eq(
-                kdf[("x", "a")].groupby(kdf[("x", "b")]).sum().sort_index(), expected_result
-            )
->>>>>>> 81cbdedc
+                [4.0, 2.0, 1.0, 4.0, 8.0, 2.0],
+                name=(20, "c"),
+                index=pd.Index([1, 2, 3, 4, 6, 7], name=(10, "a")),
+            )
+            self.assert_eq(
+                kdf[(20, "c")].groupby(kdf[(10, "a")]).sum().sort_index(), expected_result
+            )
 
     def test_split_apply_combine_on_series(self):
         pdf = pd.DataFrame(
