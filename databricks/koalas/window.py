--- conflicted
+++ resolved
@@ -109,8 +109,8 @@
                 kdf._internal.index_scols + [c._scol for c in applied])
             internal = kdf._internal.copy(
                 sdf=sdf,
-                data_columns=[c._internal.data_columns[0] for c in applied],
-                column_index=[c._internal.column_index[0] for c in applied])
+                column_index=[c._internal.column_index[0] for c in applied],
+                column_scols=[scol_for(sdf, c._internal.data_columns[0]) for c in applied])
             return DataFrame(internal)
 
     def count(self):
@@ -159,15 +159,6 @@
             # ).otherwise(F.lit(None))
             return F.count(scol).over(self._window)
 
-<<<<<<< HEAD
-            sdf = kdf._sdf.select(
-                kdf._internal.index_scols + [c._scol for c in applied])
-            internal = kdf._internal.copy(
-                sdf=sdf,
-                column_index=[c._internal.column_index[0] for c in applied],
-                column_scols=[scol_for(sdf, c._internal.data_columns[0]) for c in applied])
-            return DataFrame(internal)
-=======
         return self._apply_as_series_or_frame(count).astype('float64')
 
     def sum(self):
@@ -355,7 +346,6 @@
             ).otherwise(F.lit(None))
 
         return self._apply_as_series_or_frame(mean)
->>>>>>> 23dc7646
 
 
 class ExpandingGroupby(Expanding):
