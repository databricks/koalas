--- conflicted
+++ resolved
@@ -41,11 +41,7 @@
 
         if window < 0:
             raise ValueError("window must be >= 0")
-<<<<<<< HEAD
-        if min_periods < 0:
-=======
         if (min_periods is not None) and (min_periods < 0):
->>>>>>> e596a588
             raise ValueError("min_periods must be >= 0")
         self._window_val = window
         self._min_periods = min_periods
@@ -95,7 +91,6 @@
                 column_index=[c._internal.column_index[0] for c in applied])
             return DataFrame(internal)
 
-<<<<<<< HEAD
     def sum(self):
         """
         Calculate rolling sum of given DataFrame or Series.
@@ -349,11 +344,6 @@
     def mean(self):
         """
         Calculate the rolling mean of the values.
-=======
-    def count(self):
-        """
-        The rolling count of any non-NaN observations inside the window.
->>>>>>> e596a588
 
         .. note:: the current implementation of this API uses Spark's Window without
             specifying partition specification. This leads to move all data into
@@ -370,7 +360,6 @@
         --------
         Series.rolling : Calling object with Series data.
         DataFrame.rolling : Calling object with DataFrames.
-<<<<<<< HEAD
         Series.mean : Equivalent method for Series.
         DataFrame.mean : Equivalent method for DataFrame.
 
@@ -436,7 +425,18 @@
             ).otherwise(F.lit(None))
 
         return self._apply_as_series_or_frame(mean)
-=======
+
+    def count(self):
+        """
+        The rolling count of any non-NaN observations inside the window.
+
+        .. note:: the current implementation of this API uses Spark's Window without
+            specifying partition specification. This leads to move all data into
+            single partition in single machine and could cause serious
+            performance degradation. Avoid this method against very large dataset.
+
+        Returns
+        -------
         DataFrame.count : Count of the full DataFrame.
 
         Examples
@@ -474,7 +474,6 @@
             return F.count(scol).over(self._window)
 
         return self._apply_as_series_or_frame(count).astype('float64')
->>>>>>> e596a588
 
 
 class RollingGroupby(Rolling):
@@ -487,7 +486,6 @@
                 return partial(property_or_func, self)
         raise AttributeError(item)
 
-<<<<<<< HEAD
     def sum(self):
         raise NotImplementedError("groupby.rolling().sum() is currently not implemented yet.")
 
@@ -499,10 +497,9 @@
 
     def mean(self):
         raise NotImplementedError("groupby.rolling().mean() is currently not implemented yet.")
-=======
+
     def count(self):
         raise NotImplementedError("groupby.rolling().count() is currently not implemented yet.")
->>>>>>> e596a588
 
 
 class Expanding(_RollingAndExpanding):
