#
# Copyright (C) 2019 Databricks, Inc.
#
# Licensed under the Apache License, Version 2.0 (the "License");
# you may not use this file except in compliance with the License.
# You may obtain a copy of the License at
#
#     http://www.apache.org/licenses/LICENSE-2.0
#
# Unless required by applicable law or agreed to in writing, software
# distributed under the License is distributed on an "AS IS" BASIS,
# WITHOUT WARRANTIES OR CONDITIONS OF ANY KIND, either express or implied.
# See the License for the specific language governing permissions and
# limitations under the License.
#
from functools import partial
from typing import Any
from distutils.version import LooseVersion

import pandas as pd

from databricks.koalas.internal import SPARK_INDEX_NAME_FORMAT
from databricks.koalas.utils import name_like_string
from pyspark.sql import Window
from pyspark.sql import functions as F
from databricks.koalas.missing.window import (
    _MissingPandasLikeRolling,
    _MissingPandasLikeRollingGroupby,
    _MissingPandasLikeExpanding,
    _MissingPandasLikeExpandingGroupby,
)

from databricks import koalas as ks  # For running doctests and reference resolution in PyCharm.
from databricks.koalas.internal import NATURAL_ORDER_COLUMN_NAME
from databricks.koalas.utils import scol_for


class _RollingAndExpanding(object):
    def __init__(self, window, min_periods):
        self._window = window
        # This unbounded Window is later used to handle 'min_periods' for now.
        self._unbounded_window = Window.orderBy(NATURAL_ORDER_COLUMN_NAME).rowsBetween(
            Window.unboundedPreceding, Window.currentRow
        )
        self._min_periods = min_periods

    def _apply_as_series_or_frame(self, func):
        """
        Wraps a function that handles Spark column in order
        to support it in both Koalas Series and DataFrame.
        Note that the given `func` name should be same as the API's method name.
        """
        raise NotImplementedError(
            "A class that inherits this class should implement this method "
            "to handle the index and columns of output."
        )

    def count(self):
        def count(scol):
            return F.count(scol).over(self._window)

<<<<<<< HEAD
        return self._apply_as_series_or_frame(count).astype('float64')
=======
        if LooseVersion(pd.__version__) >= LooseVersion("1.0.0"):
            if isinstance(self, (Expanding, ExpandingGroupby)):

                def count_expanding(scol):
                    return F.when(
                        F.row_number().over(self._unbounded_window) >= self._min_periods,
                        F.count(scol).over(self._window),
                    ).otherwise(F.lit(None))

                return self._apply_as_series_or_frame(count_expanding).astype("float64")

        return self._apply_as_series_or_frame(count).astype("float64")
>>>>>>> 30b33344

    def sum(self):
        def sum(scol):
            return F.when(
                F.row_number().over(self._unbounded_window) >= self._min_periods,
                F.sum(scol).over(self._window),
            ).otherwise(F.lit(None))

        return self._apply_as_series_or_frame(sum)

    def min(self):
        def min(scol):
            return F.when(
                F.row_number().over(self._unbounded_window) >= self._min_periods,
                F.min(scol).over(self._window),
            ).otherwise(F.lit(None))

        return self._apply_as_series_or_frame(min)

    def max(self):
        def max(scol):
            return F.when(
                F.row_number().over(self._unbounded_window) >= self._min_periods,
                F.max(scol).over(self._window),
            ).otherwise(F.lit(None))

        return self._apply_as_series_or_frame(max)

    def mean(self):
        def mean(scol):
            return F.when(
                F.row_number().over(self._unbounded_window) >= self._min_periods,
                F.mean(scol).over(self._window),
            ).otherwise(F.lit(None))

        return self._apply_as_series_or_frame(mean)

    def std(self):
        def std(scol):
            return F.when(
                F.row_number().over(self._unbounded_window) >= self._min_periods,
                F.stddev(scol).over(self._window),
            ).otherwise(F.lit(None))

        return self._apply_as_series_or_frame(std)

    def var(self):
        def var(scol):
            return F.when(
                F.row_number().over(self._unbounded_window) >= self._min_periods,
                F.variance(scol).over(self._window),
            ).otherwise(F.lit(None))

        return self._apply_as_series_or_frame(var)


class Rolling(_RollingAndExpanding):
    def __init__(self, kdf_or_kser, window, min_periods=None):
        from databricks.koalas import DataFrame, Series

        if window < 0:
            raise ValueError("window must be >= 0")
        if (min_periods is not None) and (min_periods < 0):
            raise ValueError("min_periods must be >= 0")
        self._window_val = window
        if min_periods is not None:
            min_periods = min_periods
        else:
            # TODO: 'min_periods' is not equivalent in pandas because it does not count NA as
            #  a value.
            min_periods = window

        self.kdf_or_kser = kdf_or_kser
        if not isinstance(kdf_or_kser, (DataFrame, Series)):
            raise TypeError(
                "kdf_or_kser must be a series or dataframe; however, got: %s" % type(kdf_or_kser)
            )
        window = Window.orderBy(NATURAL_ORDER_COLUMN_NAME).rowsBetween(
            Window.currentRow - (self._window_val - 1), Window.currentRow
        )

        super(Rolling, self).__init__(window, min_periods)

    def __getattr__(self, item: str) -> Any:
        if hasattr(_MissingPandasLikeRolling, item):
            property_or_func = getattr(_MissingPandasLikeRolling, item)
            if isinstance(property_or_func, property):
                return property_or_func.fget(self)  # type: ignore
            else:
                return partial(property_or_func, self)
        raise AttributeError(item)

    def _apply_as_series_or_frame(self, func):
        return self.kdf_or_kser._apply_series_op(
            lambda kser: kser._with_new_scol(func(kser._scol)).rename(kser.name)
        )

    def count(self):
        """
        The rolling count of any non-NaN observations inside the window.

        .. note:: the current implementation of this API uses Spark's Window without
            specifying partition specification. This leads to move all data into
            single partition in single machine and could cause serious
            performance degradation. Avoid this method against very large dataset.

        Returns
        -------
        Series.expanding : Calling object with Series data.
        DataFrame.expanding : Calling object with DataFrames.
        Series.count : Count of the full Series.
        DataFrame.count : Count of the full DataFrame.

        Examples
        --------
        >>> s = ks.Series([2, 3, float("nan"), 10])
        >>> s.rolling(1).count()
        0    1.0
        1    1.0
        2    0.0
        3    1.0
        Name: 0, dtype: float64

        >>> s.rolling(3).count()
        0    1.0
        1    2.0
        2    2.0
        3    2.0
        Name: 0, dtype: float64

        >>> s.to_frame().rolling(1).count()
             0
        0  1.0
        1  1.0
        2  0.0
        3  1.0

        >>> s.to_frame().rolling(3).count()
             0
        0  1.0
        1  2.0
        2  2.0
        3  2.0
        """
        return super(Rolling, self).count()

    def sum(self):
        """
        Calculate rolling summation of given DataFrame or Series.

        .. note:: the current implementation of this API uses Spark's Window without
            specifying partition specification. This leads to move all data into
            single partition in single machine and could cause serious
            performance degradation. Avoid this method against very large dataset.

        Returns
        -------
        Series or DataFrame
            Same type as the input, with the same index, containing the
            rolling summation.

        See Also
        --------
        Series.expanding : Calling object with Series data.
        DataFrame.expanding : Calling object with DataFrames.
        Series.sum : Reducing sum for Series.
        DataFrame.sum : Reducing sum for DataFrame.

        Examples
        --------
        >>> s = ks.Series([4, 3, 5, 2, 6])
        >>> s
        0    4
        1    3
        2    5
        3    2
        4    6
        Name: 0, dtype: int64

        >>> s.rolling(2).sum()
        0    NaN
        1    7.0
        2    8.0
        3    7.0
        4    8.0
        Name: 0, dtype: float64

        >>> s.rolling(3).sum()
        0     NaN
        1     NaN
        2    12.0
        3    10.0
        4    13.0
        Name: 0, dtype: float64

        For DataFrame, each rolling summation is computed column-wise.

        >>> df = ks.DataFrame({"A": s.to_numpy(), "B": s.to_numpy() ** 2})
        >>> df
           A   B
        0  4  16
        1  3   9
        2  5  25
        3  2   4
        4  6  36

        >>> df.rolling(2).sum()
             A     B
        0  NaN   NaN
        1  7.0  25.0
        2  8.0  34.0
        3  7.0  29.0
        4  8.0  40.0

        >>> df.rolling(3).sum()
              A     B
        0   NaN   NaN
        1   NaN   NaN
        2  12.0  50.0
        3  10.0  38.0
        4  13.0  65.0
        """
        return super(Rolling, self).sum()

    def min(self):
        """
        Calculate the rolling minimum.

        .. note:: the current implementation of this API uses Spark's Window without
            specifying partition specification. This leads to move all data into
            single partition in single machine and could cause serious
            performance degradation. Avoid this method against very large dataset.

        Returns
        -------
        Series or DataFrame
            Returned object type is determined by the caller of the rolling
            calculation.

        See Also
        --------
        Series.rolling : Calling object with a Series.
        DataFrame.rolling : Calling object with a DataFrame.
        Series.min : Similar method for Series.
        DataFrame.min : Similar method for DataFrame.

        Examples
        --------
        >>> s = ks.Series([4, 3, 5, 2, 6])
        >>> s
        0    4
        1    3
        2    5
        3    2
        4    6
        Name: 0, dtype: int64

        >>> s.rolling(2).min()
        0    NaN
        1    3.0
        2    3.0
        3    2.0
        4    2.0
        Name: 0, dtype: float64

        >>> s.rolling(3).min()
        0    NaN
        1    NaN
        2    3.0
        3    2.0
        4    2.0
        Name: 0, dtype: float64

        For DataFrame, each rolling minimum is computed column-wise.

        >>> df = ks.DataFrame({"A": s.to_numpy(), "B": s.to_numpy() ** 2})
        >>> df
           A   B
        0  4  16
        1  3   9
        2  5  25
        3  2   4
        4  6  36

        >>> df.rolling(2).min()
             A    B
        0  NaN  NaN
        1  3.0  9.0
        2  3.0  9.0
        3  2.0  4.0
        4  2.0  4.0

        >>> df.rolling(3).min()
             A    B
        0  NaN  NaN
        1  NaN  NaN
        2  3.0  9.0
        3  2.0  4.0
        4  2.0  4.0
        """
        return super(Rolling, self).min()

    def max(self):
        """
        Calculate the rolling maximum.

        .. note:: the current implementation of this API uses Spark's Window without
            specifying partition specification. This leads to move all data into
            single partition in single machine and could cause serious
            performance degradation. Avoid this method against very large dataset.

        Returns
        -------
        Series or DataFrame
            Return type is determined by the caller.

        See Also
        --------
        Series.rolling : Series rolling.
        DataFrame.rolling : DataFrame rolling.
        Series.max : Similar method for Series.
        DataFrame.max : Similar method for DataFrame.

        Examples
        --------
        >>> s = ks.Series([4, 3, 5, 2, 6])
        >>> s
        0    4
        1    3
        2    5
        3    2
        4    6
        Name: 0, dtype: int64

        >>> s.rolling(2).max()
        0    NaN
        1    4.0
        2    5.0
        3    5.0
        4    6.0
        Name: 0, dtype: float64

        >>> s.rolling(3).max()
        0    NaN
        1    NaN
        2    5.0
        3    5.0
        4    6.0
        Name: 0, dtype: float64

        For DataFrame, each rolling maximum is computed column-wise.

        >>> df = ks.DataFrame({"A": s.to_numpy(), "B": s.to_numpy() ** 2})
        >>> df
           A   B
        0  4  16
        1  3   9
        2  5  25
        3  2   4
        4  6  36

        >>> df.rolling(2).max()
             A     B
        0  NaN   NaN
        1  4.0  16.0
        2  5.0  25.0
        3  5.0  25.0
        4  6.0  36.0

        >>> df.rolling(3).max()
             A     B
        0  NaN   NaN
        1  NaN   NaN
        2  5.0  25.0
        3  5.0  25.0
        4  6.0  36.0
        """
        return super(Rolling, self).max()

    def mean(self):
        """
        Calculate the rolling mean of the values.

        .. note:: the current implementation of this API uses Spark's Window without
            specifying partition specification. This leads to move all data into
            single partition in single machine and could cause serious
            performance degradation. Avoid this method against very large dataset.

        Returns
        -------
        Series or DataFrame
            Returned object type is determined by the caller of the rolling
            calculation.

        See Also
        --------
        Series.rolling : Calling object with Series data.
        DataFrame.rolling : Calling object with DataFrames.
        Series.mean : Equivalent method for Series.
        DataFrame.mean : Equivalent method for DataFrame.

        Examples
        --------
        >>> s = ks.Series([4, 3, 5, 2, 6])
        >>> s
        0    4
        1    3
        2    5
        3    2
        4    6
        Name: 0, dtype: int64

        >>> s.rolling(2).mean()
        0    NaN
        1    3.5
        2    4.0
        3    3.5
        4    4.0
        Name: 0, dtype: float64

        >>> s.rolling(3).mean()
        0         NaN
        1         NaN
        2    4.000000
        3    3.333333
        4    4.333333
        Name: 0, dtype: float64

        For DataFrame, each rolling mean is computed column-wise.

        >>> df = ks.DataFrame({"A": s.to_numpy(), "B": s.to_numpy() ** 2})
        >>> df
           A   B
        0  4  16
        1  3   9
        2  5  25
        3  2   4
        4  6  36

        >>> df.rolling(2).mean()
             A     B
        0  NaN   NaN
        1  3.5  12.5
        2  4.0  17.0
        3  3.5  14.5
        4  4.0  20.0

        >>> df.rolling(3).mean()
                  A          B
        0       NaN        NaN
        1       NaN        NaN
        2  4.000000  16.666667
        3  3.333333  12.666667
        4  4.333333  21.666667
        """
        return super(Rolling, self).mean()

    def std(self):
        """
        Calculate rolling standard deviation.

        .. note:: the current implementation of this API uses Spark's Window without
            specifying partition specification. This leads to move all data into
            single partition in single machine and could cause serious
            performance degradation. Avoid this method against very large dataset.

        Returns
        -------
        Series or DataFrame
            Returns the same object type as the caller of the rolling calculation.

        See Also
        --------
        Series.rolling : Calling object with Series data.
        DataFrame.rolling : Calling object with DataFrames.
        Series.std : Equivalent method for Series.
        DataFrame.std : Equivalent method for DataFrame.
        numpy.std : Equivalent method for Numpy array.

        Examples
        --------
        >>> s = ks.Series([5, 5, 6, 7, 5, 5, 5])
        >>> s.rolling(3).std()
        0         NaN
        1         NaN
        2    0.577350
        3    1.000000
        4    1.000000
        5    1.154701
        6    0.000000
        Name: 0, dtype: float64

        For DataFrame, each rolling standard deviation is computed column-wise.

        >>> df = ks.DataFrame({"A": s.to_numpy(), "B": s.to_numpy() ** 2})
        >>> df.rolling(2).std()
                  A          B
        0       NaN        NaN
        1  0.000000   0.000000
        2  0.707107   7.778175
        3  0.707107   9.192388
        4  1.414214  16.970563
        5  0.000000   0.000000
        6  0.000000   0.000000
        """
        return super(Rolling, self).std()

    def var(self):
        """
        Calculate unbiased rolling variance.

        .. note:: the current implementation of this API uses Spark's Window without
            specifying partition specification. This leads to move all data into
            single partition in single machine and could cause serious
            performance degradation. Avoid this method against very large dataset.

        Returns
        -------
        Series or DataFrame
            Returns the same object type as the caller of the rolling calculation.

        See Also
        --------
        Series.rolling : Calling object with Series data.
        DataFrame.rolling : Calling object with DataFrames.
        Series.var : Equivalent method for Series.
        DataFrame.var : Equivalent method for DataFrame.
        numpy.var : Equivalent method for Numpy array.

        Examples
        --------
        >>> s = ks.Series([5, 5, 6, 7, 5, 5, 5])
        >>> s.rolling(3).var()
        0         NaN
        1         NaN
        2    0.333333
        3    1.000000
        4    1.000000
        5    1.333333
        6    0.000000
        Name: 0, dtype: float64

        For DataFrame, each unbiased rolling variance is computed column-wise.

        >>> df = ks.DataFrame({"A": s.to_numpy(), "B": s.to_numpy() ** 2})
        >>> df.rolling(2).var()
             A      B
        0  NaN    NaN
        1  0.0    0.0
        2  0.5   60.5
        3  0.5   84.5
        4  2.0  288.0
        5  0.0    0.0
        6  0.0    0.0
        """
        return super(Rolling, self).var()


class RollingGroupby(Rolling):
    def __init__(self, groupby, groupkeys, window, min_periods=None):
        from databricks.koalas.groupby import SeriesGroupBy
        from databricks.koalas.groupby import DataFrameGroupBy

        if isinstance(groupby, SeriesGroupBy):
            kdf = groupby._kser.to_frame()
        elif isinstance(groupby, DataFrameGroupBy):
            kdf = groupby._kdf
        else:
            raise TypeError(
                "groupby must be a SeriesGroupBy or DataFrameGroupBy; "
                "however, got: %s" % type(groupby)
            )

        super(RollingGroupby, self).__init__(kdf, window, min_periods)
        self._groupby = groupby
        # NOTE THAT this code intentionally uses `F.col` instead of `scol` in
        # given series. This is because, in case of series, we convert it into
        # DataFrame. So, if the given `groupkeys` is a series, they end up with
        # being a different series.
        self._window = self._window.partitionBy(
            *[F.col(name_like_string(ser.name)) for ser in groupkeys]
        )
        self._unbounded_window = self._unbounded_window.partitionBy(
            *[F.col(name_like_string(ser.name)) for ser in groupkeys]
        )
        self._groupkeys = groupkeys
        # Current implementation reuses DataFrameGroupBy implementations for Series as well.
        self.kdf = self.kdf_or_kser

    def __getattr__(self, item: str) -> Any:
        if hasattr(_MissingPandasLikeRollingGroupby, item):
            property_or_func = getattr(_MissingPandasLikeRollingGroupby, item)
            if isinstance(property_or_func, property):
                return property_or_func.fget(self)  # type: ignore
            else:
                return partial(property_or_func, self)
        raise AttributeError(item)

    def _apply_as_series_or_frame(self, func):
        """
        Wraps a function that handles Spark column in order
        to support it in both Koalas Series and DataFrame.
        Note that the given `func` name should be same as the API's method name.
        """
        from databricks.koalas import DataFrame
        from databricks.koalas.series import _col
        from databricks.koalas.groupby import SeriesGroupBy

        kdf = self.kdf
        sdf = self.kdf._sdf

        # Here we need to include grouped key as an index, and shift previous index.
        #   [index_column0, index_column1] -> [grouped key, index_column0, index_column1]
        new_index_scols = []
        new_index_map = []
        for groupkey in self._groupkeys:
            new_index_scols.append(
                # NOTE THAT this code intentionally uses `F.col` instead of `scol` in
                # given series. This is because, in case of series, we convert it into
                # DataFrame. So, if the given `groupkeys` is a series, they end up with
                # being a different series.
                F.col(name_like_string(groupkey.name)).alias(
                    SPARK_INDEX_NAME_FORMAT(len(new_index_scols))
                )
            )
            new_index_map.append(
                (SPARK_INDEX_NAME_FORMAT(len(new_index_map)), groupkey._internal.column_labels[0])
            )

        for new_index_scol, index_name in zip(kdf._internal.index_scols, kdf._internal.index_names):
            new_index_scols.append(
                new_index_scol.alias(SPARK_INDEX_NAME_FORMAT(len(new_index_scols)))
            )
            new_index_map.append((SPARK_INDEX_NAME_FORMAT(len(new_index_map)), index_name))

        applied = []
        for column in kdf.columns:
            applied.append(
                kdf[column]._with_new_scol(func(kdf[column]._scol)).rename(kdf[column].name)
            )

        # Seems like pandas filters out when grouped key is NA.
        cond = self._groupkeys[0]._scol.isNotNull()
        for c in self._groupkeys:
            cond = cond | c._scol.isNotNull()
        sdf = sdf.select(new_index_scols + [c._scol for c in applied]).filter(cond)

        internal = kdf._internal.copy(
            sdf=sdf,
            index_map=new_index_map,
            column_labels=[c._internal.column_labels[0] for c in applied],
            column_scols=[scol_for(sdf, c._internal.data_columns[0]) for c in applied],
        )

        ret = DataFrame(internal)
        if isinstance(self._groupby, SeriesGroupBy):
            return _col(ret)
        else:
            return ret

    def count(self):
        """
        The rolling count of any non-NaN observations inside the window.

        Returns
        -------
        Series or DataFrame
            Returned object type is determined by the caller of the expanding
            calculation.

        See Also
        --------
        Series.rolling : Calling object with Series data.
        DataFrame.rolling : Calling object with DataFrames.
        Series.count : Count of the full Series.
        DataFrame.count : Count of the full DataFrame.

        Examples
        --------
        >>> s = ks.Series([2, 2, 3, 3, 3, 4, 4, 4, 4, 5, 5])
        >>> s.groupby(s).rolling(3).count().sort_index()  # doctest: +NORMALIZE_WHITESPACE
        0
        2  0     1.0
           1     2.0
        3  2     1.0
           3     2.0
           4     3.0
        4  5     1.0
           6     2.0
           7     3.0
           8     3.0
        5  9     1.0
           10    2.0
        Name: 0, dtype: float64

        For DataFrame, each rolling count is computed column-wise.

        >>> df = ks.DataFrame({"A": s.to_numpy(), "B": s.to_numpy() ** 2})
        >>> df.groupby(df.A).rolling(2).count().sort_index()  # doctest: +NORMALIZE_WHITESPACE
                A    B
        A
        2 0   1.0  1.0
          1   2.0  2.0
        3 2   1.0  1.0
          3   2.0  2.0
          4   2.0  2.0
        4 5   1.0  1.0
          6   2.0  2.0
          7   2.0  2.0
          8   2.0  2.0
        5 9   1.0  1.0
          10  2.0  2.0
        """
        return super(RollingGroupby, self).count()

    def sum(self):
        """
        The rolling summation of any non-NaN observations inside the window.

        Returns
        -------
        Series or DataFrame
            Returned object type is determined by the caller of the rolling
            calculation.

        See Also
        --------
        Series.rolling : Calling object with Series data.
        DataFrame.rolling : Calling object with DataFrames.
        Series.sum : Sum of the full Series.
        DataFrame.sum : Sum of the full DataFrame.

        Examples
        --------
        >>> s = ks.Series([2, 2, 3, 3, 3, 4, 4, 4, 4, 5, 5])
        >>> s.groupby(s).rolling(3).sum().sort_index()  # doctest: +NORMALIZE_WHITESPACE
        0
        2  0      NaN
           1      NaN
        3  2      NaN
           3      NaN
           4      9.0
        4  5      NaN
           6      NaN
           7     12.0
           8     12.0
        5  9      NaN
           10     NaN
        Name: 0, dtype: float64

        For DataFrame, each rolling summation is computed column-wise.

        >>> df = ks.DataFrame({"A": s.to_numpy(), "B": s.to_numpy() ** 2})
        >>> df.groupby(df.A).rolling(2).sum().sort_index()  # doctest: +NORMALIZE_WHITESPACE
                 A     B
        A
        2 0    NaN   NaN
          1    4.0   8.0
        3 2    NaN   NaN
          3    6.0  18.0
          4    6.0  18.0
        4 5    NaN   NaN
          6    8.0  32.0
          7    8.0  32.0
          8    8.0  32.0
        5 9    NaN   NaN
          10  10.0  50.0
        """
        return super(RollingGroupby, self).sum()

    def min(self):
        """
        The rolling minimum of any non-NaN observations inside the window.

        Returns
        -------
        Series or DataFrame
            Returned object type is determined by the caller of the rolling
            calculation.

        See Also
        --------
        Series.rolling : Calling object with Series data.
        DataFrame.rolling : Calling object with DataFrames.
        Series.min : Min of the full Series.
        DataFrame.min : Min of the full DataFrame.

        Examples
        --------
        >>> s = ks.Series([2, 2, 3, 3, 3, 4, 4, 4, 4, 5, 5])
        >>> s.groupby(s).rolling(3).min().sort_index()  # doctest: +NORMALIZE_WHITESPACE
        0
        2  0     NaN
           1     NaN
        3  2     NaN
           3     NaN
           4     3.0
        4  5     NaN
           6     NaN
           7     4.0
           8     4.0
        5  9     NaN
           10    NaN
        Name: 0, dtype: float64

        For DataFrame, each rolling minimum is computed column-wise.

        >>> df = ks.DataFrame({"A": s.to_numpy(), "B": s.to_numpy() ** 2})
        >>> df.groupby(df.A).rolling(2).min().sort_index()  # doctest: +NORMALIZE_WHITESPACE
                A     B
        A
        2 0   NaN   NaN
          1   2.0   4.0
        3 2   NaN   NaN
          3   3.0   9.0
          4   3.0   9.0
        4 5   NaN   NaN
          6   4.0  16.0
          7   4.0  16.0
          8   4.0  16.0
        5 9   NaN   NaN
          10  5.0  25.0
        """
        return super(RollingGroupby, self).min()

    def max(self):
        """
        The rolling maximum of any non-NaN observations inside the window.

        Returns
        -------
        Series or DataFrame
            Returned object type is determined by the caller of the rolling
            calculation.

        See Also
        --------
        Series.rolling : Calling object with Series data.
        DataFrame.rolling : Calling object with DataFrames.
        Series.max : Max of the full Series.
        DataFrame.max : Max of the full DataFrame.

        Examples
        --------
        >>> s = ks.Series([2, 2, 3, 3, 3, 4, 4, 4, 4, 5, 5])
        >>> s.groupby(s).rolling(3).max().sort_index()  # doctest: +NORMALIZE_WHITESPACE
        0
        2  0     NaN
           1     NaN
        3  2     NaN
           3     NaN
           4     3.0
        4  5     NaN
           6     NaN
           7     4.0
           8     4.0
        5  9     NaN
           10    NaN
        Name: 0, dtype: float64

        For DataFrame, each rolling maximum is computed column-wise.

        >>> df = ks.DataFrame({"A": s.to_numpy(), "B": s.to_numpy() ** 2})
        >>> df.groupby(df.A).rolling(2).max().sort_index()  # doctest: +NORMALIZE_WHITESPACE
                A     B
        A
        2 0   NaN   NaN
          1   2.0   4.0
        3 2   NaN   NaN
          3   3.0   9.0
          4   3.0   9.0
        4 5   NaN   NaN
          6   4.0  16.0
          7   4.0  16.0
          8   4.0  16.0
        5 9   NaN   NaN
          10  5.0  25.0
        """
        return super(RollingGroupby, self).max()

    def mean(self):
        """
        The rolling mean of any non-NaN observations inside the window.

        Returns
        -------
        Series or DataFrame
            Returned object type is determined by the caller of the rolling
            calculation.

        See Also
        --------
        Series.rolling : Calling object with Series data.
        DataFrame.rolling : Calling object with DataFrames.
        Series.mean : Mean of the full Series.
        DataFrame.mean : Mean of the full DataFrame.

        Examples
        --------
        >>> s = ks.Series([2, 2, 3, 3, 3, 4, 4, 4, 4, 5, 5])
        >>> s.groupby(s).rolling(3).mean().sort_index()  # doctest: +NORMALIZE_WHITESPACE
        0
        2  0     NaN
           1     NaN
        3  2     NaN
           3     NaN
           4     3.0
        4  5     NaN
           6     NaN
           7     4.0
           8     4.0
        5  9     NaN
           10    NaN
        Name: 0, dtype: float64

        For DataFrame, each rolling mean is computed column-wise.

        >>> df = ks.DataFrame({"A": s.to_numpy(), "B": s.to_numpy() ** 2})
        >>> df.groupby(df.A).rolling(2).mean().sort_index()  # doctest: +NORMALIZE_WHITESPACE
                A     B
        A
        2 0   NaN   NaN
          1   2.0   4.0
        3 2   NaN   NaN
          3   3.0   9.0
          4   3.0   9.0
        4 5   NaN   NaN
          6   4.0  16.0
          7   4.0  16.0
          8   4.0  16.0
        5 9   NaN   NaN
          10  5.0  25.0
        """
        return super(RollingGroupby, self).mean()

    def std(self):
        """
        Calculate rolling standard deviation.

        Returns
        -------
        Series or DataFrame
            Returns the same object type as the caller of the rolling calculation.

        See Also
        --------
        Series.rolling : Calling object with Series data.
        DataFrame.rolling : Calling object with DataFrames.
        Series.std : Equivalent method for Series.
        DataFrame.std : Equivalent method for DataFrame.
        numpy.std : Equivalent method for Numpy array.
        """
        return super(RollingGroupby, self).std()

    def var(self):
        """
        Calculate unbiased rolling variance.

        Returns
        -------
        Series or DataFrame
            Returns the same object type as the caller of the rolling calculation.

        See Also
        --------
        Series.rolling : Calling object with Series data.
        DataFrame.rolling : Calling object with DataFrames.
        Series.var : Equivalent method for Series.
        DataFrame.var : Equivalent method for DataFrame.
        numpy.var : Equivalent method for Numpy array.
        """
        return super(RollingGroupby, self).var()


class Expanding(_RollingAndExpanding):
    def __init__(self, kdf_or_kser, min_periods=1):
        from databricks.koalas import DataFrame, Series

        if min_periods < 0:
            raise ValueError("min_periods must be >= 0")
        self.kdf_or_kser = kdf_or_kser
        if not isinstance(kdf_or_kser, (DataFrame, Series)):
            raise TypeError(
                "kdf_or_kser must be a series or dataframe; however, got: %s" % type(kdf_or_kser)
            )
        window = Window.orderBy(NATURAL_ORDER_COLUMN_NAME).rowsBetween(
            Window.unboundedPreceding, Window.currentRow
        )
        super(Expanding, self).__init__(window, min_periods)

    def __getattr__(self, item: str) -> Any:
        if hasattr(_MissingPandasLikeExpanding, item):
            property_or_func = getattr(_MissingPandasLikeExpanding, item)
            if isinstance(property_or_func, property):
                return property_or_func.fget(self)  # type: ignore
            else:
                return partial(property_or_func, self)
        raise AttributeError(item)

    # TODO: when add 'center' and 'axis' parameter, should add to here too.
    def __repr__(self):
        return "Expanding [min_periods={}]".format(self._min_periods)

    _apply_as_series_or_frame = Rolling._apply_as_series_or_frame  # type: ignore

    def count(self):
        """
        The expanding count of any non-NaN observations inside the window.

        .. note:: the current implementation of this API uses Spark's Window without
            specifying partition specification. This leads to move all data into
            single partition in single machine and could cause serious
            performance degradation. Avoid this method against very large dataset.

        Returns
        -------
        Series or DataFrame
            Returned object type is determined by the caller of the expanding
            calculation.

        See Also
        --------
        Series.expanding : Calling object with Series data.
        DataFrame.expanding : Calling object with DataFrames.
        Series.count : Count of the full Series.
        DataFrame.count : Count of the full DataFrame.

        Examples
        --------
        >>> s = ks.Series([2, 3, float("nan"), 10])
        >>> s.expanding().count()
        0    1.0
        1    2.0
        2    2.0
        3    3.0
        Name: 0, dtype: float64

        >>> s.to_frame().expanding().count()
             0
        0  1.0
        1  2.0
        2  2.0
        3  3.0
        """
        def count(scol):
            return F.when(
                F.row_number().over(self._unbounded_window) >= self._min_periods,
                F.count(scol).over(self._window)
            ).otherwise(F.lit(None))
        return self._apply_as_series_or_frame(count).astype('float64')

    def sum(self):
        """
        Calculate expanding summation of given DataFrame or Series.

        .. note:: the current implementation of this API uses Spark's Window without
            specifying partition specification. This leads to move all data into
            single partition in single machine and could cause serious
            performance degradation. Avoid this method against very large dataset.

        Returns
        -------
        Series or DataFrame
            Same type as the input, with the same index, containing the
            expanding summation.

        See Also
        --------
        Series.expanding : Calling object with Series data.
        DataFrame.expanding : Calling object with DataFrames.
        Series.sum : Reducing sum for Series.
        DataFrame.sum : Reducing sum for DataFrame.

        Examples
        --------
        >>> s = ks.Series([1, 2, 3, 4, 5])
        >>> s
        0    1
        1    2
        2    3
        3    4
        4    5
        Name: 0, dtype: int64

        >>> s.expanding(3).sum()
        0     NaN
        1     NaN
        2     6.0
        3    10.0
        4    15.0
        Name: 0, dtype: float64

        For DataFrame, each expanding summation is computed column-wise.

        >>> df = ks.DataFrame({"A": s.to_numpy(), "B": s.to_numpy() ** 2})
        >>> df
           A   B
        0  1   1
        1  2   4
        2  3   9
        3  4  16
        4  5  25

        >>> df.expanding(3).sum()
              A     B
        0   NaN   NaN
        1   NaN   NaN
        2   6.0  14.0
        3  10.0  30.0
        4  15.0  55.0
        """
        return super(Expanding, self).sum()

    def min(self):
        """
        Calculate the expanding minimum.

        .. note:: the current implementation of this API uses Spark's Window without
            specifying partition specification. This leads to move all data into
            single partition in single machine and could cause serious
            performance degradation. Avoid this method against very large dataset.

        Returns
        -------
        Series or DataFrame
            Returned object type is determined by the caller of the expanding
            calculation.

        See Also
        --------
        Series.expanding : Calling object with a Series.
        DataFrame.expanding : Calling object with a DataFrame.
        Series.min : Similar method for Series.
        DataFrame.min : Similar method for DataFrame.

        Examples
        --------
        Performing a expanding minimum with a window size of 3.

        >>> s = ks.Series([4, 3, 5, 2, 6])
        >>> s.expanding(3).min()
        0    NaN
        1    NaN
        2    3.0
        3    2.0
        4    2.0
        Name: 0, dtype: float64
        """
        return super(Expanding, self).min()

    def max(self):
        """
        Calculate the expanding maximum.

        .. note:: the current implementation of this API uses Spark's Window without
            specifying partition specification. This leads to move all data into
            single partition in single machine and could cause serious
            performance degradation. Avoid this method against very large dataset.

        Returns
        -------
        Series or DataFrame
            Return type is determined by the caller.

        See Also
        --------
        Series.expanding : Calling object with Series data.
        DataFrame.expanding : Calling object with DataFrames.
        Series.max : Similar method for Series.
        DataFrame.max : Similar method for DataFrame.
        """
        return super(Expanding, self).max()

    def mean(self):
        """
        Calculate the expanding mean of the values.

        .. note:: the current implementation of this API uses Spark's Window without
            specifying partition specification. This leads to move all data into
            single partition in single machine and could cause serious
            performance degradation. Avoid this method against very large dataset.

        Returns
        -------
        Series or DataFrame
            Returned object type is determined by the caller of the expanding
            calculation.

        See Also
        --------
        Series.expanding : Calling object with Series data.
        DataFrame.expanding : Calling object with DataFrames.
        Series.mean : Equivalent method for Series.
        DataFrame.mean : Equivalent method for DataFrame.

        Examples
        --------
        The below examples will show expanding mean calculations with window sizes of
        two and three, respectively.

        >>> s = ks.Series([1, 2, 3, 4])
        >>> s.expanding(2).mean()
        0    NaN
        1    1.5
        2    2.0
        3    2.5
        Name: 0, dtype: float64

        >>> s.expanding(3).mean()
        0    NaN
        1    NaN
        2    2.0
        3    2.5
        Name: 0, dtype: float64
        """
        return super(Expanding, self).mean()

    def std(self):
        """
        Calculate expanding standard deviation.

        .. note:: the current implementation of this API uses Spark's Window without
            specifying partition specification. This leads to move all data into
            single partition in single machine and could cause serious
            performance degradation. Avoid this method against very large dataset.

        Returns
        -------
        Series or DataFrame
            Returns the same object type as the caller of the expanding calculation.

        See Also
        --------
        Series.expanding : Calling object with Series data.
        DataFrame.expanding : Calling object with DataFrames.
        Series.std : Equivalent method for Series.
        DataFrame.std : Equivalent method for DataFrame.
        numpy.std : Equivalent method for Numpy array.

        Examples
        --------
        >>> s = ks.Series([5, 5, 6, 7, 5, 5, 5])
        >>> s.expanding(3).std()
        0         NaN
        1         NaN
        2    0.577350
        3    0.957427
        4    0.894427
        5    0.836660
        6    0.786796
        Name: 0, dtype: float64

        For DataFrame, each expanding standard deviation variance is computed column-wise.

        >>> df = ks.DataFrame({"A": s.to_numpy(), "B": s.to_numpy() ** 2})
        >>> df.expanding(2).std()
                  A          B
        0       NaN        NaN
        1  0.000000   0.000000
        2  0.577350   6.350853
        3  0.957427  11.412712
        4  0.894427  10.630146
        5  0.836660   9.928075
        6  0.786796   9.327379
        """
        return super(Expanding, self).std()

    def var(self):
        """
        Calculate unbiased expanding variance.

        .. note:: the current implementation of this API uses Spark's Window without
            specifying partition specification. This leads to move all data into
            single partition in single machine and could cause serious
            performance degradation. Avoid this method against very large dataset.

        Returns
        -------
        Series or DataFrame
            Returns the same object type as the caller of the expanding calculation.

        See Also
        --------
        Series.expanding : Calling object with Series data.
        DataFrame.expanding : Calling object with DataFrames.
        Series.var : Equivalent method for Series.
        DataFrame.var : Equivalent method for DataFrame.
        numpy.var : Equivalent method for Numpy array.

        Examples
        --------
        >>> s = ks.Series([5, 5, 6, 7, 5, 5, 5])
        >>> s.expanding(3).var()
        0         NaN
        1         NaN
        2    0.333333
        3    0.916667
        4    0.800000
        5    0.700000
        6    0.619048
        Name: 0, dtype: float64

        For DataFrame, each unbiased expanding variance is computed column-wise.

        >>> df = ks.DataFrame({"A": s.to_numpy(), "B": s.to_numpy() ** 2})
        >>> df.expanding(2).var()
                  A           B
        0       NaN         NaN
        1  0.000000    0.000000
        2  0.333333   40.333333
        3  0.916667  130.250000
        4  0.800000  113.000000
        5  0.700000   98.566667
        6  0.619048   87.000000
        """
        return super(Expanding, self).var()


class ExpandingGroupby(Expanding):
    def __init__(self, groupby, groupkeys, min_periods=1):
        from databricks.koalas.groupby import SeriesGroupBy
        from databricks.koalas.groupby import DataFrameGroupBy

        if isinstance(groupby, SeriesGroupBy):
            kdf = groupby._kser.to_frame()
        elif isinstance(groupby, DataFrameGroupBy):
            kdf = groupby._kdf
        else:
            raise TypeError(
                "groupby must be a SeriesGroupBy or DataFrameGroupBy; "
                "however, got: %s" % type(groupby)
            )

        super(ExpandingGroupby, self).__init__(kdf, min_periods)
        self._groupby = groupby
        # NOTE THAT this code intentionally uses `F.col` instead of `scol` in
        # given series. This is because, in case of series, we convert it into
        # DataFrame. So, if the given `groupkeys` is a series, they end up with
        # being a different series.
        self._window = self._window.partitionBy(
            *[F.col(name_like_string(ser.name)) for ser in groupkeys]
        )
        self._unbounded_window = self._window.partitionBy(
            *[F.col(name_like_string(ser.name)) for ser in groupkeys]
        )
        self._groupkeys = groupkeys
        # Current implementation reuses DataFrameGroupBy implementations for Series as well.
        self.kdf = self.kdf_or_kser

    def __getattr__(self, item: str) -> Any:
        if hasattr(_MissingPandasLikeExpandingGroupby, item):
            property_or_func = getattr(_MissingPandasLikeExpandingGroupby, item)
            if isinstance(property_or_func, property):
                return property_or_func.fget(self)  # type: ignore
            else:
                return partial(property_or_func, self)
        raise AttributeError(item)

    _apply_as_series_or_frame = RollingGroupby._apply_as_series_or_frame  # type: ignore

    def count(self):
        """
        The expanding count of any non-NaN observations inside the window.

        Returns
        -------
        Series or DataFrame
            Returned object type is determined by the caller of the expanding
            calculation.

        See Also
        --------
        Series.expanding : Calling object with Series data.
        DataFrame.expanding : Calling object with DataFrames.
        Series.count : Count of the full Series.
        DataFrame.count : Count of the full DataFrame.

        Examples
        --------
        >>> s = ks.Series([2, 2, 3, 3, 3, 4, 4, 4, 4, 5, 5])
        >>> s.groupby(s).expanding(3).count().sort_index()  # doctest: +SKIP
        0
        2  0     NaN
           1     NaN
        3  2     NaN
           3     NaN
           4     3.0
        4  5     NaN
           6     NaN
           7     3.0
           8     4.0
        5  9     NaN
           10    NaN
        Name: 0, dtype: float64

        For DataFrame, each expanding count is computed column-wise.

        >>> df = ks.DataFrame({"A": s.to_numpy(), "B": s.to_numpy() ** 2})
        >>> df.groupby(df.A).expanding(2).count().sort_index()  # doctest: +SKIP
                A    B
        A
        2 0   NaN  NaN
          1   2.0  2.0
        3 2   NaN  NaN
          3   2.0  2.0
          4   3.0  3.0
        4 5   NaN  NaN
          6   2.0  2.0
          7   3.0  3.0
          8   4.0  4.0
        5 9   NaN  NaN
          10  2.0  2.0
        """
        return super(ExpandingGroupby, self).count()

    def sum(self):
        """
        Calculate expanding summation of given DataFrame or Series.

        Returns
        -------
        Series or DataFrame
            Same type as the input, with the same index, containing the
            expanding summation.

        See Also
        --------
        Series.expanding : Calling object with Series data.
        DataFrame.expanding : Calling object with DataFrames.
        Series.sum : Reducing sum for Series.
        DataFrame.sum : Reducing sum for DataFrame.

        Examples
        --------
        >>> s = ks.Series([2, 2, 3, 3, 3, 4, 4, 4, 4, 5, 5])
        >>> s.groupby(s).expanding(3).sum().sort_index()  # doctest: +NORMALIZE_WHITESPACE
        0
        2  0      NaN
           1      NaN
        3  2      NaN
           3      NaN
           4      9.0
        4  5      NaN
           6      NaN
           7     12.0
           8     16.0
        5  9      NaN
           10     NaN
        Name: 0, dtype: float64

        For DataFrame, each expanding summation is computed column-wise.

        >>> df = ks.DataFrame({"A": s.to_numpy(), "B": s.to_numpy() ** 2})
        >>> df.groupby(df.A).expanding(2).sum().sort_index()  # doctest: +NORMALIZE_WHITESPACE
                 A     B
        A
        2 0    NaN   NaN
          1    4.0   8.0
        3 2    NaN   NaN
          3    6.0  18.0
          4    9.0  27.0
        4 5    NaN   NaN
          6    8.0  32.0
          7   12.0  48.0
          8   16.0  64.0
        5 9    NaN   NaN
          10  10.0  50.0
        """
        return super(ExpandingGroupby, self).sum()

    def min(self):
        """
        Calculate the expanding minimum.

        Returns
        -------
        Series or DataFrame
            Returned object type is determined by the caller of the expanding
            calculation.

        See Also
        --------
        Series.expanding : Calling object with a Series.
        DataFrame.expanding : Calling object with a DataFrame.
        Series.min : Similar method for Series.
        DataFrame.min : Similar method for DataFrame.

        Examples
        --------
        >>> s = ks.Series([2, 2, 3, 3, 3, 4, 4, 4, 4, 5, 5])
        >>> s.groupby(s).expanding(3).min().sort_index()  # doctest: +NORMALIZE_WHITESPACE
        0
        2  0     NaN
           1     NaN
        3  2     NaN
           3     NaN
           4     3.0
        4  5     NaN
           6     NaN
           7     4.0
           8     4.0
        5  9     NaN
           10    NaN
        Name: 0, dtype: float64

        For DataFrame, each expanding minimum is computed column-wise.

        >>> df = ks.DataFrame({"A": s.to_numpy(), "B": s.to_numpy() ** 2})
        >>> df.groupby(df.A).expanding(2).min().sort_index()  # doctest: +NORMALIZE_WHITESPACE
                A     B
        A
        2 0   NaN   NaN
          1   2.0   4.0
        3 2   NaN   NaN
          3   3.0   9.0
          4   3.0   9.0
        4 5   NaN   NaN
          6   4.0  16.0
          7   4.0  16.0
          8   4.0  16.0
        5 9   NaN   NaN
          10  5.0  25.0
        """
        return super(ExpandingGroupby, self).min()

    def max(self):
        """
        Calculate the expanding maximum.

        Returns
        -------
        Series or DataFrame
            Return type is determined by the caller.

        See Also
        --------
        Series.expanding : Calling object with Series data.
        DataFrame.expanding : Calling object with DataFrames.
        Series.max : Similar method for Series.
        DataFrame.max : Similar method for DataFrame.

        Examples
        --------
        >>> s = ks.Series([2, 2, 3, 3, 3, 4, 4, 4, 4, 5, 5])
        >>> s.groupby(s).expanding(3).max().sort_index()  # doctest: +NORMALIZE_WHITESPACE
        0
        2  0     NaN
           1     NaN
        3  2     NaN
           3     NaN
           4     3.0
        4  5     NaN
           6     NaN
           7     4.0
           8     4.0
        5  9     NaN
           10    NaN
        Name: 0, dtype: float64

        For DataFrame, each expanding maximum is computed column-wise.

        >>> df = ks.DataFrame({"A": s.to_numpy(), "B": s.to_numpy() ** 2})
        >>> df.groupby(df.A).expanding(2).max().sort_index()  # doctest: +NORMALIZE_WHITESPACE
                A     B
        A
        2 0   NaN   NaN
          1   2.0   4.0
        3 2   NaN   NaN
          3   3.0   9.0
          4   3.0   9.0
        4 5   NaN   NaN
          6   4.0  16.0
          7   4.0  16.0
          8   4.0  16.0
        5 9   NaN   NaN
          10  5.0  25.0
        """
        return super(ExpandingGroupby, self).max()

    def mean(self):
        """
        Calculate the expanding mean of the values.

        Returns
        -------
        Series or DataFrame
            Returned object type is determined by the caller of the expanding
            calculation.

        See Also
        --------
        Series.expanding : Calling object with Series data.
        DataFrame.expanding : Calling object with DataFrames.
        Series.mean : Equivalent method for Series.
        DataFrame.mean : Equivalent method for DataFrame.

        Examples
        --------
        >>> s = ks.Series([2, 2, 3, 3, 3, 4, 4, 4, 4, 5, 5])
        >>> s.groupby(s).expanding(3).mean().sort_index()  # doctest: +NORMALIZE_WHITESPACE
        0
        2  0     NaN
           1     NaN
        3  2     NaN
           3     NaN
           4     3.0
        4  5     NaN
           6     NaN
           7     4.0
           8     4.0
        5  9     NaN
           10    NaN
        Name: 0, dtype: float64

        For DataFrame, each expanding mean is computed column-wise.

        >>> df = ks.DataFrame({"A": s.to_numpy(), "B": s.to_numpy() ** 2})
        >>> df.groupby(df.A).expanding(2).mean().sort_index()  # doctest: +NORMALIZE_WHITESPACE
                A     B
        A
        2 0   NaN   NaN
          1   2.0   4.0
        3 2   NaN   NaN
          3   3.0   9.0
          4   3.0   9.0
        4 5   NaN   NaN
          6   4.0  16.0
          7   4.0  16.0
          8   4.0  16.0
        5 9   NaN   NaN
          10  5.0  25.0
        """
        return super(ExpandingGroupby, self).mean()

    def std(self):
        """
        Calculate expanding standard deviation.


        Returns
        -------
        Series or DataFrame
            Returns the same object type as the caller of the expanding calculation.

        See Also
        --------
        Series.expanding: Calling object with Series data.
        DataFrame.expanding : Calling object with DataFrames.
        Series.std : Equivalent method for Series.
        DataFrame.std : Equivalent method for DataFrame.
        numpy.std : Equivalent method for Numpy array.
        """
        return super(ExpandingGroupby, self).std()

    def var(self):
        """
        Calculate unbiased expanding variance.

        Returns
        -------
        Series or DataFrame
            Returns the same object type as the caller of the expanding calculation.

        See Also
        --------
        Series.expanding : Calling object with Series data.
        DataFrame.expanding : Calling object with DataFrames.
        Series.var : Equivalent method for Series.
        DataFrame.var : Equivalent method for DataFrame.
        numpy.var : Equivalent method for Numpy array.
        """
        return super(ExpandingGroupby, self).var()<|MERGE_RESOLUTION|>--- conflicted
+++ resolved
@@ -15,7 +15,6 @@
 #
 from functools import partial
 from typing import Any
-from distutils.version import LooseVersion
 
 import pandas as pd
 
@@ -59,22 +58,7 @@
         def count(scol):
             return F.count(scol).over(self._window)
 
-<<<<<<< HEAD
         return self._apply_as_series_or_frame(count).astype('float64')
-=======
-        if LooseVersion(pd.__version__) >= LooseVersion("1.0.0"):
-            if isinstance(self, (Expanding, ExpandingGroupby)):
-
-                def count_expanding(scol):
-                    return F.when(
-                        F.row_number().over(self._unbounded_window) >= self._min_periods,
-                        F.count(scol).over(self._window),
-                    ).otherwise(F.lit(None))
-
-                return self._apply_as_series_or_frame(count_expanding).astype("float64")
-
-        return self._apply_as_series_or_frame(count).astype("float64")
->>>>>>> 30b33344
 
     def sum(self):
         def sum(scol):
