--- conflicted
+++ resolved
@@ -8599,18 +8599,12 @@
                 .format(type(expr)))
         inplace = validate_bool_kwarg(inplace, "inplace")
 
-<<<<<<< HEAD
         data_columns = [label[0] for label in self._internal.column_labels]
         sdf = self._sdf.select(self._internal.index_scols
                                + [scol.alias(col) for scol, col
                                   in zip(self._internal.column_scols, data_columns)]) \
             .filter(expr)
-        internal = self._internal.copy(sdf=sdf,
-                                       column_scols=[scol_for(sdf, col) for col in data_columns])
-=======
-        sdf = self._sdf.filter(expr)
-        internal = self._internal.with_new_sdf(sdf)
->>>>>>> a4e33572
+        internal = self._internal.with_new_sdf(sdf, data_columns=data_columns)
 
         if inplace:
             self._internal = internal
