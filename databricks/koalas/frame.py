#
# Copyright (C) 2019 Databricks, Inc.
#
# Licensed under the Apache License, Version 2.0 (the "License");
# you may not use this file except in compliance with the License.
# You may obtain a copy of the License at
#
#     http://www.apache.org/licenses/LICENSE-2.0
#
# Unless required by applicable law or agreed to in writing, software
# distributed under the License is distributed on an "AS IS" BASIS,
# WITHOUT WARRANTIES OR CONDITIONS OF ANY KIND, either express or implied.
# See the License for the specific language governing permissions and
# limitations under the License.
#

"""
A wrapper class for Spark DataFrame to behave similar to pandas DataFrame.
"""
from collections import OrderedDict
from distutils.version import LooseVersion
import re
import warnings
import inspect
import json
from functools import partial, reduce
import sys
from itertools import zip_longest
from typing import (
    Any,
    Optional,
    List,
    Tuple,
    Union,
    Generic,
    TypeVar,
    Iterable,
    Dict,
    Callable,
)

import numpy as np
import pandas as pd
from pandas.api.types import is_list_like, is_dict_like

if LooseVersion(pd.__version__) >= LooseVersion("0.24"):
    from pandas.core.dtypes.common import infer_dtype_from_object
else:
    from pandas.core.dtypes.common import (
        _get_dtype_from_object as infer_dtype_from_object,
    )
from pandas.core.accessor import CachedAccessor
from pandas.core.dtypes.inference import is_sequence
from pyspark import sql as spark
from pyspark.sql import functions as F, Column
from pyspark.sql.functions import pandas_udf
from pyspark.sql.types import (
    BooleanType,
    ByteType,
    DecimalType,
    DoubleType,
    FloatType,
    IntegerType,
    LongType,
    NumericType,
    ShortType,
    StructType,
    StructField,
)
from pyspark.sql.window import Window

from databricks import (
    koalas as ks,
)  # For running doctests and reference resolution in PyCharm.
from databricks.koalas.utils import (
    validate_arguments_and_invoke_function,
    align_diff_frames,
    validate_bool_kwarg,
)
from databricks.koalas.generic import _Frame
from databricks.koalas.internal import (
    _InternalFrame,
    HIDDEN_COLUMNS,
    NATURAL_ORDER_COLUMN_NAME,
    SPARK_INDEX_NAME_FORMAT,
    SPARK_DEFAULT_INDEX_NAME,
)
from databricks.koalas.missing.frame import _MissingPandasLikeDataFrame
from databricks.koalas.ml import corr
from databricks.koalas.utils import (
    column_labels_level,
    name_like_string,
    scol_for,
    validate_axis,
)
from databricks.koalas.typedef import _infer_return_type, as_spark_type, as_python_type
from databricks.koalas.plot import KoalasFramePlotMethods
from databricks.koalas.config import get_option

# These regular expression patterns are complied and defined here to avoid to compile the same
# pattern every time it is used in _repr_ and _repr_html_ in DataFrame.
# Two patterns basically seek the footer string from Pandas'
REPR_PATTERN = re.compile(
    r"\n\n\[(?P<rows>[0-9]+) rows x (?P<columns>[0-9]+) columns\]$"
)
REPR_HTML_PATTERN = re.compile(
    r"\n\<p\>(?P<rows>[0-9]+) rows × (?P<columns>[0-9]+) columns\<\/p\>\n\<\/div\>$"
)


_flex_doc_FRAME = """
Get {desc} of dataframe and other, element-wise (binary operator `{op_name}`).

Equivalent to ``{equiv}``. With reverse version, `{reverse}`.

Among flexible wrappers (`add`, `sub`, `mul`, `div`) to
arithmetic operators: `+`, `-`, `*`, `/`, `//`.

Parameters
----------
other : scalar
    Any single data

Returns
-------
DataFrame
    Result of the arithmetic operation.

Examples
--------
>>> df = ks.DataFrame({{'angles': [0, 3, 4],
...                    'degrees': [360, 180, 360]}},
...                   index=['circle', 'triangle', 'rectangle'],
...                   columns=['angles', 'degrees'])
>>> df
           angles  degrees
circle          0      360
triangle        3      180
rectangle       4      360

Add a scalar with operator version which return the same
results. Also reverse version.

>>> df + 1
           angles  degrees
circle          1      361
triangle        4      181
rectangle       5      361

>>> df.add(1)
           angles  degrees
circle          1      361
triangle        4      181
rectangle       5      361

>>> df.add(df)
           angles  degrees
circle          0      720
triangle        6      360
rectangle       8      720

>>> df.radd(1)
           angles  degrees
circle          1      361
triangle        4      181
rectangle       5      361

Divide and true divide by constant with reverse version.

>>> df / 10
           angles  degrees
circle        0.0     36.0
triangle      0.3     18.0
rectangle     0.4     36.0

>>> df.div(10)
           angles  degrees
circle        0.0     36.0
triangle      0.3     18.0
rectangle     0.4     36.0

>>> df.rdiv(10)
             angles   degrees
circle          NaN  0.027778
triangle   3.333333  0.055556
rectangle  2.500000  0.027778

>>> df.truediv(10)
           angles  degrees
circle        0.0     36.0
triangle      0.3     18.0
rectangle     0.4     36.0

>>> df.rtruediv(10)
             angles   degrees
circle          NaN  0.027778
triangle   3.333333  0.055556
rectangle  2.500000  0.027778

Subtract by constant with reverse version.

>>> df - 1
           angles  degrees
circle         -1      359
triangle        2      179
rectangle       3      359

>>> df.sub(1)
           angles  degrees
circle         -1      359
triangle        2      179
rectangle       3      359

>>> df.rsub(1)
           angles  degrees
circle          1     -359
triangle       -2     -179
rectangle      -3     -359

Multiply by constant with reverse version.

>>> df * 1
           angles  degrees
circle          0      360
triangle        3      180
rectangle       4      360

>>> df.mul(1)
           angles  degrees
circle          0      360
triangle        3      180
rectangle       4      360

>>> df.rmul(1)
           angles  degrees
circle          0      360
triangle        3      180
rectangle       4      360

Floor Divide by constant with reverse version.

>>> df // 10
           angles  degrees
circle          0       36
triangle        0       18
rectangle       0       36

>>> df.floordiv(10)
           angles  degrees
circle          0       36
triangle        0       18
rectangle       0       36

>>> df.rfloordiv(10)
           angles  degrees
circle        NaN        0
triangle      3.0        0
rectangle     2.0        0

Mod by constant with reverse version.

>>> df % 2
           angles  degrees
circle          0        0
triangle        1        0
rectangle       0        0

>>> df.mod(2)
           angles  degrees
circle          0        0
triangle        1        0
rectangle       0        0

>>> df.rmod(2)
           angles  degrees
circle        NaN        2
triangle      2.0        2
rectangle     2.0        2

Power by constant with reverse version.

>>> df ** 2
           angles   degrees
circle        0.0  129600.0
triangle      9.0   32400.0
rectangle    16.0  129600.0

>>> df.pow(2)
           angles   degrees
circle        0.0  129600.0
triangle      9.0   32400.0
rectangle    16.0  129600.0

>>> df.rpow(2)
           angles        degrees
circle        1.0  2.348543e+108
triangle      8.0   1.532496e+54
rectangle    16.0  2.348543e+108
"""

T = TypeVar("T")


if (3, 5) <= sys.version_info < (3, 7):
    from typing import GenericMeta

    # This is a workaround to support variadic generic in DataFrame in Python 3.5+.
    # See https://github.com/python/typing/issues/193
    # We wrap the input params by a tuple to mimic variadic generic.
    old_getitem = GenericMeta.__getitem__  # type: ignore

    def new_getitem(self, params):
        if hasattr(self, "is_dataframe"):
            return old_getitem(self, Tuple[params])
        else:
            return old_getitem(self, params)

    GenericMeta.__getitem__ = new_getitem  # type: ignore


class DataFrame(_Frame, Generic[T]):
    """
    Koalas DataFrame that corresponds to Pandas DataFrame logically. This holds Spark DataFrame
    internally.

    :ivar _internal: an internal immutable Frame to manage metadata.
    :type _internal: _InternalFrame

    Parameters
    ----------
    data : numpy ndarray (structured or homogeneous), dict, Pandas DataFrame, Spark DataFrame \
        or Koalas Series
        Dict can contain Series, arrays, constants, or list-like objects
        If data is a dict, argument order is maintained for Python 3.6
        and later.
        Note that if `data` is a Pandas DataFrame, a Spark DataFrame, and a Koalas Series,
        other arguments should not be used.
    index : Index or array-like
        Index to use for resulting frame. Will default to RangeIndex if
        no indexing information part of input data and no index provided
    columns : Index or array-like
        Column labels to use for resulting frame. Will default to
        RangeIndex (0, 1, 2, ..., n) if no column labels are provided
    dtype : dtype, default None
        Data type to force. Only a single dtype is allowed. If None, infer
    copy : boolean, default False
        Copy data from inputs. Only affects DataFrame / 2d ndarray input

    Examples
    --------
    Constructing DataFrame from a dictionary.

    >>> d = {'col1': [1, 2], 'col2': [3, 4]}
    >>> df = ks.DataFrame(data=d, columns=['col1', 'col2'])
    >>> df
       col1  col2
    0     1     3
    1     2     4

    Constructing DataFrame from Pandas DataFrame

    >>> df = ks.DataFrame(pd.DataFrame(data=d, columns=['col1', 'col2']))
    >>> df
       col1  col2
    0     1     3
    1     2     4

    Notice that the inferred dtype is int64.

    >>> df.dtypes
    col1    int64
    col2    int64
    dtype: object

    To enforce a single dtype:

    >>> df = ks.DataFrame(data=d, dtype=np.int8)
    >>> df.dtypes
    col1    int8
    col2    int8
    dtype: object

    Constructing DataFrame from numpy ndarray:

    >>> df2 = ks.DataFrame(np.random.randint(low=0, high=10, size=(5, 5)),
    ...                    columns=['a', 'b', 'c', 'd', 'e'])
    >>> df2  # doctest: +SKIP
       a  b  c  d  e
    0  3  1  4  9  8
    1  4  8  4  8  4
    2  7  6  5  6  7
    3  8  7  9  1  0
    4  2  5  4  3  9
    """

    def __init__(self, data=None, index=None, columns=None, dtype=None, copy=False):
        if isinstance(data, _InternalFrame):
            assert index is None
            assert columns is None
            assert dtype is None
            assert not copy
            super(DataFrame, self).__init__(data)
        elif isinstance(data, spark.DataFrame):
            assert index is None
            assert columns is None
            assert dtype is None
            assert not copy
            super(DataFrame, self).__init__(_InternalFrame(sdf=data, index_map=None))
        elif isinstance(data, ks.Series):
            assert index is None
            assert columns is None
            assert dtype is None
            assert not copy
            data = data.to_dataframe()
            super(DataFrame, self).__init__(data._internal)
        else:
            if isinstance(data, pd.DataFrame):
                assert index is None
                assert columns is None
                assert dtype is None
                assert not copy
                pdf = data
            else:
                pdf = pd.DataFrame(
                    data=data, index=index, columns=columns, dtype=dtype, copy=copy
                )
            super(DataFrame, self).__init__(_InternalFrame.from_pandas(pdf))

    @property
    def _sdf(self) -> spark.DataFrame:
        return self._internal.sdf

    @property
    def ndim(self):
        """
        Return an int representing the number of array dimensions.

        return 2 for DataFrame.

        Examples
        --------

        >>> df = ks.DataFrame([[1, 2], [4, 5], [7, 8]],
        ...                   index=['cobra', 'viper', None],
        ...                   columns=['max_speed', 'shield'])
        >>> df
               max_speed  shield
        cobra          1       2
        viper          4       5
        NaN            7       8
        >>> df.ndim
        2
        """
        return 2

    def _reduce_for_stat_function(self, sfun, name, axis=None, numeric_only=False):
        """
        Applies sfun to each column and returns a pd.Series where the number of rows equal the
        number of columns.

        Parameters
        ----------
        sfun : either an 1-arg function that takes a Column and returns a Column, or
            a 2-arg function that takes a Column and its DataType and returns a Column.
            axis: used only for sanity check because series only support index axis.
        name : original pandas API name.
        axis : axis to apply. 0 or 1, or 'index' or 'columns.
        numeric_only : boolean, default False
            If True, sfun is applied on numeric columns (including booleans) only.
        """
        from inspect import signature
        from databricks.koalas import Series

        axis = validate_axis(axis)
        if axis == 0:
            exprs = []
            num_args = len(signature(sfun).parameters)
            for label in self._internal.column_labels:
                col_sdf = self._internal.scol_for(label)
                col_type = self._internal.spark_type_for(label)

                is_numeric_or_boolean = isinstance(col_type, (NumericType, BooleanType))
                min_or_max = sfun.__name__ in ("min", "max")
                keep_column = not numeric_only or is_numeric_or_boolean or min_or_max

                if keep_column:
                    if isinstance(col_type, BooleanType) and not min_or_max:
                        # Stat functions cannot be used with boolean values by default
                        # Thus, cast to integer (true to 1 and false to 0)
                        # Exclude the min and max methods though since those work with booleans
                        col_sdf = col_sdf.cast("integer")
                    if num_args == 1:
                        # Only pass in the column if sfun accepts only one arg
                        col_sdf = sfun(col_sdf)
                    else:  # must be 2
                        assert num_args == 2
                        # Pass in both the column and its data type if sfun accepts two args
                        col_sdf = sfun(col_sdf, col_type)
                    exprs.append(col_sdf.alias(name_like_string(label)))

            sdf = self._sdf.select(*exprs)
            pdf = sdf.toPandas()

            if self._internal.column_labels_level > 1:
                pdf.columns = pd.MultiIndex.from_tuples(self._internal.column_labels)

            assert len(pdf) == 1, (sdf, pdf)

            row = pdf.iloc[0]
            row.name = None
            # TODO: return Koalas series.
            return row  # Return first row as a Series

        elif axis == 1:
            # Here we execute with the first 1000 to get the return type.
            # If the records were less than 1000, it uses pandas API directly for a shortcut.
            limit = get_option("compute.shortcut_limit")
            pdf = self.head(limit + 1)._to_internal_pandas()
            pser = getattr(pdf, name)(axis=axis, numeric_only=numeric_only)
            if len(pdf) <= limit:
                return Series(pser)

            @pandas_udf(returnType=as_spark_type(pser.dtype.type))
            def calculate_columns_axis(*cols):
                return getattr(pd.concat(cols, axis=1), name)(
                    axis=axis, numeric_only=numeric_only
                )

            df = self._sdf.select(
                calculate_columns_axis(*self._internal.column_scols).alias("0")
            )
            return DataFrame(df)["0"]

        else:
            raise ValueError(
                "No axis named %s for object type %s." % (axis, type(axis))
            )

    def _apply_series_op(self, op):
        applied = []
        for label in self._internal.column_labels:
            applied.append(op(self[label]))
        internal = self._internal.with_new_columns(applied)
        return DataFrame(internal)

    # Arithmetic Operators
    def _map_series_op(self, op, other):
        from databricks.koalas.base import IndexOpsMixin

        if not isinstance(other, DataFrame) and (
            isinstance(other, IndexOpsMixin) or is_sequence(other)
        ):
            raise ValueError(
                "%s with a sequence is currently not supported; "
                "however, got %s." % (op, type(other))
            )

        if isinstance(other, DataFrame) and self is not other:
            if (
                self._internal.column_labels_level
                != other._internal.column_labels_level
            ):
                raise ValueError("cannot join with no overlapping index names")

            # Different DataFrames
            def apply_op(kdf, this_column_labels, that_column_labels):
                for this_label, that_label in zip(
                    this_column_labels, that_column_labels
                ):
                    yield (getattr(kdf[this_label], op)(kdf[that_label]), this_label)

            return align_diff_frames(apply_op, self, other, fillna=True, how="full")
        else:
            # DataFrame and Series
            if isinstance(other, DataFrame):
                return self._apply_series_op(
                    lambda kser: getattr(kser, op)(other[kser.name])
                )
            else:
                return self._apply_series_op(lambda kser: getattr(kser, op)(other))

    def __add__(self, other):
        return self._map_series_op("add", other)

    def __radd__(self, other):
        return self._map_series_op("radd", other)

    def __div__(self, other):
        return self._map_series_op("div", other)

    def __rdiv__(self, other):
        return self._map_series_op("rdiv", other)

    def __truediv__(self, other):
        return self._map_series_op("truediv", other)

    def __rtruediv__(self, other):
        return self._map_series_op("rtruediv", other)

    def __mul__(self, other):
        return self._map_series_op("mul", other)

    def __rmul__(self, other):
        return self._map_series_op("rmul", other)

    def __sub__(self, other):
        return self._map_series_op("sub", other)

    def __rsub__(self, other):
        return self._map_series_op("rsub", other)

    def __pow__(self, other):
        return self._map_series_op("pow", other)

    def __rpow__(self, other):
        return self._map_series_op("rpow", other)

    def __mod__(self, other):
        return self._map_series_op("mod", other)

    def __rmod__(self, other):
        return self._map_series_op("rmod", other)

    def __floordiv__(self, other):
        return self._map_series_op("floordiv", other)

    def __rfloordiv__(self, other):
        return self._map_series_op("rfloordiv", other)

    def add(self, other):
        return self + other

    # create accessor for plot
    plot = CachedAccessor("plot", KoalasFramePlotMethods)

    def hist(self, bins=10, **kwds):
        return self.plot.hist(bins, **kwds)

    hist.__doc__ = KoalasFramePlotMethods.hist.__doc__

    def kde(self, bw_method=None, ind=None, **kwds):
        return self.plot.kde(bw_method, ind, **kwds)

    kde.__doc__ = KoalasFramePlotMethods.kde.__doc__

    add.__doc__ = _flex_doc_FRAME.format(
        desc="Addition", op_name="+", equiv="dataframe + other", reverse="radd"
    )

    def radd(self, other):
        return other + self

    radd.__doc__ = _flex_doc_FRAME.format(
        desc="Addition", op_name="+", equiv="other + dataframe", reverse="add"
    )

    def div(self, other):
        return self / other

    div.__doc__ = _flex_doc_FRAME.format(
        desc="Floating division", op_name="/", equiv="dataframe / other", reverse="rdiv"
    )

    divide = div

    def rdiv(self, other):
        return other / self

    rdiv.__doc__ = _flex_doc_FRAME.format(
        desc="Floating division", op_name="/", equiv="other / dataframe", reverse="div"
    )

    def truediv(self, other):
        return self / other

    truediv.__doc__ = _flex_doc_FRAME.format(
        desc="Floating division",
        op_name="/",
        equiv="dataframe / other",
        reverse="rtruediv",
    )

    def rtruediv(self, other):
        return other / self

    rtruediv.__doc__ = _flex_doc_FRAME.format(
        desc="Floating division",
        op_name="/",
        equiv="other / dataframe",
        reverse="truediv",
    )

    def mul(self, other):
        return self * other

    mul.__doc__ = _flex_doc_FRAME.format(
        desc="Multiplication", op_name="*", equiv="dataframe * other", reverse="rmul"
    )

    multiply = mul

    def rmul(self, other):
        return other * self

    rmul.__doc__ = _flex_doc_FRAME.format(
        desc="Multiplication", op_name="*", equiv="other * dataframe", reverse="mul"
    )

    def sub(self, other):
        return self - other

    sub.__doc__ = _flex_doc_FRAME.format(
        desc="Subtraction", op_name="-", equiv="dataframe - other", reverse="rsub"
    )

    subtract = sub

    def rsub(self, other):
        return other - self

    rsub.__doc__ = _flex_doc_FRAME.format(
        desc="Subtraction", op_name="-", equiv="other - dataframe", reverse="sub"
    )

    def mod(self, other):
        return self % other

    mod.__doc__ = _flex_doc_FRAME.format(
        desc="Modulo", op_name="%", equiv="dataframe % other", reverse="rmod"
    )

    def rmod(self, other):
        return other % self

    rmod.__doc__ = _flex_doc_FRAME.format(
        desc="Modulo", op_name="%", equiv="other % dataframe", reverse="mod"
    )

    def pow(self, other):
        return self ** other

    pow.__doc__ = _flex_doc_FRAME.format(
        desc="Exponential power of series",
        op_name="**",
        equiv="dataframe ** other",
        reverse="rpow",
    )

    def rpow(self, other):
        return other ** self

    rpow.__doc__ = _flex_doc_FRAME.format(
        desc="Exponential power",
        op_name="**",
        equiv="other ** dataframe",
        reverse="pow",
    )

    def floordiv(self, other):
        return self // other

    floordiv.__doc__ = _flex_doc_FRAME.format(
        desc="Integer division",
        op_name="//",
        equiv="dataframe // other",
        reverse="rfloordiv",
    )

    def rfloordiv(self, other):
        return other // self

    rfloordiv.__doc__ = _flex_doc_FRAME.format(
        desc="Integer division",
        op_name="//",
        equiv="other // dataframe",
        reverse="floordiv",
    )

    # Comparison Operators
    def __eq__(self, other):
        return self._map_series_op("eq", other)

    def __ne__(self, other):
        return self._map_series_op("ne", other)

    def __lt__(self, other):
        return self._map_series_op("lt", other)

    def __le__(self, other):
        return self._map_series_op("le", other)

    def __ge__(self, other):
        return self._map_series_op("ge", other)

    def __gt__(self, other):
        return self._map_series_op("gt", other)

    def eq(self, other):
        """
        Compare if the current value is equal to the other.

        >>> df = ks.DataFrame({'a': [1, 2, 3, 4],
        ...                    'b': [1, np.nan, 1, np.nan]},
        ...                   index=['a', 'b', 'c', 'd'], columns=['a', 'b'])

        >>> df.eq(1)
               a      b
        a   True   True
        b  False  False
        c  False   True
        d  False  False
        """
        return self == other

    equals = eq

    def gt(self, other):
        """
        Compare if the current value is greater than the other.

        >>> df = ks.DataFrame({'a': [1, 2, 3, 4],
        ...                    'b': [1, np.nan, 1, np.nan]},
        ...                   index=['a', 'b', 'c', 'd'], columns=['a', 'b'])

        >>> df.gt(2)
               a      b
        a  False  False
        b  False  False
        c   True  False
        d   True  False
        """
        return self > other

    def ge(self, other):
        """
        Compare if the current value is greater than or equal to the other.

        >>> df = ks.DataFrame({'a': [1, 2, 3, 4],
        ...                    'b': [1, np.nan, 1, np.nan]},
        ...                   index=['a', 'b', 'c', 'd'], columns=['a', 'b'])

        >>> df.ge(1)
              a      b
        a  True   True
        b  True  False
        c  True   True
        d  True  False
        """
        return self >= other

    def lt(self, other):
        """
        Compare if the current value is less than the other.

        >>> df = ks.DataFrame({'a': [1, 2, 3, 4],
        ...                    'b': [1, np.nan, 1, np.nan]},
        ...                   index=['a', 'b', 'c', 'd'], columns=['a', 'b'])

        >>> df.lt(1)
               a      b
        a  False  False
        b  False  False
        c  False  False
        d  False  False
        """
        return self < other

    def le(self, other):
        """
        Compare if the current value is less than or equal to the other.

        >>> df = ks.DataFrame({'a': [1, 2, 3, 4],
        ...                    'b': [1, np.nan, 1, np.nan]},
        ...                   index=['a', 'b', 'c', 'd'], columns=['a', 'b'])

        >>> df.le(2)
               a      b
        a   True   True
        b   True  False
        c  False   True
        d  False  False
        """
        return self <= other

    def ne(self, other):
        """
        Compare if the current value is not equal to the other.

        >>> df = ks.DataFrame({'a': [1, 2, 3, 4],
        ...                    'b': [1, np.nan, 1, np.nan]},
        ...                   index=['a', 'b', 'c', 'd'], columns=['a', 'b'])

        >>> df.ne(1)
               a      b
        a  False  False
        b   True   True
        c   True  False
        d   True   True
        """
        return self != other

    def applymap(self, func):
        """
        Apply a function to a Dataframe elementwise.

        This method applies a function that accepts and returns a scalar
        to every element of a DataFrame.

        .. note:: this API executes the function once to infer the type which is
             potentially expensive, for instance, when the dataset is created after
             aggregations or sorting.

             To avoid this, specify return type in ``func``, for instance, as below:

             >>> def square(x) -> np.int32:
             ...     return x ** 2

             Koalas uses return type hint and does not try to infer the type.

        Parameters
        ----------
        func : callable
            Python function, returns a single value from a single value.

        Returns
        -------
        DataFrame
            Transformed DataFrame.

        Examples
        --------
        >>> df = ks.DataFrame([[1, 2.12], [3.356, 4.567]])
        >>> df
               0      1
        0  1.000  2.120
        1  3.356  4.567

        >>> def str_len(x) -> int:
        ...     return len(str(x))
        >>> df.applymap(str_len)
           0  1
        0  3  4
        1  5  5

        >>> def power(x) -> float:
        ...     return x ** 2
        >>> df.applymap(power)
                   0          1
        0   1.000000   4.494400
        1  11.262736  20.857489

        You can omit the type hint and let Koalas infer its type.

        >>> df.applymap(lambda x: x ** 2)
                   0          1
        0   1.000000   4.494400
        1  11.262736  20.857489
        """

        # TODO: We can implement shortcut theoretically since it creates new DataFrame
        #  anyway and we don't have to worry about operations on different DataFrames.
        return self._apply_series_op(lambda kser: kser.apply(func))

    # TODO: not all arguments are implemented comparing to Pandas' for now.
    def aggregate(self, func: Union[List[str], Dict[str, List[str]]]):
        """Aggregate using one or more operations over the specified axis.

        Parameters
        ----------
        func : dict or a list
             a dict mapping from column name (string) to
             aggregate functions (list of strings).
             If a list is given, the aggregation is performed against
             all columns.

        Returns
        -------
        DataFrame

        Notes
        -----
        `agg` is an alias for `aggregate`. Use the alias.

        See Also
        --------
        databricks.koalas.Series.groupby
        databricks.koalas.DataFrame.groupby

        Examples
        --------
        >>> df = ks.DataFrame([[1, 2, 3],
        ...                    [4, 5, 6],
        ...                    [7, 8, 9],
        ...                    [np.nan, np.nan, np.nan]],
        ...                   columns=['A', 'B', 'C'])

        >>> df
             A    B    C
        0  1.0  2.0  3.0
        1  4.0  5.0  6.0
        2  7.0  8.0  9.0
        3  NaN  NaN  NaN

        Aggregate these functions over the rows.

        >>> df.agg(['sum', 'min'])[['A', 'B', 'C']]
                A     B     C
        min   1.0   2.0   3.0
        sum  12.0  15.0  18.0

        Different aggregations per column.

        >>> df.agg({'A' : ['sum', 'min'], 'B' : ['min', 'max']})[['A', 'B']]
                A    B
        max   NaN  8.0
        min   1.0  2.0
        sum  12.0  NaN
        """
        from databricks.koalas.groupby import GroupBy

        if isinstance(func, list):
            if all((isinstance(f, str) for f in func)):
                func = dict([(column, func) for column in self.columns])
            else:
                raise ValueError(
                    "If the given function is a list, it "
                    "should only contains function names as strings."
                )

        if not isinstance(func, dict) or not all(
            isinstance(key, str)
            and (
                isinstance(value, str)
                or isinstance(value, list)
                and all(isinstance(v, str) for v in value)
            )
            for key, value in func.items()
        ):
            raise ValueError(
                "aggs must be a dict mapping from column name (string) to aggregate "
                "functions (list of strings)."
            )

        kdf = DataFrame(GroupBy._spark_groupby(self, func))  # type: DataFrame

        # The codes below basically converts:
        #
        #           A         B
        #         sum  min  min  max
        #     0  12.0  1.0  2.0  8.0
        #
        # to:
        #             A    B
        #     max   NaN  8.0
        #     min   1.0  2.0
        #     sum  12.0  NaN
        #
        # Aggregated output is usually pretty much small. So it is fine to directly use pandas API.
        pdf = kdf.to_pandas().stack()
        pdf.index = pdf.index.droplevel()
        pdf.columns.names = [None]
        pdf.index.names = [None]

        return DataFrame(pdf[list(func.keys())])

    agg = aggregate

    def corr(self, method="pearson"):
        """
        Compute pairwise correlation of columns, excluding NA/null values.

        Parameters
        ----------
        method : {'pearson', 'spearman'}
            * pearson : standard correlation coefficient
            * spearman : Spearman rank correlation

        Returns
        -------
        y : pandas.DataFrame

        See Also
        --------
        Series.corr

        Examples
        --------
        >>> df = ks.DataFrame([(.2, .3), (.0, .6), (.6, .0), (.2, .1)],
        ...                   columns=['dogs', 'cats'])
        >>> df.corr('pearson')
                  dogs      cats
        dogs  1.000000 -0.851064
        cats -0.851064  1.000000

        >>> df.corr('spearman')
                  dogs      cats
        dogs  1.000000 -0.948683
        cats -0.948683  1.000000

        Notes
        -----
        There are behavior differences between Koalas and pandas.

        * the `method` argument only accepts 'pearson', 'spearman'
        * the data should not contain NaNs. Koalas will return an error.
        * Koalas doesn't support the following argument(s).

          * `min_periods` argument is not supported
        """
        return ks.from_pandas(corr(self, method))

    def iteritems(self) -> Iterable:
        """
        Iterator over (column name, Series) pairs.

        Iterates over the DataFrame columns, returning a tuple with
        the column name and the content as a Series.

        Returns
        -------
        label : object
            The column names for the DataFrame being iterated over.
        content : Series
            The column entries belonging to each label, as a Series.

        Examples
        --------
        >>> df = ks.DataFrame({'species': ['bear', 'bear', 'marsupial'],
        ...                    'population': [1864, 22000, 80000]},
        ...                   index=['panda', 'polar', 'koala'],
        ...                   columns=['species', 'population'])
        >>> df
                 species  population
        panda       bear        1864
        polar       bear       22000
        koala  marsupial       80000

        >>> for label, content in df.iteritems():
        ...    print('label:', label)
        ...    print('content:', content.to_string())
        ...
        label: species
        content: panda         bear
        polar         bear
        koala    marsupial
        label: population
        content: panda     1864
        polar    22000
        koala    80000
        """
        cols = list(self.columns)
        return list((col_name, self[col_name]) for col_name in cols)

    def iterrows(self):
        """
        Iterate over DataFrame rows as (index, Series) pairs.

        Yields
        ------
        index : label or tuple of label
            The index of the row. A tuple for a `MultiIndex`.
        data : pandas.Series
            The data of the row as a Series.

        it : generator
            A generator that iterates over the rows of the frame.

        Notes
        -----

        1. Because ``iterrows`` returns a Series for each row,
           it does **not** preserve dtypes across the rows (dtypes are
           preserved across columns for DataFrames). For example,

           >>> df = ks.DataFrame([[1, 1.5]], columns=['int', 'float'])
           >>> row = next(df.iterrows())[1]
           >>> row
           int      1.0
           float    1.5
           Name: 0, dtype: float64
           >>> print(row['int'].dtype)
           float64
           >>> print(df['int'].dtype)
           int64

           To preserve dtypes while iterating over the rows, it is better
           to use :meth:`itertuples` which returns namedtuples of the values
           and which is generally faster than ``iterrows``.

        2. You should **never modify** something you are iterating over.
           This is not guaranteed to work in all cases. Depending on the
           data types, the iterator returns a copy and not a view, and writing
           to it will have no effect.
        """

        columns = self.columns
        internal_index_columns = self._internal.index_columns
        internal_data_columns = self._internal.data_columns

        def extract_kv_from_spark_row(row):
            k = (
                row[internal_index_columns[0]]
                if len(internal_index_columns) == 1
                else tuple(row[c] for c in internal_index_columns)
            )
            v = [row[c] for c in internal_data_columns]
            return k, v

        for k, v in map(extract_kv_from_spark_row, self._sdf.toLocalIterator()):
            s = pd.Series(v, index=columns, name=k)
            yield k, s

    def items(self) -> Iterable:
        """This is an alias of ``iteritems``."""
        return self.iteritems()

    def to_clipboard(self, excel=True, sep=None, **kwargs):
        """
        Copy object to the system clipboard.

        Write a text representation of object to the system clipboard.
        This can be pasted into Excel, for example.

        .. note:: This method should only be used if the resulting DataFrame is expected
            to be small, as all the data is loaded into the driver's memory.

        Parameters
        ----------
        excel : bool, default True
            - True, use the provided separator, writing in a csv format for
              allowing easy pasting into excel.
            - False, write a string representation of the object to the
              clipboard.

        sep : str, default ``'\\t'``
            Field delimiter.
        **kwargs
            These parameters will be passed to DataFrame.to_csv.

        Notes
        -----
        Requirements for your platform.

          - Linux : `xclip`, or `xsel` (with `gtk` or `PyQt4` modules)
          - Windows : none
          - OS X : none

        See Also
        --------
        read_clipboard : Read text from clipboard.

        Examples
        --------
        Copy the contents of a DataFrame to the clipboard.

        >>> df = ks.DataFrame([[1, 2, 3], [4, 5, 6]], columns=['A', 'B', 'C'])  # doctest: +SKIP
        >>> df.to_clipboard(sep=',')  # doctest: +SKIP
        ... # Wrote the following to the system clipboard:
        ... # ,A,B,C
        ... # 0,1,2,3
        ... # 1,4,5,6

        We can omit the the index by passing the keyword `index` and setting
        it to false.

        >>> df.to_clipboard(sep=',', index=False)  # doctest: +SKIP
        ... # Wrote the following to the system clipboard:
        ... # A,B,C
        ... # 1,2,3
        ... # 4,5,6

        This function also works for Series:

        >>> df = ks.Series([1, 2, 3, 4, 5, 6, 7], name='x')  # doctest: +SKIP
        >>> df.to_clipboard(sep=',')  # doctest: +SKIP
        ... # Wrote the following to the system clipboard:
        ... # 0, 1
        ... # 1, 2
        ... # 2, 3
        ... # 3, 4
        ... # 4, 5
        ... # 5, 6
        ... # 6, 7
        """

        args = locals()
        kdf = self
        return validate_arguments_and_invoke_function(
            kdf._to_internal_pandas(),
            self.to_clipboard,
            pd.DataFrame.to_clipboard,
            args,
        )

    def to_html(
        self,
        buf=None,
        columns=None,
        col_space=None,
        header=True,
        index=True,
        na_rep="NaN",
        formatters=None,
        float_format=None,
        sparsify=None,
        index_names=True,
        justify=None,
        max_rows=None,
        max_cols=None,
        show_dimensions=False,
        decimal=".",
        bold_rows=True,
        classes=None,
        escape=True,
        notebook=False,
        border=None,
        table_id=None,
        render_links=False,
    ):
        """
        Render a DataFrame as an HTML table.

        .. note:: This method should only be used if the resulting Pandas object is expected
                  to be small, as all the data is loaded into the driver's memory. If the input
                  is large, set max_rows parameter.

        Parameters
        ----------
        buf : StringIO-like, optional
            Buffer to write to.
        columns : sequence, optional, default None
            The subset of columns to write. Writes all columns by default.
        col_space : int, optional
            The minimum width of each column.
        header : bool, optional
            Write out the column names. If a list of strings is given, it
            is assumed to be aliases for the column names
        index : bool, optional, default True
            Whether to print index (row) labels.
        na_rep : str, optional, default 'NaN'
            String representation of NAN to use.
        formatters : list or dict of one-param. functions, optional
            Formatter functions to apply to columns' elements by position or
            name.
            The result of each function must be a unicode string.
            List must be of length equal to the number of columns.
        float_format : one-parameter function, optional, default None
            Formatter function to apply to columns' elements if they are
            floats. The result of this function must be a unicode string.
        sparsify : bool, optional, default True
            Set to False for a DataFrame with a hierarchical index to print
            every multiindex key at each row.
        index_names : bool, optional, default True
            Prints the names of the indexes.
        justify : str, default None
            How to justify the column labels. If None uses the option from
            the print configuration (controlled by set_option), 'right' out
            of the box. Valid values are

            * left
            * right
            * center
            * justify
            * justify-all
            * start
            * end
            * inherit
            * match-parent
            * initial
            * unset.
        max_rows : int, optional
            Maximum number of rows to display in the console.
        max_cols : int, optional
            Maximum number of columns to display in the console.
        show_dimensions : bool, default False
            Display DataFrame dimensions (number of rows by number of columns).
        decimal : str, default '.'
            Character recognized as decimal separator, e.g. ',' in Europe.
        bold_rows : bool, default True
            Make the row labels bold in the output.
        classes : str or list or tuple, default None
            CSS class(es) to apply to the resulting html table.
        escape : bool, default True
            Convert the characters <, >, and & to HTML-safe sequences.
        notebook : {True, False}, default False
            Whether the generated HTML is for IPython Notebook.
        border : int
            A ``border=border`` attribute is included in the opening
            `<table>` tag. Default ``pd.options.html.border``.
        table_id : str, optional
            A css id is included in the opening `<table>` tag if specified.
        render_links : bool, default False
            Convert URLs to HTML links (only works with Pandas 0.24+).

        Returns
        -------
        str (or unicode, depending on data and options)
            String representation of the dataframe.

        See Also
        --------
        to_string : Convert DataFrame to a string.
        """
        # Make sure locals() call is at the top of the function so we don't capture local variables.
        args = locals()
        if max_rows is not None:
            kdf = self.head(max_rows)
        else:
            kdf = self

        return validate_arguments_and_invoke_function(
            kdf._to_internal_pandas(), self.to_html, pd.DataFrame.to_html, args
        )

    def to_string(
        self,
        buf=None,
        columns=None,
        col_space=None,
        header=True,
        index=True,
        na_rep="NaN",
        formatters=None,
        float_format=None,
        sparsify=None,
        index_names=True,
        justify=None,
        max_rows=None,
        max_cols=None,
        show_dimensions=False,
        decimal=".",
        line_width=None,
    ):
        """
        Render a DataFrame to a console-friendly tabular output.

        .. note:: This method should only be used if the resulting Pandas object is expected
                  to be small, as all the data is loaded into the driver's memory. If the input
                  is large, set max_rows parameter.

        Parameters
        ----------
        buf : StringIO-like, optional
            Buffer to write to.
        columns : sequence, optional, default None
            The subset of columns to write. Writes all columns by default.
        col_space : int, optional
            The minimum width of each column.
        header : bool, optional
            Write out the column names. If a list of strings is given, it
            is assumed to be aliases for the column names
        index : bool, optional, default True
            Whether to print index (row) labels.
        na_rep : str, optional, default 'NaN'
            String representation of NAN to use.
        formatters : list or dict of one-param. functions, optional
            Formatter functions to apply to columns' elements by position or
            name.
            The result of each function must be a unicode string.
            List must be of length equal to the number of columns.
        float_format : one-parameter function, optional, default None
            Formatter function to apply to columns' elements if they are
            floats. The result of this function must be a unicode string.
        sparsify : bool, optional, default True
            Set to False for a DataFrame with a hierarchical index to print
            every multiindex key at each row.
        index_names : bool, optional, default True
            Prints the names of the indexes.
        justify : str, default None
            How to justify the column labels. If None uses the option from
            the print configuration (controlled by set_option), 'right' out
            of the box. Valid values are

            * left
            * right
            * center
            * justify
            * justify-all
            * start
            * end
            * inherit
            * match-parent
            * initial
            * unset.
        max_rows : int, optional
            Maximum number of rows to display in the console.
        max_cols : int, optional
            Maximum number of columns to display in the console.
        show_dimensions : bool, default False
            Display DataFrame dimensions (number of rows by number of columns).
        decimal : str, default '.'
            Character recognized as decimal separator, e.g. ',' in Europe.
        line_width : int, optional
            Width to wrap a line in characters.

        Returns
        -------
        str (or unicode, depending on data and options)
            String representation of the dataframe.

        See Also
        --------
        to_html : Convert DataFrame to HTML.

        Examples
        --------
        >>> df = ks.DataFrame({'col1': [1, 2, 3], 'col2': [4, 5, 6]}, columns=['col1', 'col2'])
        >>> print(df.to_string())
           col1  col2
        0     1     4
        1     2     5
        2     3     6

        >>> print(df.to_string(max_rows=2))
           col1  col2
        0     1     4
        1     2     5
        """
        # Make sure locals() call is at the top of the function so we don't capture local variables.
        args = locals()
        if max_rows is not None:
            kdf = self.head(max_rows)
        else:
            kdf = self

        return validate_arguments_and_invoke_function(
            kdf._to_internal_pandas(), self.to_string, pd.DataFrame.to_string, args
        )

    def to_dict(self, orient="dict", into=dict):
        """
        Convert the DataFrame to a dictionary.

        The type of the key-value pairs can be customized with the parameters
        (see below).

        .. note:: This method should only be used if the resulting Pandas DataFrame is expected
            to be small, as all the data is loaded into the driver's memory.

        Parameters
        ----------
        orient : str {'dict', 'list', 'series', 'split', 'records', 'index'}
            Determines the type of the values of the dictionary.

            - 'dict' (default) : dict like {column -> {index -> value}}
            - 'list' : dict like {column -> [values]}
            - 'series' : dict like {column -> Series(values)}
            - 'split' : dict like
              {'index' -> [index], 'columns' -> [columns], 'data' -> [values]}
            - 'records' : list like
              [{column -> value}, ... , {column -> value}]
            - 'index' : dict like {index -> {column -> value}}

            Abbreviations are allowed. `s` indicates `series` and `sp`
            indicates `split`.

        into : class, default dict
            The collections.abc.Mapping subclass used for all Mappings
            in the return value.  Can be the actual class or an empty
            instance of the mapping type you want.  If you want a
            collections.defaultdict, you must pass it initialized.

        Returns
        -------
        dict, list or collections.abc.Mapping
            Return a collections.abc.Mapping object representing the DataFrame.
            The resulting transformation depends on the `orient` parameter.

        Examples
        --------
        >>> df = ks.DataFrame({'col1': [1, 2],
        ...                    'col2': [0.5, 0.75]},
        ...                   index=['row1', 'row2'],
        ...                   columns=['col1', 'col2'])
        >>> df
              col1  col2
        row1     1  0.50
        row2     2  0.75

        >>> df_dict = df.to_dict()
        >>> sorted([(key, sorted(values.items())) for key, values in df_dict.items()])
        [('col1', [('row1', 1), ('row2', 2)]), ('col2', [('row1', 0.5), ('row2', 0.75)])]

        You can specify the return orientation.

        >>> df_dict = df.to_dict('series')
        >>> sorted(df_dict.items())
        [('col1', row1    1
        row2    2
        Name: col1, dtype: int64), ('col2', row1    0.50
        row2    0.75
        Name: col2, dtype: float64)]

        >>> df_dict = df.to_dict('split')
        >>> sorted(df_dict.items())  # doctest: +ELLIPSIS
        [('columns', ['col1', 'col2']), ('data', [[1..., 0.75]]), ('index', ['row1', 'row2'])]

        >>> df_dict = df.to_dict('records')
        >>> [sorted(values.items()) for values in df_dict]  # doctest: +ELLIPSIS
        [[('col1', 1...), ('col2', 0.5)], [('col1', 2...), ('col2', 0.75)]]

        >>> df_dict = df.to_dict('index')
        >>> sorted([(key, sorted(values.items())) for key, values in df_dict.items()])
        [('row1', [('col1', 1), ('col2', 0.5)]), ('row2', [('col1', 2), ('col2', 0.75)])]

        You can also specify the mapping type.

        >>> from collections import OrderedDict, defaultdict
        >>> df.to_dict(into=OrderedDict)
        OrderedDict([('col1', OrderedDict([('row1', 1), ('row2', 2)])), \
('col2', OrderedDict([('row1', 0.5), ('row2', 0.75)]))])

        If you want a `defaultdict`, you need to initialize it:

        >>> dd = defaultdict(list)
        >>> df.to_dict('records', into=dd)  # doctest: +ELLIPSIS
        [defaultdict(<class 'list'>, {'col..., 'col...}), \
defaultdict(<class 'list'>, {'col..., 'col...})]
        """
        # Make sure locals() call is at the top of the function so we don't capture local variables.
        args = locals()
        kdf = self
        return validate_arguments_and_invoke_function(
            kdf._to_internal_pandas(), self.to_dict, pd.DataFrame.to_dict, args
        )

    def to_latex(
        self,
        buf=None,
        columns=None,
        col_space=None,
        header=True,
        index=True,
        na_rep="NaN",
        formatters=None,
        float_format=None,
        sparsify=None,
        index_names=True,
        bold_rows=False,
        column_format=None,
        longtable=None,
        escape=None,
        encoding=None,
        decimal=".",
        multicolumn=None,
        multicolumn_format=None,
        multirow=None,
    ):
        r"""
        Render an object to a LaTeX tabular environment table.

        Render an object to a tabular environment table. You can splice this into a LaTeX
        document. Requires usepackage{booktabs}.

        .. note:: This method should only be used if the resulting Pandas object is expected
                  to be small, as all the data is loaded into the driver's memory. If the input
                  is large, consider alternative formats.

        Parameters
        ----------
        buf : file descriptor or None
            Buffer to write to. If None, the output is returned as a string.
        columns : list of label, optional
            The subset of columns to write. Writes all columns by default.
        col_space : int, optional
            The minimum width of each column.
        header : bool or list of str, default True
            Write out the column names. If a list of strings is given, it is assumed to be aliases
            for the column names.
        index : bool, default True
            Write row names (index).
        na_rep : str, default ‘NaN’
            Missing data representation.
        formatters : list of functions or dict of {str: function}, optional
            Formatter functions to apply to columns’ elements by position or name. The result of
            each function must be a unicode string. List must be of length equal to the number of
            columns.
        float_format : str, optional
            Format string for floating point numbers.
        sparsify : bool, optional
            Set to False for a DataFrame with a hierarchical index to print every multiindex key at
            each row. By default, the value will be read from the config module.
        index_names : bool, default True
            Prints the names of the indexes.
        bold_rows : bool, default False
            Make the row labels bold in the output.
        column_format : str, optional
            The columns format as specified in LaTeX table format e.g. ‘rcl’ for 3 columns. By
            default, ‘l’ will be used for all columns except columns of numbers, which default
            to ‘r’.
        longtable : bool, optional
            By default, the value will be read from the pandas config module. Use a longtable
            environment instead of tabular. Requires adding a usepackage{longtable} to your LaTeX
            preamble.
        escape : bool, optional
            By default, the value will be read from the pandas config module. When set to False
            prevents from escaping latex special characters in column names.
        encoding : str, optional
            A string representing the encoding to use in the output file, defaults to ‘ascii’ on
            Python 2 and ‘utf-8’ on Python 3.
        decimal : str, default ‘.’
            Character recognized as decimal separator, e.g. ‘,’ in Europe.
        multicolumn : bool, default True
            Use multicolumn to enhance MultiIndex columns. The default will be read from the config
            module.
        multicolumn_format : str, default ‘l’
            The alignment for multicolumns, similar to column_format The default will be read from
            the config module.
        multirow : bool, default False
            Use multirow to enhance MultiIndex rows. Requires adding a usepackage{multirow} to your
            LaTeX preamble. Will print centered labels (instead of top-aligned) across the contained
            rows, separating groups via clines. The default will be read from the pandas config
            module.

        Returns
        -------
        str or None
            If buf is None, returns the resulting LateX format as a string. Otherwise returns None.

        See Also
        --------
        DataFrame.to_string : Render a DataFrame to a console-friendly
            tabular output.
        DataFrame.to_html : Render a DataFrame as an HTML table.


        Examples
        --------
        >>> df = ks.DataFrame({'name': ['Raphael', 'Donatello'],
        ...                    'mask': ['red', 'purple'],
        ...                    'weapon': ['sai', 'bo staff']},
        ...                   columns=['name', 'mask', 'weapon'])
        >>> df.to_latex(index=False) # doctest: +NORMALIZE_WHITESPACE
        '\\begin{tabular}{lll}\n\\toprule\n name & mask & weapon
        \\\\\n\\midrule\n Raphael & red & sai \\\\\n Donatello &
        purple & bo staff \\\\\n\\bottomrule\n\\end{tabular}\n'
        """

        args = locals()
        kdf = self
        return validate_arguments_and_invoke_function(
            kdf._to_internal_pandas(), self.to_latex, pd.DataFrame.to_latex, args
        )

    # TODO: enable doctests once we drop Spark 2.3.x (due to type coercion logic
    #  when creating arrays)
    def transpose(self):
        """
        Transpose index and columns.

        Reflect the DataFrame over its main diagonal by writing rows as columns
        and vice-versa. The property :attr:`.T` is an accessor to the method
        :meth:`transpose`.

        .. note:: This method is based on an expensive operation due to the nature
            of big data. Internally it needs to generate each row for each value, and
            then group twice - it is a huge operation. To prevent misusage, this method
            has the 'compute.max_rows' default limit of input length, and raises a ValueError.

                >>> from databricks.koalas.config import option_context
                >>> with option_context('compute.max_rows', 1000):  # doctest: +NORMALIZE_WHITESPACE
                ...     ks.DataFrame({'a': range(1001)}).transpose()
                Traceback (most recent call last):
                  ...
                ValueError: Current DataFrame has more then the given limit 1000 rows.
                Please set 'compute.max_rows' by using 'databricks.koalas.config.set_option'
                to retrieve to retrieve more than 1000 rows. Note that, before changing the
                'compute.max_rows', this operation is considerably expensive.

        Returns
        -------
        DataFrame
            The transposed DataFrame.

        Notes
        -----
        Transposing a DataFrame with mixed dtypes will result in a homogeneous
        DataFrame with the coerced dtype. For instance, if int and float have
        to be placed in same column, it becomes float. If type coercion is not
        possible, it fails.

        Also, note that the values in index should be unique because they become
        unique column names.

        In addition, if Spark 2.3 is used, the types should always be exactly same.

        Examples
        --------
        **Square DataFrame with homogeneous dtype**

        >>> d1 = {'col1': [1, 2], 'col2': [3, 4]}
        >>> df1 = ks.DataFrame(data=d1, columns=['col1', 'col2'])
        >>> df1
           col1  col2
        0     1     3
        1     2     4

        >>> df1_transposed = df1.T.sort_index()  # doctest: +SKIP
        >>> df1_transposed  # doctest: +SKIP
              0  1
        col1  1  2
        col2  3  4

        When the dtype is homogeneous in the original DataFrame, we get a
        transposed DataFrame with the same dtype:

        >>> df1.dtypes
        col1    int64
        col2    int64
        dtype: object
        >>> df1_transposed.dtypes  # doctest: +SKIP
        0    int64
        1    int64
        dtype: object

        **Non-square DataFrame with mixed dtypes**

        >>> d2 = {'score': [9.5, 8],
        ...       'kids': [0, 0],
        ...       'age': [12, 22]}
        >>> df2 = ks.DataFrame(data=d2, columns=['score', 'kids', 'age'])
        >>> df2
           score  kids  age
        0    9.5     0   12
        1    8.0     0   22

        >>> df2_transposed = df2.T.sort_index()  # doctest: +SKIP
        >>> df2_transposed  # doctest: +SKIP
                  0     1
        age    12.0  22.0
        kids    0.0   0.0
        score   9.5   8.0

        When the DataFrame has mixed dtypes, we get a transposed DataFrame with
        the coerced dtype:

        >>> df2.dtypes
        score    float64
        kids       int64
        age        int64
        dtype: object

        >>> df2_transposed.dtypes  # doctest: +SKIP
        0    float64
        1    float64
        dtype: object
        """
        max_compute_count = get_option("compute.max_rows")
        if max_compute_count is not None:
            pdf = self.head(max_compute_count + 1)._to_internal_pandas()
            if len(pdf) > max_compute_count:
                raise ValueError(
                    "Current DataFrame has more then the given limit {0} rows. "
                    "Please set 'compute.max_rows' by using 'databricks.koalas.config.set_option' "
                    "to retrieve to retrieve more than {0} rows. Note that, before changing the "
                    "'compute.max_rows', this operation is considerably expensive.".format(
                        max_compute_count
                    )
                )
            return DataFrame(pdf.transpose())

        # Explode the data to be pairs.
        #
        # For instance, if the current input DataFrame is as below:
        #
        # +------+------+------+------+------+
        # |index1|index2|(a,x1)|(a,x2)|(b,x3)|
        # +------+------+------+------+------+
        # |    y1|    z1|     1|     0|     0|
        # |    y2|    z2|     0|    50|     0|
        # |    y3|    z3|     3|     2|     1|
        # +------+------+------+------+------+
        #
        # Output of `exploded_df` becomes as below:
        #
        # +-----------------+-----------------+-----------------+-----+
        # |            index|__index_level_0__|__index_level_1__|value|
        # +-----------------+-----------------+-----------------+-----+
        # |{"a":["y1","z1"]}|                a|               x1|    1|
        # |{"a":["y1","z1"]}|                a|               x2|    0|
        # |{"a":["y1","z1"]}|                b|               x3|    0|
        # |{"a":["y2","z2"]}|                a|               x1|    0|
        # |{"a":["y2","z2"]}|                a|               x2|   50|
        # |{"a":["y2","z2"]}|                b|               x3|    0|
        # |{"a":["y3","z3"]}|                a|               x1|    3|
        # |{"a":["y3","z3"]}|                a|               x2|    2|
        # |{"a":["y3","z3"]}|                b|               x3|    1|
        # +-----------------+-----------------+-----------------+-----+
        pairs = F.explode(
            F.array(
                *[
                    F.struct(
                        [
                            F.lit(col).alias(SPARK_INDEX_NAME_FORMAT(i))
                            for i, col in enumerate(label)
                        ]
                        + [self[label]._scol.alias("value")]
                    )
                    for label in self._internal.column_labels
                ]
            )
        )

        exploded_df = self._sdf.withColumn("pairs", pairs).select(
            [
                F.to_json(
                    F.struct(
                        F.array(
                            [scol.cast("string") for scol in self._internal.index_scols]
                        ).alias("a")
                    )
                ).alias("index"),
                F.col("pairs.*"),
            ]
        )

        # After that, executes pivot with key and its index column.
        # Note that index column should contain unique values since column names
        # should be unique.
        internal_index_columns = [
            SPARK_INDEX_NAME_FORMAT(i)
            for i in range(self._internal.column_labels_level)
        ]
        pivoted_df = exploded_df.groupBy(internal_index_columns).pivot("index")

        transposed_df = pivoted_df.agg(F.first(F.col("value")))

        new_data_columns = list(
            filter(lambda x: x not in internal_index_columns, transposed_df.columns)
        )

        internal = self._internal.copy(
            sdf=transposed_df,
            index_map=[(col, None) for col in internal_index_columns],
            column_labels=[tuple(json.loads(col)["a"]) for col in new_data_columns],
            column_scols=[scol_for(transposed_df, col) for col in new_data_columns],
            column_label_names=None,
        )

        return DataFrame(internal)

    T = property(transpose)

    def map_in_pandas(self, func):
        """
        Map a function that takes pandas DataFrame and outputs pandas DataFrame. The pandas
        DataFrame given to the function is of a batch used internally.

        .. note:: the `func` is unable to access to the whole input frame. Koalas internally
            splits the input series into multiple batches and calls `func` with each batch multiple
            times. Therefore, operations such as global aggregations are impossible. See the example
            below.

            >>> # This case does not return the length of whole frame but of the batch internally
            ... # used.
            ... def length(pdf) -> ks.DataFrame[int]:
            ...     return pd.DataFrame([len(pdf)])
            ...
            >>> df = ks.DataFrame({'A': range(1000)})
            >>> df.map_in_pandas(length)  # doctest: +SKIP
                c0
            0   83
            1   83
            2   83
            ...
            10  83
            11  83

        .. note:: this API executes the function once to infer the type which is
            potentially expensive, for instance, when the dataset is created after
            aggregations or sorting.

            To avoid this, specify return type in ``func``, for instance, as below:

            >>> def plus_one(x) -> ks.DataFrame[float, float]:
            ...    return x + 1

            If the return type is specified, the output column names become
            `c0, c1, c2 ... cn`. These names are positionally mapped to the returned
            DataFrame in ``func``. See examples below.


        Parameters
        ----------
        func : function
            Function to apply to each pandas frame.

        Returns
        -------
        DataFrame

        See Also
        --------
        DataFrame.apply: For row/columnwise operations.
        DataFrame.applymap: For elementwise operations.
        DataFrame.aggregate: Only perform aggregating type operations.
        DataFrame.transform: Only perform transforming type operations.

        Examples
        --------
        >>> df = ks.DataFrame([(1, 2), (3, 4), (5, 6)], columns=['A', 'B'])
        >>> df
           A  B
        0  1  2
        1  3  4
        2  5  6

        >>> def take_func(pdf) -> ks.DataFrame[int, int]:
        ...     return pdf.query('A == 1')
        >>> df.map_in_pandas(take_func)
           c0  c1
        0   1   2

        You can also omit the type hints so Koalas infers the return schema as below:

        >>> df.map_in_pandas(lambda pdf: pdf.query('A == 1'))
           A  B
        0  1  2
        """
        # TODO: codes here partially duplicate `DataFrame.apply`. Can we deduplicate?

        from databricks.koalas.groupby import GroupBy

        if isinstance(func, np.ufunc):
            f = func
            func = lambda *args, **kwargs: f(*args, **kwargs)

        assert callable(func), "the first argument should be a callable function."

        spec = inspect.getfullargspec(func)
        return_sig = spec.annotations.get("return", None)
        should_infer_schema = return_sig is None

        if should_infer_schema:
            # Here we execute with the first 1000 to get the return type.
            # If the records were less than 1000, it uses pandas API directly for a shortcut.
            limit = get_option("compute.shortcut_limit")
            pdf = self.head(limit + 1)._to_internal_pandas()
            applied = func(pdf)
            if not isinstance(applied, pd.DataFrame):
                raise ValueError(
                    "The given function should return a frame; however, "
                    "the return type was %s." % type(applied)
                )
            kdf = ks.DataFrame(applied)
            if len(pdf) <= limit:
                return kdf

            return_schema = kdf._internal._sdf.drop(*HIDDEN_COLUMNS).schema

            sdf = GroupBy._spark_group_map_apply(
                self, func, (F.spark_partition_id(),), return_schema, retain_index=True
            )

            # If schema is inferred, we can restore indexes too.
            internal = kdf._internal.copy(
                sdf=sdf,
                column_scols=[scol_for(sdf, col) for col in kdf._internal.data_columns],
            )
        else:
            return_schema = _infer_return_type(func).tpe
            is_return_dataframe = (
                getattr(return_sig, "__origin__", None) == ks.DataFrame
            )
            if not is_return_dataframe:
                raise TypeError(
                    "The given function should specify a frame as its type "
                    "hints; however, the return type was %s." % return_sig
                )

            sdf = GroupBy._spark_group_map_apply(
                self, func, (F.spark_partition_id(),), return_schema, retain_index=False
            )

            # Otherwise, it loses index.
            internal = _InternalFrame(sdf=sdf, index_map=None)

        return DataFrame(internal)

    def apply(self, func, axis=0):
        """
        Apply a function along an axis of the DataFrame.

        Objects passed to the function are Series objects whose index is
        either the DataFrame's index (``axis=0``) or the DataFrame's columns
        (``axis=1``).

        .. note:: when `axis` is 0 or 'index', the `func` is unable to access
            to the whole input series. Koalas internally splits the input series into multiple
            batches and calls `func` with each batch multiple times. Therefore, operations
            such as global aggregations are impossible. See the example below.

            >>> # This case does not return the length of whole series but of the batch internally
            ... # used.
            ... def length(s) -> int:
            ...    return len(s)
            ...
            >>> df = ks.DataFrame({'A': range(1000)})
            >>> df.apply(length, axis=0)  # doctest: +SKIP
            0     83
            1     83
            2     83
            ...
            10    83
            11    83
            Name: 0, dtype: int32

        .. note:: this API executes the function once to infer the type which is
            potentially expensive, for instance, when the dataset is created after
            aggregations or sorting.

            To avoid this, specify return type in ``func``, for instance, as below:

            >>> def square(s) -> ks.Series[np.int32]:
            ...     return s ** 2

            Koalas uses return type hint and does not try to infer the type.

            In case when axis is 1, it requires to specify `DataFrame` with type hints
            as below:

            >>> def plus_one(x) -> ks.DataFrame[float, float]:
            ...    return x + 1

            If the return type is specified, the output column names become
            `c0, c1, c2 ... cn`. These names are positionally mapped to the returned
            DataFrame in ``func``. See examples below.


        Parameters
        ----------
        func : function
            Function to apply to each column or row.
        axis : {0 or 'index', 1 or 'columns'}, default 0
            Axis along which the function is applied:

            * 0 or 'index': apply function to each column.
            * 1 or 'columns': apply function to each row.

        Returns
        -------
        Series or DataFrame
            Result of applying ``func`` along the given axis of the
            DataFrame.

        See Also
        --------
        DataFrame.applymap: For elementwise operations.
        DataFrame.aggregate: Only perform aggregating type operations.
        DataFrame.transform: Only perform transforming type operations.

        Examples
        --------
        >>> df = ks.DataFrame([[4, 9]] * 3, columns=['A', 'B'])
        >>> df
           A  B
        0  4  9
        1  4  9
        2  4  9

        Using a numpy universal function (in this case the same as
        ``np.sqrt(df)``):

        >>> def sqrt(x) -> ks.Series[float]:
        ...    return np.sqrt(x)
        ...
        >>> df.apply(sqrt, axis=0)
             A    B
        0  2.0  3.0
        1  2.0  3.0
        2  2.0  3.0

        You can omit the type hint and let Koalas infer its type.

        >>> df.apply(np.sqrt, axis=0)
             A    B
        0  2.0  3.0
        1  2.0  3.0
        2  2.0  3.0

        When `axis` is 1 or 'columns', it applies the function for each row.

        >>> def summation(x) -> np.int64:
        ...    return np.sum(x)
        ...
        >>> df.apply(summation, axis=1)
        0    13
        1    13
        2    13
        Name: 0, dtype: int64

        Likewise, you can omit the type hint and let Koalas infer its type.

        >>> df.apply(np.sum, axis=1)
        0    13
        1    13
        2    13
        Name: 0, dtype: int64

        Returning a list-like will result in a Series

        >>> df.apply(lambda x: [1, 2], axis=1)
        0    [1, 2]
        1    [1, 2]
        2    [1, 2]
        Name: 0, dtype: object

        In order to specify the types when `axis` is '1', it should use DataFrame[...]
        annotation. In this case, the column names are automatically generated.

        >>> def identify(x) -> ks.DataFrame[np.int64, np.int64]:
        ...     return x
        ...
        >>> df.apply(identify, axis=1)
           c0  c1
        0   4   9
        1   4   9
        2   4   9
        """
        from databricks.koalas.groupby import GroupBy
        from databricks.koalas.series import _col

        if isinstance(func, np.ufunc):
            f = func
            func = lambda *args, **kwargs: f(*args, **kwargs)

        assert callable(func), "the first argument should be a callable function."

        axis = validate_axis(axis)
        should_return_series = False
        spec = inspect.getfullargspec(func)
        return_sig = spec.annotations.get("return", None)
        should_infer_schema = return_sig is None

        def apply_func(pdf):
            pdf_or_pser = pdf.apply(func, axis=axis)
            if isinstance(pdf_or_pser, pd.Series):
                return pdf_or_pser.to_frame()
            else:
                return pdf_or_pser

        if should_infer_schema:
            # Here we execute with the first 1000 to get the return type.
            # If the records were less than 1000, it uses pandas API directly for a shortcut.
            limit = get_option("compute.shortcut_limit")
            pdf = self.head(limit + 1)._to_internal_pandas()
            applied = pdf.apply(func, axis=axis)
            kser_or_kdf = ks.from_pandas(applied)
            if len(pdf) <= limit:
                return kser_or_kdf

            kdf = kser_or_kdf
            if isinstance(kser_or_kdf, ks.Series):
                should_return_series = True
                kdf = kser_or_kdf.to_frame()

            return_schema = kdf._internal._sdf.drop(*HIDDEN_COLUMNS).schema

            sdf = GroupBy._spark_group_map_apply(
                self,
                apply_func,
                (F.spark_partition_id(),),
                return_schema,
                retain_index=True,
            )

            # If schema is inferred, we can restore indexes too.
            internal = kdf._internal.copy(
                sdf=sdf,
                column_scols=[scol_for(sdf, col) for col in kdf._internal.data_columns],
            )
        else:
            return_schema = _infer_return_type(func).tpe
            require_index_axis = getattr(return_sig, "__origin__", None) == ks.Series
            require_column_axis = (
                getattr(return_sig, "__origin__", None) == ks.DataFrame
            )
            if require_index_axis:
                if axis != 0:
                    raise TypeError(
                        "The given function should specify a scalar or a series as its type "
                        "hints when axis is 0 or 'index'; however, the return type "
                        "was %s" % return_sig
                    )
                fields_types = zip(self.columns, [return_schema] * len(self.columns))
                return_schema = StructType([StructField(c, t) for c, t in fields_types])
            elif require_column_axis:
                if axis != 1:
                    raise TypeError(
                        "The given function should specify a scalar or a frame as its type "
                        "hints when axis is 1 or 'column'; however, the return type "
                        "was %s" % return_sig
                    )
            else:
                # any axis is fine.
                should_return_series = True
                return_schema = StructType([StructField("0", return_schema)])

            sdf = GroupBy._spark_group_map_apply(
                self,
                apply_func,
                (F.spark_partition_id(),),
                return_schema,
                retain_index=False,
            )

            # Otherwise, it loses index.
            internal = _InternalFrame(sdf=sdf, index_map=None)

        result = DataFrame(internal)
        if should_return_series:
            return _col(result)
        else:
            return result

    def transform(self, func):
        """
        Call ``func`` on self producing a Series with transformed values
        and that has the same length as its input.

        .. note:: this API executes the function once to infer the type which is
             potentially expensive, for instance, when the dataset is created after
             aggregations or sorting.

             To avoid this, specify return type in ``func``, for instance, as below:

             >>> def square(x) -> ks.Series[np.int32]:
             ...     return x ** 2

             Koalas uses return type hint and does not try to infer the type.

        .. note:: the series within ``func`` is actually multiple pandas series as the
            segments of the whole Koalas series; therefore, the length of each series
            is not guaranteed. As an example, an aggregation against each series
            does work as a global aggregation but an aggregation of each segment. See
            below:

            >>> def func(x) -> ks.Series[np.int32]:
            ...     return x + sum(x)

        Parameters
        ----------
        func : function
            Function to use for transforming the data. It must work when pandas Series
            is passed.

        Returns
        -------
        DataFrame
            A DataFrame that must have the same length as self.

        Raises
        ------
        Exception : If the returned DataFrame has a different length than self.

        Examples
        --------
        >>> df = ks.DataFrame({'A': range(3), 'B': range(1, 4)}, columns=['A', 'B'])
        >>> df
           A  B
        0  0  1
        1  1  2
        2  2  3

        >>> def square(x) -> ks.Series[np.int32]:
        ...     return x ** 2
        >>> df.transform(square)
           A  B
        0  0  1
        1  1  4
        2  4  9

        You can omit the type hint and let Koalas infer its type.

        >>> df.transform(lambda x: x ** 2)
           A  B
        0  0  1
        1  1  4
        2  4  9

        For multi-index columns:

        >>> df.columns = [('X', 'A'), ('X', 'B')]
        >>> df.transform(square)  # doctest: +NORMALIZE_WHITESPACE
           X
           A  B
        0  0  1
        1  1  4
        2  4  9

        >>> df.transform(lambda x: x ** 2)  # doctest: +NORMALIZE_WHITESPACE
           X
           A  B
        0  0  1
        1  1  4
        2  4  9
        """
        assert callable(func), "the first argument should be a callable function."
        spec = inspect.getfullargspec(func)
        return_sig = spec.annotations.get("return", None)
        should_infer_schema = return_sig is None

        if should_infer_schema:
            # Here we execute with the first 1000 to get the return type.
            # If the records were less than 1000, it uses pandas API directly for a shortcut.
            limit = get_option("compute.shortcut_limit")
            pdf = self.head(limit + 1)._to_internal_pandas()
            transformed = pdf.transform(func)
            kdf = DataFrame(transformed)
            if len(pdf) <= limit:
                return kdf

            applied = []
            for input_label, output_label in zip(
                self._internal.column_labels, kdf._internal.column_labels
            ):
                wrapped = ks.pandas_wraps(
                    func, return_col=as_python_type(kdf[output_label].spark_type)
                )
                applied.append(wrapped(self[input_label]).rename(input_label))

            internal = self._internal.with_new_columns(applied)
            return DataFrame(internal)
        else:
            wrapped = ks.pandas_wraps(func)
            return self._apply_series_op(lambda kser: wrapped(kser).rename(kser.name))

    def pop(self, item):
        """
        Return item and drop from frame. Raise KeyError if not found.
        Parameters
        ----------
        item : str
            Label of column to be popped.
        Returns
        -------
        Series
        Examples
        --------
        >>> df = ks.DataFrame([('falcon', 'bird', 389.0),
        ...                    ('parrot', 'bird', 24.0),
        ...                    ('lion', 'mammal', 80.5),
        ...                    ('monkey','mammal', np.nan)],
        ...                   columns=('name', 'class', 'max_speed'))
        >>> df
             name   class  max_speed
        0  falcon    bird      389.0
        1  parrot    bird       24.0
        2    lion  mammal       80.5
        3  monkey  mammal        NaN
        >>> df.pop('class')
        0      bird
        1      bird
        2    mammal
        3    mammal
        Name: class, dtype: object
        >>> df
             name  max_speed
        0  falcon      389.0
        1  parrot       24.0
        2    lion       80.5
        3  monkey        NaN

        Also support for MultiIndex

        >>> df = ks.DataFrame([('falcon', 'bird', 389.0),
        ...                    ('parrot', 'bird', 24.0),
        ...                    ('lion', 'mammal', 80.5),
        ...                    ('monkey','mammal', np.nan)],
        ...                   columns=('name', 'class', 'max_speed'))
        >>> columns = [('a', 'name'), ('a', 'class'), ('b', 'max_speed')]
        >>> df.columns = pd.MultiIndex.from_tuples(columns)
        >>> df
                a                 b
             name   class max_speed
        0  falcon    bird     389.0
        1  parrot    bird      24.0
        2    lion  mammal      80.5
        3  monkey  mammal       NaN
        >>> df.pop('a')
             name   class
        0  falcon    bird
        1  parrot    bird
        2    lion  mammal
        3  monkey  mammal
        >>> df
                  b
          max_speed
        0     389.0
        1      24.0
        2      80.5
        3       NaN
        """
        result = self[item]
        self._internal = self.drop(item)._internal

        return result

    # TODO: add axis parameter can work when '1' or 'columns'
    def xs(self, key, axis=0, level=None):
        """
        Return cross-section from the DataFrame.

        This method takes a `key` argument to select data at a particular
        level of a MultiIndex.

        Parameters
        ----------
        key : label or tuple of label
            Label contained in the index, or partially in a MultiIndex.
        axis : 0 or 'index', default 0
            Axis to retrieve cross-section on.
            currently only support 0 or 'index'
        level : object, defaults to first n levels (n=1 or len(key))
            In case of a key partially contained in a MultiIndex, indicate
            which levels are used. Levels can be referred by label or position.

        Returns
        -------
        DataFrame
            Cross-section from the original DataFrame
            corresponding to the selected index levels.

        See Also
        --------
        DataFrame.loc : Access a group of rows and columns
            by label(s) or a boolean array.
        DataFrame.iloc : Purely integer-location based indexing
            for selection by position.

        Examples
        --------
        >>> d = {'num_legs': [4, 4, 2, 2],
        ...      'num_wings': [0, 0, 2, 2],
        ...      'class': ['mammal', 'mammal', 'mammal', 'bird'],
        ...      'animal': ['cat', 'dog', 'bat', 'penguin'],
        ...      'locomotion': ['walks', 'walks', 'flies', 'walks']}
        >>> df = ks.DataFrame(data=d)
        >>> df = df.set_index(['class', 'animal', 'locomotion'])
        >>> df  # doctest: +NORMALIZE_WHITESPACE
                                   num_legs  num_wings
        class  animal  locomotion
        mammal cat     walks              4          0
               dog     walks              4          0
               bat     flies              2          2
        bird   penguin walks              2          2

        Get values at specified index

        >>> df.xs('mammal')  # doctest: +NORMALIZE_WHITESPACE
                           num_legs  num_wings
        animal locomotion
        cat    walks              4          0
        dog    walks              4          0
        bat    flies              2          2

        Get values at several indexes

        >>> df.xs(('mammal', 'dog'))  # doctest: +NORMALIZE_WHITESPACE
                    num_legs  num_wings
        locomotion
        walks              4          0

        Get values at specified index and level

        >>> df.xs('cat', level=1)  # doctest: +NORMALIZE_WHITESPACE
                           num_legs  num_wings
        class  locomotion
        mammal walks              4          0
        """
        from databricks.koalas.series import _col

        if not isinstance(key, (str, tuple)):
            raise ValueError("'key' should be string or tuple that contains strings")
        if not all(isinstance(index, str) for index in key):
            raise ValueError(
                "'key' should have index names as only strings "
                "or a tuple that contain index names as only strings"
            )

        axis = validate_axis(axis)
        if axis != 0:
            raise NotImplementedError('axis should be either 0 or "index" currently.')
        if isinstance(key, str):
            key = (key,)
        if len(key) > len(self._internal.index_scols):
            raise KeyError(
                "Key length ({}) exceeds index depth ({})".format(
                    len(key), len(self._internal.index_scols)
                )
            )
        if level is None:
            level = 0

        scols = self._internal.scols[:level] + self._internal.scols[level + len(key) :]
        rows = [
            self._internal.scols[lvl] == index for lvl, index in enumerate(key, level)
        ]

        sdf = (
            self._sdf.select(scols + list(HIDDEN_COLUMNS))
            .drop(NATURAL_ORDER_COLUMN_NAME)
            .filter(reduce(lambda x, y: x & y, rows))
        )

        if len(key) == len(self._internal.index_scols):
            result = _col(DataFrame(_InternalFrame(sdf=sdf, index_map=None)).T)
            result.name = key
        else:
            internal = self._internal.copy(
                sdf=sdf,
                index_map=self._internal.index_map[:level]
                + self._internal.index_map[level + len(key) :],
            )
            result = DataFrame(internal)

        return result

    def where(self, cond, other=np.nan):
        """
        Replace values where the condition is False.

        Parameters
        ----------
        cond : boolean DataFrame
            Where cond is True, keep the original value. Where False,
            replace with corresponding value from other.
        other : scalar, DataFrame
            Entries where cond is False are replaced with corresponding value from other.

        Returns
        -------
        DataFrame

        Examples
        --------

        >>> from databricks.koalas.config import set_option, reset_option
        >>> set_option("compute.ops_on_diff_frames", True)
        >>> df1 = ks.DataFrame({'A': [0, 1, 2, 3, 4], 'B':[100, 200, 300, 400, 500]})
        >>> df2 = ks.DataFrame({'A': [0, -1, -2, -3, -4], 'B':[-100, -200, -300, -400, -500]})
        >>> df1
           A    B
        0  0  100
        1  1  200
        2  2  300
        3  3  400
        4  4  500
        >>> df2
           A    B
        0  0 -100
        1 -1 -200
        2 -2 -300
        3 -3 -400
        4 -4 -500

        >>> df1.where(df1 > 0).sort_index()
             A      B
        0  NaN  100.0
        1  1.0  200.0
        2  2.0  300.0
        3  3.0  400.0
        4  4.0  500.0

        >>> df1.where(df1 > 1, 10).sort_index()
            A    B
        0  10  100
        1  10  200
        2   2  300
        3   3  400
        4   4  500

        >>> df1.where(df1 > 1, df1 + 100).sort_index()
             A    B
        0  100  100
        1  101  200
        2    2  300
        3    3  400
        4    4  500

        >>> df1.where(df1 > 1, df2).sort_index()
           A    B
        0  0  100
        1 -1  200
        2  2  300
        3  3  400
        4  4  500

        When the column name of cond is different from self, it treats all values are False

        >>> cond = ks.DataFrame({'C': [0, -1, -2, -3, -4], 'D':[4, 3, 2, 1, 0]}) % 3 == 0
        >>> cond
               C      D
        0   True  False
        1  False   True
        2  False  False
        3   True  False
        4  False   True

        >>> df1.where(cond).sort_index()
            A   B
        0 NaN NaN
        1 NaN NaN
        2 NaN NaN
        3 NaN NaN
        4 NaN NaN

        When the type of cond is Series, it just check boolean regardless of column name

        >>> cond = ks.Series([1, 2]) > 1
        >>> cond
        0    False
        1     True
        Name: 0, dtype: bool

        >>> df1.where(cond).sort_index()
             A      B
        0  NaN    NaN
        1  1.0  200.0
        2  NaN    NaN
        3  NaN    NaN
        4  NaN    NaN

        >>> reset_option("compute.ops_on_diff_frames")
        """
        from databricks.koalas.series import Series

        tmp_cond_col_name = "__tmp_cond_col_{}__".format
        tmp_other_col_name = "__tmp_other_col_{}__".format

        kdf = self.copy()

        tmp_cond_col_names = [
            tmp_cond_col_name(name_like_string(label))
            for label in self._internal.column_labels
        ]
        if isinstance(cond, DataFrame):
            cond = cond[
                [
                    (
                        cond._internal.scol_for(label)
                        if label in cond._internal.column_labels
                        else F.lit(False)
                    ).alias(name)
                    for label, name in zip(
                        self._internal.column_labels, tmp_cond_col_names
                    )
                ]
            ]
            kdf[tmp_cond_col_names] = cond
        elif isinstance(cond, Series):
            cond = cond.to_frame()
            cond = cond[
                [
                    cond._internal.column_scols[0].alias(name)
                    for name in tmp_cond_col_names
                ]
            ]
            kdf[tmp_cond_col_names] = cond
        else:
            raise ValueError("type of cond must be a DataFrame or Series")

        tmp_other_col_names = [
            tmp_other_col_name(name_like_string(label))
            for label in self._internal.column_labels
        ]
        if isinstance(other, DataFrame):
            other = other[
                [
                    (
                        other._internal.scol_for(label)
                        if label in other._internal.column_labels
                        else F.lit(np.nan)
                    ).alias(name)
                    for label, name in zip(
                        self._internal.column_labels, tmp_other_col_names
                    )
                ]
            ]
            kdf[tmp_other_col_names] = other
        elif isinstance(other, Series):
            other = other.to_frame()
            other = other[
                [
                    other._internal.column_scols[0].alias(name)
                    for name in tmp_other_col_names
                ]
            ]
            kdf[tmp_other_col_names] = other
        else:
            for label in self._internal.column_labels:
                kdf[tmp_other_col_name(name_like_string(label))] = other

        # above logic make spark dataframe looks like below:
        # +-----------------+---+---+------------------+-------------------+------------------+--...
        # |__index_level_0__|  A|  B|__tmp_cond_col_A__|__tmp_other_col_A__|__tmp_cond_col_B__|__...
        # +-----------------+---+---+------------------+-------------------+------------------+--...
        # |                0|  0|100|              true|                  0|             false|  ...
        # |                1|  1|200|             false|                 -1|             false|  ...
        # |                3|  3|400|              true|                 -3|             false|  ...
        # |                2|  2|300|             false|                 -2|              true|  ...
        # |                4|  4|500|             false|                 -4|             false|  ...
        # +-----------------+---+---+------------------+-------------------+------------------+--...

        column_scols = []
        for label in self._internal.column_labels:
            column_scols.append(
                F.when(
                    kdf[tmp_cond_col_name(name_like_string(label))]._scol,
                    kdf[label]._scol,
                )
                .otherwise(kdf[tmp_other_col_name(name_like_string(label))]._scol)
                .alias(kdf._internal.column_name_for(label))
            )

        return DataFrame(
            kdf._internal.with_new_columns(
                column_scols, column_labels=self._internal.column_labels
            )
        )

    def mask(self, cond, other=np.nan):
        """
        Replace values where the condition is True.

        Parameters
        ----------
        cond : boolean DataFrame
            Where cond is False, keep the original value. Where True,
            replace with corresponding value from other.
        other : scalar, DataFrame
            Entries where cond is True are replaced with corresponding value from other.

        Returns
        -------
        DataFrame

        Examples
        --------

        >>> from databricks.koalas.config import set_option, reset_option
        >>> set_option("compute.ops_on_diff_frames", True)
        >>> df1 = ks.DataFrame({'A': [0, 1, 2, 3, 4], 'B':[100, 200, 300, 400, 500]})
        >>> df2 = ks.DataFrame({'A': [0, -1, -2, -3, -4], 'B':[-100, -200, -300, -400, -500]})
        >>> df1
           A    B
        0  0  100
        1  1  200
        2  2  300
        3  3  400
        4  4  500
        >>> df2
           A    B
        0  0 -100
        1 -1 -200
        2 -2 -300
        3 -3 -400
        4 -4 -500

        >>> df1.mask(df1 > 0).sort_index()
             A   B
        0  0.0 NaN
        1  NaN NaN
        2  NaN NaN
        3  NaN NaN
        4  NaN NaN

        >>> df1.mask(df1 > 1, 10).sort_index()
            A   B
        0   0  10
        1   1  10
        2  10  10
        3  10  10
        4  10  10

        >>> df1.mask(df1 > 1, df1 + 100).sort_index()
             A    B
        0    0  200
        1    1  300
        2  102  400
        3  103  500
        4  104  600

        >>> df1.mask(df1 > 1, df2).sort_index()
           A    B
        0  0 -100
        1  1 -200
        2 -2 -300
        3 -3 -400
        4 -4 -500

        >>> reset_option("compute.ops_on_diff_frames")
        """
        from databricks.koalas.series import Series

        if not isinstance(cond, (DataFrame, Series)):
            raise ValueError("type of cond must be a DataFrame or Series")

        cond_inversed = cond._apply_series_op(lambda kser: ~kser)
        return self.where(cond_inversed, other)

    @property
    def index(self):
        """The index (row labels) Column of the DataFrame.

        Currently not supported when the DataFrame has no index.

        See Also
        --------
        Index
        """
        from databricks.koalas.indexes import Index, MultiIndex

        if len(self._internal.index_map) == 1:
            return Index(self)
        else:
            return MultiIndex(self)

    @property
    def empty(self):
        """
        Returns true if the current DataFrame is empty. Otherwise, returns false.

        Examples
        --------
        >>> ks.range(10).empty
        False

        >>> ks.range(0).empty
        True

        >>> ks.DataFrame({}, index=list('abc')).empty
        True
        """
        return len(self._internal.column_labels) == 0 or self._sdf.rdd.isEmpty()

    @property
    def style(self):
        """
        Property returning a Styler object containing methods for
        building a styled HTML representation fo the DataFrame.

        .. note:: currently it collects top 1000 rows and return its
            pandas `pandas.io.formats.style.Styler` instance.

        Examples
        --------
        >>> ks.range(1001).style  # doctest: +ELLIPSIS
        <pandas.io.formats.style.Styler object at ...>
        """
        max_results = get_option("compute.max_rows")
        pdf = self.head(max_results + 1).to_pandas()
        if len(pdf) > max_results:
            warnings.warn(
                "'style' property will only use top %s rows." % max_results, UserWarning
            )
        return pdf.head(max_results).style

    def set_index(self, keys, drop=True, append=False, inplace=False):
        """Set the DataFrame index (row labels) using one or more existing columns.

        Set the DataFrame index (row labels) using one or more existing
        columns or arrays (of the correct length). The index can replace the
        existing index or expand on it.

        Parameters
        ----------
        keys : label or array-like or list of labels/arrays
            This parameter can be either a single column key, a single array of
            the same length as the calling DataFrame, or a list containing an
            arbitrary combination of column keys and arrays. Here, "array"
            encompasses :class:`Series`, :class:`Index` and ``np.ndarray``.
        drop : bool, default True
            Delete columns to be used as the new index.
        append : bool, default False
            Whether to append columns to existing index.
        inplace : bool, default False
            Modify the DataFrame in place (do not create a new object).

        Returns
        -------
        DataFrame
            Changed row labels.

        See Also
        --------
        DataFrame.reset_index : Opposite of set_index.

        Examples
        --------
        >>> df = ks.DataFrame({'month': [1, 4, 7, 10],
        ...                    'year': [2012, 2014, 2013, 2014],
        ...                    'sale': [55, 40, 84, 31]},
        ...                   columns=['month', 'year', 'sale'])
        >>> df
           month  year  sale
        0      1  2012    55
        1      4  2014    40
        2      7  2013    84
        3     10  2014    31

        Set the index to become the 'month' column:

        >>> df.set_index('month')  # doctest: +NORMALIZE_WHITESPACE
               year  sale
        month
        1      2012    55
        4      2014    40
        7      2013    84
        10     2014    31

        Create a MultiIndex using columns 'year' and 'month':

        >>> df.set_index(['year', 'month'])  # doctest: +NORMALIZE_WHITESPACE
                    sale
        year  month
        2012  1     55
        2014  4     40
        2013  7     84
        2014  10    31
        """
        inplace = validate_bool_kwarg(inplace, "inplace")
        if isinstance(keys, (str, tuple)):
            keys = [keys]
        else:
            keys = list(keys)
        columns = set(self.columns)
        for key in keys:
            if key not in columns:
                raise KeyError(key)
        keys = [key if isinstance(key, tuple) else (key,) for key in keys]

        if drop:
            column_labels = [
                label for label in self._internal.column_labels if label not in keys
            ]
        else:
            column_labels = self._internal.column_labels
        if append:
            index_map = self._internal.index_map + [
                (self._internal.column_name_for(label), label) for label in keys
            ]
        else:
            index_map = [
                (self._internal.column_name_for(label), label) for label in keys
            ]

        internal = self._internal.copy(
            index_map=index_map,
            column_labels=column_labels,
            column_scols=[self._internal.scol_for(label) for label in column_labels],
        )

        if inplace:
            self._internal = internal
        else:
            return DataFrame(internal)

    def reset_index(
        self, level=None, drop=False, inplace=False, col_level=0, col_fill=""
    ):
        """Reset the index, or a level of it.

        For DataFrame with multi-level index, return new DataFrame with labeling information in
        the columns under the index names, defaulting to 'level_0', 'level_1', etc. if any are None.
        For a standard index, the index name will be used (if set), otherwise a default 'index' or
        'level_0' (if 'index' is already taken) will be used.

        Parameters
        ----------
        level : int, str, tuple, or list, default None
            Only remove the given levels from the index. Removes all levels by
            default.
        drop : bool, default False
            Do not try to insert index into dataframe columns. This resets
            the index to the default integer index.
        inplace : bool, default False
            Modify the DataFrame in place (do not create a new object).
        col_level : int or str, default 0
            If the columns have multiple levels, determines which level the
            labels are inserted into. By default it is inserted into the first
            level.
        col_fill : object, default ''
            If the columns have multiple levels, determines how the other
            levels are named. If None then the index name is repeated.

        Returns
        -------
        DataFrame
            DataFrame with the new index.

        See Also
        --------
        DataFrame.set_index : Opposite of reset_index.

        Examples
        --------
        >>> df = ks.DataFrame([('bird', 389.0),
        ...                    ('bird', 24.0),
        ...                    ('mammal', 80.5),
        ...                    ('mammal', np.nan)],
        ...                   index=['falcon', 'parrot', 'lion', 'monkey'],
        ...                   columns=('class', 'max_speed'))
        >>> df
                 class  max_speed
        falcon    bird      389.0
        parrot    bird       24.0
        lion    mammal       80.5
        monkey  mammal        NaN

        When we reset the index, the old index is added as a column. Unlike pandas, Koalas
        does not automatically add a sequential index. The following 0, 1, 2, 3 are only
        there when we display the DataFrame.

        >>> df.reset_index()
            index   class  max_speed
        0  falcon    bird      389.0
        1  parrot    bird       24.0
        2    lion  mammal       80.5
        3  monkey  mammal        NaN

        We can use the `drop` parameter to avoid the old index being added as
        a column:

        >>> df.reset_index(drop=True)
            class  max_speed
        0    bird      389.0
        1    bird       24.0
        2  mammal       80.5
        3  mammal        NaN

        You can also use `reset_index` with `MultiIndex`.

        >>> index = pd.MultiIndex.from_tuples([('bird', 'falcon'),
        ...                                    ('bird', 'parrot'),
        ...                                    ('mammal', 'lion'),
        ...                                    ('mammal', 'monkey')],
        ...                                   names=['class', 'name'])
        >>> columns = pd.MultiIndex.from_tuples([('speed', 'max'),
        ...                                      ('species', 'type')])
        >>> df = ks.DataFrame([(389.0, 'fly'),
        ...                    ( 24.0, 'fly'),
        ...                    ( 80.5, 'run'),
        ...                    (np.nan, 'jump')],
        ...                   index=index,
        ...                   columns=columns)
        >>> df  # doctest: +NORMALIZE_WHITESPACE
                       speed species
                         max    type
        class  name
        bird   falcon  389.0     fly
               parrot   24.0     fly
        mammal lion     80.5     run
               monkey    NaN    jump

        If the index has multiple levels, we can reset a subset of them:

        >>> df.reset_index(level='class')  # doctest: +NORMALIZE_WHITESPACE
                 class  speed species
                          max    type
        name
        falcon    bird  389.0     fly
        parrot    bird   24.0     fly
        lion    mammal   80.5     run
        monkey  mammal    NaN    jump

        If we are not dropping the index, by default, it is placed in the top
        level. We can place it in another level:

        >>> df.reset_index(level='class', col_level=1)  # doctest: +NORMALIZE_WHITESPACE
                        speed species
                 class    max    type
        name
        falcon    bird  389.0     fly
        parrot    bird   24.0     fly
        lion    mammal   80.5     run
        monkey  mammal    NaN    jump

        When the index is inserted under another level, we can specify under
        which one with the parameter `col_fill`:

        >>> df.reset_index(level='class', col_level=1,
        ...                col_fill='species')  # doctest: +NORMALIZE_WHITESPACE
                      species  speed species
                        class    max    type
        name
        falcon           bird  389.0     fly
        parrot           bird   24.0     fly
        lion           mammal   80.5     run
        monkey         mammal    NaN    jump

        If we specify a nonexistent level for `col_fill`, it is created:

        >>> df.reset_index(level='class', col_level=1,
        ...                col_fill='genus')  # doctest: +NORMALIZE_WHITESPACE
                        genus  speed species
                        class    max    type
        name
        falcon           bird  389.0     fly
        parrot           bird   24.0     fly
        lion           mammal   80.5     run
        monkey         mammal    NaN    jump
        """
        inplace = validate_bool_kwarg(inplace, "inplace")
        multi_index = len(self._internal.index_map) > 1

        def rename(index):
            if multi_index:
                return ("level_{}".format(index),)
            else:
                if ("index",) not in self._internal.column_labels:
                    return ("index",)
                else:
                    return ("level_{}".format(index),)

        if level is None:
            new_index_map = [
                (column, name if name is not None else rename(i))
                for i, (column, name) in enumerate(self._internal.index_map)
            ]
            index_map = []
        else:
            if isinstance(level, (int, str)):
                level = [level]
            level = list(level)

            if all(isinstance(l, int) for l in level):
                for lev in level:
                    if lev >= len(self._internal.index_map):
                        raise IndexError(
                            "Too many levels: Index has only {} level, not {}".format(
                                len(self._internal.index_map), lev + 1
                            )
                        )
                idx = level
            elif all(isinstance(lev, str) for lev in level):
                idx = []
                for l in level:
                    try:
                        i = self._internal.index_columns.index(l)
                        idx.append(i)
                    except ValueError:
                        if multi_index:
                            raise KeyError("Level unknown not found")
                        else:
                            raise KeyError(
                                "Level unknown must be same as name ({})".format(
                                    self._internal.index_columns[0]
                                )
                            )
            else:
                raise ValueError("Level should be all int or all string.")
            idx.sort()

            new_index_map = []
            index_map = self._internal.index_map.copy()
            for i in idx:
                info = self._internal.index_map[i]
                index_column, index_name = info
                new_index_map.append(
                    (index_column, index_name if index_name is not None else rename(i))
                )
                index_map.remove(info)

        new_data_scols = [
            self._internal.scol_for(column).alias(name_like_string(name))
            for column, name in new_index_map
        ]

        if len(index_map) > 0:
            index_scols = [scol_for(self._sdf, column) for column, _ in index_map]
            sdf = self._sdf.select(
                index_scols
                + new_data_scols
                + self._internal.column_scols
                + list(HIDDEN_COLUMNS)
            )
        else:
            sdf = self._sdf.select(
                new_data_scols + self._internal.column_scols + list(HIDDEN_COLUMNS)
            )

            # Now, new internal Spark columns are named as same as index name.
            new_index_map = [(column, name) for column, name in new_index_map]

            sdf = _InternalFrame.attach_default_index(sdf)
            index_map = [(SPARK_DEFAULT_INDEX_NAME, None)]

        if drop:
            new_index_map = []

        if self._internal.column_labels_level > 1:
            column_depth = len(self._internal.column_labels[0])
            if col_level >= column_depth:
                raise IndexError(
                    "Too many levels: Index has only {} levels, not {}".format(
                        column_depth, col_level + 1
                    )
                )
            if any(col_level + len(name) > column_depth for _, name in new_index_map):
                raise ValueError("Item must have length equal to number of levels.")
            column_labels = [
                tuple(
                    ([col_fill] * col_level)
                    + list(name)
                    + ([col_fill] * (column_depth - (len(name) + col_level)))
                )
                for _, name in new_index_map
            ] + self._internal.column_labels
        else:
            column_labels = [
                name for _, name in new_index_map
            ] + self._internal.column_labels

        internal = self._internal.copy(
            sdf=sdf,
            index_map=index_map,
            column_labels=column_labels,
            column_scols=(
                [scol_for(sdf, name_like_string(name)) for _, name in new_index_map]
                + [scol_for(sdf, col) for col in self._internal.data_columns]
            ),
        )

        if inplace:
            self._internal = internal
        else:
            return DataFrame(internal)

    def isnull(self):
        """
        Detects missing values for items in the current Dataframe.

        Return a boolean same-sized Dataframe indicating if the values are NA.
        NA values, such as None or numpy.NaN, gets mapped to True values.
        Everything else gets mapped to False values.

        See Also
        --------
        Dataframe.notnull

        Examples
        --------
        >>> df = ks.DataFrame([(.2, .3), (.0, None), (.6, None), (.2, .1)])
        >>> df.isnull()
               0      1
        0  False  False
        1  False   True
        2  False   True
        3  False  False

        >>> df = ks.DataFrame([[None, 'bee', None], ['dog', None, 'fly']])
        >>> df.isnull()
               0      1      2
        0   True  False   True
        1  False   True  False
        """
        return self._apply_series_op(lambda kser: kser.isnull())

    isna = isnull

    def notnull(self):
        """
        Detects non-missing values for items in the current Dataframe.

        This function takes a dataframe and indicates whether it's
        values are valid (not missing, which is ``NaN`` in numeric
        datatypes, ``None`` or ``NaN`` in objects and ``NaT`` in datetimelike).

        See Also
        --------
        Dataframe.isnull

        Examples
        --------
        >>> df = ks.DataFrame([(.2, .3), (.0, None), (.6, None), (.2, .1)])
        >>> df.notnull()
              0      1
        0  True   True
        1  True  False
        2  True  False
        3  True   True

        >>> df = ks.DataFrame([['ant', 'bee', 'cat'], ['dog', None, 'fly']])
        >>> df.notnull()
              0      1     2
        0  True   True  True
        1  True  False  True
        """
        return self._apply_series_op(lambda kser: kser.notnull())

    notna = notnull

    # TODO: add frep and axis parameter
    def shift(self, periods=1, fill_value=None):
        """
        Shift DataFrame by desired number of periods.

        .. note:: the current implementation of shift uses Spark's Window without
            specifying partition specification. This leads to move all data into
            single partition in single machine and could cause serious
            performance degradation. Avoid this method against very large dataset.

        Parameters
        ----------
        periods : int
            Number of periods to shift. Can be positive or negative.
        fill_value : object, optional
            The scalar value to use for newly introduced missing values.
            The default depends on the dtype of self. For numeric data, np.nan is used.

        Returns
        -------
        Copy of input DataFrame, shifted.

        Examples
        --------
        >>> df = ks.DataFrame({'Col1': [10, 20, 15, 30, 45],
        ...                    'Col2': [13, 23, 18, 33, 48],
        ...                    'Col3': [17, 27, 22, 37, 52]},
        ...                   columns=['Col1', 'Col2', 'Col3'])

        >>> df.shift(periods=3)
           Col1  Col2  Col3
        0   NaN   NaN   NaN
        1   NaN   NaN   NaN
        2   NaN   NaN   NaN
        3  10.0  13.0  17.0
        4  20.0  23.0  27.0

        >>> df.shift(periods=3, fill_value=0)
           Col1  Col2  Col3
        0     0     0     0
        1     0     0     0
        2     0     0     0
        3    10    13    17
        4    20    23    27

        """
        return self._apply_series_op(lambda kser: kser.shift(periods, fill_value))

    # TODO: axis should support 1 or 'columns' either at this moment
    def diff(self, periods: int = 1, axis: Union[int, str] = 0):
        """
        First discrete difference of element.

        Calculates the difference of a DataFrame element compared with another element in the
        DataFrame (default is the element in the same column of the previous row).

        .. note:: the current implementation of diff uses Spark's Window without
            specifying partition specification. This leads to move all data into
            single partition in single machine and could cause serious
            performance degradation. Avoid this method against very large dataset.

        Parameters
        ----------
        periods : int, default 1
            Periods to shift for calculating difference, accepts negative values.
        axis : int, default 0 or 'index'
            Can only be set to 0 at the moment.

        Returns
        -------
        diffed : DataFrame

        Examples
        --------
        >>> df = ks.DataFrame({'a': [1, 2, 3, 4, 5, 6],
        ...                    'b': [1, 1, 2, 3, 5, 8],
        ...                    'c': [1, 4, 9, 16, 25, 36]}, columns=['a', 'b', 'c'])
        >>> df
           a  b   c
        0  1  1   1
        1  2  1   4
        2  3  2   9
        3  4  3  16
        4  5  5  25
        5  6  8  36

        >>> df.diff()
             a    b     c
        0  NaN  NaN   NaN
        1  1.0  0.0   3.0
        2  1.0  1.0   5.0
        3  1.0  1.0   7.0
        4  1.0  2.0   9.0
        5  1.0  3.0  11.0

        Difference with previous column

        >>> df.diff(periods=3)
             a    b     c
        0  NaN  NaN   NaN
        1  NaN  NaN   NaN
        2  NaN  NaN   NaN
        3  3.0  2.0  15.0
        4  3.0  4.0  21.0
        5  3.0  6.0  27.0

        Difference with following row

        >>> df.diff(periods=-1)
             a    b     c
        0 -1.0  0.0  -3.0
        1 -1.0 -1.0  -5.0
        2 -1.0 -1.0  -7.0
        3 -1.0 -2.0  -9.0
        4 -1.0 -3.0 -11.0
        5  NaN  NaN   NaN
        """
        axis = validate_axis(axis)
        if axis != 0:
            raise NotImplementedError('axis should be either 0 or "index" currently.')

        return self._apply_series_op(lambda kser: kser.diff(periods))

    # TODO: axis should support 1 or 'columns' either at this moment
    def nunique(
        self,
        axis: Union[int, str] = 0,
        dropna: bool = True,
        approx: bool = False,
        rsd: float = 0.05,
    ) -> pd.Series:
        """
        Return number of unique elements in the object.

        Excludes NA values by default.

        Parameters
        ----------
        axis : int, default 0 or 'index'
            Can only be set to 0 at the moment.
        dropna : bool, default True
            Don’t include NaN in the count.
        approx: bool, default False
            If False, will use the exact algorithm and return the exact number of unique.
            If True, it uses the HyperLogLog approximate algorithm, which is significantly faster
            for large amount of data.
            Note: This parameter is specific to Koalas and is not found in pandas.
        rsd: float, default 0.05
            Maximum estimation error allowed in the HyperLogLog algorithm.
            Note: Just like ``approx`` this parameter is specific to Koalas.

        Returns
        -------
        The number of unique values per column as a pandas Series.

        Examples
        --------
        >>> df = ks.DataFrame({'A': [1, 2, 3], 'B': [np.nan, 3, np.nan]})
        >>> df.nunique()
        A    3
        B    1
        Name: 0, dtype: int64

        >>> df.nunique(dropna=False)
        A    3
        B    2
        Name: 0, dtype: int64

        On big data, we recommend using the approximate algorithm to speed up this function.
        The result will be very close to the exact unique count.

        >>> df.nunique(approx=True)
        A    3
        B    1
        Name: 0, dtype: int64
        """
        axis = validate_axis(axis)
        if axis != 0:
            raise NotImplementedError('axis should be either 0 or "index" currently.')
        res = self._sdf.select(
            [
                self[label]._nunique(dropna, approx, rsd)
                for label in self._internal.column_labels
            ]
        ).toPandas()
        if self._internal.column_labels_level == 1:
            res.columns = [label[0] for label in self._internal.column_labels]
        else:
            res.columns = pd.MultiIndex.from_tuples(self._internal.column_labels)
        if self._internal.column_label_names is not None:
            res.columns.names = self._internal.column_label_names
        return res.T.iloc[:, 0]

    def round(self, decimals=0):
        """
        Round a DataFrame to a variable number of decimal places.

        Parameters
        ----------
        decimals : int, dict, Series
            Number of decimal places to round each column to. If an int is
            given, round each column to the same number of places.
            Otherwise dict and Series round to variable numbers of places.
            Column names should be in the keys if `decimals` is a
            dict-like, or in the index if `decimals` is a Series. Any
            columns not included in `decimals` will be left as is. Elements
            of `decimals` which are not columns of the input will be
            ignored.

            .. note:: If `decimals` is a Series, it is expected to be small,
                as all the data is loaded into the driver's memory.

        Returns
        -------
        DataFrame

        See Also
        --------
        Series.round

        Examples
        --------
        >>> df = ks.DataFrame({'A':[0.028208, 0.038683, 0.877076],
        ...                    'B':[0.992815, 0.645646, 0.149370],
        ...                    'C':[0.173891, 0.577595, 0.491027]},
        ...                    columns=['A', 'B', 'C'],
        ...                    index=['first', 'second', 'third'])
        >>> df
                       A         B         C
        first   0.028208  0.992815  0.173891
        second  0.038683  0.645646  0.577595
        third   0.877076  0.149370  0.491027

        >>> df.round(2)
                   A     B     C
        first   0.03  0.99  0.17
        second  0.04  0.65  0.58
        third   0.88  0.15  0.49

        >>> df.round({'A': 1, 'C': 2})
                  A         B     C
        first   0.0  0.992815  0.17
        second  0.0  0.645646  0.58
        third   0.9  0.149370  0.49

        >>> decimals = ks.Series([1, 0, 2], index=['A', 'B', 'C'])
        >>> df.round(decimals)
                  A    B     C
        first   0.0  1.0  0.17
        second  0.0  1.0  0.58
        third   0.9  0.0  0.49
        """
        if isinstance(decimals, ks.Series):
            decimals = {
                k if isinstance(k, tuple) else (k,): v
                for k, v in decimals._to_internal_pandas().items()
            }
        elif isinstance(decimals, dict):
            decimals = {
                k if isinstance(k, tuple) else (k,): v for k, v in decimals.items()
            }
        elif isinstance(decimals, int):
            decimals = {k: decimals for k in self._internal.column_labels}
        else:
            raise ValueError("decimals must be an integer, a dict-like or a Series")

        def op(kser):
            label = kser._internal.column_labels[0]
            if label in decimals:
                return F.round(kser._scol, decimals[label]).alias(
                    kser._internal.data_columns[0]
                )
            else:
                return kser

        return self._apply_series_op(op)

    def duplicated(self, subset=None, keep="first"):
        """
        Return boolean Series denoting duplicate rows, optionally only considering certain columns.

        Parameters
        ----------
        subset : column label or sequence of labels, optional
            Only consider certain columns for identifying duplicates,
            by default use all of the columns
        keep : {'first', 'last', False}, default 'first'
           - ``first`` : Mark duplicates as ``True`` except for the first occurrence.
           - ``last`` : Mark duplicates as ``True`` except for the last occurrence.
           - False : Mark all duplicates as ``True``.

        Returns
        -------
        duplicated : Series

        Examples
        --------
        >>> df = ks.DataFrame({'a': [1, 1, 1, 3], 'b': [1, 1, 1, 4], 'c': [1, 1, 1, 5]},
        ...                   columns = ['a', 'b', 'c'])
        >>> df
           a  b  c
        0  1  1  1
        1  1  1  1
        2  1  1  1
        3  3  4  5

        >>> df.duplicated().sort_index()
        0    False
        1     True
        2     True
        3    False
        Name: 0, dtype: bool

        Mark duplicates as ``True`` except for the last occurrence.

        >>> df.duplicated(keep='last').sort_index()
        0     True
        1     True
        2    False
        3    False
        Name: 0, dtype: bool

        Mark all duplicates as ``True``.

        >>> df.duplicated(keep=False).sort_index()
        0     True
        1     True
        2     True
        3    False
        Name: 0, dtype: bool
        """
        from databricks.koalas.series import _col

        if len(self._internal.index_names) > 1:
            raise ValueError("Now we don't support multi-index Now.")

        if subset is None:
            subset = self._internal.column_labels
        else:
            if isinstance(subset, str):
                subset = [(subset,)]
            elif isinstance(subset, tuple):
                subset = [subset]
            else:
                subset = [sub if isinstance(sub, tuple) else (sub,) for sub in subset]
            diff = set(subset).difference(set(self._internal.column_labels))
            if len(diff) > 0:
                raise KeyError(
                    ", ".join([str(d) if len(d) > 1 else d[0] for d in diff])
                )
        group_cols = [self._internal.column_name_for(label) for label in subset]

        index_column = self._internal.index_columns[0]
        if self._internal.index_names[0] is not None:
            name = self._internal.index_names[0]
        else:
            name = ("0",)
        column = name_like_string(name)

        sdf = self._sdf
        if column == index_column:
            index_column = SPARK_DEFAULT_INDEX_NAME
            sdf = sdf.select(
                [self._internal.index_scols[0].alias(index_column)]
                + self._internal.data_scols
            )

        if keep == "first" or keep == "last":
            if keep == "first":
                ord_func = spark.functions.asc
            else:
                ord_func = spark.functions.desc
            window = (
                Window.partitionBy(group_cols)
                .orderBy(ord_func(NATURAL_ORDER_COLUMN_NAME))
                .rowsBetween(Window.unboundedPreceding, Window.currentRow)
            )
            sdf = sdf.withColumn(column, F.row_number().over(window) > 1)
        elif not keep:
            window = Window.partitionBy(group_cols).rowsBetween(
                Window.unboundedPreceding, Window.unboundedFollowing
            )
            sdf = sdf.withColumn(column, F.count("*").over(window) > 1)
        else:
            raise ValueError("'keep' only support 'first', 'last' and False")
        sdf = sdf.select(scol_for(sdf, index_column), scol_for(sdf, column))
        return _col(
            DataFrame(
                _InternalFrame(
                    sdf=sdf,
                    index_map=[(index_column, self._internal.index_names[0])],
                    column_labels=[name],
                    column_scols=[scol_for(sdf, column)],
                )
            )
        )

    def to_koalas(self, index_col: Optional[Union[str, List[str]]] = None):
        """
        Converts the existing DataFrame into a Koalas DataFrame.

        This method is monkey-patched into Spark's DataFrame and can be used
        to convert a Spark DataFrame into a Koalas DataFrame. If running on
        an existing Koalas DataFrame, the method returns itself.

        If a Koalas DataFrame is converted to a Spark DataFrame and then back
        to Koalas, it will lose the index information and the original index
        will be turned into a normal column.

        Parameters
        ----------
        index_col: str or list of str, optional, default: None
            Index column of table in Spark.

        See Also
        --------
        DataFrame.to_spark

        Examples
        --------
        >>> df = ks.DataFrame({'col1': [1, 2], 'col2': [3, 4]}, columns=['col1', 'col2'])
        >>> df
           col1  col2
        0     1     3
        1     2     4

        >>> spark_df = df.to_spark()
        >>> spark_df
        DataFrame[col1: bigint, col2: bigint]

        >>> kdf = spark_df.to_koalas()
        >>> kdf
           col1  col2
        0     1     3
        1     2     4

        We can specify the index columns.

        >>> kdf = spark_df.to_koalas(index_col='col1')
        >>> kdf  # doctest: +NORMALIZE_WHITESPACE
              col2
        col1
        1        3
        2        4

        Calling to_koalas on a Koalas DataFrame simply returns itself.

        >>> df.to_koalas()
           col1  col2
        0     1     3
        1     2     4
        """
        if isinstance(self, DataFrame):
            return self
        else:
            assert isinstance(self, spark.DataFrame), type(self)
            from databricks.koalas.namespace import _get_index_map

            index_map = _get_index_map(self, index_col)
            internal = _InternalFrame(sdf=self, index_map=index_map)
            return DataFrame(internal)

    def cache(self):
        """
        Yields and caches the current DataFrame.

        The Koalas DataFrame is yielded as a protected resource and its corresponding
        data is cached which gets uncached after execution goes of the context.

        Examples
        --------
        >>> df = ks.DataFrame([(.2, .3), (.0, .6), (.6, .0), (.2, .1)],
        ...                   columns=['dogs', 'cats'])
        >>> df
           dogs  cats
        0   0.2   0.3
        1   0.0   0.6
        2   0.6   0.0
        3   0.2   0.1

        >>> with df.cache() as cached_df:
        ...     print(cached_df.count())
        ...
        dogs    4
        cats    4
        dtype: int64

        >>> df = df.cache()
        >>> df.to_pandas().mean(axis=1)
        0    0.25
        1    0.30
        2    0.30
        3    0.15
        dtype: float64

        To uncache the dataframe, use `unpersist` function

        >>> df.unpersist()
        """
        return _CachedDataFrame(self._internal)

    def to_table(
        self,
        name: str,
        format: Optional[str] = None,
        mode: str = "overwrite",
        partition_cols: Union[str, List[str], None] = None,
        **options
    ):
        """
        Write the DataFrame into a Spark table.

        Parameters
        ----------
        name : str, required
            Table name in Spark.
        format : string, optional
            Specifies the output data source format. Some common ones are:

            - 'delta'
            - 'parquet'
            - 'orc'
            - 'json'
            - 'csv'

        mode : str {'append', 'overwrite', 'ignore', 'error', 'errorifexists'}, default
            'overwrite'. Specifies the behavior of the save operation when the table exists
            already.

            - 'append': Append the new data to existing data.
            - 'overwrite': Overwrite existing data.
            - 'ignore': Silently ignore this operation if data already exists.
            - 'error' or 'errorifexists': Throw an exception if data already exists.

        partition_cols : str or list of str, optional, default None
            Names of partitioning columns
        options
            Additional options passed directly to Spark.

        See Also
        --------
        read_table
        DataFrame.to_spark_io
        DataFrame.to_parquet

        Examples
        --------
        >>> df = ks.DataFrame(dict(
        ...    date=list(pd.date_range('2012-1-1 12:00:00', periods=3, freq='M')),
        ...    country=['KR', 'US', 'JP'],
        ...    code=[1, 2 ,3]), columns=['date', 'country', 'code'])
        >>> df
                         date country  code
        0 2012-01-31 12:00:00      KR     1
        1 2012-02-29 12:00:00      US     2
        2 2012-03-31 12:00:00      JP     3

        >>> df.to_table('%s.my_table' % db, partition_cols='date')
        """
        self.to_spark().write.saveAsTable(
            name=name, format=format, mode=mode, partitionBy=partition_cols, **options
        )

    def to_delta(
        self,
        path: str,
        mode: str = "overwrite",
        partition_cols: Union[str, List[str], None] = None,
        **options
    ):
        """
        Write the DataFrame out as a Delta Lake table.

        Parameters
        ----------
        path : str, required
            Path to write to.
        mode : str {'append', 'overwrite', 'ignore', 'error', 'errorifexists'}, default
            'overwrite'. Specifies the behavior of the save operation when the destination
            exists already.

            - 'append': Append the new data to existing data.
            - 'overwrite': Overwrite existing data.
            - 'ignore': Silently ignore this operation if data already exists.
            - 'error' or 'errorifexists': Throw an exception if data already exists.

        partition_cols : str or list of str, optional, default None
            Names of partitioning columns
        options : dict
            All other options passed directly into Delta Lake.

        See Also
        --------
        read_delta
        DataFrame.to_parquet
        DataFrame.to_table
        DataFrame.to_spark_io

        Examples
        --------

        >>> df = ks.DataFrame(dict(
        ...    date=list(pd.date_range('2012-1-1 12:00:00', periods=3, freq='M')),
        ...    country=['KR', 'US', 'JP'],
        ...    code=[1, 2 ,3]), columns=['date', 'country', 'code'])
        >>> df
                         date country  code
        0 2012-01-31 12:00:00      KR     1
        1 2012-02-29 12:00:00      US     2
        2 2012-03-31 12:00:00      JP     3

        Create a new Delta Lake table, partitioned by one column:

        >>> df.to_delta('%s/to_delta/foo' % path, partition_cols='date')

        Partitioned by two columns:

        >>> df.to_delta('%s/to_delta/bar' % path, partition_cols=['date', 'country'])

        Overwrite an existing table's partitions, using the 'replaceWhere' capability in Delta:

        >>> df.to_delta('%s/to_delta/bar' % path,
        ...             mode='overwrite', replaceWhere='date >= "2012-01-01"')
        """
        self.to_spark_io(
            path=path,
            mode=mode,
            format="delta",
            partition_cols=partition_cols,
            **options
        )

    def to_parquet(
        self,
        path: str,
        mode: str = "overwrite",
        partition_cols: Union[str, List[str], None] = None,
        compression: Optional[str] = None,
    ):
        """
        Write the DataFrame out as a Parquet file or directory.

        Parameters
        ----------
        path : str, required
            Path to write to.
        mode : str {'append', 'overwrite', 'ignore', 'error', 'errorifexists'},
            default 'overwrite'. Specifies the behavior of the save operation when the
            destination exists already.

            - 'append': Append the new data to existing data.
            - 'overwrite': Overwrite existing data.
            - 'ignore': Silently ignore this operation if data already exists.
            - 'error' or 'errorifexists': Throw an exception if data already exists.

        partition_cols : str or list of str, optional, default None
            Names of partitioning columns
        compression : str {'none', 'uncompressed', 'snappy', 'gzip', 'lzo', 'brotli', 'lz4', 'zstd'}
            Compression codec to use when saving to file. If None is set, it uses the
            value specified in `spark.sql.parquet.compression.codec`.

        See Also
        --------
        read_parquet
        DataFrame.to_delta
        DataFrame.to_table
        DataFrame.to_spark_io

        Examples
        --------
        >>> df = ks.DataFrame(dict(
        ...    date=list(pd.date_range('2012-1-1 12:00:00', periods=3, freq='M')),
        ...    country=['KR', 'US', 'JP'],
        ...    code=[1, 2 ,3]), columns=['date', 'country', 'code'])
        >>> df
                         date country  code
        0 2012-01-31 12:00:00      KR     1
        1 2012-02-29 12:00:00      US     2
        2 2012-03-31 12:00:00      JP     3

        >>> df.to_parquet('%s/to_parquet/foo.parquet' % path, partition_cols='date')

        >>> df.to_parquet(
        ...     '%s/to_parquet/foo.parquet' % path,
        ...     mode = 'overwrite',
        ...     partition_cols=['date', 'country'])
        """
        self.to_spark().write.parquet(
            path=path, mode=mode, partitionBy=partition_cols, compression=compression
        )

    def to_spark_io(
        self,
        path: Optional[str] = None,
        format: Optional[str] = None,
        mode: str = "overwrite",
        partition_cols: Union[str, List[str], None] = None,
        **options
    ):
        """Write the DataFrame out to a Spark data source.

        Parameters
        ----------
        path : string, optional
            Path to the data source.
        format : string, optional
            Specifies the output data source format. Some common ones are:

            - 'delta'
            - 'parquet'
            - 'orc'
            - 'json'
            - 'csv'
        mode : str {'append', 'overwrite', 'ignore', 'error', 'errorifexists'}, default
            'overwrite'. Specifies the behavior of the save operation when data already.

            - 'append': Append the new data to existing data.
            - 'overwrite': Overwrite existing data.
            - 'ignore': Silently ignore this operation if data already exists.
            - 'error' or 'errorifexists': Throw an exception if data already exists.
        partition_cols : str or list of str, optional
            Names of partitioning columns
        options : dict
            All other options passed directly into Spark's data source.

        See Also
        --------
        read_spark_io
        DataFrame.to_delta
        DataFrame.to_parquet
        DataFrame.to_table

        Examples
        --------
        >>> df = ks.DataFrame(dict(
        ...    date=list(pd.date_range('2012-1-1 12:00:00', periods=3, freq='M')),
        ...    country=['KR', 'US', 'JP'],
        ...    code=[1, 2 ,3]), columns=['date', 'country', 'code'])
        >>> df
                         date country  code
        0 2012-01-31 12:00:00      KR     1
        1 2012-02-29 12:00:00      US     2
        2 2012-03-31 12:00:00      JP     3

        >>> df.to_spark_io(path='%s/to_spark_io/foo.json' % path, format='json')
        """
        self.to_spark().write.save(
            path=path, format=format, mode=mode, partitionBy=partition_cols, **options
        )

    def to_spark(self, index_col: Optional[Union[str, List[str]]] = None):
        """
        Return the current DataFrame as a Spark DataFrame.

        Parameters
        ----------
        index_col: str or list of str, optional, default: None
            Column names to be used in Spark to represent Koalas' index. The index name
            in Koalas is ignored. By default, the index is always lost.

        See Also
        --------
        DataFrame.to_koalas

        Examples
        --------
        By default, this method loses the index as below.

        >>> df = ks.DataFrame({'a': [1, 2, 3], 'b': [4, 5, 6], 'c': [7, 8, 9]})
        >>> df.to_spark().show()  # doctest: +NORMALIZE_WHITESPACE
        +---+---+---+
        |  a|  b|  c|
        +---+---+---+
        |  1|  4|  7|
        |  2|  5|  8|
        |  3|  6|  9|
        +---+---+---+

        If `index_col` is set, it keeps the index column as specified.

        >>> df.to_spark(index_col="index").show()  # doctest: +NORMALIZE_WHITESPACE
        +-----+---+---+---+
        |index|  a|  b|  c|
        +-----+---+---+---+
        |    0|  1|  4|  7|
        |    1|  2|  5|  8|
        |    2|  3|  6|  9|
        +-----+---+---+---+

        Keeping index column is useful when you want to call some Spark APIs and
        convert it back to Koalas DataFrame without creating a default index, which
        can affect performance.

        >>> spark_df = df.to_spark(index_col="index")
        >>> spark_df = spark_df.filter("a == 2")
        >>> spark_df.to_koalas(index_col="index")  # doctest: +NORMALIZE_WHITESPACE
               a  b  c
        index
        1      2  5  8

        In case of multi-index, specify a list to `index_col`.

        >>> new_df = df.set_index("a", append=True)
        >>> new_spark_df = new_df.to_spark(index_col=["index_1", "index_2"])
        >>> new_spark_df.show()  # doctest: +NORMALIZE_WHITESPACE
        +-------+-------+---+---+
        |index_1|index_2|  b|  c|
        +-------+-------+---+---+
        |      0|      1|  4|  7|
        |      1|      2|  5|  8|
        |      2|      3|  6|  9|
        +-------+-------+---+---+

        Likewise, can be converted to back to Koalas DataFrame.

        >>> new_spark_df.to_koalas(
        ...     index_col=["index_1", "index_2"])  # doctest: +NORMALIZE_WHITESPACE
                         b  c
        index_1 index_2
        0       1        4  7
        1       2        5  8
        2       3        6  9
        """
        if index_col is None:
            return self._internal.spark_df
        else:
            if isinstance(index_col, str):
                index_col = [index_col]

            data_column_names = []
            data_columns = []
            data_columns_column_labels = zip(
                self._internal.data_columns, self._internal.column_labels
            )
            # TODO: this code is similar with _InternalFrame.spark_df. Might have to deduplicate.
            for i, (column, label) in enumerate(data_columns_column_labels):
                scol = self._internal.scol_for(label)
                name = str(i) if label is None else name_like_string(label)
                data_column_names.append(name)
                if column != name:
                    scol = scol.alias(name)
                data_columns.append(scol)

            old_index_scols = self._internal.index_scols

            if len(index_col) != len(old_index_scols):
                raise ValueError(
                    "length of index columns is %s; however, the length of the given "
                    "'index_col' is %s." % (len(old_index_scols), len(index_col))
                )

            if any(col in data_column_names for col in index_col):
                raise ValueError("'index_col' cannot be overlapped with other columns.")

            sdf = self._internal.spark_internal_df
            new_index_scols = [
                index_scol.alias(col)
                for index_scol, col in zip(old_index_scols, index_col)
            ]
            return sdf.select(new_index_scols + data_columns)

    def to_pandas(self):
        """
        Return a pandas DataFrame.

        .. note:: This method should only be used if the resulting Pandas DataFrame is expected
            to be small, as all the data is loaded into the driver's memory.

        Examples
        --------
        >>> df = ks.DataFrame([(.2, .3), (.0, .6), (.6, .0), (.2, .1)],
        ...                   columns=['dogs', 'cats'])
        >>> df.to_pandas()
           dogs  cats
        0   0.2   0.3
        1   0.0   0.6
        2   0.6   0.0
        3   0.2   0.1
        """
        return self._internal.pandas_df.copy()

    # Alias to maintain backward compatibility with Spark
    toPandas = to_pandas

    def assign(self, **kwargs):
        """
        Assign new columns to a DataFrame.

        Returns a new object with all original columns in addition to new ones.
        Existing columns that are re-assigned will be overwritten.

        Parameters
        ----------
        **kwargs : dict of {str: callable or Series}
            The column names are keywords. If the values are
            callable, they are computed on the DataFrame and
            assigned to the new columns. The callable must not
            change input DataFrame (though Koalas doesn't check it).
            If the values are not callable, (e.g. a Series or a literal),
            they are simply assigned.

        Returns
        -------
        DataFrame
            A new DataFrame with the new columns in addition to
            all the existing columns.

        Examples
        --------
        >>> df = ks.DataFrame({'temp_c': [17.0, 25.0]},
        ...                   index=['Portland', 'Berkeley'])
        >>> df
                  temp_c
        Portland    17.0
        Berkeley    25.0

        Where the value is a callable, evaluated on `df`:

        >>> df.assign(temp_f=lambda x: x.temp_c * 9 / 5 + 32)
                  temp_c  temp_f
        Portland    17.0    62.6
        Berkeley    25.0    77.0

        Alternatively, the same behavior can be achieved by directly
        referencing an existing Series or sequence and you can also
        create multiple columns within the same assign.

        >>> assigned = df.assign(temp_f=df['temp_c'] * 9 / 5 + 32,
        ...                      temp_k=df['temp_c'] + 273.15)
        >>> assigned[['temp_c', 'temp_f', 'temp_k']]
                  temp_c  temp_f  temp_k
        Portland    17.0    62.6  290.15
        Berkeley    25.0    77.0  298.15

        Notes
        -----
        Assigning multiple columns within the same ``assign`` is possible
        but you cannot refer to newly created or modified columns. This
        feature is supported in pandas for Python 3.6 and later but not in
        Koalas. In Koalas, all items are computed first, and then assigned.
        """
        return self._assign(kwargs)

    def _assign(self, kwargs):
        assert isinstance(kwargs, dict)
        from databricks.koalas.series import Series

        for k, v in kwargs.items():
            if not (
                isinstance(v, (Series, spark.Column))
                or callable(v)
                or pd.api.types.is_scalar(v)
            ):
                raise TypeError(
                    "Column assignment doesn't support type "
                    "{0}".format(type(v).__name__)
                )
            if callable(v):
                kwargs[k] = v(self)

        pairs = {
            (k if isinstance(k, tuple) else (k,)): (
                v._scol
                if isinstance(v, Series)
                else v
                if isinstance(v, spark.Column)
                else F.lit(v)
            )
            for k, v in kwargs.items()
        }

        scols = []
        for label in self._internal.column_labels:
            for i in range(len(label)):
                if label[: len(label) - i] in pairs:
                    name = self._internal.column_name_for(label)
                    scol = pairs[label[: len(label) - i]].alias(name)
                    break
            else:
                scol = self._internal.scol_for(label)
            scols.append(scol)

        column_labels = self._internal.column_labels.copy()
        for label, scol in pairs.items():
            if label not in set(i[: len(label)] for i in self._internal.column_labels):
                scols.append(scol.alias(name_like_string(label)))
                column_labels.append(label)

        level = self._internal.column_labels_level
        column_labels = [
            tuple(list(label) + ([""] * (level - len(label))))
            for label in column_labels
        ]

        internal = self._internal.with_new_columns(scols, column_labels=column_labels)
        return DataFrame(internal)

    @staticmethod
    def from_records(
        data: Union[np.array, List[tuple], dict, pd.DataFrame],
        index: Union[str, list, np.array] = None,
        exclude: list = None,
        columns: list = None,
        coerce_float: bool = False,
        nrows: int = None,
    ) -> "DataFrame":
        """
        Convert structured or record ndarray to DataFrame.

        Parameters
        ----------
        data : ndarray (structured dtype), list of tuples, dict, or DataFrame
        index : string, list of fields, array-like
            Field of array to use as the index, alternately a specific set of input labels to use
        exclude : sequence, default None
            Columns or fields to exclude
        columns : sequence, default None
            Column names to use. If the passed data do not have names associated with them, this
            argument provides names for the columns. Otherwise this argument indicates the order of
            the columns in the result (any names not found in the data will become all-NA columns)
        coerce_float : boolean, default False
            Attempt to convert values of non-string, non-numeric objects (like decimal.Decimal) to
            floating point, useful for SQL result sets
        nrows : int, default None
            Number of rows to read if data is an iterator

        Returns
        -------
        df : DataFrame

        Examples
        --------
        Use dict as input

        >>> ks.DataFrame.from_records({'A': [1, 2, 3]})
           A
        0  1
        1  2
        2  3

        Use list of tuples as input

        >>> ks.DataFrame.from_records([(1, 2), (3, 4)])
           0  1
        0  1  2
        1  3  4

        Use NumPy array as input

        >>> ks.DataFrame.from_records(np.eye(3))
             0    1    2
        0  1.0  0.0  0.0
        1  0.0  1.0  0.0
        2  0.0  0.0  1.0
        """
        return DataFrame(
            pd.DataFrame.from_records(
                data, index, exclude, columns, coerce_float, nrows
            )
        )

    def to_records(
        self, index=True, convert_datetime64=None, column_dtypes=None, index_dtypes=None
    ):
        """
        Convert DataFrame to a NumPy record array.

        Index will be included as the first field of the record array if
        requested.

        .. note:: This method should only be used if the resulting NumPy ndarray is
            expected to be small, as all the data is loaded into the driver's memory.

        Parameters
        ----------
        index : bool, default True
            Include index in resulting record array, stored in 'index'
            field or using the index label, if set.
        convert_datetime64 : bool, default None
            Whether to convert the index to datetime.datetime if it is a
            DatetimeIndex.
        column_dtypes : str, type, dict, default None
            If a string or type, the data type to store all columns. If
            a dictionary, a mapping of column names and indices (zero-indexed)
            to specific data types.
        index_dtypes : str, type, dict, default None
            If a string or type, the data type to store all index levels. If
            a dictionary, a mapping of index level names and indices
            (zero-indexed) to specific data types.
            This mapping is applied only if `index=True`.

        Returns
        -------
        numpy.recarray
            NumPy ndarray with the DataFrame labels as fields and each row
            of the DataFrame as entries.

        See Also
        --------
        DataFrame.from_records: Convert structured or record ndarray
            to DataFrame.
        numpy.recarray: An ndarray that allows field access using
            attributes, analogous to typed columns in a
            spreadsheet.

        Examples
        --------
        >>> df = ks.DataFrame({'A': [1, 2], 'B': [0.5, 0.75]},
        ...                   index=['a', 'b'])
        >>> df
           A     B
        a  1  0.50
        b  2  0.75

        >>> df.to_records() # doctest: +SKIP
        rec.array([('a', 1, 0.5 ), ('b', 2, 0.75)],
                  dtype=[('index', 'O'), ('A', '<i8'), ('B', '<f8')])

        The index can be excluded from the record array:

        >>> df.to_records(index=False) # doctest: +SKIP
        rec.array([(1, 0.5 ), (2, 0.75)],
                  dtype=[('A', '<i8'), ('B', '<f8')])

        Specification of dtype for columns is new in Pandas 0.24.0.
        Data types can be specified for the columns:

        >>> df.to_records(column_dtypes={"A": "int32"}) # doctest: +SKIP
        rec.array([('a', 1, 0.5 ), ('b', 2, 0.75)],
                  dtype=[('index', 'O'), ('A', '<i4'), ('B', '<f8')])

        Specification of dtype for index is new in Pandas 0.24.0.
        Data types can also be specified for the index:

        >>> df.to_records(index_dtypes="<S2") # doctest: +SKIP
        rec.array([(b'a', 1, 0.5 ), (b'b', 2, 0.75)],
                  dtype=[('index', 'S2'), ('A', '<i8'), ('B', '<f8')])
        """
        args = locals()
        kdf = self

        return validate_arguments_and_invoke_function(
            kdf._to_internal_pandas(), self.to_records, pd.DataFrame.to_records, args
        )

    def copy(self) -> "DataFrame":
        """
        Make a copy of this object's indices and data.

        Returns
        -------
        copy : DataFrame

        Examples
        --------
        >>> df = ks.DataFrame({'x': [1, 2], 'y': [3, 4], 'z': [5, 6], 'w': [7, 8]},
        ...                   columns=['x', 'y', 'z', 'w'])
        >>> df
           x  y  z  w
        0  1  3  5  7
        1  2  4  6  8
        >>> df_copy = df.copy()
        >>> df_copy
           x  y  z  w
        0  1  3  5  7
        1  2  4  6  8
        """
        return DataFrame(self._internal.copy())

    def dropna(self, axis=0, how="any", thresh=None, subset=None, inplace=False):
        """
        Remove missing values.

        Parameters
        ----------
        axis : {0 or 'index'}, default 0
            Determine if rows or columns which contain missing values are
            removed.

            * 0, or 'index' : Drop rows which contain missing values.
        how : {'any', 'all'}, default 'any'
            Determine if row or column is removed from DataFrame, when we have
            at least one NA or all NA.

            * 'any' : If any NA values are present, drop that row or column.
            * 'all' : If all values are NA, drop that row or column.

        thresh : int, optional
            Require that many non-NA values.
        subset : array-like, optional
            Labels along other axis to consider, e.g. if you are dropping rows
            these would be a list of columns to include.
        inplace : bool, default False
            If True, do operation inplace and return None.

        Returns
        -------
        DataFrame
            DataFrame with NA entries dropped from it.

        See Also
        --------
        DataFrame.drop : Drop specified labels from columns.
        DataFrame.isnull: Indicate missing values.
        DataFrame.notnull : Indicate existing (non-missing) values.

        Examples
        --------
        >>> df = ks.DataFrame({"name": ['Alfred', 'Batman', 'Catwoman'],
        ...                    "toy": [None, 'Batmobile', 'Bullwhip'],
        ...                    "born": [None, "1940-04-25", None]},
        ...                   columns=['name', 'toy', 'born'])
        >>> df
               name        toy        born
        0    Alfred       None        None
        1    Batman  Batmobile  1940-04-25
        2  Catwoman   Bullwhip        None

        Drop the rows where at least one element is missing.

        >>> df.dropna()
             name        toy        born
        1  Batman  Batmobile  1940-04-25

        Drop the rows where all elements are missing.

        >>> df.dropna(how='all')
               name        toy        born
        0    Alfred       None        None
        1    Batman  Batmobile  1940-04-25
        2  Catwoman   Bullwhip        None

        Keep only the rows with at least 2 non-NA values.

        >>> df.dropna(thresh=2)
               name        toy        born
        1    Batman  Batmobile  1940-04-25
        2  Catwoman   Bullwhip        None

        Define in which columns to look for missing values.

        >>> df.dropna(subset=['name', 'born'])
             name        toy        born
        1  Batman  Batmobile  1940-04-25

        Keep the DataFrame with valid entries in the same variable.

        >>> df.dropna(inplace=True)
        >>> df
             name        toy        born
        1  Batman  Batmobile  1940-04-25
        """
        axis = validate_axis(axis)
        inplace = validate_bool_kwarg(inplace, "inplace")
        if axis == 0:
            if subset is not None:
                if isinstance(subset, str):
                    labels = [(subset,)]
                elif isinstance(subset, tuple):
                    labels = [subset]
                else:
                    labels = [
                        sub if isinstance(sub, tuple) else (sub,) for sub in subset
                    ]
                invalids = [
                    label
                    for label in labels
                    if label not in self._internal.column_labels
                ]
                if len(invalids) > 0:
                    raise KeyError(invalids)
            else:
                labels = self._internal.column_labels

            cnt = reduce(
                lambda x, y: x + y,
                [F.when(self[label].notna()._scol, 1).otherwise(0) for label in labels],
                F.lit(0),
            )
            if thresh is not None:
                pred = cnt >= F.lit(int(thresh))
            elif how == "any":
                pred = cnt == F.lit(len(labels))
            elif how == "all":
                pred = cnt > F.lit(0)
            else:
                if how is not None:
                    raise ValueError("invalid how option: {h}".format(h=how))
                else:
                    raise TypeError("must specify how or thresh")

            internal = self._internal.with_filter(pred)
            if inplace:
                self._internal = internal
            else:
                return DataFrame(internal)

        else:
            raise NotImplementedError(
                "dropna currently only works for axis=0 or axis='index'"
            )

    # TODO: add 'limit' when value parameter exists
    def fillna(self, value=None, method=None, axis=None, inplace=False, limit=None):
        """Fill NA/NaN values.

        .. note:: the current implementation of 'method' parameter in fillna uses Spark's Window
            without specifying partition specification. This leads to move all data into
            single partition in single machine and could cause serious
            performance degradation. Avoid this method against very large dataset.

        Parameters
        ----------
        value : scalar, dict, Series
            Value to use to fill holes. alternately a dict/Series of values
            specifying which value to use for each column.
            DataFrame is not supported.
        method : {'backfill', 'bfill', 'pad', 'ffill', None}, default None
            Method to use for filling holes in reindexed Series pad / ffill: propagate last valid
            observation forward to next valid backfill / bfill:
            use NEXT valid observation to fill gap
        axis : {0 or `index`}
            1 and `columns` are not supported.
        inplace : boolean, default False
            Fill in place (do not create a new object)
        limit : int, default None
            If method is specified, this is the maximum number of consecutive NaN values to
            forward/backward fill. In other words, if there is a gap with more than this number of
            consecutive NaNs, it will only be partially filled. If method is not specified,
            this is the maximum number of entries along the entire axis where NaNs will be filled.
            Must be greater than 0 if not None

        Returns
        -------
        DataFrame
            DataFrame with NA entries filled.

        Examples
        --------
        >>> df = ks.DataFrame({
        ...     'A': [None, 3, None, None],
        ...     'B': [2, 4, None, 3],
        ...     'C': [None, None, None, 1],
        ...     'D': [0, 1, 5, 4]
        ...     },
        ...     columns=['A', 'B', 'C', 'D'])
        >>> df
             A    B    C  D
        0  NaN  2.0  NaN  0
        1  3.0  4.0  NaN  1
        2  NaN  NaN  NaN  5
        3  NaN  3.0  1.0  4

        Replace all NaN elements with 0s.

        >>> df.fillna(0)
             A    B    C  D
        0  0.0  2.0  0.0  0
        1  3.0  4.0  0.0  1
        2  0.0  0.0  0.0  5
        3  0.0  3.0  1.0  4

        We can also propagate non-null values forward or backward.

        >>> df.fillna(method='ffill')
             A    B    C  D
        0  NaN  2.0  NaN  0
        1  3.0  4.0  NaN  1
        2  3.0  4.0  NaN  5
        3  3.0  3.0  1.0  4

        Replace all NaN elements in column 'A', 'B', 'C', and 'D', with 0, 1,
        2, and 3 respectively.

        >>> values = {'A': 0, 'B': 1, 'C': 2, 'D': 3}
        >>> df.fillna(value=values)
             A    B    C  D
        0  0.0  2.0  2.0  0
        1  3.0  4.0  2.0  1
        2  0.0  1.0  2.0  5
        3  0.0  3.0  1.0  4
        """
        if value is not None:
            axis = validate_axis(axis)
            inplace = validate_bool_kwarg(inplace, "inplace")
            if axis != 0:
                raise NotImplementedError(
                    "fillna currently only works for axis=0 or axis='index'"
                )
            if not isinstance(value, (float, int, str, bool, dict, pd.Series)):
                raise TypeError("Unsupported type %s" % type(value))
            if limit is not None:
                raise ValueError("limit parameter for value is not support now")
            if isinstance(value, pd.Series):
                value = value.to_dict()
            if isinstance(value, dict):
                for v in value.values():
                    if not isinstance(v, (float, int, str, bool)):
                        raise TypeError("Unsupported type %s" % type(v))
                value = {
                    k if isinstance(k, tuple) else (k,): v for k, v in value.items()
                }

                def op(kser):
                    label = kser._internal.column_labels[0]
                    for k, v in value.items():
                        if k == label[: len(k)]:
                            return kser.fillna(
                                value=value[k],
                                method=method,
                                axis=axis,
                                inplace=False,
                                limit=limit,
                            )
                    else:
                        return kser

            else:
                op = lambda kser: kser.fillna(
                    value=value, method=method, axis=axis, inplace=False, limit=limit
                )
        elif method is not None:
            op = lambda kser: kser.fillna(
                value=value, method=method, axis=axis, inplace=False, limit=limit
            )
        else:
            raise ValueError("Must specify a fillna 'value' or 'method' parameter.")

        kdf = self._apply_series_op(op)
        if inplace:
            self._internal = kdf._internal
        else:
            return kdf

    # TODO: add 'downcast' when value parameter exists
    def bfill(self, axis=None, inplace=False, limit=None):
        """
        Synonym for `DataFrame.fillna()` with ``method=`bfill```.

        .. note:: the current implementation of 'bfiff' uses Spark's Window
            without specifying partition specification. This leads to move all data into
            single partition in single machine and could cause serious
            performance degradation. Avoid this method against very large dataset.

        Parameters
        ----------
        axis : {0 or `index`}
            1 and `columns` are not supported.
        inplace : boolean, default False
            Fill in place (do not create a new object)
        limit : int, default None
            If method is specified, this is the maximum number of consecutive NaN values to
            forward/backward fill. In other words, if there is a gap with more than this number of
            consecutive NaNs, it will only be partially filled. If method is not specified,
            this is the maximum number of entries along the entire axis where NaNs will be filled.
            Must be greater than 0 if not None

        Returns
        -------
        DataFrame
            DataFrame with NA entries filled.

        Examples
        --------
        >>> df = ks.DataFrame({
        ...     'A': [None, 3, None, None],
        ...     'B': [2, 4, None, 3],
        ...     'C': [None, None, None, 1],
        ...     'D': [0, 1, 5, 4]
        ...     },
        ...     columns=['A', 'B', 'C', 'D'])
        >>> df
             A    B    C  D
        0  NaN  2.0  NaN  0
        1  3.0  4.0  NaN  1
        2  NaN  NaN  NaN  5
        3  NaN  3.0  1.0  4

        Propagate non-null values backward.

        >>> df.bfill()
             A    B    C  D
        0  3.0  2.0  1.0  0
        1  3.0  4.0  1.0  1
        2  NaN  3.0  1.0  5
        3  NaN  3.0  1.0  4
        """
        return self.fillna(method="bfill", axis=axis, inplace=inplace, limit=limit)

    # TODO: add 'downcast' when value parameter exists
    def ffill(self, axis=None, inplace=False, limit=None):
        """
        Synonym for `DataFrame.fillna()` with ``method=`ffill```.

        .. note:: the current implementation of 'ffiff' uses Spark's Window
            without specifying partition specification. This leads to move all data into
            single partition in single machine and could cause serious
            performance degradation. Avoid this method against very large dataset.

        Parameters
        ----------
        axis : {0 or `index`}
            1 and `columns` are not supported.
        inplace : boolean, default False
            Fill in place (do not create a new object)
        limit : int, default None
            If method is specified, this is the maximum number of consecutive NaN values to
            forward/backward fill. In other words, if there is a gap with more than this number of
            consecutive NaNs, it will only be partially filled. If method is not specified,
            this is the maximum number of entries along the entire axis where NaNs will be filled.
            Must be greater than 0 if not None

        Returns
        -------
        DataFrame
            DataFrame with NA entries filled.

        Examples
        --------
        >>> df = ks.DataFrame({
        ...     'A': [None, 3, None, None],
        ...     'B': [2, 4, None, 3],
        ...     'C': [None, None, None, 1],
        ...     'D': [0, 1, 5, 4]
        ...     },
        ...     columns=['A', 'B', 'C', 'D'])
        >>> df
             A    B    C  D
        0  NaN  2.0  NaN  0
        1  3.0  4.0  NaN  1
        2  NaN  NaN  NaN  5
        3  NaN  3.0  1.0  4

        Propagate non-null values forward.

        >>> df.ffill()
             A    B    C  D
        0  NaN  2.0  NaN  0
        1  3.0  4.0  NaN  1
        2  3.0  4.0  NaN  5
        3  3.0  3.0  1.0  4
        """
        return self.fillna(method="ffill", axis=axis, inplace=inplace, limit=limit)

    def replace(
        self,
        to_replace=None,
        value=None,
        subset=None,
        inplace=False,
        limit=None,
        regex=False,
        method="pad",
    ):
        """
        Returns a new DataFrame replacing a value with another value.

        Parameters
        ----------
        to_replace : int, float, string, or list
            Value to be replaced. If the value is a dict, then value is ignored and
            to_replace must be a mapping from column name (string) to replacement value.
            The value to be replaced must be an int, float, or string.
        value : int, float, string, or list
            Value to use to replace holes. The replacement value must be an int, float,
            or string. If value is a list, value should be of the same length with to_replace.
        subset : string, list
            Optional list of column names to consider. Columns specified in subset that
            do not have matching data type are ignored. For example, if value is a string,
            and subset contains a non-string column, then the non-string column is simply ignored.
        inplace : boolean, default False
            Fill in place (do not create a new object)

        Returns
        -------
        DataFrame
            Object after replacement.

        Examples
        --------
        >>> df = ks.DataFrame({"name": ['Ironman', 'Captain America', 'Thor', 'Hulk'],
        ...                    "weapon": ['Mark-45', 'Shield', 'Mjolnir', 'Smash']},
        ...                   columns=['name', 'weapon'])
        >>> df
                      name   weapon
        0          Ironman  Mark-45
        1  Captain America   Shield
        2             Thor  Mjolnir
        3             Hulk    Smash

        Scalar `to_replace` and `value`

        >>> df.replace('Ironman', 'War-Machine')
                      name   weapon
        0      War-Machine  Mark-45
        1  Captain America   Shield
        2             Thor  Mjolnir
        3             Hulk    Smash

        List like `to_replace` and `value`

        >>> df.replace(['Ironman', 'Captain America'], ['Rescue', 'Hawkeye'], inplace=True)
        >>> df
              name   weapon
        0   Rescue  Mark-45
        1  Hawkeye   Shield
        2     Thor  Mjolnir
        3     Hulk    Smash

        Replacing value by specifying column

        >>> df.replace('Mjolnir', 'Stormbuster', subset='weapon')
              name       weapon
        0   Rescue      Mark-45
        1  Hawkeye       Shield
        2     Thor  Stormbuster
        3     Hulk        Smash

        Dict like `to_replace`

        >>> df = ks.DataFrame({'A': [0, 1, 2, 3, 4],
        ...                    'B': [5, 6, 7, 8, 9],
        ...                    'C': ['a', 'b', 'c', 'd', 'e']},
        ...                   columns=['A', 'B', 'C'])

        >>> df.replace({'A': {0: 100, 4: 400}})
             A  B  C
        0  100  5  a
        1    1  6  b
        2    2  7  c
        3    3  8  d
        4  400  9  e

        >>> df.replace({'A': 0, 'B': 5}, 100)
             A    B  C
        0  100  100  a
        1    1    6  b
        2    2    7  c
        3    3    8  d
        4    4    9  e

        Notes
        -----
        One difference between this implementation and pandas is that it is necessary
        to specify the column name when you are passing dictionary in `to_replace`
        parameter. Calling `replace` on its index such as `df.replace({0: 10, 1: 100})` will
        throw an error. Instead specify column-name like `df.replace({'A': {0: 10, 1: 100}})`.
        """
        if method != "pad":
            raise NotImplementedError("replace currently works only for method='pad")
        if limit is not None:
            raise NotImplementedError("replace currently works only when limit=None")
        if regex is not False:
            raise NotImplementedError("replace currently doesn't supports regex")
        inplace = validate_bool_kwarg(inplace, "inplace")

        if value is not None and not isinstance(value, (int, float, str, list, dict)):
            raise TypeError("Unsupported type {}".format(type(value)))
        if to_replace is not None and not isinstance(
            to_replace, (int, float, str, list, dict)
        ):
            raise TypeError("Unsupported type {}".format(type(to_replace)))

        if isinstance(value, list) and isinstance(to_replace, list):
            if len(value) != len(to_replace):
                raise ValueError("Length of to_replace and value must be same")

        # TODO: Do we still need to support this argument?
        if subset is None:
            subset = self._internal.column_labels
        elif isinstance(subset, str):
            subset = [(subset,)]
        elif isinstance(subset, tuple):
            subset = [subset]
        else:
            subset = [sub if isinstance(sub, tuple) else (sub,) for sub in subset]
        subset = [self._internal.column_name_for(label) for label in subset]

        sdf = self._sdf
        if (
            isinstance(to_replace, dict)
            and value is None
            and (not any(isinstance(i, dict) for i in to_replace.values()))
        ):
            sdf = sdf.replace(to_replace, value, subset)
        elif isinstance(to_replace, dict):
            for name, replacement in to_replace.items():
                if isinstance(name, str):
                    name = (name,)
                df_column = self._internal.column_name_for(name)
                if isinstance(replacement, dict):
                    sdf = sdf.replace(replacement, subset=df_column)
                else:
                    sdf = sdf.withColumn(
                        df_column,
                        F.when(
                            scol_for(sdf, df_column) == replacement, value
                        ).otherwise(scol_for(sdf, df_column)),
                    )
        else:
            sdf = sdf.replace(to_replace, value, subset)

        internal = self._internal.copy(
            sdf=sdf,
            column_scols=[scol_for(sdf, col) for col in self._internal.data_columns],
        )
        if inplace:
            self._internal = internal
        else:
            return DataFrame(internal)

    def clip(
        self, lower: Union[float, int] = None, upper: Union[float, int] = None
    ) -> "DataFrame":
        """
        Trim values at input threshold(s).

        Assigns values outside boundary to boundary values.

        Parameters
        ----------
        lower : float or int, default None
            Minimum threshold value. All values below this threshold will be set to it.
        upper : float or int, default None
            Maximum threshold value. All values above this threshold will be set to it.

        Returns
        -------
        DataFrame
            DataFrame with the values outside the clip boundaries replaced.

        Examples
        --------
        >>> ks.DataFrame({'A': [0, 2, 4]}).clip(1, 3)
           A
        0  1
        1  2
        2  3

        Notes
        -----
        One difference between this implementation and pandas is that running
        pd.DataFrame({'A': ['a', 'b']}).clip(0, 1) will crash with "TypeError: '<=' not supported
        between instances of 'str' and 'int'" while ks.DataFrame({'A': ['a', 'b']}).clip(0, 1)
        will output the original DataFrame, simply ignoring the incompatible types.
        """
        if is_list_like(lower) or is_list_like(upper):
            raise ValueError(
                "List-like value are not supported for 'lower' and 'upper' at the "
                + "moment"
            )

        if lower is None and upper is None:
            return self

        numeric_types = (
            DecimalType,
            DoubleType,
            FloatType,
            ByteType,
            IntegerType,
            LongType,
            ShortType,
        )

        def op(kser):
            if isinstance(kser.spark_type, numeric_types):
                scol = kser._scol
                if lower is not None:
                    scol = F.when(scol < lower, lower).otherwise(scol)
                if upper is not None:
                    scol = F.when(scol > upper, upper).otherwise(scol)
                return scol.alias(kser._internal.data_columns[0])
            else:
                return kser

        return self._apply_series_op(op)

    def head(self, n=5):
        """
        Return the first `n` rows.

        This function returns the first `n` rows for the object based
        on position. It is useful for quickly testing if your object
        has the right type of data in it.

        Parameters
        ----------
        n : int, default 5
            Number of rows to select.

        Returns
        -------
        obj_head : same type as caller
            The first `n` rows of the caller object.

        Examples
        --------
        >>> df = ks.DataFrame({'animal':['alligator', 'bee', 'falcon', 'lion',
        ...                    'monkey', 'parrot', 'shark', 'whale', 'zebra']})
        >>> df
              animal
        0  alligator
        1        bee
        2     falcon
        3       lion
        4     monkey
        5     parrot
        6      shark
        7      whale
        8      zebra

        Viewing the first 5 lines

        >>> df.head()
              animal
        0  alligator
        1        bee
        2     falcon
        3       lion
        4     monkey

        Viewing the first `n` lines (three in this case)

        >>> df.head(3)
              animal
        0  alligator
        1        bee
        2     falcon
        """
        if get_option("compute.ordered_head"):
            sdf = self._sdf.orderBy(NATURAL_ORDER_COLUMN_NAME)
        else:
            sdf = self._sdf
        return DataFrame(self._internal.copy(sdf=sdf.limit(n)))

    def pivot_table(
        self, values=None, index=None, columns=None, aggfunc="mean", fill_value=None
    ):
        """
        Create a spreadsheet-style pivot table as a DataFrame. The levels in
        the pivot table will be stored in MultiIndex objects (hierarchical
        indexes) on the index and columns of the result DataFrame.

        Parameters
        ----------
        values : column to aggregate.
            They should be either a list less than three or a string.
        index : column (string) or list of columns
            If an array is passed, it must be the same length as the data.
            The list should contain string.
        columns : column
            Columns used in the pivot operation. Only one column is supported and
            it should be a string.
        aggfunc : function (string), dict, default mean
            If dict is passed, the resulting pivot table will have
            columns concatenated by "_" where the first part is the value
            of columns and the second part is the column name in values
            If dict is passed, the key is column to aggregate and value
            is function or list of functions.
        fill_value : scalar, default None
            Value to replace missing values with.

        Returns
        -------
        table : DataFrame

        Examples
        --------
        >>> df = ks.DataFrame({"A": ["foo", "foo", "foo", "foo", "foo",
        ...                          "bar", "bar", "bar", "bar"],
        ...                    "B": ["one", "one", "one", "two", "two",
        ...                          "one", "one", "two", "two"],
        ...                    "C": ["small", "large", "large", "small",
        ...                          "small", "large", "small", "small",
        ...                          "large"],
        ...                    "D": [1, 2, 2, 3, 3, 4, 5, 6, 7],
        ...                    "E": [2, 4, 5, 5, 6, 6, 8, 9, 9]},
        ...                   columns=['A', 'B', 'C', 'D', 'E'])
        >>> df
             A    B      C  D  E
        0  foo  one  small  1  2
        1  foo  one  large  2  4
        2  foo  one  large  2  5
        3  foo  two  small  3  5
        4  foo  two  small  3  6
        5  bar  one  large  4  6
        6  bar  one  small  5  8
        7  bar  two  small  6  9
        8  bar  two  large  7  9

        This first example aggregates values by taking the sum.

        >>> table = df.pivot_table(values='D', index=['A', 'B'],
        ...                        columns='C', aggfunc='sum')
        >>> table.sort_index()  # doctest: +NORMALIZE_WHITESPACE
        C        large  small
        A   B
        bar one    4.0      5
            two    7.0      6
        foo one    4.0      1
            two    NaN      6

        We can also fill missing values using the `fill_value` parameter.

        >>> table = df.pivot_table(values='D', index=['A', 'B'],
        ...                        columns='C', aggfunc='sum', fill_value=0)
        >>> table.sort_index()  # doctest: +NORMALIZE_WHITESPACE
        C        large  small
        A   B
        bar one      4      5
            two      7      6
        foo one      4      1
            two      0      6

        We can also calculate multiple types of aggregations for any given
        value column.

        >>> table = df.pivot_table(values=['D'], index =['C'],
        ...                        columns="A", aggfunc={'D': 'mean'})
        >>> table.sort_index()  # doctest: +NORMALIZE_WHITESPACE
                 D
        A      bar       foo
        C
        large  5.5  2.000000
        small  5.5  2.333333

        The next example aggregates on multiple values.

        >>> table = df.pivot_table(index=['C'], columns="A", values=['D', 'E'],
        ...                         aggfunc={'D': 'mean', 'E': 'sum'})
        >>> table.sort_index() # doctest: +NORMALIZE_WHITESPACE
                 D             E
        A      bar       foo bar foo
        C
        large  5.5  2.000000  15   9
        small  5.5  2.333333  17  13
        """
        if not isinstance(columns, (str, tuple)):
            raise ValueError("columns should be string or tuple.")

        if not isinstance(values, (str, tuple)) and not isinstance(values, list):
            raise ValueError("values should be string or list of one column.")

        if not isinstance(aggfunc, str) and (
            not isinstance(aggfunc, dict)
            or not all(
                isinstance(key, (str, tuple)) and isinstance(value, str)
                for key, value in aggfunc.items()
            )
        ):
            raise ValueError(
                "aggfunc must be a dict mapping from column name (string or tuple) "
                "to aggregate functions (string)."
            )

        if isinstance(aggfunc, dict) and index is None:
            raise NotImplementedError(
                "pivot_table doesn't support aggfunc" " as dict and without index."
            )
        if isinstance(values, list) and index is None:
            raise NotImplementedError("values can't be a list without index.")

        if columns not in self.columns:
            raise ValueError("Wrong columns {}.".format(columns))
        if isinstance(columns, str):
            columns = (columns,)

        if isinstance(values, list):
            values = [col if isinstance(col, tuple) else (col,) for col in values]
            if not all(
                isinstance(self._internal.spark_type_for(col), NumericType)
                for col in values
            ):
                raise TypeError("values should be a numeric type.")
        else:
            values = values if isinstance(values, tuple) else (values,)
            if not isinstance(self._internal.spark_type_for(values), NumericType):
                raise TypeError("values should be a numeric type.")

        if isinstance(aggfunc, str):
            if isinstance(values, list):
                agg_cols = [
                    F.expr(
                        "{1}(`{0}`) as `{0}`".format(
                            self._internal.column_name_for(value), aggfunc
                        )
                    )
                    for value in values
                ]
            else:
                agg_cols = [
                    F.expr(
                        "{1}(`{0}`) as `{0}`".format(
                            self._internal.column_name_for(values), aggfunc
                        )
                    )
                ]
        elif isinstance(aggfunc, dict):
            aggfunc = {
                key if isinstance(key, tuple) else (key,): value
                for key, value in aggfunc.items()
            }
            agg_cols = [
                F.expr(
                    "{1}(`{0}`) as `{0}`".format(
                        self._internal.column_name_for(key), value
                    )
                )
                for key, value in aggfunc.items()
            ]
            agg_columns = [key for key, _ in aggfunc.items()]

            if set(agg_columns) != set(values):
                raise ValueError("Columns in aggfunc must be the same as values.")

        if index is None:
            sdf = (
                self._sdf.groupBy()
                .pivot(pivot_col=self._internal.column_name_for(columns))
                .agg(*agg_cols)
            )

        elif isinstance(index, list):
            index = [label if isinstance(label, tuple) else (label,) for label in index]
            sdf = (
                self._sdf.groupBy([self._internal.scol_for(label) for label in index])
                .pivot(pivot_col=self._internal.column_name_for(columns))
                .agg(*agg_cols)
            )
        else:
            raise ValueError("index should be a None or a list of columns.")

        if fill_value is not None and isinstance(fill_value, (int, float)):
            sdf = sdf.fillna(fill_value)

        if index is not None:
            if isinstance(values, list):
                index_columns = [
                    self._internal.column_name_for(label) for label in index
                ]
                data_columns = [
                    column for column in sdf.columns if column not in index_columns
                ]

                if len(values) > 1:
                    # If we have two values, Spark will return column's name
                    # in this format: column_values, where column contains
                    # their values in the DataFrame and values is
                    # the column list passed to the pivot_table().
                    # E.g. if column is b and values is ['b','e'],
                    # then ['2_b', '2_e', '3_b', '3_e'].

                    # We sort the columns of Spark DataFrame by values.
                    data_columns.sort(key=lambda x: x.split("_", 1)[1])
                    sdf = sdf.select(index_columns + data_columns)

                    column_name_to_index = dict(
                        zip(self._internal.data_columns, self._internal.column_labels)
                    )
                    column_labels = [
                        tuple(
                            list(column_name_to_index[name.split("_")[1]])
                            + [name.split("_")[0]]
                        )
                        for name in data_columns
                    ]
                    index_map = list(zip(index_columns, index))
                    column_label_names = ([None] * column_labels_level(values)) + [
                        str(columns) if len(columns) > 1 else columns[0]
                    ]
                    internal = _InternalFrame(
                        sdf=sdf,
                        index_map=index_map,
                        column_labels=column_labels,
                        column_scols=[scol_for(sdf, col) for col in data_columns],
                        column_label_names=column_label_names,
                    )
                    kdf = DataFrame(internal)
                else:
                    column_labels = [
                        tuple(list(values[0]) + [column]) for column in data_columns
                    ]
                    index_map = list(zip(index_columns, index))
                    column_label_names = ([None] * len(values[0])) + [
                        str(columns) if len(columns) > 1 else columns[0]
                    ]
                    internal = _InternalFrame(
                        sdf=sdf,
                        index_map=index_map,
                        column_labels=column_labels,
                        column_scols=[scol_for(sdf, col) for col in data_columns],
                        column_label_names=column_label_names,
                    )
                    kdf = DataFrame(internal)
                return kdf
            else:
                index_columns = [
                    self._internal.column_name_for(label) for label in index
                ]
                index_map = list(zip(index_columns, index))
                column_label_names = [str(columns) if len(columns) > 1 else columns[0]]
                internal = _InternalFrame(
                    sdf=sdf, index_map=index_map, column_label_names=column_label_names
                )
                return DataFrame(internal)
        else:
            if isinstance(values, list):
                index_values = values[-1]
            else:
                index_values = values
            index_map = []
            for i, index_value in enumerate(index_values):
                colname = SPARK_INDEX_NAME_FORMAT(i)
                sdf = sdf.withColumn(colname, F.lit(index_value))
                index_map.append((colname, None))
            column_label_names = [str(columns) if len(columns) > 1 else columns[0]]
            internal = _InternalFrame(
                sdf=sdf, index_map=index_map, column_label_names=column_label_names
            )
            return DataFrame(internal)

    def pivot(self, index=None, columns=None, values=None):
        """
        Return reshaped DataFrame organized by given index / column values.

        Reshape data (produce a "pivot" table) based on column values. Uses
        unique values from specified `index` / `columns` to form axes of the
        resulting DataFrame. This function does not support data
        aggregation.

        Parameters
        ----------
        index : string, optional
            Column to use to make new frame's index. If None, uses
            existing index.
        columns : string
            Column to use to make new frame's columns.
        values : string, object or a list of the previous
            Column(s) to use for populating new frame's values.

        Returns
        -------
        DataFrame
            Returns reshaped DataFrame.

        See Also
        --------
        DataFrame.pivot_table : Generalization of pivot that can handle
            duplicate values for one index/column pair.

        Examples
        --------
        >>> df = ks.DataFrame({'foo': ['one', 'one', 'one', 'two', 'two',
        ...                            'two'],
        ...                    'bar': ['A', 'B', 'C', 'A', 'B', 'C'],
        ...                    'baz': [1, 2, 3, 4, 5, 6],
        ...                    'zoo': ['x', 'y', 'z', 'q', 'w', 't']},
        ...                   columns=['foo', 'bar', 'baz', 'zoo'])
        >>> df
           foo bar  baz zoo
        0  one   A    1   x
        1  one   B    2   y
        2  one   C    3   z
        3  two   A    4   q
        4  two   B    5   w
        5  two   C    6   t

        >>> df.pivot(index='foo', columns='bar', values='baz').sort_index()
        ... # doctest: +NORMALIZE_WHITESPACE
        bar  A  B  C
        foo
        one  1  2  3
        two  4  5  6

        >>> df.pivot(columns='bar', values='baz').sort_index()  # doctest: +NORMALIZE_WHITESPACE
        bar  A    B    C
        0  1.0  NaN  NaN
        1  NaN  2.0  NaN
        2  NaN  NaN  3.0
        3  4.0  NaN  NaN
        4  NaN  5.0  NaN
        5  NaN  NaN  6.0

        Notice that, unlike pandas raises an ValueError when duplicated values are found,
        Koalas' pivot still works with its first value it meets during operation because pivot
        is an expensive operation and it is preferred to permissively execute over failing fast
        when processing large data.

        >>> df = ks.DataFrame({"foo": ['one', 'one', 'two', 'two'],
        ...                    "bar": ['A', 'A', 'B', 'C'],
        ...                    "baz": [1, 2, 3, 4]}, columns=['foo', 'bar', 'baz'])
        >>> df
           foo bar  baz
        0  one   A    1
        1  one   A    2
        2  two   B    3
        3  two   C    4

        >>> df.pivot(index='foo', columns='bar', values='baz').sort_index()
        ... # doctest: +NORMALIZE_WHITESPACE
        bar    A    B    C
        foo
        one  1.0  NaN  NaN
        two  NaN  3.0  4.0
        """
        if columns is None:
            raise ValueError("columns should be set.")

        if values is None:
            raise ValueError("values should be set.")

        should_use_existing_index = index is not None
        if should_use_existing_index:
            df = self
            index = [index]
        else:
            df = self.copy()
            df["__DUMMY__"] = F.monotonically_increasing_id()
            df.set_index("__DUMMY__", append=True, inplace=True)
            df.reset_index(level=range(len(df._internal.index_map) - 1), inplace=True)
            index = df._internal.column_labels[: len(df._internal.index_map)]

        df = df.pivot_table(
            index=index, columns=columns, values=values, aggfunc="first"
        )

        if should_use_existing_index:
            return df
        else:
            index_columns = df._internal.index_columns
            # Note that the existing indexing column won't exist in the pivoted DataFrame.
            internal = df._internal.copy(
                index_map=[(index_column, None) for index_column in index_columns]
            )
            return DataFrame(internal)

    @property
    def columns(self):
        """The column labels of the DataFrame."""
        if self._internal.column_labels_level > 1:
            columns = pd.MultiIndex.from_tuples(self._internal.column_labels)
        else:
            columns = pd.Index([label[0] for label in self._internal.column_labels])
        if self._internal.column_label_names is not None:
            columns.names = self._internal.column_label_names
        return columns

    @columns.setter
    def columns(self, columns):
        if isinstance(columns, pd.MultiIndex):
            column_labels = columns.tolist()
            old_names = self._internal.column_labels
            if len(old_names) != len(column_labels):
                raise ValueError(
                    "Length mismatch: Expected axis has %d elements, new values have %d elements"
                    % (len(old_names), len(column_labels))
                )
            column_label_names = columns.names
            data_columns = [name_like_string(label) for label in column_labels]
            column_scols = [
                self._internal.scol_for(label).alias(name)
                for label, name in zip(self._internal.column_labels, data_columns)
            ]
            self._internal = self._internal.with_new_columns(
                column_scols, column_labels=column_labels
            )
            sdf = self._sdf.select(
                self._internal.index_scols
                + [
                    self._internal.scol_for(label).alias(name)
                    for label, name in zip(self._internal.column_labels, data_columns)
                ]
                + list(HIDDEN_COLUMNS)
            )
            column_scols = [scol_for(sdf, col) for col in data_columns]
            self._internal = self._internal.copy(
                sdf=sdf,
                column_labels=column_labels,
                column_scols=column_scols,
                column_label_names=column_label_names,
            )
        else:
            old_names = self._internal.column_labels
            if len(old_names) != len(columns):
                raise ValueError(
                    "Length mismatch: Expected axis has %d elements, new values have %d elements"
                    % (len(old_names), len(columns))
                )
            column_labels = [
                col if isinstance(col, tuple) else (col,) for col in columns
            ]
            if isinstance(columns, pd.Index):
                column_label_names = columns.names
            else:
                column_label_names = None
            data_columns = [name_like_string(label) for label in column_labels]
            sdf = self._sdf.select(
                self._internal.index_scols
                + [
                    self._internal.scol_for(label).alias(name)
                    for label, name in zip(self._internal.column_labels, data_columns)
                ]
                + list(HIDDEN_COLUMNS)
            )
            column_scols = [scol_for(sdf, col) for col in data_columns]
            self._internal = self._internal.copy(
                sdf=sdf,
                column_labels=column_labels,
                column_scols=column_scols,
                column_label_names=column_label_names,
            )

    @property
    def dtypes(self):
        """Return the dtypes in the DataFrame.

        This returns a Series with the data type of each column. The result's index is the original
        DataFrame's columns. Columns with mixed types are stored with the object dtype.

        Returns
        -------
        pd.Series
            The data type of each column.

        Examples
        --------
        >>> df = ks.DataFrame({'a': list('abc'),
        ...                    'b': list(range(1, 4)),
        ...                    'c': np.arange(3, 6).astype('i1'),
        ...                    'd': np.arange(4.0, 7.0, dtype='float64'),
        ...                    'e': [True, False, True],
        ...                    'f': pd.date_range('20130101', periods=3)},
        ...                   columns=['a', 'b', 'c', 'd', 'e', 'f'])
        >>> df.dtypes
        a            object
        b             int64
        c              int8
        d           float64
        e              bool
        f    datetime64[ns]
        dtype: object
        """
        return pd.Series(
            [self[label].dtype for label in self._internal.column_labels],
            index=pd.Index(
                [
                    label if len(label) > 1 else label[0]
                    for label in self._internal.column_labels
                ]
            ),
        )

    def select_dtypes(self, include=None, exclude=None):
        """
        Return a subset of the DataFrame's columns based on the column dtypes.

        Parameters
        ----------
        include, exclude : scalar or list-like
            A selection of dtypes or strings to be included/excluded. At least
            one of these parameters must be supplied. It also takes Spark SQL
            DDL type strings, for instance, 'string' and 'date'.

        Returns
        -------
        DataFrame
            The subset of the frame including the dtypes in ``include`` and
            excluding the dtypes in ``exclude``.

        Raises
        ------
        ValueError
            * If both of ``include`` and ``exclude`` are empty

                >>> df = pd.DataFrame({'a': [1, 2] * 3,
                ...                    'b': [True, False] * 3,
                ...                    'c': [1.0, 2.0] * 3})
                >>> df.select_dtypes()
                Traceback (most recent call last):
                ...
                ValueError: at least one of include or exclude must be nonempty

            * If ``include`` and ``exclude`` have overlapping elements

                >>> df = pd.DataFrame({'a': [1, 2] * 3,
                ...                    'b': [True, False] * 3,
                ...                    'c': [1.0, 2.0] * 3})
                >>> df.select_dtypes(include='a', exclude='a')
                Traceback (most recent call last):
                ...
                TypeError: string dtypes are not allowed, use 'object' instead

        Notes
        -----
        * To select datetimes, use ``np.datetime64``, ``'datetime'`` or
          ``'datetime64'``

        Examples
        --------
        >>> df = ks.DataFrame({'a': [1, 2] * 3,
        ...                    'b': [True, False] * 3,
        ...                    'c': [1.0, 2.0] * 3,
        ...                    'd': ['a', 'b'] * 3}, columns=['a', 'b', 'c', 'd'])
        >>> df
           a      b    c  d
        0  1   True  1.0  a
        1  2  False  2.0  b
        2  1   True  1.0  a
        3  2  False  2.0  b
        4  1   True  1.0  a
        5  2  False  2.0  b

        >>> df.select_dtypes(include='bool')
               b
        0   True
        1  False
        2   True
        3  False
        4   True
        5  False

        >>> df.select_dtypes(include=['float64'], exclude=['int'])
             c
        0  1.0
        1  2.0
        2  1.0
        3  2.0
        4  1.0
        5  2.0

        >>> df.select_dtypes(exclude=['int'])
               b    c  d
        0   True  1.0  a
        1  False  2.0  b
        2   True  1.0  a
        3  False  2.0  b
        4   True  1.0  a
        5  False  2.0  b

        Spark SQL DDL type strings can be used as well.

        >>> df.select_dtypes(exclude=['string'])
           a      b    c
        0  1   True  1.0
        1  2  False  2.0
        2  1   True  1.0
        3  2  False  2.0
        4  1   True  1.0
        5  2  False  2.0
        """
        from pyspark.sql.types import _parse_datatype_string

        if not is_list_like(include):
            include = (include,) if include is not None else ()
        if not is_list_like(exclude):
            exclude = (exclude,) if exclude is not None else ()

        if not any((include, exclude)):
            raise ValueError("at least one of include or exclude must be " "nonempty")

        # can't both include AND exclude!
        if set(include).intersection(set(exclude)):
            raise ValueError(
                "include and exclude overlap on {inc_ex}".format(
                    inc_ex=set(include).intersection(set(exclude))
                )
            )

        # Handle Spark types
        include_spark_type = []
        for inc in include:
            try:
                include_spark_type.append(_parse_datatype_string(inc))
            except:
                pass

        exclude_spark_type = []
        for exc in exclude:
            try:
                exclude_spark_type.append(_parse_datatype_string(exc))
            except:
                pass

        # Handle Pandas types
        include_numpy_type = []
        for inc in include:
            try:
                include_numpy_type.append(infer_dtype_from_object(inc))
            except:
                pass

        exclude_numpy_type = []
        for exc in exclude:
            try:
                exclude_numpy_type.append(infer_dtype_from_object(exc))
            except:
                pass

        column_labels = []
        for label in self._internal.column_labels:
            if len(include) > 0:
                should_include = (
                    infer_dtype_from_object(self[label].dtype.name)
                    in include_numpy_type
                    or self._internal.spark_type_for(label) in include_spark_type
                )
            else:
                should_include = not (
                    infer_dtype_from_object(self[label].dtype.name)
                    in exclude_numpy_type
                    or self._internal.spark_type_for(label) in exclude_spark_type
                )

            if should_include:
                column_labels.append(label)

        column_scols = [self._internal.scol_for(label) for label in column_labels]
        return DataFrame(
            self._internal.with_new_columns(column_scols, column_labels=column_labels)
        )

    def count(self, axis=None):
        """
        Count non-NA cells for each column.

        The values `None`, `NaN` are considered NA.

        Parameters
        ----------
        axis : {0 or ‘index’, 1 or ‘columns’}, default 0
            If 0 or ‘index’ counts are generated for each column. If 1 or ‘columns’ counts are
            generated for each row.

        Returns
        -------
        pandas.Series

        See Also
        --------
        Series.count: Number of non-NA elements in a Series.
        DataFrame.shape: Number of DataFrame rows and columns (including NA
            elements).
        DataFrame.isna: Boolean same-sized DataFrame showing places of NA
            elements.

        Examples
        --------
        Constructing DataFrame from a dictionary:

        >>> df = ks.DataFrame({"Person":
        ...                    ["John", "Myla", "Lewis", "John", "Myla"],
        ...                    "Age": [24., np.nan, 21., 33, 26],
        ...                    "Single": [False, True, True, True, False]},
        ...                   columns=["Person", "Age", "Single"])
        >>> df
          Person   Age  Single
        0   John  24.0   False
        1   Myla   NaN    True
        2  Lewis  21.0    True
        3   John  33.0    True
        4   Myla  26.0   False

        Notice the uncounted NA values:

        >>> df.count()
        Person    5
        Age       4
        Single    5
        dtype: int64

        >>> df.count(axis=1)
        0    3
        1    2
        2    3
        3    3
        4    3
        Name: 0, dtype: int64
        """
        return self._reduce_for_stat_function(
            _Frame._count_expr, name="count", axis=axis, numeric_only=False
        )

    def drop(
        self,
        labels=None,
        axis=1,
        columns: Union[str, Tuple[str, ...], List[str], List[Tuple[str, ...]]] = None,
    ):
        """
        Drop specified labels from columns.

        Remove columns by specifying label names and axis=1 or columns.
        When specifying both labels and columns, only labels will be dropped.
        Removing rows is yet to be implemented.

        Parameters
        ----------
        labels : single label or list-like
            Column labels to drop.
        axis : {1 or 'columns'}, default 1
            .. dropna currently only works for axis=1 'columns'
               axis=0 is yet to be implemented.
        columns : single label or list-like
            Alternative to specifying axis (``labels, axis=1``
            is equivalent to ``columns=labels``).

        Returns
        -------
        dropped : DataFrame

        See Also
        --------
        Series.dropna

        Examples
        --------
        >>> df = ks.DataFrame({'x': [1, 2], 'y': [3, 4], 'z': [5, 6], 'w': [7, 8]},
        ...                   columns=['x', 'y', 'z', 'w'])
        >>> df
           x  y  z  w
        0  1  3  5  7
        1  2  4  6  8

        >>> df.drop('x', axis=1)
           y  z  w
        0  3  5  7
        1  4  6  8

        >>> df.drop(['y', 'z'], axis=1)
           x  w
        0  1  7
        1  2  8

        >>> df.drop(columns=['y', 'z'])
           x  w
        0  1  7
        1  2  8

        Also support for MultiIndex

        >>> df = ks.DataFrame({'x': [1, 2], 'y': [3, 4], 'z': [5, 6], 'w': [7, 8]},
        ...                   columns=['x', 'y', 'z', 'w'])
        >>> columns = [('a', 'x'), ('a', 'y'), ('b', 'z'), ('b', 'w')]
        >>> df.columns = pd.MultiIndex.from_tuples(columns)
        >>> df  # doctest: +NORMALIZE_WHITESPACE
           a     b
           x  y  z  w
        0  1  3  5  7
        1  2  4  6  8
        >>> df.drop('a')  # doctest: +NORMALIZE_WHITESPACE
           b
           z  w
        0  5  7
        1  6  8

        Notes
        -----
        Currently only axis = 1 is supported in this function,
        axis = 0 is yet to be implemented.
        """
        if labels is not None:
            axis = validate_axis(axis)
            if axis == 1:
                return self.drop(columns=labels)
            raise NotImplementedError("Drop currently only works for axis=1")
        elif columns is not None:
            if isinstance(columns, str):
                columns = [(columns,)]  # type: ignore
            elif isinstance(columns, tuple):
                columns = [columns]
            else:
                columns = [
                    col if isinstance(col, tuple) else (col,)  # type: ignore
                    for col in columns
                ]
            drop_column_labels = set(
                label
                for label in self._internal.column_labels
                for col in columns
                if label[: len(col)] == col
            )
            if len(drop_column_labels) == 0:
                raise KeyError(columns)
            cols, labels = zip(
                *(
                    (column, label)
                    for column, label in zip(
                        self._internal.data_columns, self._internal.column_labels
                    )
                    if label not in drop_column_labels
                )
            )
            column_scols = [self._internal.scol_for(label) for label in labels]
            internal = self._internal.with_new_columns(
                column_scols, column_labels=list(labels)
            )
            return DataFrame(internal)
        else:
            raise ValueError("Need to specify at least one of 'labels' or 'columns'")

    def _sort(
        self,
        by: List[Column],
        ascending: Union[bool, List[bool]],
        inplace: bool,
        na_position: str,
    ):
        if isinstance(ascending, bool):
            ascending = [ascending] * len(by)
        if len(ascending) != len(by):
            raise ValueError(
                "Length of ascending ({}) != length of by ({})".format(
                    len(ascending), len(by)
                )
            )
        if na_position not in ("first", "last"):
            raise ValueError("invalid na_position: '{}'".format(na_position))

        # Mapper: Get a spark column function for (ascending, na_position) combination
        # Note that 'asc_nulls_first' and friends were added as of Spark 2.4, see SPARK-23847.
        mapper = {
            (True, "first"): lambda x: Column(getattr(x._jc, "asc_nulls_first")()),
            (True, "last"): lambda x: Column(getattr(x._jc, "asc_nulls_last")()),
            (False, "first"): lambda x: Column(getattr(x._jc, "desc_nulls_first")()),
            (False, "last"): lambda x: Column(getattr(x._jc, "desc_nulls_last")()),
        }
        by = [mapper[(asc, na_position)](scol) for scol, asc in zip(by, ascending)]
        sdf = self._sdf.sort(*(by + [NATURAL_ORDER_COLUMN_NAME])).drop(
            NATURAL_ORDER_COLUMN_NAME
        )
        kdf = DataFrame(self._internal.copy(sdf=sdf))  # type: ks.DataFrame
        if inplace:
            self._internal = kdf._internal
            return None
        else:
            return kdf

    def sort_values(
        self,
        by: Union[str, List[str], Tuple[str, ...], List[Tuple[str, ...]]],
        ascending: Union[bool, List[bool]] = True,
        inplace: bool = False,
        na_position: str = "last",
    ) -> Optional["DataFrame"]:
        """
        Sort by the values along either axis.

        Parameters
        ----------
        by : str or list of str
        ascending : bool or list of bool, default True
             Sort ascending vs. descending. Specify list for multiple sort
             orders.  If this is a list of bools, must match the length of
             the by.
        inplace : bool, default False
             if True, perform operation in-place
        na_position : {'first', 'last'}, default 'last'
             `first` puts NaNs at the beginning, `last` puts NaNs at the end

        Returns
        -------
        sorted_obj : DataFrame

        Examples
        --------
        >>> df = ks.DataFrame({
        ...     'col1': ['A', 'B', None, 'D', 'C'],
        ...     'col2': [2, 9, 8, 7, 4],
        ...     'col3': [0, 9, 4, 2, 3],
        ...   },
        ...   columns=['col1', 'col2', 'col3'])
        >>> df
           col1  col2  col3
        0     A     2     0
        1     B     9     9
        2  None     8     4
        3     D     7     2
        4     C     4     3

        Sort by col1

        >>> df.sort_values(by=['col1'])
           col1  col2  col3
        0     A     2     0
        1     B     9     9
        4     C     4     3
        3     D     7     2
        2  None     8     4

        Sort Descending

        >>> df.sort_values(by='col1', ascending=False)
           col1  col2  col3
        3     D     7     2
        4     C     4     3
        1     B     9     9
        0     A     2     0
        2  None     8     4

        Sort by multiple columns

        >>> df = ks.DataFrame({
        ...     'col1': ['A', 'A', 'B', None, 'D', 'C'],
        ...     'col2': [2, 1, 9, 8, 7, 4],
        ...     'col3': [0, 1, 9, 4, 2, 3],
        ...   },
        ...   columns=['col1', 'col2', 'col3'])
        >>> df.sort_values(by=['col1', 'col2'])
           col1  col2  col3
        1     A     1     1
        0     A     2     0
        2     B     9     9
        5     C     4     3
        4     D     7     2
        3  None     8     4
        """
        inplace = validate_bool_kwarg(inplace, "inplace")
        if isinstance(by, (str, tuple)):
            by = [by]  # type: ignore
        else:
            by = [b if isinstance(b, tuple) else (b,) for b in by]  # type: ignore

        new_by = []
        for colname in by:
            ser = self[colname]
            if not isinstance(ser, ks.Series):
                raise ValueError(
                    "The column %s is not unique. For a multi-index, the label must be a tuple "
                    "with elements corresponding to each level."
                    % name_like_string(colname)
                )
            new_by.append(ser._scol)

        return self._sort(
            by=new_by, ascending=ascending, inplace=inplace, na_position=na_position
        )

    def sort_index(
        self,
        axis: int = 0,
        level: Optional[Union[int, List[int]]] = None,
        ascending: bool = True,
        inplace: bool = False,
        kind: str = None,
        na_position: str = "last",
    ) -> Optional["DataFrame"]:
        """
        Sort object by labels (along an axis)

        Parameters
        ----------
        axis : index, columns to direct sorting. Currently, only axis = 0 is supported.
        level : int or level name or list of ints or list of level names
            if not None, sort on values in specified index level(s)
        ascending : boolean, default True
            Sort ascending vs. descending
        inplace : bool, default False
            if True, perform operation in-place
        kind : str, default None
            Koalas does not allow specifying the sorting algorithm at the moment, default None
        na_position : {‘first’, ‘last’}, default ‘last’
            first puts NaNs at the beginning, last puts NaNs at the end. Not implemented for
            MultiIndex.

        Returns
        -------
        sorted_obj : DataFrame

        Examples
        --------
        >>> df = ks.DataFrame({'A': [2, 1, np.nan]}, index=['b', 'a', np.nan])

        >>> df.sort_index()
               A
        a    1.0
        b    2.0
        NaN  NaN

        >>> df.sort_index(ascending=False)
               A
        b    2.0
        a    1.0
        NaN  NaN

        >>> df.sort_index(na_position='first')
               A
        NaN  NaN
        a    1.0
        b    2.0

        >>> df.sort_index(inplace=True)
        >>> df
               A
        a    1.0
        b    2.0
        NaN  NaN

        >>> df = ks.DataFrame({'A': range(4), 'B': range(4)[::-1]},
        ...                   index=[['b', 'b', 'a', 'a'], [1, 0, 1, 0]],
        ...                   columns=['A', 'B'])

        >>> df.sort_index()
             A  B
        a 0  3  0
          1  2  1
        b 0  1  2
          1  0  3

        >>> df.sort_index(level=1)  # doctest: +SKIP
             A  B
        a 0  3  0
        b 0  1  2
        a 1  2  1
        b 1  0  3

        >>> df.sort_index(level=[1, 0])
             A  B
        a 0  3  0
        b 0  1  2
        a 1  2  1
        b 1  0  3
        """
        inplace = validate_bool_kwarg(inplace, "inplace")
        axis = validate_axis(axis)
        if axis != 0:
            raise NotImplementedError(
                "No other axis than 0 are supported at the moment"
            )
        if kind is not None:
            raise NotImplementedError(
                "Specifying the sorting algorithm is not supported at the moment."
            )

        if level is None or (is_list_like(level) and len(level) == 0):  # type: ignore
            by = self._internal.index_scols
        elif is_list_like(level):
            by = [self._internal.index_scols[l] for l in level]  # type: ignore
        else:
            by = [self._internal.index_scols[level]]

        return self._sort(
            by=by, ascending=ascending, inplace=inplace, na_position=na_position
        )

    # TODO:  add keep = First
    def nlargest(self, n: int, columns: "Any") -> "DataFrame":
        """
        Return the first `n` rows ordered by `columns` in descending order.

        Return the first `n` rows with the largest values in `columns`, in
        descending order. The columns that are not specified are returned as
        well, but not used for ordering.

        This method is equivalent to
        ``df.sort_values(columns, ascending=False).head(n)``, but more
        performant in Pandas.
        In Koalas, thanks to Spark's lazy execution and query optimizer,
        the two would have same performance.

        Parameters
        ----------
        n : int
            Number of rows to return.
        columns : label or list of labels
            Column label(s) to order by.

        Returns
        -------
        DataFrame
            The first `n` rows ordered by the given columns in descending
            order.

        See Also
        --------
        DataFrame.nsmallest : Return the first `n` rows ordered by `columns` in
            ascending order.
        DataFrame.sort_values : Sort DataFrame by the values.
        DataFrame.head : Return the first `n` rows without re-ordering.

        Notes
        -----

        This function cannot be used with all column types. For example, when
        specifying columns with `object` or `category` dtypes, ``TypeError`` is
        raised.

        Examples
        --------
        >>> df = ks.DataFrame({'X': [1, 2, 3, 5, 6, 7, np.nan],
        ...                    'Y': [6, 7, 8, 9, 10, 11, 12]})
        >>> df
             X   Y
        0  1.0   6
        1  2.0   7
        2  3.0   8
        3  5.0   9
        4  6.0  10
        5  7.0  11
        6  NaN  12

        In the following example, we will use ``nlargest`` to select the three
        rows having the largest values in column "population".

        >>> df.nlargest(n=3, columns='X')
             X   Y
        5  7.0  11
        4  6.0  10
        3  5.0   9

        >>> df.nlargest(n=3, columns=['Y', 'X'])
             X   Y
        6  NaN  12
        5  7.0  11
        4  6.0  10

        """
        kdf = self.sort_values(by=columns, ascending=False)  # type: Optional[DataFrame]
        assert kdf is not None
        return kdf.head(n=n)

    # TODO: add keep = First
    def nsmallest(self, n: int, columns: "Any") -> "DataFrame":
        """
        Return the first `n` rows ordered by `columns` in ascending order.

        Return the first `n` rows with the smallest values in `columns`, in
        ascending order. The columns that are not specified are returned as
        well, but not used for ordering.

        This method is equivalent to ``df.sort_values(columns, ascending=True).head(n)``,
        but more performant. In Koalas, thanks to Spark's lazy execution and query optimizer,
        the two would have same performance.

        Parameters
        ----------
        n : int
            Number of items to retrieve.
        columns : list or str
            Column name or names to order by.

        Returns
        -------
        DataFrame

        See Also
        --------
        DataFrame.nlargest : Return the first `n` rows ordered by `columns` in
            descending order.
        DataFrame.sort_values : Sort DataFrame by the values.
        DataFrame.head : Return the first `n` rows without re-ordering.

        Examples
        --------
        >>> df = ks.DataFrame({'X': [1, 2, 3, 5, 6, 7, np.nan],
        ...                    'Y': [6, 7, 8, 9, 10, 11, 12]})
        >>> df
             X   Y
        0  1.0   6
        1  2.0   7
        2  3.0   8
        3  5.0   9
        4  6.0  10
        5  7.0  11
        6  NaN  12

        In the following example, we will use ``nsmallest`` to select the
        three rows having the smallest values in column "a".

        >>> df.nsmallest(n=3, columns='X') # doctest: +NORMALIZE_WHITESPACE
             X   Y
        0  1.0   6
        1  2.0   7
        2  3.0   8

        To order by the largest values in column "a" and then "c", we can
        specify multiple columns like in the next example.

        >>> df.nsmallest(n=3, columns=['Y', 'X']) # doctest: +NORMALIZE_WHITESPACE
             X   Y
        0  1.0   6
        1  2.0   7
        2  3.0   8
        """
        kdf = self.sort_values(by=columns, ascending=True)  # type: Optional[DataFrame]
        assert kdf is not None
        return kdf.head(n=n)

    def isin(self, values):
        """
        Whether each element in the DataFrame is contained in values.

        Parameters
        ----------
        values : iterable or dict
           The sequence of values to test. If values is a dict,
           the keys must be the column names, which must match.
           Series and DataFrame are not supported.

        Returns
        -------
        DataFrame
            DataFrame of booleans showing whether each element in the DataFrame
            is contained in values.

        Examples
        --------
        >>> df = ks.DataFrame({'num_legs': [2, 4], 'num_wings': [2, 0]},
        ...                   index=['falcon', 'dog'],
        ...                   columns=['num_legs', 'num_wings'])
        >>> df
                num_legs  num_wings
        falcon         2          2
        dog            4          0

        When ``values`` is a list check whether every value in the DataFrame
        is present in the list (which animals have 0 or 2 legs or wings)

        >>> df.isin([0, 2])
                num_legs  num_wings
        falcon      True       True
        dog        False       True

        When ``values`` is a dict, we can pass values to check for each
        column separately:

        >>> df.isin({'num_wings': [0, 3]})
                num_legs  num_wings
        falcon     False      False
        dog        False       True
        """
        if isinstance(values, (pd.DataFrame, pd.Series)):
            raise NotImplementedError("DataFrame and Series are not supported")
        if isinstance(values, dict) and not set(values.keys()).issubset(self.columns):
            raise AttributeError(
                "'DataFrame' object has no attribute %s"
                % (set(values.keys()).difference(self.columns))
            )

        column_scols = []
        if isinstance(values, dict):
            for i, col in enumerate(self.columns):
                if col in values:
                    column_scols.append(
                        self._internal.scol_for(self._internal.column_labels[i])
                        .isin(values[col])
                        .alias(self._internal.data_columns[i])
                    )
                else:
                    column_scols.append(
                        F.lit(False).alias(self._internal.data_columns[i])
                    )
        elif is_list_like(values):
            column_scols += [
                self._internal.scol_for(label)
                .isin(list(values))
                .alias(self._internal.column_name_for(label))
                for label in self._internal.column_labels
            ]
        else:
            raise TypeError("Values should be iterable, Series, DataFrame or dict.")

        return DataFrame(self._internal.with_new_columns(column_scols))

    @property
    def shape(self):
        """
        Return a tuple representing the dimensionality of the DataFrame.

        Examples
        --------
        >>> df = ks.DataFrame({'col1': [1, 2], 'col2': [3, 4]})
        >>> df.shape
        (2, 2)

        >>> df = ks.DataFrame({'col1': [1, 2], 'col2': [3, 4],
        ...                    'col3': [5, 6]})
        >>> df.shape
        (2, 3)
        """
        return len(self), len(self.columns)

    def merge(
        self,
        right: "DataFrame",
        how: str = "inner",
        on: Union[str, List[str], Tuple[str, ...], List[Tuple[str, ...]]] = None,
        left_on: Union[str, List[str], Tuple[str, ...], List[Tuple[str, ...]]] = None,
        right_on: Union[str, List[str], Tuple[str, ...], List[Tuple[str, ...]]] = None,
        left_index: bool = False,
        right_index: bool = False,
        suffixes: Tuple[str, str] = ("_x", "_y"),
    ) -> "DataFrame":
        """
        Merge DataFrame objects with a database-style join.

        The index of the resulting DataFrame will be one of the following:
            - 0...n if no index is used for merging
            - Index of the left DataFrame if merged only on the index of the right DataFrame
            - Index of the right DataFrame if merged only on the index of the left DataFrame
            - All involved indices if merged using the indices of both DataFrames
                e.g. if `left` with indices (a, x) and `right` with indices (b, x), the result will
                be an index (x, a, b)

        Parameters
        ----------
        right: Object to merge with.
        how: Type of merge to be performed.
            {'left', 'right', 'outer', 'inner'}, default 'inner'

            left: use only keys from left frame, similar to a SQL left outer join; preserve key
                order.
            right: use only keys from right frame, similar to a SQL right outer join; preserve key
                order.
            outer: use union of keys from both frames, similar to a SQL full outer join; sort keys
                lexicographically.
            inner: use intersection of keys from both frames, similar to a SQL inner join;
                preserve the order of the left keys.
        on: Column or index level names to join on. These must be found in both DataFrames. If on
            is None and not merging on indexes then this defaults to the intersection of the
            columns in both DataFrames.
        left_on: Column or index level names to join on in the left DataFrame. Can also
            be an array or list of arrays of the length of the left DataFrame.
            These arrays are treated as if they are columns.
        right_on: Column or index level names to join on in the right DataFrame. Can also
            be an array or list of arrays of the length of the right DataFrame.
            These arrays are treated as if they are columns.
        left_index: Use the index from the left DataFrame as the join key(s). If it is a
            MultiIndex, the number of keys in the other DataFrame (either the index or a number of
            columns) must match the number of levels.
        right_index: Use the index from the right DataFrame as the join key. Same caveats as
            left_index.
        suffixes: Suffix to apply to overlapping column names in the left and right side,
            respectively.

        Returns
        -------
        DataFrame
            A DataFrame of the two merged objects.

        Examples
        --------
        >>> df1 = ks.DataFrame({'lkey': ['foo', 'bar', 'baz', 'foo'],
        ...                     'value': [1, 2, 3, 5]},
        ...                    columns=['lkey', 'value'])
        >>> df2 = ks.DataFrame({'rkey': ['foo', 'bar', 'baz', 'foo'],
        ...                     'value': [5, 6, 7, 8]},
        ...                    columns=['rkey', 'value'])
        >>> df1
          lkey  value
        0  foo      1
        1  bar      2
        2  baz      3
        3  foo      5
        >>> df2
          rkey  value
        0  foo      5
        1  bar      6
        2  baz      7
        3  foo      8

        Merge df1 and df2 on the lkey and rkey columns. The value columns have
        the default suffixes, _x and _y, appended.

        >>> merged = df1.merge(df2, left_on='lkey', right_on='rkey')
        >>> merged.sort_values(by=['lkey', 'value_x', 'rkey', 'value_y'])  # doctest: +ELLIPSIS
          lkey  value_x rkey  value_y
        ...bar        2  bar        6
        ...baz        3  baz        7
        ...foo        1  foo        5
        ...foo        1  foo        8
        ...foo        5  foo        5
        ...foo        5  foo        8

        >>> left_kdf = ks.DataFrame({'A': [1, 2]})
        >>> right_kdf = ks.DataFrame({'B': ['x', 'y']}, index=[1, 2])

        >>> left_kdf.merge(right_kdf, left_index=True, right_index=True).sort_index()
           A  B
        1  2  x

        >>> left_kdf.merge(right_kdf, left_index=True, right_index=True, how='left').sort_index()
           A     B
        0  1  None
        1  2     x

        >>> left_kdf.merge(right_kdf, left_index=True, right_index=True, how='right').sort_index()
             A  B
        1  2.0  x
        2  NaN  y

        >>> left_kdf.merge(right_kdf, left_index=True, right_index=True, how='outer').sort_index()
             A     B
        0  1.0  None
        1  2.0     x
        2  NaN     y

        Notes
        -----
        As described in #263, joining string columns currently returns None for missing values
            instead of NaN.
        """
        _to_list = lambda os: (
            os
            if os is None
            else [os]
            if isinstance(os, tuple)
            else [(os,)]
            if isinstance(os, str)
            else [
                o if isinstance(o, tuple) else (o,)  # type: ignore
                for o in os
            ]
        )

        if isinstance(right, ks.Series):
            right = right.to_frame()

        if on:
            if left_on or right_on:
                raise ValueError(
                    'Can only pass argument "on" OR "left_on" and "right_on", '
                    "not a combination of both."
                )
            left_keys = _to_list(on)
            right_keys = _to_list(on)
        else:
            # TODO: need special handling for multi-index.
            if left_index:
                left_keys = self._internal.index_columns
            else:
                left_keys = _to_list(left_on)
            if right_index:
                right_keys = right._internal.index_columns
            else:
                right_keys = _to_list(right_on)

            if left_keys and not right_keys:
                raise ValueError("Must pass right_on or right_index=True")
            if right_keys and not left_keys:
                raise ValueError("Must pass left_on or left_index=True")
            if not left_keys and not right_keys:
                common = list(self.columns.intersection(right.columns))
                if len(common) == 0:
                    raise ValueError(
                        "No common columns to perform merge on. Merge options: "
                        "left_on=None, right_on=None, left_index=False, right_index=False"
                    )
                left_keys = _to_list(common)
                right_keys = _to_list(common)
            if len(left_keys) != len(right_keys):  # type: ignore
                raise ValueError("len(left_keys) must equal len(right_keys)")

        if how == "full":
            warnings.warn(
                "Warning: While Koalas will accept 'full', you should use 'outer' "
                + "instead to be compatible with the pandas merge API",
                UserWarning,
            )
        if how == "outer":
            # 'outer' in pandas equals 'full' in Spark
            how = "full"
        if how not in ("inner", "left", "right", "full"):
            raise ValueError(
                "The 'how' parameter has to be amongst the following values: ",
                "['inner', 'left', 'right', 'outer']",
            )

        left_table = self._sdf.alias("left_table")
        right_table = right._sdf.alias("right_table")

        left_scol_for = lambda label: scol_for(
            left_table, self._internal.column_name_for(label)
        )
        right_scol_for = lambda label: scol_for(
            right_table, right._internal.column_name_for(label)
        )

        left_key_columns = [left_scol_for(label) for label in left_keys]  # type: ignore
        right_key_columns = [right_scol_for(label) for label in right_keys]  # type: ignore

        join_condition = reduce(
            lambda x, y: x & y,
            [lkey == rkey for lkey, rkey in zip(left_key_columns, right_key_columns)],
        )

        joined_table = left_table.join(right_table, join_condition, how=how)

        # Unpack suffixes tuple for convenience
        left_suffix = suffixes[0]
        right_suffix = suffixes[1]

        # Append suffixes to columns with the same name to avoid conflicts later
        duplicate_columns = set(self._internal.column_labels) & set(
            right._internal.column_labels
        )

        exprs = []
        data_columns = []
        column_labels = []
        for label in self._internal.column_labels:
            col = self._internal.column_name_for(label)
            scol = left_scol_for(label)
            if label in duplicate_columns:
                if label in left_keys and label in right_keys:  # type: ignore
                    right_scol = right_scol_for(label)
                    if how == "right":
                        scol = right_scol
                    elif how == "full":
                        scol = (
                            F.when(scol.isNotNull(), scol)
                            .otherwise(right_scol)
                            .alias(col)
                        )
                    else:
                        pass
                else:
                    col = col + left_suffix
                    scol = scol.alias(col)
                    label = tuple([label[0] + left_suffix] + list(label[1:]))
            exprs.append(scol)
            data_columns.append(col)
            column_labels.append(label)
        for label in right._internal.column_labels:
            col = right._internal.column_name_for(label)
            scol = right_scol_for(label)
            if label in duplicate_columns:
                if label in left_keys and label in right_keys:  # type: ignore
                    continue
                else:
                    col = col + right_suffix
                    scol = scol.alias(col)
                    label = tuple([label[0] + right_suffix] + list(label[1:]))
            exprs.append(scol)
            data_columns.append(col)
            column_labels.append(label)

        left_index_scols = self._internal.index_scols
        right_index_scols = right._internal.index_scols

        # Retain indices if they are used for joining
        if left_index:
            if right_index:
                if how in ("inner", "left"):
                    exprs.extend(left_index_scols)
                    index_map = self._internal.index_map
                elif how == "right":
                    exprs.extend(right_index_scols)
                    index_map = right._internal.index_map
                else:
                    index_map = []
                    for (col, name), left_scol, right_scol in zip(
                        self._internal.index_map, left_index_scols, right_index_scols
                    ):
                        scol = F.when(left_scol.isNotNull(), left_scol).otherwise(
                            right_scol
                        )
                        exprs.append(scol.alias(col))
                        index_map.append((col, name))
            else:
                exprs.extend(right_index_scols)
                index_map = right._internal.index_map
        elif right_index:
            exprs.extend(left_index_scols)
            index_map = self._internal.index_map
        else:
            index_map = []

        selected_columns = joined_table.select(*exprs)

        internal = _InternalFrame(
            sdf=selected_columns,
            index_map=index_map if index_map else None,
            column_labels=column_labels,
            column_scols=[scol_for(selected_columns, col) for col in data_columns],
        )
        return DataFrame(internal)

    def join(
        self,
        right: "DataFrame",
        on: Optional[
            Union[str, List[str], Tuple[str, ...], List[Tuple[str, ...]]]
        ] = None,
        how: str = "left",
        lsuffix: str = "",
        rsuffix: str = "",
    ) -> "DataFrame":
        """
        Join columns of another DataFrame.

        Join columns with `right` DataFrame either on index or on a key column. Efficiently join
        multiple DataFrame objects by index at once by passing a list.

        Parameters
        ----------
        right: DataFrame, Series
        on: str, list of str, or array-like, optional
            Column or index level name(s) in the caller to join on the index in `right`, otherwise
            joins index-on-index. If multiple values given, the `right` DataFrame must have a
            MultiIndex. Can pass an array as the join key if it is not already contained in the
            calling DataFrame. Like an Excel VLOOKUP operation.
        how: {'left', 'right', 'outer', 'inner'}, default 'left'
            How to handle the operation of the two objects.

            * left: use `left` frame’s index (or column if on is specified).
            * right: use `right`’s index.
            * outer: form union of `left` frame’s index (or column if on is specified) with
              right’s index, and sort it. lexicographically.
            * inner: form intersection of `left` frame’s index (or column if on is specified)
              with `right`’s index, preserving the order of the `left`’s one.
        lsuffix : str, default ''
            Suffix to use from left frame's overlapping columns.
        rsuffix : str, default ''
            Suffix to use from `right` frame's overlapping columns.

        Returns
        -------
        DataFrame
            A dataframe containing columns from both the `left` and `right`.

        See Also
        --------
        DataFrame.merge: For column(s)-on-columns(s) operations.

        Notes
        -----
        Parameters on, lsuffix, and rsuffix are not supported when passing a list of DataFrame
        objects.

        Examples
        --------
        >>> kdf1 = ks.DataFrame({'key': ['K0', 'K1', 'K2', 'K3'],
        ...                      'A': ['A0', 'A1', 'A2', 'A3']},
        ...                     columns=['key', 'A'])
        >>> kdf2 = ks.DataFrame({'key': ['K0', 'K1', 'K2'],
        ...                      'B': ['B0', 'B1', 'B2']},
        ...                     columns=['key', 'B'])
        >>> kdf1
          key   A
        0  K0  A0
        1  K1  A1
        2  K2  A2
        3  K3  A3
        >>> kdf2
          key   B
        0  K0  B0
        1  K1  B1
        2  K2  B2

        Join DataFrames using their indexes.

        >>> join_kdf = kdf1.join(kdf2, lsuffix='_left', rsuffix='_right')
        >>> join_kdf.sort_values(by=join_kdf.columns)
          key_left   A key_right     B
        0       K0  A0        K0    B0
        1       K1  A1        K1    B1
        2       K2  A2        K2    B2
        3       K3  A3      None  None

        If we want to join using the key columns, we need to set key to be the index in both df and
        right. The joined DataFrame will have key as its index.

        >>> join_kdf = kdf1.set_index('key').join(kdf2.set_index('key'))
        >>> join_kdf.sort_values(by=join_kdf.columns) # doctest: +NORMALIZE_WHITESPACE
              A     B
        key
        K0   A0    B0
        K1   A1    B1
        K2   A2    B2
        K3   A3  None

        Another option to join using the key columns is to use the on parameter. DataFrame.join
        always uses right’s index but we can use any column in df. This method preserves the
        original DataFrame’s index in the result.

        >>> join_kdf = kdf1.join(kdf2.set_index('key'), on='key')
        >>> join_kdf.index
        Int64Index([0, 1, 2, 3], dtype='int64')
        """
        if isinstance(right, ks.Series):
            common = list(self.columns.intersection([right.name]))
        else:
            common = list(self.columns.intersection(right.columns))
        if len(common) > 0 and not lsuffix and not rsuffix:
            raise ValueError(
                "columns overlap but no suffix specified: "
                "{rename}".format(rename=common)
            )
        if on:
            self = self.set_index(on)
            join_kdf = self.merge(
                right,
                left_index=True,
                right_index=True,
                how=how,
                suffixes=(lsuffix, rsuffix),
            ).reset_index()
        else:
            join_kdf = self.merge(
                right,
                left_index=True,
                right_index=True,
                how=how,
                suffixes=(lsuffix, rsuffix),
            )
        return join_kdf

    def append(
        self,
        other: "DataFrame",
        ignore_index: bool = False,
        verify_integrity: bool = False,
        sort: bool = False,
    ) -> "DataFrame":
        """
        Append rows of other to the end of caller, returning a new object.

        Columns in other that are not in the caller are added as new columns.

        Parameters
        ----------
        other : DataFrame or Series/dict-like object, or list of these
            The data to append.

        ignore_index : boolean, default False
            If True, do not use the index labels.

        verify_integrity : boolean, default False
            If True, raise ValueError on creating index with duplicates.

        sort : boolean, default False
            Currently not supported.

        Returns
        -------
        appended : DataFrame

        Examples
        --------
        >>> df = ks.DataFrame([[1, 2], [3, 4]], columns=list('AB'))

        >>> df.append(df)
           A  B
        0  1  2
        1  3  4
        0  1  2
        1  3  4

        >>> df.append(df, ignore_index=True)
           A  B
        0  1  2
        1  3  4
        2  1  2
        3  3  4
        """
        if isinstance(other, ks.Series):
            raise ValueError(
                "DataFrames.append() does not support appending Series to DataFrames"
            )
        if sort:
            raise NotImplementedError("The 'sort' parameter is currently not supported")

        if not ignore_index:
            index_scols = self._internal.index_scols
            if len(index_scols) != len(other._internal.index_scols):
                raise ValueError(
                    "Both DataFrames have to have the same number of index levels"
                )

            if verify_integrity and len(index_scols) > 0:
                if (
                    self._sdf.select(index_scols)
                    .intersect(other._sdf.select(other._internal.index_scols))
                    .count()
                ) > 0:
                    raise ValueError("Indices have overlapping values")

        # Lazy import to avoid circular dependency issues
        from databricks.koalas.namespace import concat

        return concat([self, other], ignore_index=ignore_index)

    # TODO: add 'filter_func' and 'errors' parameter
    def update(self, other: "DataFrame", join: str = "left", overwrite: bool = True):
        """
        Modify in place using non-NA values from another DataFrame.
        Aligns on indices. There is no return value.

        Parameters
        ----------
        other : DataFrame, or Series
        join : 'left', default 'left'
            Only left join is implemented, keeping the index and columns of the original object.
        overwrite : bool, default True
            How to handle non-NA values for overlapping keys:

            * True: overwrite original DataFrame's values with values from `other`.
            * False: only update values that are NA in the original DataFrame.

        Returns
        -------
        None : method directly changes calling object

        See Also
        --------
        DataFrame.merge : For column(s)-on-columns(s) operations.

        Examples
        --------
        >>> df = ks.DataFrame({'A': [1, 2, 3], 'B': [400, 500, 600]}, columns=['A', 'B'])
        >>> new_df = ks.DataFrame({'B': [4, 5, 6], 'C': [7, 8, 9]}, columns=['B', 'C'])
        >>> df.update(new_df)
        >>> df.sort_index()
           A  B
        0  1  4
        1  2  5
        2  3  6

        The DataFrame's length does not increase as a result of the update,
        only values at matching index/column labels are updated.

        >>> df = ks.DataFrame({'A': ['a', 'b', 'c'], 'B': ['x', 'y', 'z']}, columns=['A', 'B'])
        >>> new_df = ks.DataFrame({'B': ['d', 'e', 'f', 'g', 'h', 'i']}, columns=['B'])
        >>> df.update(new_df)
        >>> df.sort_index()
           A  B
        0  a  d
        1  b  e
        2  c  f

        For Series, it's name attribute must be set.

        >>> df = ks.DataFrame({'A': ['a', 'b', 'c'], 'B': ['x', 'y', 'z']}, columns=['A', 'B'])
        >>> new_column = ks.Series(['d', 'e'], name='B', index=[0, 2])
        >>> df.update(new_column)
        >>> df.sort_index()
           A  B
        0  a  d
        1  b  y
        2  c  e

        If `other` contains None the corresponding values are not updated in the original dataframe.

        >>> df = ks.DataFrame({'A': [1, 2, 3], 'B': [400, 500, 600]}, columns=['A', 'B'])
        >>> new_df = ks.DataFrame({'B': [4, None, 6]}, columns=['B'])
        >>> df.update(new_df)
        >>> df.sort_index()
           A      B
        0  1    4.0
        1  2  500.0
        2  3    6.0
        """
        if join != "left":
            raise NotImplementedError("Only left join is supported")

        if isinstance(other, ks.Series):
            other = DataFrame(other)

        update_columns = list(
            set(self._internal.column_labels).intersection(
                set(other._internal.column_labels)
            )
        )
        update_sdf = self.join(other[update_columns], rsuffix="_new")._sdf

        for column_labels in update_columns:
            column_name = self._internal.column_name_for(column_labels)
            old_col = scol_for(update_sdf, column_name)
            new_col = scol_for(
                update_sdf, other._internal.column_name_for(column_labels) + "_new"
            )
            if overwrite:
                update_sdf = update_sdf.withColumn(
                    column_name, F.when(new_col.isNull(), old_col).otherwise(new_col)
                )
            else:
                update_sdf = update_sdf.withColumn(
                    column_name, F.when(old_col.isNull(), new_col).otherwise(old_col)
                )
        sdf = update_sdf.select(
            [scol_for(update_sdf, col) for col in self._internal.columns]
            + list(HIDDEN_COLUMNS)
        )
        internal = self._internal.copy(
            sdf=sdf,
            column_scols=[scol_for(sdf, col) for col in self._internal.data_columns],
        )
        self._internal = internal

    def sample(
        self,
        n: Optional[int] = None,
        frac: Optional[float] = None,
        replace: bool = False,
        random_state: Optional[int] = None,
    ) -> "DataFrame":
        """
        Return a random sample of items from an axis of object.

        Please call this function using named argument by specifying the ``frac`` argument.

        You can use `random_state` for reproducibility. However, note that different from pandas,
        specifying a seed in Koalas/Spark does not guarantee the sampled rows will be fixed. The
        result set depends on not only the seed, but also how the data is distributed across
        machines and to some extent network randomness when shuffle operations are involved. Even
        in the simplest case, the result set will depend on the system's CPU core count.

        Parameters
        ----------
        n : int, optional
            Number of items to return. This is currently NOT supported. Use frac instead.
        frac : float, optional
            Fraction of axis items to return.
        replace : bool, default False
            Sample with or without replacement.
        random_state : int, optional
            Seed for the random number generator (if int).

        Returns
        -------
        Series or DataFrame
            A new object of same type as caller containing the sampled items.

        Examples
        --------
        >>> df = ks.DataFrame({'num_legs': [2, 4, 8, 0],
        ...                    'num_wings': [2, 0, 0, 0],
        ...                    'num_specimen_seen': [10, 2, 1, 8]},
        ...                   index=['falcon', 'dog', 'spider', 'fish'],
        ...                   columns=['num_legs', 'num_wings', 'num_specimen_seen'])
        >>> df  # doctest: +SKIP
                num_legs  num_wings  num_specimen_seen
        falcon         2          2                 10
        dog            4          0                  2
        spider         8          0                  1
        fish           0          0                  8

        A random 25% sample of the ``DataFrame``.
        Note that we use `random_state` to ensure the reproducibility of
        the examples.

        >>> df.sample(frac=0.25, random_state=1)  # doctest: +SKIP
                num_legs  num_wings  num_specimen_seen
        falcon         2          2                 10
        fish           0          0                  8

        Extract 25% random elements from the ``Series`` ``df['num_legs']``, with replacement,
        so the same items could appear more than once.

        >>> df['num_legs'].sample(frac=0.4, replace=True, random_state=1)  # doctest: +SKIP
        falcon    2
        spider    8
        spider    8
        Name: num_legs, dtype: int64

        Specifying the exact number of items to return is not supported at the moment.

        >>> df.sample(n=5)  # doctest: +ELLIPSIS
        Traceback (most recent call last):
            ...
        NotImplementedError: Function sample currently does not support specifying ...
        """
        # Note: we don't run any of the doctests because the result can change depending on the
        # system's core count.
        if n is not None:
            raise NotImplementedError(
                "Function sample currently does not support specifying "
                "exact number of items to return. Use frac instead."
            )

        if frac is None:
            raise ValueError("frac must be specified.")

        sdf = self._sdf.sample(
            withReplacement=replace, fraction=frac, seed=random_state
        )
        return DataFrame(self._internal.copy(sdf=sdf))

    def astype(self, dtype) -> "DataFrame":
        """
        Cast a Koalas object to a specified dtype ``dtype``.

        Parameters
        ----------
        dtype : data type, or dict of column name -> data type
            Use a numpy.dtype or Python type to cast entire Koalas object to
            the same type. Alternatively, use {col: dtype, ...}, where col is a
            column label and dtype is a numpy.dtype or Python type to cast one
            or more of the DataFrame's columns to column-specific types.

        Returns
        -------
        casted : same type as caller

        See Also
        --------
        to_datetime : Convert argument to datetime.

        Examples
        --------
        >>> df = ks.DataFrame({'a': [1, 2, 3], 'b': [1, 2, 3]}, dtype='int64')
        >>> df
           a  b
        0  1  1
        1  2  2
        2  3  3

        Convert to float type:

        >>> df.astype('float')
             a    b
        0  1.0  1.0
        1  2.0  2.0
        2  3.0  3.0

        Convert to int64 type back:

        >>> df.astype('int64')
           a  b
        0  1  1
        1  2  2
        2  3  3

        Convert column a to float type:

        >>> df.astype({'a': float})
             a  b
        0  1.0  1
        1  2.0  2
        2  3.0  3

        """
        applied = []
        if is_dict_like(dtype):
            for col_name in dtype.keys():
                if col_name not in self.columns:
                    raise KeyError(
                        "Only a column name can be used for the "
                        "key in a dtype mappings argument."
                    )
            for col_name, col in self.items():
                if col_name in dtype:
                    applied.append(col.astype(dtype=dtype[col_name]))
                else:
                    applied.append(col)
        else:
            for col_name, col in self.items():
                applied.append(col.astype(dtype=dtype))
        return DataFrame(self._internal.with_new_columns(applied))

    def add_prefix(self, prefix):
        """
        Prefix labels with string `prefix`.

        For Series, the row labels are prefixed.
        For DataFrame, the column labels are prefixed.

        Parameters
        ----------
        prefix : str
           The string to add before each label.

        Returns
        -------
        DataFrame
           New DataFrame with updated labels.

        See Also
        --------
        Series.add_prefix: Prefix row labels with string `prefix`.
        Series.add_suffix: Suffix row labels with string `suffix`.
        DataFrame.add_suffix: Suffix column labels with string `suffix`.

        Examples
        --------
        >>> df = ks.DataFrame({'A': [1, 2, 3, 4], 'B': [3, 4, 5, 6]}, columns=['A', 'B'])
        >>> df
           A  B
        0  1  3
        1  2  4
        2  3  5
        3  4  6

        >>> df.add_prefix('col_')
           col_A  col_B
        0      1      3
        1      2      4
        2      3      5
        3      4      6
        """
        assert isinstance(prefix, str)
        return self._apply_series_op(
            lambda kser: kser.rename(
                tuple([prefix + i for i in kser._internal.column_labels[0]])
            )
        )

    def add_suffix(self, suffix):
        """
        Suffix labels with string `suffix`.

        For Series, the row labels are suffixed.
        For DataFrame, the column labels are suffixed.

        Parameters
        ----------
        suffix : str
           The string to add before each label.

        Returns
        -------
        DataFrame
           New DataFrame with updated labels.

        See Also
        --------
        Series.add_prefix: Prefix row labels with string `prefix`.
        Series.add_suffix: Suffix row labels with string `suffix`.
        DataFrame.add_prefix: Prefix column labels with string `prefix`.

        Examples
        --------
        >>> df = ks.DataFrame({'A': [1, 2, 3, 4], 'B': [3, 4, 5, 6]}, columns=['A', 'B'])
        >>> df
           A  B
        0  1  3
        1  2  4
        2  3  5
        3  4  6

        >>> df.add_suffix('_col')
           A_col  B_col
        0      1      3
        1      2      4
        2      3      5
        3      4      6
        """
        assert isinstance(suffix, str)
        return self._apply_series_op(
            lambda kser: kser.rename(
                tuple([i + suffix for i in kser._internal.column_labels[0]])
            )
        )

    # TODO: include, and exclude should be implemented.
    def describe(self, percentiles: Optional[List[float]] = None) -> "DataFrame":
        """
        Generate descriptive statistics that summarize the central tendency,
        dispersion and shape of a dataset's distribution, excluding
        ``NaN`` values.

        Analyzes both numeric and object series, as well
        as ``DataFrame`` column sets of mixed data types. The output
        will vary depending on what is provided. Refer to the notes
        below for more detail.

        Parameters
        ----------
        percentiles : list of ``float`` in range [0.0, 1.0], default [0.25, 0.5, 0.75]
            A list of percentiles to be computed.

        Returns
        -------
        Series or DataFrame
            Summary statistics of the Series or Dataframe provided.

        See Also
        --------
        DataFrame.count: Count number of non-NA/null observations.
        DataFrame.max: Maximum of the values in the object.
        DataFrame.min: Minimum of the values in the object.
        DataFrame.mean: Mean of the values.
        DataFrame.std: Standard deviation of the observations.

        Notes
        -----
        For numeric data, the result's index will include ``count``,
        ``mean``, ``std``, ``min``, ``25%``, ``50%``, ``75%``, ``max``.

        Currently only numeric data is supported.

        Examples
        --------
        Describing a numeric ``Series``.

        >>> s = ks.Series([1, 2, 3])
        >>> s.describe()
        count    3.0
        mean     2.0
        std      1.0
        min      1.0
        25%      1.0
        50%      2.0
        75%      3.0
        max      3.0
        Name: 0, dtype: float64

        Describing a ``DataFrame``. Only numeric fields are returned.

        >>> df = ks.DataFrame({'numeric1': [1, 2, 3],
        ...                    'numeric2': [4.0, 5.0, 6.0],
        ...                    'object': ['a', 'b', 'c']
        ...                   },
        ...                   columns=['numeric1', 'numeric2', 'object'])
        >>> df.describe()
               numeric1  numeric2
        count       3.0       3.0
        mean        2.0       5.0
        std         1.0       1.0
        min         1.0       4.0
        25%         1.0       4.0
        50%         2.0       5.0
        75%         3.0       6.0
        max         3.0       6.0

        For multi-index columns:

        >>> df.columns = [('num', 'a'), ('num', 'b'), ('obj', 'c')]
        >>> df.describe()  # doctest: +NORMALIZE_WHITESPACE
               num
                 a    b
        count  3.0  3.0
        mean   2.0  5.0
        std    1.0  1.0
        min    1.0  4.0
        25%    1.0  4.0
        50%    2.0  5.0
        75%    3.0  6.0
        max    3.0  6.0

        >>> df[('num', 'b')].describe()
        count    3.0
        mean     5.0
        std      1.0
        min      4.0
        25%      4.0
        50%      5.0
        75%      6.0
        max      6.0
        Name: (num, b), dtype: float64

        Describing a ``DataFrame`` and selecting custom percentiles.

        >>> df = ks.DataFrame({'numeric1': [1, 2, 3],
        ...                    'numeric2': [4.0, 5.0, 6.0]
        ...                   },
        ...                   columns=['numeric1', 'numeric2'])
        >>> df.describe(percentiles = [0.85, 0.15])
               numeric1  numeric2
        count       3.0       3.0
        mean        2.0       5.0
        std         1.0       1.0
        min         1.0       4.0
        15%         1.0       4.0
        50%         2.0       5.0
        85%         3.0       6.0
        max         3.0       6.0

        Describing a column from a ``DataFrame`` by accessing it as
        an attribute.

        >>> df.numeric1.describe()
        count    3.0
        mean     2.0
        std      1.0
        min      1.0
        25%      1.0
        50%      2.0
        75%      3.0
        max      3.0
        Name: numeric1, dtype: float64

        Describing a column from a ``DataFrame`` by accessing it as
        an attribute and selecting custom percentiles.

        >>> df.numeric1.describe(percentiles = [0.85, 0.15])
        count    3.0
        mean     2.0
        std      1.0
        min      1.0
        15%      1.0
        50%      2.0
        85%      3.0
        max      3.0
        Name: numeric1, dtype: float64
        """
        exprs = []
        column_labels = []
        for label in self._internal.column_labels:
            scol = self._internal.scol_for(label)
            spark_type = self._internal.spark_type_for(label)
            if isinstance(spark_type, DoubleType) or isinstance(spark_type, FloatType):
                exprs.append(
                    F.nanvl(scol, F.lit(None)).alias(
                        self._internal.column_name_for(label)
                    )
                )
                column_labels.append(label)
            elif isinstance(spark_type, NumericType):
                exprs.append(scol)
                column_labels.append(label)

        if len(exprs) == 0:
            raise ValueError("Cannot describe a DataFrame without columns")

        if percentiles is not None:
            if any((p < 0.0) or (p > 1.0) for p in percentiles):
                raise ValueError("Percentiles should all be in the interval [0, 1]")
            # appending 50% if not in percentiles already
            percentiles = (
                (percentiles + [0.5]) if 0.5 not in percentiles else percentiles
            )
        else:
            percentiles = [0.25, 0.5, 0.75]

        formatted_perc = ["{:.0%}".format(p) for p in sorted(percentiles)]
        stats = ["count", "mean", "stddev", "min", *formatted_perc, "max"]

        sdf = self._sdf.select(*exprs).summary(stats)
        sdf = sdf.replace("stddev", "std", subset="summary")

        internal = _InternalFrame(
            sdf=sdf,
            index_map=[("summary", None)],
            column_labels=column_labels,
            column_scols=[
                scol_for(sdf, self._internal.column_name_for(label))
                for label in column_labels
            ],
        )
        return DataFrame(internal).astype("float64")

    # TODO: implements 'keep' parameters
    def drop_duplicates(self, subset=None, inplace=False):
        """
        Return DataFrame with duplicate rows removed, optionally only
        considering certain columns.

        Parameters
        ----------
        subset : column label or sequence of labels, optional
            Only consider certain columns for identifying duplicates, by
            default use all of the columns
        inplace : boolean, default False
            Whether to drop duplicates in place or to return a copy

        Returns
        -------
        DataFrame

        >>> df = ks.DataFrame(
        ...     {'a': [1, 2, 2, 2, 3], 'b': ['a', 'a', 'a', 'c', 'd']}, columns = ['a', 'b'])
        >>> df
           a  b
        0  1  a
        1  2  a
        2  2  a
        3  2  c
        4  3  d

        >>> df.drop_duplicates().sort_values(['a', 'b'])
           a  b
        0  1  a
        1  2  a
        3  2  c
        4  3  d

        >>> df.drop_duplicates('a').sort_values(['a', 'b'])
           a  b
        0  1  a
        1  2  a
        4  3  d

        >>> df.drop_duplicates(['a', 'b']).sort_values(['a', 'b'])
           a  b
        0  1  a
        1  2  a
        3  2  c
        4  3  d
        """
        inplace = validate_bool_kwarg(inplace, "inplace")
        if subset is None:
            subset = self._internal.column_labels
        elif isinstance(subset, str):
            subset = [(subset,)]
        elif isinstance(subset, tuple):
            subset = [subset]
        else:
            subset = [sub if isinstance(sub, tuple) else (sub,) for sub in subset]

        sdf = self._sdf.drop(*HIDDEN_COLUMNS).drop_duplicates(
            subset=[self._internal.column_name_for(label) for label in subset]
        )
        internal = self._internal.copy(sdf=sdf)
        if inplace:
            self._internal = internal
        else:
            return DataFrame(internal)

    def reindex(
        self,
        labels: Optional[Any] = None,
        index: Optional[Any] = None,
        columns: Optional[Any] = None,
        axis: Optional[Union[int, str]] = None,
        copy: Optional[bool] = True,
        fill_value: Optional[Any] = None,
    ) -> "DataFrame":
        """
        Conform DataFrame to new index with optional filling logic, placing
        NA/NaN in locations having no value in the previous index. A new object
        is produced unless the new index is equivalent to the current one and
        ``copy=False``.

        Parameters
        ----------
        labels: array-like, optional
            New labels / index to conform the axis specified by ‘axis’ to.
        index, columns: array-like, optional
            New labels / index to conform to, should be specified using keywords.
            Preferably an Index object to avoid duplicating data
        axis: int or str, optional
            Axis to target. Can be either the axis name (‘index’, ‘columns’) or
            number (0, 1).
        copy : bool, default True
            Return a new object, even if the passed indexes are the same.
        fill_value : scalar, default np.NaN
            Value to use for missing values. Defaults to NaN, but can be any
            "compatible" value.

        Returns
        -------
        DataFrame with changed index.

        See Also
        --------
        DataFrame.set_index : Set row labels.
        DataFrame.reset_index : Remove row labels or move them to new columns.

        Examples
        --------

        ``DataFrame.reindex`` supports two calling conventions

        * ``(index=index_labels, columns=column_labels, ...)``
        * ``(labels, axis={'index', 'columns'}, ...)``

        We *highly* recommend using keyword arguments to clarify your
        intent.

        Create a dataframe with some fictional data.

        >>> index = ['Firefox', 'Chrome', 'Safari', 'IE10', 'Konqueror']
        >>> df = ks.DataFrame({
        ...      'http_status': [200, 200, 404, 404, 301],
        ...      'response_time': [0.04, 0.02, 0.07, 0.08, 1.0]},
        ...       index=index,
        ...       columns=['http_status', 'response_time'])
        >>> df
                   http_status  response_time
        Firefox            200           0.04
        Chrome             200           0.02
        Safari             404           0.07
        IE10               404           0.08
        Konqueror          301           1.00

        Create a new index and reindex the dataframe. By default
        values in the new index that do not have corresponding
        records in the dataframe are assigned ``NaN``.

        >>> new_index= ['Safari', 'Iceweasel', 'Comodo Dragon', 'IE10',
        ...             'Chrome']
        >>> df.reindex(new_index).sort_index()
        ... # doctest: +NORMALIZE_WHITESPACE
                       http_status  response_time
        Chrome               200.0           0.02
        Comodo Dragon          NaN            NaN
        IE10                 404.0           0.08
        Iceweasel              NaN            NaN
        Safari               404.0           0.07

        We can fill in the missing values by passing a value to
        the keyword ``fill_value``.

        >>> df.reindex(new_index, fill_value=0, copy=False).sort_index()
        ... # doctest: +NORMALIZE_WHITESPACE
                       http_status  response_time
        Chrome                 200           0.02
        Comodo Dragon            0           0.00
        IE10                   404           0.08
        Iceweasel                0           0.00
        Safari                 404           0.07

        We can also reindex the columns.

        >>> df.reindex(columns=['http_status', 'user_agent']).sort_index()
        ... # doctest: +NORMALIZE_WHITESPACE
                       http_status  user_agent
        Chrome                 200         NaN
        Comodo Dragon            0         NaN
        IE10                   404         NaN
        Iceweasel                0         NaN
        Safari                 404         NaN

        Or we can use "axis-style" keyword arguments

        >>> df.reindex(['http_status', 'user_agent'], axis="columns").sort_index()
        ... # doctest: +NORMALIZE_WHITESPACE
                      http_status  user_agent
        Chrome                 200         NaN
        Comodo Dragon            0         NaN
        IE10                   404         NaN
        Iceweasel                0         NaN
        Safari                 404         NaN

        To further illustrate the filling functionality in
        ``reindex``, we will create a dataframe with a
        monotonically increasing index (for example, a sequence
        of dates).

        >>> date_index = pd.date_range('1/1/2010', periods=6, freq='D')
        >>> df2 = ks.DataFrame({"prices": [100, 101, np.nan, 100, 89, 88]},
        ...                    index=date_index)
        >>> df2.sort_index()  # doctest: +NORMALIZE_WHITESPACE
                    prices
        2010-01-01   100.0
        2010-01-02   101.0
        2010-01-03     NaN
        2010-01-04   100.0
        2010-01-05    89.0
        2010-01-06    88.0

        Suppose we decide to expand the dataframe to cover a wider
        date range.

        >>> date_index2 = pd.date_range('12/29/2009', periods=10, freq='D')
        >>> df2.reindex(date_index2).sort_index()  # doctest: +NORMALIZE_WHITESPACE
                    prices
        2009-12-29     NaN
        2009-12-30     NaN
        2009-12-31     NaN
        2010-01-01   100.0
        2010-01-02   101.0
        2010-01-03     NaN
        2010-01-04   100.0
        2010-01-05    89.0
        2010-01-06    88.0
        2010-01-07     NaN
        """
        if axis is not None and (index is not None or columns is not None):
            raise TypeError(
                "Cannot specify both 'axis' and any of 'index' or 'columns'."
            )

        if labels is not None:
            axis = validate_axis(axis)
            if axis == 0:
                index = labels
            elif axis == 1:
                columns = labels
            else:
                raise ValueError(
                    "No axis named %s for object type %s." % (axis, type(axis))
                )

        if index is not None and not is_list_like(index):
            raise TypeError(
                "Index must be called with a collection of some kind, "
                "%s was passed" % type(index)
            )

        if columns is not None and not is_list_like(columns):
            raise TypeError(
                "Columns must be called with a collection of some kind, "
                "%s was passed" % type(columns)
            )

        df = self.copy()

        if index is not None:
            df = DataFrame(df._reindex_index(index))

        if columns is not None:
            df = DataFrame(df._reindex_columns(columns))

        # Process missing values.
        if fill_value is not None:
            df = df.fillna(fill_value)

        # Copy
        if copy:
            return df.copy()
        else:
            self._internal = df._internal
            return self

    def _reindex_index(self, index):
        # When axis is index, we can mimic pandas' by a right outer join.
        assert (
            len(self._internal.index_columns) <= 1
        ), "Index should be single column or not set."

        index_column = self._internal.index_columns[0]

        kser = ks.Series(list(index))
        labels = kser._internal._sdf.select(kser._scol.alias(index_column))

        joined_df = self._sdf.drop(NATURAL_ORDER_COLUMN_NAME).join(
            labels, on=index_column, how="right"
        )
        internal = self._internal.copy(sdf=joined_df)

        return internal

    def _reindex_columns(self, columns):
        level = self._internal.column_labels_level
        if level > 1:
            label_columns = list(columns)
            for col in label_columns:
                if not isinstance(col, tuple):
                    raise TypeError("Expected tuple, got {}".format(type(col)))
        else:
            label_columns = [(col,) for col in columns]
        for col in label_columns:
            if len(col) != level:
                raise ValueError(
                    "shape (1,{}) doesn't match the shape (1,{})".format(
                        len(col), level
                    )
                )
        scols, labels = [], []
        for label in label_columns:
            if label in self._internal.column_labels:
                scols.append(self._internal.scol_for(label))
            else:
                scols.append(F.lit(np.nan).alias(name_like_string(label)))
            labels.append(label)

        return self._internal.with_new_columns(scols, column_labels=labels)

    def melt(self, id_vars=None, value_vars=None, var_name=None, value_name="value"):
        """
        Unpivot a DataFrame from wide format to long format, optionally
        leaving identifier variables set.

        This function is useful to massage a DataFrame into a format where one
        or more columns are identifier variables (`id_vars`), while all other
        columns, considered measured variables (`value_vars`), are "unpivoted" to
        the row axis, leaving just two non-identifier columns, 'variable' and
        'value'.

        Parameters
        ----------
        frame : DataFrame
        id_vars : tuple, list, or ndarray, optional
            Column(s) to use as identifier variables.
        value_vars : tuple, list, or ndarray, optional
            Column(s) to unpivot. If not specified, uses all columns that
            are not set as `id_vars`.
        var_name : scalar, default 'variable'
            Name to use for the 'variable' column. If None it uses `frame.columns.name` or
            ‘variable’.
        value_name : scalar, default 'value'
            Name to use for the 'value' column.

        Returns
        -------
        DataFrame
            Unpivoted DataFrame.

        Examples
        --------
        >>> df = ks.DataFrame({'A': {0: 'a', 1: 'b', 2: 'c'},
        ...                    'B': {0: 1, 1: 3, 2: 5},
        ...                    'C': {0: 2, 1: 4, 2: 6}},
        ...                   columns=['A', 'B', 'C'])
        >>> df
           A  B  C
        0  a  1  2
        1  b  3  4
        2  c  5  6

        >>> ks.melt(df)
          variable value
        0        A     a
        1        B     1
        2        C     2
        3        A     b
        4        B     3
        5        C     4
        6        A     c
        7        B     5
        8        C     6

        >>> df.melt(id_vars='A')
           A variable  value
        0  a        B      1
        1  a        C      2
        2  b        B      3
        3  b        C      4
        4  c        B      5
        5  c        C      6

        >>> df.melt(value_vars='A')
          variable value
        0        A     a
        1        A     b
        2        A     c

        >>> ks.melt(df, id_vars=['A', 'B'])
           A  B variable  value
        0  a  1        C      2
        1  b  3        C      4
        2  c  5        C      6

        >>> df.melt(id_vars=['A'], value_vars=['C'])
           A variable  value
        0  a        C      2
        1  b        C      4
        2  c        C      6

        The names of 'variable' and 'value' columns can be customized:

        >>> ks.melt(df, id_vars=['A'], value_vars=['B'],
        ...         var_name='myVarname', value_name='myValname')
           A myVarname  myValname
        0  a         B          1
        1  b         B          3
        2  c         B          5
        """
        column_labels = self._internal.column_labels

        if id_vars is None:
            id_vars = []
        else:
            if isinstance(id_vars, str):
                id_vars = [(id_vars,)]
            elif isinstance(id_vars, tuple):
                if self._internal.column_labels_level == 1:
                    id_vars = [
                        idv if isinstance(idv, tuple) else (idv,) for idv in id_vars
                    ]
                else:
                    raise ValueError(
                        "id_vars must be a list of tuples"
                        " when columns are a MultiIndex"
                    )
            else:
                id_vars = [idv if isinstance(idv, tuple) else (idv,) for idv in id_vars]

            non_existence_col = [idv for idv in id_vars if idv not in column_labels]
            if len(non_existence_col) != 0:
                raveled_column_labels = np.ravel(column_labels)
                missing = [
                    nec
                    for nec in np.ravel(non_existence_col)
                    if nec not in raveled_column_labels
                ]
                if len(missing) != 0:
                    raise KeyError(
                        "The following 'id_vars' are not present"
                        " in the DataFrame: {}".format(missing)
                    )
                else:
                    raise KeyError(
                        "None of {} are in the {}".format(
                            non_existence_col, column_labels
                        )
                    )

        if value_vars is None:
            value_vars = []
        else:
            if isinstance(value_vars, str):
                value_vars = [(value_vars,)]
            elif isinstance(value_vars, tuple):
                if self._internal.column_labels_level == 1:
                    value_vars = [
                        valv if isinstance(valv, tuple) else (valv,)
                        for valv in value_vars
                    ]
                else:
                    raise ValueError(
                        "value_vars must be a list of tuples"
                        " when columns are a MultiIndex"
                    )
            else:
                value_vars = [
                    valv if isinstance(valv, tuple) else (valv,) for valv in value_vars
                ]

            non_existence_col = [
                valv for valv in value_vars if valv not in column_labels
            ]
            if len(non_existence_col) != 0:
                raveled_column_labels = np.ravel(column_labels)
                missing = [
                    nec
                    for nec in np.ravel(non_existence_col)
                    if nec not in raveled_column_labels
                ]
                if len(missing) != 0:
                    raise KeyError(
                        "The following 'value_vars' are not present"
                        " in the DataFrame: {}".format(missing)
                    )
                else:
                    raise KeyError(
                        "None of {} are in the {}".format(
                            non_existence_col, column_labels
                        )
                    )

        if len(value_vars) == 0:
            value_vars = column_labels

        column_labels = [label for label in column_labels if label not in id_vars]

        sdf = self._sdf

        if var_name is None:
            if self._internal.column_label_names is not None:
                var_name = self._internal.column_label_names
            elif self._internal.column_labels_level == 1:
                var_name = ["variable"]
            else:
                var_name = [
                    "variable_{}".format(i)
                    for i in range(self._internal.column_labels_level)
                ]
        elif isinstance(var_name, str):
            var_name = [var_name]

        pairs = F.explode(
            F.array(
                *[
                    F.struct(
                        *(
                            [F.lit(c).alias(name) for c, name in zip(label, var_name)]
                            + [self._internal.scol_for(label).alias(value_name)]
                        )
                    )
                    for label in column_labels
                    if label in value_vars
                ]
            )
        )

        columns = (
            [
                self._internal.scol_for(label).alias(name_like_string(label))
                for label in id_vars
            ]
            + [
                F.col("pairs.%s" % name)
                for name in var_name[: self._internal.column_labels_level]
            ]
            + [F.col("pairs.%s" % value_name)]
        )
        exploded_df = sdf.withColumn("pairs", pairs).select(columns)

        return DataFrame(exploded_df)

    # TODO: axis, skipna, and many arguments should be implemented.
    def all(self, axis: Union[int, str] = 0) -> bool:
        """
        Return whether all elements are True.

        Returns True unless there is at least one element within a series that is
        False or equivalent (e.g. zero or empty)

        Parameters
        ----------
        axis : {0 or 'index'}, default 0
            Indicate which axis or axes should be reduced.

            * 0 / 'index' : reduce the index, return a Series whose index is the
              original column labels.

        Examples
        --------
        Create a dataframe from a dictionary.

        >>> df = ks.DataFrame({
        ...    'col1': [True, True, True],
        ...    'col2': [True, False, False],
        ...    'col3': [0, 0, 0],
        ...    'col4': [1, 2, 3],
        ...    'col5': [True, True, None],
        ...    'col6': [True, False, None]},
        ...    columns=['col1', 'col2', 'col3', 'col4', 'col5', 'col6'])

        Default behaviour checks if column-wise values all return a boolean.

        >>> df.all()
        col1     True
        col2    False
        col3    False
        col4     True
        col5     True
        col6    False
        Name: all, dtype: bool

        Returns
        -------
        Series
        """
        axis = validate_axis(axis)
        if axis != 0:
            raise NotImplementedError('axis should be either 0 or "index" currently.')

        applied = []
        column_labels = self._internal.column_labels
        for label in column_labels:
            col = self[label]._scol
            all_col = F.min(F.coalesce(col.cast("boolean"), F.lit(True)))
            applied.append(F.when(all_col.isNull(), True).otherwise(all_col))

        # TODO: there is a similar logic to transpose in, for instance,
        #  DataFrame.any, Series.quantile. Maybe we should deduplicate it.
        sdf = self._sdf
        value_column = "value"
        cols = []
        for label, applied_col in zip(column_labels, applied):
            cols.append(
                F.struct(
                    [
                        F.lit(col).alias(SPARK_INDEX_NAME_FORMAT(i))
                        for i, col in enumerate(label)
                    ]
                    + [applied_col.alias(value_column)]
                )
            )

        sdf = sdf.select(F.array(*cols).alias("arrays")).select(
            F.explode(F.col("arrays"))
        )

        sdf = sdf.selectExpr("col.*")

        index_column_name = lambda i: (
            None
            if self._internal.column_label_names is None
            else (self._internal.column_label_names[i],)
        )
        internal = self._internal.copy(
            sdf=sdf,
            index_map=[
                (SPARK_INDEX_NAME_FORMAT(i), index_column_name(i))
                for i in range(self._internal.column_labels_level)
            ],
            column_labels=None,
            column_scols=[scol_for(sdf, value_column)],
            column_label_names=None,
        )

        return DataFrame(internal)[value_column].rename("all")

    # TODO: axis, skipna, and many arguments should be implemented.
    def any(self, axis: Union[int, str] = 0) -> bool:
        """
        Return whether any element is True.

        Returns False unless there is at least one element within a series that is
        True or equivalent (e.g. non-zero or non-empty).

        Parameters
        ----------
        axis : {0 or 'index'}, default 0
            Indicate which axis or axes should be reduced.

            * 0 / 'index' : reduce the index, return a Series whose index is the
              original column labels.

        Examples
        --------
        Create a dataframe from a dictionary.

        >>> df = ks.DataFrame({
        ...    'col1': [False, False, False],
        ...    'col2': [True, False, False],
        ...    'col3': [0, 0, 1],
        ...    'col4': [0, 1, 2],
        ...    'col5': [False, False, None],
        ...    'col6': [True, False, None]},
        ...    columns=['col1', 'col2', 'col3', 'col4', 'col5', 'col6'])

        Default behaviour checks if column-wise values all return a boolean.

        >>> df.any()
        col1    False
        col2     True
        col3     True
        col4     True
        col5    False
        col6     True
        Name: any, dtype: bool

        Returns
        -------
        Series
        """
        axis = validate_axis(axis)
        if axis != 0:
            raise NotImplementedError('axis should be either 0 or "index" currently.')

        applied = []
        column_labels = self._internal.column_labels
        for label in column_labels:
            col = self[label]._scol
            all_col = F.max(F.coalesce(col.cast("boolean"), F.lit(False)))
            applied.append(F.when(all_col.isNull(), False).otherwise(all_col))

        # TODO: there is a similar logic to transpose in, for instance,
        #  DataFrame.all, Series.quantile. Maybe we should deduplicate it.
        sdf = self._sdf
        value_column = "value"
        cols = []
        for label, applied_col in zip(column_labels, applied):
            cols.append(
                F.struct(
                    [
                        F.lit(col).alias(SPARK_INDEX_NAME_FORMAT(i))
                        for i, col in enumerate(label)
                    ]
                    + [applied_col.alias(value_column)]
                )
            )

        sdf = sdf.select(F.array(*cols).alias("arrays")).select(
            F.explode(F.col("arrays"))
        )

        sdf = sdf.selectExpr("col.*")

        index_column_name = lambda i: (
            None
            if self._internal.column_label_names is None
            else (self._internal.column_label_names[i],)
        )
        internal = self._internal.copy(
            sdf=sdf,
            index_map=[
                (SPARK_INDEX_NAME_FORMAT(i), index_column_name(i))
                for i in range(self._internal.column_labels_level)
            ],
            column_labels=None,
            column_scols=[scol_for(sdf, value_column)],
            column_label_names=None,
        )

        return DataFrame(internal)[value_column].rename("any")

    # TODO: add axis, numeric_only, pct, na_option parameter
    def rank(self, method="average", ascending=True):
        """
        Compute numerical data ranks (1 through n) along axis. Equal values are
        assigned a rank that is the average of the ranks of those values.

        .. note:: the current implementation of rank uses Spark's Window without
            specifying partition specification. This leads to move all data into
            single partition in single machine and could cause serious
            performance degradation. Avoid this method against very large dataset.

        Parameters
        ----------
        method : {'average', 'min', 'max', 'first', 'dense'}
            * average: average rank of group
            * min: lowest rank in group
            * max: highest rank in group
            * first: ranks assigned in order they appear in the array
            * dense: like 'min', but rank always increases by 1 between groups
        ascending : boolean, default True
            False for ranks by high (1) to low (N)

        Returns
        -------
        ranks : same type as caller

        Examples
        --------
        >>> df = ks.DataFrame({'A': [1, 2, 2, 3], 'B': [4, 3, 2, 1]}, columns= ['A', 'B'])
        >>> df
           A  B
        0  1  4
        1  2  3
        2  2  2
        3  3  1

        >>> df.rank().sort_index()
             A    B
        0  1.0  4.0
        1  2.5  3.0
        2  2.5  2.0
        3  4.0  1.0

        If method is set to 'min', it use lowest rank in group.

        >>> df.rank(method='min').sort_index()
             A    B
        0  1.0  4.0
        1  2.0  3.0
        2  2.0  2.0
        3  4.0  1.0

        If method is set to 'max', it use highest rank in group.

        >>> df.rank(method='max').sort_index()
             A    B
        0  1.0  4.0
        1  3.0  3.0
        2  3.0  2.0
        3  4.0  1.0

        If method is set to 'dense', it leaves no gaps in group.

        >>> df.rank(method='dense').sort_index()
             A    B
        0  1.0  4.0
        1  2.0  3.0
        2  2.0  2.0
        3  3.0  1.0
        """
        return self._apply_series_op(
            lambda kser: kser.rank(method=method, ascending=ascending)
        )

    def filter(self, items=None, like=None, regex=None, axis=None):
        """
        Subset rows or columns of dataframe according to labels in
        the specified index.

        Note that this routine does not filter a dataframe on its
        contents. The filter is applied to the labels of the index.

        Parameters
        ----------
        items : list-like
            Keep labels from axis which are in items.
        like : string
            Keep labels from axis for which "like in label == True".
        regex : string (regular expression)
            Keep labels from axis for which re.search(regex, label) == True.
        axis : int or string axis name
            The axis to filter on.  By default this is the info axis,
            'index' for Series, 'columns' for DataFrame.

        Returns
        -------
        same type as input object

        See Also
        --------
        DataFrame.loc

        Notes
        -----
        The ``items``, ``like``, and ``regex`` parameters are
        enforced to be mutually exclusive.

        ``axis`` defaults to the info axis that is used when indexing
        with ``[]``.

        Examples
        --------
        >>> df = ks.DataFrame(np.array(([1, 2, 3], [4, 5, 6])),
        ...                   index=['mouse', 'rabbit'],
        ...                   columns=['one', 'two', 'three'])

        >>> # select columns by name
        >>> df.filter(items=['one', 'three'])
                one  three
        mouse     1      3
        rabbit    4      6

        >>> # select columns by regular expression
        >>> df.filter(regex='e$', axis=1)
                one  three
        mouse     1      3
        rabbit    4      6

        >>> # select rows containing 'bbi'
        >>> df.filter(like='bbi', axis=0)
                one  two  three
        rabbit    4    5      6
        """

        if sum(x is not None for x in (items, like, regex)) > 1:
            raise TypeError(
                "Keyword arguments `items`, `like`, or `regex` "
                "are mutually exclusive"
            )

        axis = validate_axis(axis, none_axis=1)

        index_scols = self._internal.index_scols

        if items is not None:
            if is_list_like(items):
                items = list(items)
            else:
                raise ValueError("items should be a list-like object.")
            if axis == 0:
                # TODO: support multi-index here
                if len(index_scols) != 1:
                    raise ValueError("Single index must be specified.")
                col = None
                for item in items:
                    if col is None:
                        col = index_scols[0] == F.lit(item)
                    else:
                        col = col | (index_scols[0] == F.lit(item))
                return DataFrame(self._internal.with_filter(col))
            elif axis == 1:
                return self[items]
        elif like is not None:
            if axis == 0:
                # TODO: support multi-index here
                if len(index_scols) != 1:
                    raise ValueError("Single index must be specified.")
                return DataFrame(
                    self._internal.with_filter(index_scols[0].contains(like))
                )
            elif axis == 1:
                column_labels = self._internal.column_labels
                output_labels = [
                    label for label in column_labels if any(like in i for i in label)
                ]
                return self[output_labels]
        elif regex is not None:
            if axis == 0:
                # TODO: support multi-index here
                if len(index_scols) != 1:
                    raise ValueError("Single index must be specified.")
                return DataFrame(
                    self._internal.with_filter(index_scols[0].rlike(regex))
                )
            elif axis == 1:
                column_labels = self._internal.column_labels
                matcher = re.compile(regex)
                output_labels = [
                    label
                    for label in column_labels
                    if any(matcher.search(i) is not None for i in label)
                ]
                return self[output_labels]
        else:
            raise TypeError("Must pass either `items`, `like`, or `regex`")

    def rename(
        self,
        mapper=None,
        index=None,
        columns=None,
        axis="index",
        inplace=False,
        level=None,
        errors="ignore",
    ):

        """
        Alter axes labels.
        Function / dict values must be unique (1-to-1). Labels not contained in a dict / Series
        will be left as-is. Extra labels listed don’t throw an error.

        Parameters
        ----------
        mapper : dict-like or function
            Dict-like or functions transformations to apply to that axis’ values.
            Use either `mapper` and `axis` to specify the axis to target with `mapper`, or `index`
            and `columns`.
        index : dict-like or function
            Alternative to specifying axis ("mapper, axis=0" is equivalent to "index=mapper").
        columns : dict-like or function
            Alternative to specifying axis ("mapper, axis=1" is equivalent to "columns=mapper").
        axis : int or str, default 'index'
            Axis to target with mapper. Can be either the axis name ('index', 'columns') or
            number (0, 1).
        inplace : bool, default False
            Whether to return a new DataFrame.
        level : int or level name, default None
            In case of a MultiIndex, only rename labels in the specified level.
        errors : {'ignore', 'raise}, default 'ignore'
            If 'raise', raise a `KeyError` when a dict-like `mapper`, `index`, or `columns`
            contains labels that are not present in the Index being transformed. If 'ignore',
            existing keys will be renamed and extra keys will be ignored.

        Returns
        -------
        DataFrame with the renamed axis labels.

        Raises:
        -------
        `KeyError`
            If any of the labels is not found in the selected axis and "errors='raise'".

        Examples
        --------
        >>> kdf1 = ks.DataFrame({"A": [1, 2, 3], "B": [4, 5, 6]})
        >>> kdf1.rename(columns={"A": "a", "B": "c"})  # doctest: +NORMALIZE_WHITESPACE
           a  c
        0  1  4
        1  2  5
        2  3  6

        >>> kdf1.rename(index={1: 10, 2: 20})  # doctest: +NORMALIZE_WHITESPACE
            A  B
        0   1  4
        10  2  5
        20  3  6

        >>> def str_lower(s) -> str:
        ...     return str.lower(s)
        >>> kdf1.rename(str_lower, axis='columns')  # doctest: +NORMALIZE_WHITESPACE
           a  b
        0  1  4
        1  2  5
        2  3  6

        >>> def mul10(x) -> int:
        ...     return x * 10
        >>> kdf1.rename(mul10, axis='index')  # doctest: +NORMALIZE_WHITESPACE
            A  B
        0   1  4
        10  2  5
        20  3  6

        >>> idx = pd.MultiIndex.from_tuples([('X', 'A'), ('X', 'B'), ('Y', 'C'), ('Y', 'D')])
        >>> kdf2 = ks.DataFrame([[1, 2, 3, 4], [5, 6, 7, 8]], columns=idx)
        >>> kdf2.rename(columns=str_lower, level=0)  # doctest: +NORMALIZE_WHITESPACE
           x     y
           A  B  C  D
        0  1  2  3  4
        1  5  6  7  8

        >>> kdf3 = ks.DataFrame([[1, 2], [3, 4], [5, 6], [7, 8]], index=idx, columns=list('ab'))
        >>> kdf3.rename(index=str_lower)  # doctest: +NORMALIZE_WHITESPACE
             a  b
        x a  1  2
          b  3  4
        y c  5  6
          d  7  8
        """

        def gen_mapper_fn(mapper):
            if isinstance(mapper, dict):
                if len(mapper) == 0:
                    if errors == "raise":
                        raise KeyError(
                            "Index include label which is not in the `mapper`."
                        )
                    else:
                        return DataFrame(self._internal)

                type_set = set(map(lambda x: type(x), mapper.values()))
                if len(type_set) > 1:
                    raise ValueError("Mapper dict should have the same value type.")
                spark_return_type = as_spark_type(list(type_set)[0])

                def mapper_fn(x):
                    if x in mapper:
                        return mapper[x]
                    else:
                        if errors == "raise":
                            raise KeyError(
                                "Index include value which is not in the `mapper`"
                            )
                        return x

            elif callable(mapper):
                spark_return_type = _infer_return_type(mapper).tpe

                def mapper_fn(x):
                    return mapper(x)

            else:
                raise ValueError(
                    "`mapper` or `index` or `columns` should be "
                    "either dict-like or function type."
                )
            return mapper_fn, spark_return_type

        index_mapper_fn = None
        index_mapper_ret_stype = None
        columns_mapper_fn = None

        inplace = validate_bool_kwarg(inplace, "inplace")
        if mapper:
            axis = validate_axis(axis)
            if axis == 0:
                index_mapper_fn, index_mapper_ret_stype = gen_mapper_fn(mapper)
            elif axis == 1:
                columns_mapper_fn, columns_mapper_ret_stype = gen_mapper_fn(mapper)
            else:
                raise ValueError(
                    "argument axis should be either the axis name "
                    "(‘index’, ‘columns’) or number (0, 1)"
                )
        else:
            if index:
                index_mapper_fn, index_mapper_ret_stype = gen_mapper_fn(index)
            if columns:
                columns_mapper_fn, _ = gen_mapper_fn(columns)

            if not index and not columns:
                raise ValueError("Either `index` or `columns` should be provided.")

        internal = self._internal
        if index_mapper_fn:
            # rename index labels, if `level` is None, rename all index columns, otherwise only
            # rename the corresponding level index.
            # implement this by transform the underlying spark dataframe,
            # Example:
            # suppose the kdf index column in underlying spark dataframe is "index_0", "index_1",
            # if rename level 0 index labels, will do:
            #   ``kdf._sdf.withColumn("index_0", mapper_fn_udf(col("index_0"))``
            # if rename all index labels (`level` is None), then will do:
            #   ```
            #   kdf._sdf.withColumn("index_0", mapper_fn_udf(col("index_0"))
            #           .withColumn("index_1", mapper_fn_udf(col("index_1"))
            #   ```

            index_columns = internal.index_columns
            num_indices = len(index_columns)
            if level:
                if level < 0 or level >= num_indices:
                    raise ValueError(
                        "level should be an integer between [0, num_indices)"
                    )

            def gen_new_index_column(level):
                index_col_name = index_columns[level]

                index_mapper_udf = pandas_udf(
                    lambda s: s.map(index_mapper_fn), returnType=index_mapper_ret_stype
                )
                return index_mapper_udf(scol_for(internal.sdf, index_col_name))

            sdf = internal.sdf
            if level is None:
                for i in range(num_indices):
                    sdf = sdf.withColumn(index_columns[i], gen_new_index_column(i))
            else:
                sdf = sdf.withColumn(index_columns[level], gen_new_index_column(level))
            internal = internal.copy(sdf=sdf)
        if columns_mapper_fn:
            # rename column name.
            # Will modify the `_internal._column_labels` and transform underlying spark dataframe
            # to the same column name with `_internal._column_labels`.
            if level:
                if level < 0 or level >= internal.column_labels_level:
                    raise ValueError(
                        "level should be an integer between [0, column_labels_level)"
                    )

            def gen_new_column_labels_entry(column_labels_entry):
                if isinstance(column_labels_entry, tuple):
                    if level is None:
                        # rename all level columns
                        return tuple(map(columns_mapper_fn, column_labels_entry))
                    else:
                        # only rename specified level column
                        entry_list = list(column_labels_entry)
                        entry_list[level] = columns_mapper_fn(entry_list[level])
                        return tuple(entry_list)
                else:
                    return columns_mapper_fn(column_labels_entry)

            new_column_labels = list(
                map(gen_new_column_labels_entry, internal.column_labels)
            )

            if internal.column_labels_level == 1:
                new_data_columns = [col[0] for col in new_column_labels]
            else:
                new_data_columns = [str(col) for col in new_column_labels]
            new_data_scols = [
                scol_for(internal.sdf, old_col_name).alias(new_col_name)
                for old_col_name, new_col_name in zip(
                    internal.data_columns, new_data_columns
                )
            ]
            internal = internal.with_new_columns(
                new_data_scols, column_labels=new_column_labels
            )
        if inplace:
            self._internal = internal
            return self
        else:
            return DataFrame(internal)

    def keys(self):
        """
        Return alias for columns.

        Returns
        -------
        Index
            Columns of the DataFrame.

        Examples
        --------
        >>> df = ks.DataFrame([[1, 2], [4, 5], [7, 8]],
        ...                   index=['cobra', 'viper', 'sidewinder'],
        ...                   columns=['max_speed', 'shield'])
        >>> df
                    max_speed  shield
        cobra               1       2
        viper               4       5
        sidewinder          7       8

        >>> df.keys()
        Index(['max_speed', 'shield'], dtype='object')
        """
        return self.columns

    def pct_change(self, periods=1):
        """
        Percentage change between the current and a prior element.

        .. note:: the current implementation of this API uses Spark's Window without
            specifying partition specification. This leads to move all data into
            single partition in single machine and could cause serious
            performance degradation. Avoid this method against very large dataset.

        Parameters
        ----------
        periods : int, default 1
            Periods to shift for forming percent change.

        Returns
        -------
        DataFrame

        Examples
        --------
        Percentage change in French franc, Deutsche Mark, and Italian lira
        from 1980-01-01 to 1980-03-01.

        >>> df = ks.DataFrame({
        ...     'FR': [4.0405, 4.0963, 4.3149],
        ...     'GR': [1.7246, 1.7482, 1.8519],
        ...     'IT': [804.74, 810.01, 860.13]},
        ...     index=['1980-01-01', '1980-02-01', '1980-03-01'])
        >>> df
                        FR      GR      IT
        1980-01-01  4.0405  1.7246  804.74
        1980-02-01  4.0963  1.7482  810.01
        1980-03-01  4.3149  1.8519  860.13

        >>> df.pct_change()
                          FR        GR        IT
        1980-01-01       NaN       NaN       NaN
        1980-02-01  0.013810  0.013684  0.006549
        1980-03-01  0.053365  0.059318  0.061876

        You can set periods to shift for forming percent change

        >>> df.pct_change(2)
                          FR        GR       IT
        1980-01-01       NaN       NaN      NaN
        1980-02-01       NaN       NaN      NaN
        1980-03-01  0.067912  0.073814  0.06883
        """
        window = Window.orderBy(NATURAL_ORDER_COLUMN_NAME).rowsBetween(
            -periods, -periods
        )

        def op(kser):
            prev_row = F.lag(kser._scol, periods).over(window)
            return ((kser._scol - prev_row) / prev_row).alias(
                kser._internal.data_columns[0]
            )

        return self._apply_series_op(op)

    # TODO: axis = 1
    def idxmax(self, axis=0):
        """
        Return index of first occurrence of maximum over requested axis.
        NA/null values are excluded.

        .. note:: This API collect all rows with maximum value using `to_pandas()`
            because we suppose the number of rows with max values are usually small in general.

        Parameters
        ----------
        axis : 0 or 'index'
            Can only be set to 0 at the moment.

        Returns
        -------
        Series

        See Also
        --------
        Series.idxmax

        Examples
        --------
        >>> kdf = ks.DataFrame({'a': [1, 2, 3, 2],
        ...                     'b': [4.0, 2.0, 3.0, 1.0],
        ...                     'c': [300, 200, 400, 200]})
        >>> kdf
           a    b    c
        0  1  4.0  300
        1  2  2.0  200
        2  3  3.0  400
        3  2  1.0  200

        >>> kdf.idxmax()
        a    2
        b    0
        c    2
        Name: 0, dtype: int64

        For Multi-column Index

        >>> kdf = ks.DataFrame({'a': [1, 2, 3, 2],
        ...                     'b': [4.0, 2.0, 3.0, 1.0],
        ...                     'c': [300, 200, 400, 200]})
        >>> kdf.columns = pd.MultiIndex.from_tuples([('a', 'x'), ('b', 'y'), ('c', 'z')])
        >>> kdf
           a    b    c
           x    y    z
        0  1  4.0  300
        1  2  2.0  200
        2  3  3.0  400
        3  2  1.0  200

        >>> kdf.idxmax().sort_index()
        a  x    2
        b  y    0
        c  z    2
        Name: 0, dtype: int64
        """
        max_cols = map(lambda scol: F.max(scol), self._internal.column_scols)
        sdf_max = self._sdf.select(*max_cols).head()
        # `sdf_max` looks like below
        # +------+------+------+
        # |(a, x)|(b, y)|(c, z)|
        # +------+------+------+
        # |     3|   4.0|   400|
        # +------+------+------+

        conds = (
            scol == max_val
            for scol, max_val in zip(self._internal.column_scols, sdf_max)
        )
        cond = reduce(lambda x, y: x | y, conds)

        kdf = DataFrame(self._internal.with_filter(cond))
        pdf = kdf.to_pandas()

        return ks.from_pandas(pdf.idxmax())

    # TODO: axis = 1
    def idxmin(self, axis=0):
        """
        Return index of first occurrence of minimum over requested axis.
        NA/null values are excluded.

        .. note:: This API collect all rows with minimum value using `to_pandas()`
            because we suppose the number of rows with min values are usually small in general.

        Parameters
        ----------
        axis : 0 or 'index'
            Can only be set to 0 at the moment.

        Returns
        -------
        Series

        See Also
        --------
        Series.idxmin

        Examples
        --------
        >>> kdf = ks.DataFrame({'a': [1, 2, 3, 2],
        ...                     'b': [4.0, 2.0, 3.0, 1.0],
        ...                     'c': [300, 200, 400, 200]})
        >>> kdf
           a    b    c
        0  1  4.0  300
        1  2  2.0  200
        2  3  3.0  400
        3  2  1.0  200

        >>> kdf.idxmin()
        a    0
        b    3
        c    1
        Name: 0, dtype: int64

        For Multi-column Index

        >>> kdf = ks.DataFrame({'a': [1, 2, 3, 2],
        ...                     'b': [4.0, 2.0, 3.0, 1.0],
        ...                     'c': [300, 200, 400, 200]})
        >>> kdf.columns = pd.MultiIndex.from_tuples([('a', 'x'), ('b', 'y'), ('c', 'z')])
        >>> kdf
           a    b    c
           x    y    z
        0  1  4.0  300
        1  2  2.0  200
        2  3  3.0  400
        3  2  1.0  200

        >>> kdf.idxmin().sort_index()
        a  x    0
        b  y    3
        c  z    1
        Name: 0, dtype: int64
        """
        min_cols = map(lambda scol: F.min(scol), self._internal.column_scols)
        sdf_min = self._sdf.select(*min_cols).head()

        conds = (
            scol == min_val
            for scol, min_val in zip(self._internal.column_scols, sdf_min)
        )
        cond = reduce(lambda x, y: x | y, conds)

        kdf = DataFrame(self._internal.with_filter(cond))
        pdf = kdf.to_pandas()

        return ks.from_pandas(pdf.idxmin())

    def info(self, verbose=None, buf=None, max_cols=None, null_counts=None):
        """
        Print a concise summary of a DataFrame.

        This method prints information about a DataFrame including
        the index dtype and column dtypes, non-null values and memory usage.

        Parameters
        ----------
        verbose : bool, optional
            Whether to print the full summary.
        buf : writable buffer, defaults to sys.stdout
            Where to send the output. By default, the output is printed to
            sys.stdout. Pass a writable buffer if you need to further process
            the output.
        max_cols : int, optional
            When to switch from the verbose to the truncated output. If the
            DataFrame has more than `max_cols` columns, the truncated output
            is used.
        null_counts : bool, optional
            Whether to show the non-null counts.

        Returns
        -------
        None
            This method prints a summary of a DataFrame and returns None.

        See Also
        --------
        DataFrame.describe: Generate descriptive statistics of DataFrame
            columns.

        Examples
        --------
        >>> int_values = [1, 2, 3, 4, 5]
        >>> text_values = ['alpha', 'beta', 'gamma', 'delta', 'epsilon']
        >>> float_values = [0.0, 0.25, 0.5, 0.75, 1.0]
        >>> df = ks.DataFrame(
        ...     {"int_col": int_values, "text_col": text_values, "float_col": float_values},
        ...     columns=['int_col', 'text_col', 'float_col'])
        >>> df
           int_col text_col  float_col
        0        1    alpha       0.00
        1        2     beta       0.25
        2        3    gamma       0.50
        3        4    delta       0.75
        4        5  epsilon       1.00

        Prints information of all columns:

        >>> df.info(verbose=True)  # doctest: +SKIP
        <class 'databricks.koalas.frame.DataFrame'>
        Index: 5 entries, 0 to 4
        Data columns (total 3 columns):
        int_col      5 non-null int64
        text_col     5 non-null object
        float_col    5 non-null float64
        dtypes: float64(1), int64(1), object(1)

        Prints a summary of columns count and its dtypes but not per column
        information:

        >>> df.info(verbose=False)  # doctest: +SKIP
        <class 'databricks.koalas.frame.DataFrame'>
        Index: 5 entries, 0 to 4
        Columns: 3 entries, int_col to float_col
        dtypes: float64(1), int64(1), object(1)

        Pipe output of DataFrame.info to buffer instead of sys.stdout, get
        buffer content and writes to a text file:

        >>> import io
        >>> buffer = io.StringIO()
        >>> df.info(buf=buffer)
        >>> s = buffer.getvalue()
        >>> with open('%s/info.txt' % path, "w",
        ...           encoding="utf-8") as f:
        ...     _ = f.write(s)
        >>> with open('%s/info.txt' % path) as f:
        ...     f.readlines()  # doctest: +NORMALIZE_WHITESPACE, +ELLIPSIS
        [...databricks.koalas.frame.DataFrame...,
        'Index: 5 entries, 0 to 4\\n',
        'Data columns (total 3 columns):\\n',
        'int_col      5 non-null int64\\n',
        'text_col     5 non-null object\\n',
        'float_col    5 non-null float64\\n',
        'dtypes: float64(1), int64(1), object(1)']
        """
        # To avoid pandas' existing config affects Koalas.
        # TODO: should we have corresponding Koalas configs?
        with pd.option_context(
            "display.max_info_columns",
            sys.maxsize,
            "display.max_info_rows",
            sys.maxsize,
        ):
            try:
                self._data = self  # hack to use pandas' info as is.
                return pd.DataFrame.info(
                    self,
                    verbose=verbose,
                    buf=buf,
                    max_cols=max_cols,
                    memory_usage=False,
                    null_counts=null_counts,
                )
            finally:
                del self._data

    # TODO: fix parameter 'axis' and 'numeric_only' to work same as pandas'
    def quantile(self, q=0.5, axis=0, numeric_only=True, accuracy=10000):
        """
        Return value at the given quantile.

        .. note:: Unlike pandas', the quantile in Koalas is an approximated quantile based upon
            approximate percentile computation because computing quantile across a large dataset
            is extremely expensive.

        Parameters
        ----------
        q : float or array-like, default 0.5 (50% quantile)
            0 <= q <= 1, the quantile(s) to compute.
        axis : int, default 0 or 'index'
            Can only be set to 0 at the moment.
        numeric_only : bool, default True
            If False, the quantile of datetime and timedelta data will be computed as well.
            Can only be set to True at the moment.
        accuracy : int, optional
            Default accuracy of approximation. Larger value means better accuracy.
            The relative error can be deduced by 1.0 / accuracy.

        Returns
        -------
        Series or DataFrame
            If q is an array, a DataFrame will be returned where the
            index is q, the columns are the columns of self, and the values are the quantiles.
            If q is a float, a Series will be returned where the
            index is the columns of self and the values are the quantiles.

        Examples
        --------
        >>> kdf = ks.DataFrame({'a': [1, 2, 3, 4, 5], 'b': [6, 7, 8, 9, 0]})
        >>> kdf
           a  b
        0  1  6
        1  2  7
        2  3  8
        3  4  9
        4  5  0

        >>> kdf.quantile(.5)
        a    3
        b    7
        Name: 0.5, dtype: int64

        >>> kdf.quantile([.25, .5, .75])
              a  b
        0.25  2  6
        0.5   3  7
        0.75  4  8
        """
        result_as_series = False
        axis = validate_axis(axis)
        if axis != 0:
            raise NotImplementedError('axis should be either 0 or "index" currently.')
        if numeric_only is not True:
            raise NotImplementedError(
                "quantile currently doesn't supports numeric_only"
            )
        if isinstance(q, float):
            result_as_series = True
            key = str(q)
            q = (q,)

        quantiles = q
        # First calculate the percentiles from all columns and map it to each `quantiles`
        # by creating each entry as a struct. So, it becomes an array of structs as below:
        #
        # +-----------------------------------------+
        # |                                   arrays|
        # +-----------------------------------------+
        # |[[0.25, 2, 6], [0.5, 3, 7], [0.75, 4, 8]]|
        # +-----------------------------------------+
        sdf = self._sdf
        args = ", ".join(map(str, quantiles))

        percentile_cols = []
        for column in self._internal.data_columns:
            percentile_cols.append(
                F.expr(
                    "approx_percentile(`%s`, array(%s), %s)" % (column, args, accuracy)
                ).alias(column)
            )
        sdf = sdf.select(percentile_cols)
        # Here, after select percntile cols, a sdf looks like below:
        # +---------+---------+
        # |        a|        b|
        # +---------+---------+
        # |[2, 3, 4]|[6, 7, 8]|
        # +---------+---------+

        cols_dict = OrderedDict()
        for column in self._internal.data_columns:
            cols_dict[column] = list()
            for i in range(len(quantiles)):
                cols_dict[column].append(scol_for(sdf, column).getItem(i).alias(column))

        internal_index_column = SPARK_DEFAULT_INDEX_NAME
        cols = []
        for i, col in enumerate(zip(*cols_dict.values())):
            cols.append(
                F.struct(F.lit("%s" % quantiles[i]).alias(internal_index_column), *col)
            )
        sdf = sdf.select(F.array(*cols).alias("arrays"))

        # And then, explode it and manually set the index.
        # +-----------------+---+---+
        # |__index_level_0__|  a|  b|
        # +-----------------+---+---+
        # |             0.25|  2|  6|
        # |              0.5|  3|  7|
        # |             0.75|  4|  8|
        # +-----------------+---+---+
        sdf = sdf.select(F.explode(F.col("arrays"))).selectExpr("col.*")

        internal = self._internal.copy(
            sdf=sdf,
            column_scols=[scol_for(sdf, col) for col in self._internal.data_columns],
            index_map=[(internal_index_column, None)],
            column_labels=self._internal.column_labels,
            column_label_names=None,
        )

        return (
            DataFrame(internal) if not result_as_series else DataFrame(internal).T[key]
        )

    def query(self, expr, inplace=False):
        """
        Query the columns of a DataFrame with a boolean expression.

        .. note::
            * Using variables in the environment with `@` is not supported.
            * Internal columns that starting with __. are able to access,
              however, they are not supposed to be accessed.
            * This delegates to Spark SQL so the syntax follows Spark SQL
            * If you want the exactly same syntax with pandas' you can work around
              by using :meth:`DataFrame.map_in_pandas`. See the example below.

                >>> df = ks.DataFrame([(1, 2), (3, 4), (5, 6)], columns=['A', 'B'])
                >>> df
                   A  B
                0  1  2
                1  3  4
                2  5  6
                >>> num = 1
                >>> df.map_in_pandas(lambda pdf: pdf.query('A > @num'))
                   A  B
                1  3  4
                2  5  6

        Parameters
        ----------
        expr : str
            The query string to evaluate.

            You can refer to column names that contain spaces by surrounding
            them in backticks.

            For example, if one of your columns is called ``a a`` and you want
            to sum it with ``b``, your query should be ```a a` + b``.

        inplace : bool
            Whether the query should modify the data in place or return
            a modified copy.

        Returns
        -------
        DataFrame
            DataFrame resulting from the provided query expression.

        Examples
        --------
        >>> df = ks.DataFrame({'A': range(1, 6),
        ...                    'B': range(10, 0, -2),
        ...                    'C C': range(10, 5, -1)})
        >>> df
           A   B  C C
        0  1  10   10
        1  2   8    9
        2  3   6    8
        3  4   4    7
        4  5   2    6

        >>> df.query('A > B')
           A  B  C C
        4  5  2    6

        The previous expression is equivalent to

        >>> df[df.A > df.B]
           A  B  C C
        4  5  2    6

        For columns with spaces in their name, you can use backtick quoting.

        >>> df.query('B == `C C`')
           A   B  C C
        0  1  10   10

        The previous expression is equivalent to

        >>> df[df.B == df['C C']]
           A   B  C C
        0  1  10   10
        """
        if isinstance(self.columns, pd.MultiIndex):
            raise ValueError("Doesn't support for MultiIndex columns")
        if not isinstance(expr, str):
            raise ValueError(
<<<<<<< HEAD
                "expr must be a string to be evaluated, {} given".format(type(expr))
            )
        if not isinstance(inplace, bool):
            raise ValueError(
                'For argument "inplace" expected type bool, received type {}.'.format(
                    type(inplace).__name__
                )
            )
=======
                'expr must be a string to be evaluated, {} given'
                .format(type(expr)))
        inplace = validate_bool_kwarg(inplace, "inplace")
>>>>>>> a2c5a22d

        sdf = self._sdf.filter(expr)
        internal = self._internal.copy(sdf=sdf)

        if inplace:
            self._internal = internal
        else:
            return DataFrame(internal)

    def explain(self, extended: bool = False):
        """
        Prints the underlying (logical and physical) Spark plans to the console for debugging
        purpose.

        Parameters
        ----------
        extended : boolean, default ``False``.
            If ``False``, prints only the physical plan.

        Examples
        --------
        >>> df = ks.DataFrame({'id': range(10)})
        >>> df.explain()  # doctest: +ELLIPSIS
        == Physical Plan ==
        ...

        >>> df.explain(True)  # doctest: +ELLIPSIS
        == Parsed Logical Plan ==
        ...
        == Analyzed Logical Plan ==
        ...
        == Optimized Logical Plan ==
        ...
        == Physical Plan ==
        ...
        """
        self._internal.spark_internal_df.explain(extended)

    def _to_internal_pandas(self):
        """
        Return a pandas DataFrame directly from _internal to avoid overhead of copy.

        This method is for internal use only.
        """
        return self._internal.pandas_df

    def __repr__(self):
        max_display_count = get_option("display.max_rows")
        if max_display_count is None:
            return self._to_internal_pandas().to_string()

        pdf = self.head(max_display_count + 1)._to_internal_pandas()
        pdf_length = len(pdf)
        pdf = pdf.iloc[:max_display_count]
        if pdf_length > max_display_count:
            repr_string = pdf.to_string(show_dimensions=True)
            match = REPR_PATTERN.search(repr_string)
            if match is not None:
                nrows = match.group("rows")
                ncols = match.group("columns")
                footer = "\n\n[Showing only the first {nrows} rows x {ncols} columns]".format(
                    nrows=nrows, ncols=ncols
                )
                return REPR_PATTERN.sub(footer, repr_string)
        return pdf.to_string()

    def _repr_html_(self):
        max_display_count = get_option("display.max_rows")
        # pandas 0.25.1 has a regression about HTML representation so 'bold_rows'
        # has to be set as False explicitly. See https://github.com/pandas-dev/pandas/issues/28204
        bold_rows = not (LooseVersion("0.25.1") == LooseVersion(pd.__version__))
        if max_display_count is None:
            return self._to_internal_pandas().to_html(
                notebook=True, bold_rows=bold_rows
            )

        pdf = self.head(max_display_count + 1)._to_internal_pandas()
        pdf_length = len(pdf)
        pdf = pdf.iloc[:max_display_count]
        if pdf_length > max_display_count:
            repr_html = pdf.to_html(
                show_dimensions=True, notebook=True, bold_rows=bold_rows
            )
            match = REPR_HTML_PATTERN.search(repr_html)
            if match is not None:
                nrows = match.group("rows")
                ncols = match.group("columns")
                by = chr(215)
                footer = "\n<p>Showing only the first {rows} rows {by} {cols} columns</p>\n</div>".format(
                    rows=nrows, by=by, cols=ncols
                )
                return REPR_HTML_PATTERN.sub(footer, repr_html)
        return pdf.to_html(notebook=True, bold_rows=bold_rows)

    def __getitem__(self, key):
        from databricks.koalas.series import Series

        if key is None:
            raise KeyError("none key")
        if isinstance(key, (str, tuple, list)):
            return self.loc[:, key]
        elif isinstance(key, slice):
            return self.loc[key]
        elif isinstance(key, Series):
            return self.loc[key.astype(bool)]
        raise NotImplementedError(key)

    def __setitem__(self, key, value):
        from databricks.koalas.series import Series

        if (isinstance(value, Series) and value._kdf is not self) or (
            isinstance(value, DataFrame) and value is not self
        ):
            # Different Series or DataFrames
            if isinstance(value, Series):
                value = value.to_frame()
            else:
                assert isinstance(value, DataFrame), type(value)
                value = value.copy()
            level = self._internal.column_labels_level

            value.columns = pd.MultiIndex.from_tuples(
                [
                    tuple([name_like_string(label)] + ([""] * (level - 1)))
                    for label in value._internal.column_labels
                ]
            )

            if isinstance(key, str):
                key = [(key,)]
            elif isinstance(key, tuple):
                key = [key]
            else:
                key = [k if isinstance(k, tuple) else (k,) for k in key]

            if any(len(label) > level for label in key):
                raise KeyError(
                    "Key length ({}) exceeds index depth ({})".format(
                        max(len(label) for label in key), level
                    )
                )
            key = [tuple(list(label) + ([""] * (level - len(label)))) for label in key]

            def assign_columns(kdf, this_column_labels, that_column_labels):
                assert len(key) == len(that_column_labels)
                # Note that here intentionally uses `zip_longest` that combine
                # that_columns.
                for k, this_label, that_label in zip_longest(
                    key, this_column_labels, that_column_labels
                ):
                    yield (kdf[that_label], tuple(["that", *k]))
                    if this_label is not None and this_label[1:] != k:
                        yield (kdf[this_label], this_label)

            kdf = align_diff_frames(
                assign_columns, self, value, fillna=False, how="left"
            )
        elif isinstance(key, list):
            assert isinstance(value, DataFrame)
            # Same DataFrames.
            field_names = value.columns
            kdf = self._assign({k: value[c] for k, c in zip(key, field_names)})
        else:
            # Same Series.
            kdf = self._assign({key: value})

        self._internal = kdf._internal

    def __getattr__(self, key: str) -> Any:
        if key.startswith("__"):
            raise AttributeError(key)
        if hasattr(_MissingPandasLikeDataFrame, key):
            property_or_func = getattr(_MissingPandasLikeDataFrame, key)
            if isinstance(property_or_func, property):
                return property_or_func.fget(self)  # type: ignore
            else:
                return partial(property_or_func, self)

        try:
            return self.loc[:, key]
        except KeyError:
            raise AttributeError(
                "'%s' object has no attribute '%s'" % (self.__class__.__name__, key)
            )

    def __len__(self):
        return self._sdf.count()

    def __dir__(self):
        fields = [f for f in self._sdf.schema.fieldNames() if " " not in f]
        return super(DataFrame, self).__dir__() + fields

    def __iter__(self):
        return iter(self.columns)

    # NDArray Compat
    def __array_ufunc__(
        self, ufunc: Callable, method: str, *inputs: Any, **kwargs: Any
    ):
        # TODO: is it possible to deduplicate it with '_map_series_op'?
        if all(isinstance(inp, DataFrame) for inp in inputs) and any(
            inp is not inputs[0] for inp in inputs
        ):
            # binary only
            assert len(inputs) == 2
            this = inputs[0]
            that = inputs[1]
            if this._internal.column_labels_level != that._internal.column_labels_level:
                raise ValueError("cannot join with no overlapping index names")

            # Different DataFrames
            def apply_op(kdf, this_column_labels, that_column_labels):
                for this_label, that_label in zip(
                    this_column_labels, that_column_labels
                ):
                    yield (
                        ufunc(kdf[this_label], kdf[that_label], **kwargs),
                        this_label,
                    )

            return align_diff_frames(apply_op, this, that, fillna=True, how="full")
        else:
            # DataFrame and Series
            applied = []
            this = inputs[0]
            assert all(inp is this for inp in inputs if isinstance(inp, DataFrame))

            for label in this._internal.column_labels:
                arguments = []
                for inp in inputs:
                    arguments.append(inp[label] if isinstance(inp, DataFrame) else inp)
                # both binary and unary.
                applied.append(ufunc(*arguments, **kwargs))

            internal = this._internal.with_new_columns(applied)
            return DataFrame(internal)

    if sys.version_info >= (3, 7):

        def __class_getitem__(cls, params):
            # This is a workaround to support variadic generic in DataFrame in Python 3.7.
            # See https://github.com/python/typing/issues/193
            # we always wraps the given type hints by a tuple to mimic the variadic generic.
            return super(cls, DataFrame).__class_getitem__(Tuple[params])

    elif (3, 5) <= sys.version_info < (3, 7):
        # This is a workaround to support variadic generic in DataFrame in Python 3.5+
        # The implementation is in its metaclass so this flag is needed to distinguish
        # Koalas DataFrame.
        is_dataframe = None


def _reduce_spark_multi(sdf, aggs):
    """
    Performs a reduction on a dataframe, the functions being known sql aggregate functions.
    """
    assert isinstance(sdf, spark.DataFrame)
    sdf0 = sdf.agg(*aggs)
    l = sdf0.head(2)
    assert len(l) == 1, (sdf, l)
    row = l[0]
    l2 = list(row)
    assert len(l2) == len(aggs), (row, l2)
    return l2


class _CachedDataFrame(DataFrame):
    """
    Cached Koalas DataFrame, which corresponds to Pandas DataFrame logically, but internally
    it caches the corresponding Spark DataFrame.
    """

    def __init__(self, internal):
        self._cached = internal._sdf.cache()
        super(_CachedDataFrame, self).__init__(internal)

    def __enter__(self):
        return self

    def __exit__(self, exception_type, exception_value, traceback):
        self.unpersist()

    def unpersist(self):
        """
        The `unpersist` function is used to uncache the Koalas DataFrame when it
        is not used with `with` statement.

        Examples
        --------
        >>> df = ks.DataFrame([(.2, .3), (.0, .6), (.6, .0), (.2, .1)],
        ...                   columns=['dogs', 'cats'])
        >>> df = df.cache()

        To uncache the dataframe, use `unpersist` function

        >>> df.unpersist()
        """
        if self._cached.is_cached:
            self._cached.unpersist()<|MERGE_RESOLUTION|>--- conflicted
+++ resolved
@@ -9342,20 +9342,9 @@
             raise ValueError("Doesn't support for MultiIndex columns")
         if not isinstance(expr, str):
             raise ValueError(
-<<<<<<< HEAD
                 "expr must be a string to be evaluated, {} given".format(type(expr))
             )
-        if not isinstance(inplace, bool):
-            raise ValueError(
-                'For argument "inplace" expected type bool, received type {}.'.format(
-                    type(inplace).__name__
-                )
-            )
-=======
-                'expr must be a string to be evaluated, {} given'
-                .format(type(expr)))
         inplace = validate_bool_kwarg(inplace, "inplace")
->>>>>>> a2c5a22d
 
         sdf = self._sdf.filter(expr)
         internal = self._internal.copy(sdf=sdf)
