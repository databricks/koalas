#
# Copyright (C) 2019 Databricks, Inc.
#
# Licensed under the Apache License, Version 2.0 (the "License");
# you may not use this file except in compliance with the License.
# You may obtain a copy of the License at
#
#     http://www.apache.org/licenses/LICENSE-2.0
#
# Unless required by applicable law or agreed to in writing, software
# distributed under the License is distributed on an "AS IS" BASIS,
# WITHOUT WARRANTIES OR CONDITIONS OF ANY KIND, either express or implied.
# See the License for the specific language governing permissions and
# limitations under the License.
#

"""
A wrapper class for Spark DataFrame to behave similar to pandas DataFrame.
"""
from collections import OrderedDict
from distutils.version import LooseVersion
import re
import warnings
import inspect
import json
from functools import partial, reduce
import sys
from itertools import zip_longest
from typing import Any, Optional, List, Tuple, Union, Generic, TypeVar, Iterable, Dict, Callable

import numpy as np
import pandas as pd
from pandas.api.types import is_list_like, is_dict_like
if LooseVersion(pd.__version__) >= LooseVersion('0.24'):
    from pandas.core.dtypes.common import infer_dtype_from_object
else:
    from pandas.core.dtypes.common import _get_dtype_from_object as infer_dtype_from_object
from pandas.core.accessor import CachedAccessor
from pandas.core.dtypes.inference import is_sequence
from pyspark import sql as spark
from pyspark.sql import functions as F, Column
from pyspark.sql.functions import pandas_udf
from pyspark.sql.types import (BooleanType, ByteType, DecimalType, DoubleType, FloatType,
                               IntegerType, LongType, NumericType, ShortType)
from pyspark.sql.window import Window

from databricks import koalas as ks  # For running doctests and reference resolution in PyCharm.
from databricks.koalas.utils import validate_arguments_and_invoke_function, align_diff_frames
from databricks.koalas.generic import _Frame
from databricks.koalas.internal import (_InternalFrame, HIDDEN_COLUMNS, NATURAL_ORDER_COLUMN_NAME,
                                        SPARK_INDEX_NAME_FORMAT)
from databricks.koalas.missing.frame import _MissingPandasLikeDataFrame
from databricks.koalas.ml import corr
from databricks.koalas.utils import column_index_level, name_like_string, scol_for, validate_axis
from databricks.koalas.typedef import _infer_return_type, as_spark_type, as_python_type
from databricks.koalas.plot import KoalasFramePlotMethods
from databricks.koalas.config import get_option

# These regular expression patterns are complied and defined here to avoid to compile the same
# pattern every time it is used in _repr_ and _repr_html_ in DataFrame.
# Two patterns basically seek the footer string from Pandas'
REPR_PATTERN = re.compile(r"\n\n\[(?P<rows>[0-9]+) rows x (?P<columns>[0-9]+) columns\]$")
REPR_HTML_PATTERN = re.compile(
    r"\n\<p\>(?P<rows>[0-9]+) rows × (?P<columns>[0-9]+) columns\<\/p\>\n\<\/div\>$")


_flex_doc_FRAME = """
Get {desc} of dataframe and other, element-wise (binary operator `{op_name}`).

Equivalent to ``{equiv}``. With reverse version, `{reverse}`.

Among flexible wrappers (`add`, `sub`, `mul`, `div`) to
arithmetic operators: `+`, `-`, `*`, `/`, `//`.

Parameters
----------
other : scalar
    Any single data

Returns
-------
DataFrame
    Result of the arithmetic operation.

Examples
--------
>>> df = ks.DataFrame({{'angles': [0, 3, 4],
...                    'degrees': [360, 180, 360]}},
...                   index=['circle', 'triangle', 'rectangle'],
...                   columns=['angles', 'degrees'])
>>> df
           angles  degrees
circle          0      360
triangle        3      180
rectangle       4      360

Add a scalar with operator version which return the same
results. Also reverse version.

>>> df + 1
           angles  degrees
circle          1      361
triangle        4      181
rectangle       5      361

>>> df.add(1)
           angles  degrees
circle          1      361
triangle        4      181
rectangle       5      361

>>> df.add(df)
           angles  degrees
circle          0      720
triangle        6      360
rectangle       8      720

>>> df.radd(1)
           angles  degrees
circle          1      361
triangle        4      181
rectangle       5      361

Divide and true divide by constant with reverse version.

>>> df / 10
           angles  degrees
circle        0.0     36.0
triangle      0.3     18.0
rectangle     0.4     36.0

>>> df.div(10)
           angles  degrees
circle        0.0     36.0
triangle      0.3     18.0
rectangle     0.4     36.0

>>> df.rdiv(10)
             angles   degrees
circle          NaN  0.027778
triangle   3.333333  0.055556
rectangle  2.500000  0.027778

>>> df.truediv(10)
           angles  degrees
circle        0.0     36.0
triangle      0.3     18.0
rectangle     0.4     36.0

>>> df.rtruediv(10)
             angles   degrees
circle          NaN  0.027778
triangle   3.333333  0.055556
rectangle  2.500000  0.027778

Subtract by constant with reverse version.

>>> df - 1
           angles  degrees
circle         -1      359
triangle        2      179
rectangle       3      359

>>> df.sub(1)
           angles  degrees
circle         -1      359
triangle        2      179
rectangle       3      359

>>> df.rsub(1)
           angles  degrees
circle          1     -359
triangle       -2     -179
rectangle      -3     -359

Multiply by constant with reverse version.

>>> df * 1
           angles  degrees
circle          0      360
triangle        3      180
rectangle       4      360

>>> df.mul(1)
           angles  degrees
circle          0      360
triangle        3      180
rectangle       4      360

>>> df.rmul(1)
           angles  degrees
circle          0      360
triangle        3      180
rectangle       4      360

Floor Divide by constant with reverse version.

>>> df // 10
           angles  degrees
circle          0       36
triangle        0       18
rectangle       0       36

>>> df.floordiv(10)
           angles  degrees
circle          0       36
triangle        0       18
rectangle       0       36

>>> df.rfloordiv(10)
           angles  degrees
circle        NaN        0
triangle      3.0        0
rectangle     2.0        0

Mod by constant with reverse version.

>>> df % 2
           angles  degrees
circle          0        0
triangle        1        0
rectangle       0        0

>>> df.mod(2)
           angles  degrees
circle          0        0
triangle        1        0
rectangle       0        0

>>> df.rmod(2)
           angles  degrees
circle        NaN        2
triangle      2.0        2
rectangle     2.0        2

Power by constant with reverse version.

>>> df ** 2
           angles   degrees
circle        0.0  129600.0
triangle      9.0   32400.0
rectangle    16.0  129600.0

>>> df.pow(2)
           angles   degrees
circle        0.0  129600.0
triangle      9.0   32400.0
rectangle    16.0  129600.0

>>> df.rpow(2)
           angles        degrees
circle        1.0  2.348543e+108
triangle      8.0   1.532496e+54
rectangle    16.0  2.348543e+108
"""

T = TypeVar('T')


if (3, 5) <= sys.version_info < (3, 7):
    from typing import GenericMeta

    # This is a workaround to support variadic generic in DataFrame in Python 3.5+.
    # See https://github.com/python/typing/issues/193
    # We wrap the input params by a tuple to mimic variadic generic.
    old_getitem = GenericMeta.__getitem__  # type: ignore

    def new_getitem(self, params):
        if hasattr(self, "is_dataframe"):
            return old_getitem(self, Tuple[params])
        else:
            return old_getitem(self, params)

    GenericMeta.__getitem__ = new_getitem  # type: ignore


class DataFrame(_Frame, Generic[T]):
    """
    Koalas DataFrame that corresponds to Pandas DataFrame logically. This holds Spark DataFrame
    internally.

    :ivar _internal: an internal immutable Frame to manage metadata.
    :type _internal: _InternalFrame

    Parameters
    ----------
    data : numpy ndarray (structured or homogeneous), dict, Pandas DataFrame, Spark DataFrame \
        or Koalas Series
        Dict can contain Series, arrays, constants, or list-like objects
        If data is a dict, argument order is maintained for Python 3.6
        and later.
        Note that if `data` is a Pandas DataFrame, a Spark DataFrame, and a Koalas Series,
        other arguments should not be used.
    index : Index or array-like
        Index to use for resulting frame. Will default to RangeIndex if
        no indexing information part of input data and no index provided
    columns : Index or array-like
        Column labels to use for resulting frame. Will default to
        RangeIndex (0, 1, 2, ..., n) if no column labels are provided
    dtype : dtype, default None
        Data type to force. Only a single dtype is allowed. If None, infer
    copy : boolean, default False
        Copy data from inputs. Only affects DataFrame / 2d ndarray input

    Examples
    --------
    Constructing DataFrame from a dictionary.

    >>> d = {'col1': [1, 2], 'col2': [3, 4]}
    >>> df = ks.DataFrame(data=d, columns=['col1', 'col2'])
    >>> df
       col1  col2
    0     1     3
    1     2     4

    Constructing DataFrame from Pandas DataFrame

    >>> df = ks.DataFrame(pd.DataFrame(data=d, columns=['col1', 'col2']))
    >>> df
       col1  col2
    0     1     3
    1     2     4

    Notice that the inferred dtype is int64.

    >>> df.dtypes
    col1    int64
    col2    int64
    dtype: object

    To enforce a single dtype:

    >>> df = ks.DataFrame(data=d, dtype=np.int8)
    >>> df.dtypes
    col1    int8
    col2    int8
    dtype: object

    Constructing DataFrame from numpy ndarray:

    >>> df2 = ks.DataFrame(np.random.randint(low=0, high=10, size=(5, 5)),
    ...                    columns=['a', 'b', 'c', 'd', 'e'])
    >>> df2  # doctest: +SKIP
       a  b  c  d  e
    0  3  1  4  9  8
    1  4  8  4  8  4
    2  7  6  5  6  7
    3  8  7  9  1  0
    4  2  5  4  3  9
    """
    def __init__(self, data=None, index=None, columns=None, dtype=None, copy=False):
        if isinstance(data, _InternalFrame):
            assert index is None
            assert columns is None
            assert dtype is None
            assert not copy
            super(DataFrame, self).__init__(data)
        elif isinstance(data, spark.DataFrame):
            assert index is None
            assert columns is None
            assert dtype is None
            assert not copy
            super(DataFrame, self).__init__(_InternalFrame(data))
        elif isinstance(data, ks.Series):
            assert index is None
            assert columns is None
            assert dtype is None
            assert not copy
            data = data.to_dataframe()
            super(DataFrame, self).__init__(data._internal)
        else:
            if isinstance(data, pd.DataFrame):
                assert index is None
                assert columns is None
                assert dtype is None
                assert not copy
                pdf = data
            else:
                pdf = pd.DataFrame(data=data, index=index, columns=columns, dtype=dtype, copy=copy)
            super(DataFrame, self).__init__(_InternalFrame.from_pandas(pdf))

    @property
    def _sdf(self) -> spark.DataFrame:
        return self._internal.sdf

    @property
    def ndim(self):
        """
        Return an int representing the number of array dimensions.

        return 2 for DataFrame.

        Examples
        --------

        >>> df = ks.DataFrame([[1, 2], [4, 5], [7, 8]],
        ...                   index=['cobra', 'viper', None],
        ...                   columns=['max_speed', 'shield'])
        >>> df
               max_speed  shield
        cobra          1       2
        viper          4       5
        NaN            7       8
        >>> df.ndim
        2
        """
        return 2

    def _reduce_for_stat_function(self, sfun, name, axis=None, numeric_only=False):
        """
        Applies sfun to each column and returns a pd.Series where the number of rows equal the
        number of columns.

        Parameters
        ----------
        sfun : either an 1-arg function that takes a Column and returns a Column, or
            a 2-arg function that takes a Column and its DataType and returns a Column.
            axis: used only for sanity check because series only support index axis.
        name : original pandas API name.
        axis : axis to apply. 0 or 1, or 'index' or 'columns.
        numeric_only : boolean, default False
            If True, sfun is applied on numeric columns (including booleans) only.
        """
        from inspect import signature
        from databricks.koalas import Series

        axis = validate_axis(axis)
        if axis == 0:
            exprs = []
            num_args = len(signature(sfun).parameters)
            for idx in self._internal.column_index:
                col_sdf = self._internal.scol_for(idx)
                col_type = self._internal.spark_type_for(idx)

                is_numeric_or_boolean = isinstance(col_type, (NumericType, BooleanType))
                min_or_max = sfun.__name__ in ('min', 'max')
                keep_column = not numeric_only or is_numeric_or_boolean or min_or_max

                if keep_column:
                    if isinstance(col_type, BooleanType) and not min_or_max:
                        # Stat functions cannot be used with boolean values by default
                        # Thus, cast to integer (true to 1 and false to 0)
                        # Exclude the min and max methods though since those work with booleans
                        col_sdf = col_sdf.cast('integer')
                    if num_args == 1:
                        # Only pass in the column if sfun accepts only one arg
                        col_sdf = sfun(col_sdf)
                    else:  # must be 2
                        assert num_args == 2
                        # Pass in both the column and its data type if sfun accepts two args
                        col_sdf = sfun(col_sdf, col_type)
                    exprs.append(col_sdf.alias(name_like_string(idx)))

            sdf = self._sdf.select(*exprs)
            pdf = sdf.toPandas()

            if self._internal.column_index_level > 1:
                pdf.columns = pd.MultiIndex.from_tuples(self._internal.column_index)

            assert len(pdf) == 1, (sdf, pdf)

            row = pdf.iloc[0]
            row.name = None
            # TODO: return Koalas series.
            return row  # Return first row as a Series

        elif axis == 1:
            # Here we execute with the first 1000 to get the return type.
            # If the records were less than 1000, it uses pandas API directly for a shortcut.
            limit = get_option("compute.shortcut_limit")
            pdf = self.head(limit + 1)._to_internal_pandas()
            pser = getattr(pdf, name)(axis=axis, numeric_only=numeric_only)
            if len(pdf) <= limit:
                return Series(pser)

            @pandas_udf(returnType=as_spark_type(pser.dtype.type))
            def calculate_columns_axis(*cols):
                return getattr(pd.concat(cols, axis=1), name)(axis=axis, numeric_only=numeric_only)

            df = self._sdf.select(calculate_columns_axis(*self._internal.column_scols).alias("0"))
            return DataFrame(df)["0"]

        else:
            raise ValueError("No axis named %s for object type %s." % (axis, type(axis)))

    # Arithmetic Operators
    def _map_series_op(self, op, other):
        from databricks.koalas.base import IndexOpsMixin
        if not isinstance(other, DataFrame) and (isinstance(other, IndexOpsMixin) or
                                                 is_sequence(other)):
            raise ValueError(
                "%s with a sequence is currently not supported; "
                "however, got %s." % (op, type(other)))

        if isinstance(other, DataFrame) and self is not other:
            if self._internal.column_index_level != other._internal.column_index_level:
                raise ValueError('cannot join with no overlapping index names')

            # Different DataFrames
            def apply_op(kdf, this_column_index, that_column_index):
                for this_idx, that_idx in zip(this_column_index, that_column_index):
                    yield (getattr(kdf[this_idx], op)(kdf[that_idx]), this_idx)

            return align_diff_frames(apply_op, self, other, fillna=True, how="full")
        else:
            # DataFrame and Series
            applied = []
            for idx in self._internal.column_index:
                if isinstance(other, DataFrame):
                    argument = other[idx]
                else:
                    argument = other
                applied.append(getattr(self[idx], op)(argument))

            sdf = self._sdf.select(
                self._internal.index_scols + [c._scol for c in applied] + list(HIDDEN_COLUMNS))
            internal = self._internal.copy(sdf=sdf,
                                           column_index=[c._internal.column_index[0]
                                                         for c in applied],
                                           column_scols=[scol_for(sdf, c._internal.data_columns[0])
                                                         for c in applied])
            return DataFrame(internal)

    def __add__(self, other):
        return self._map_series_op("add", other)

    def __radd__(self, other):
        return self._map_series_op("radd", other)

    def __div__(self, other):
        return self._map_series_op("div", other)

    def __rdiv__(self, other):
        return self._map_series_op("rdiv", other)

    def __truediv__(self, other):
        return self._map_series_op("truediv", other)

    def __rtruediv__(self, other):
        return self._map_series_op("rtruediv", other)

    def __mul__(self, other):
        return self._map_series_op("mul", other)

    def __rmul__(self, other):
        return self._map_series_op("rmul", other)

    def __sub__(self, other):
        return self._map_series_op("sub", other)

    def __rsub__(self, other):
        return self._map_series_op("rsub", other)

    def __pow__(self, other):
        return self._map_series_op("pow", other)

    def __rpow__(self, other):
        return self._map_series_op("rpow", other)

    def __mod__(self, other):
        return self._map_series_op("mod", other)

    def __rmod__(self, other):
        return self._map_series_op("rmod", other)

    def __floordiv__(self, other):
        return self._map_series_op("floordiv", other)

    def __rfloordiv__(self, other):
        return self._map_series_op("rfloordiv", other)

    def add(self, other):
        return self + other

    # create accessor for plot
    plot = CachedAccessor("plot", KoalasFramePlotMethods)

    def hist(self, bins=10, **kwds):
        return self.plot.hist(bins, **kwds)

    hist.__doc__ = KoalasFramePlotMethods.hist.__doc__

    def kde(self, bw_method=None, ind=None, **kwds):
        return self.plot.kde(bw_method, ind, **kwds)

    kde.__doc__ = KoalasFramePlotMethods.kde.__doc__

    add.__doc__ = _flex_doc_FRAME.format(
        desc='Addition',
        op_name='+',
        equiv='dataframe + other',
        reverse='radd')

    def radd(self, other):
        return other + self

    radd.__doc__ = _flex_doc_FRAME.format(
        desc='Addition',
        op_name="+",
        equiv="other + dataframe",
        reverse='add')

    def div(self, other):
        return self / other

    div.__doc__ = _flex_doc_FRAME.format(
        desc='Floating division',
        op_name="/",
        equiv="dataframe / other",
        reverse='rdiv')

    divide = div

    def rdiv(self, other):
        return other / self

    rdiv.__doc__ = _flex_doc_FRAME.format(
        desc='Floating division',
        op_name="/",
        equiv="other / dataframe",
        reverse='div')

    def truediv(self, other):
        return self / other

    truediv.__doc__ = _flex_doc_FRAME.format(
        desc='Floating division',
        op_name="/",
        equiv="dataframe / other",
        reverse='rtruediv')

    def rtruediv(self, other):
        return other / self

    rtruediv.__doc__ = _flex_doc_FRAME.format(
        desc='Floating division',
        op_name="/",
        equiv="other / dataframe",
        reverse='truediv')

    def mul(self, other):
        return self * other

    mul.__doc__ = _flex_doc_FRAME.format(
        desc='Multiplication',
        op_name="*",
        equiv="dataframe * other",
        reverse='rmul')

    multiply = mul

    def rmul(self, other):
        return other * self

    rmul.__doc__ = _flex_doc_FRAME.format(
        desc='Multiplication',
        op_name="*",
        equiv="other * dataframe",
        reverse='mul')

    def sub(self, other):
        return self - other

    sub.__doc__ = _flex_doc_FRAME.format(
        desc='Subtraction',
        op_name="-",
        equiv="dataframe - other",
        reverse='rsub')

    subtract = sub

    def rsub(self, other):
        return other - self

    rsub.__doc__ = _flex_doc_FRAME.format(
        desc='Subtraction',
        op_name="-",
        equiv="other - dataframe",
        reverse='sub')

    def mod(self, other):
        return self % other

    mod.__doc__ = _flex_doc_FRAME.format(
        desc='Modulo',
        op_name='%',
        equiv='dataframe % other',
        reverse='rmod')

    def rmod(self, other):
        return other % self

    rmod.__doc__ = _flex_doc_FRAME.format(
        desc='Modulo',
        op_name='%',
        equiv='other % dataframe',
        reverse='mod')

    def pow(self, other):
        return self ** other

    pow.__doc__ = _flex_doc_FRAME.format(
        desc='Exponential power of series',
        op_name='**',
        equiv='dataframe ** other',
        reverse='rpow')

    def rpow(self, other):
        return other ** self

    rpow.__doc__ = _flex_doc_FRAME.format(
        desc='Exponential power',
        op_name='**',
        equiv='other ** dataframe',
        reverse='pow')

    def floordiv(self, other):
        return self // other

    floordiv.__doc__ = _flex_doc_FRAME.format(
        desc='Integer division',
        op_name='//',
        equiv='dataframe // other',
        reverse='rfloordiv')

    def rfloordiv(self, other):
        return other // self

    rfloordiv.__doc__ = _flex_doc_FRAME.format(
        desc='Integer division',
        op_name='//',
        equiv='other // dataframe',
        reverse='floordiv')

    # Comparison Operators
    def __eq__(self, other):
        return self._map_series_op("eq", other)

    def __ne__(self, other):
        return self._map_series_op("ne", other)

    def __lt__(self, other):
        return self._map_series_op("lt", other)

    def __le__(self, other):
        return self._map_series_op("le", other)

    def __ge__(self, other):
        return self._map_series_op("ge", other)

    def __gt__(self, other):
        return self._map_series_op("gt", other)

    def eq(self, other):
        """
        Compare if the current value is equal to the other.

        >>> df = ks.DataFrame({'a': [1, 2, 3, 4],
        ...                    'b': [1, np.nan, 1, np.nan]},
        ...                   index=['a', 'b', 'c', 'd'], columns=['a', 'b'])

        >>> df.eq(1)
               a      b
        a   True   True
        b  False  False
        c  False   True
        d  False  False
        """
        return self == other

    equals = eq

    def gt(self, other):
        """
        Compare if the current value is greater than the other.

        >>> df = ks.DataFrame({'a': [1, 2, 3, 4],
        ...                    'b': [1, np.nan, 1, np.nan]},
        ...                   index=['a', 'b', 'c', 'd'], columns=['a', 'b'])

        >>> df.gt(2)
               a      b
        a  False  False
        b  False  False
        c   True  False
        d   True  False
        """
        return self > other

    def ge(self, other):
        """
        Compare if the current value is greater than or equal to the other.

        >>> df = ks.DataFrame({'a': [1, 2, 3, 4],
        ...                    'b': [1, np.nan, 1, np.nan]},
        ...                   index=['a', 'b', 'c', 'd'], columns=['a', 'b'])

        >>> df.ge(1)
              a      b
        a  True   True
        b  True  False
        c  True   True
        d  True  False
        """
        return self >= other

    def lt(self, other):
        """
        Compare if the current value is less than the other.

        >>> df = ks.DataFrame({'a': [1, 2, 3, 4],
        ...                    'b': [1, np.nan, 1, np.nan]},
        ...                   index=['a', 'b', 'c', 'd'], columns=['a', 'b'])

        >>> df.lt(1)
               a      b
        a  False  False
        b  False  False
        c  False  False
        d  False  False
        """
        return self < other

    def le(self, other):
        """
        Compare if the current value is less than or equal to the other.

        >>> df = ks.DataFrame({'a': [1, 2, 3, 4],
        ...                    'b': [1, np.nan, 1, np.nan]},
        ...                   index=['a', 'b', 'c', 'd'], columns=['a', 'b'])

        >>> df.le(2)
               a      b
        a   True   True
        b   True  False
        c  False   True
        d  False  False
        """
        return self <= other

    def ne(self, other):
        """
        Compare if the current value is not equal to the other.

        >>> df = ks.DataFrame({'a': [1, 2, 3, 4],
        ...                    'b': [1, np.nan, 1, np.nan]},
        ...                   index=['a', 'b', 'c', 'd'], columns=['a', 'b'])

        >>> df.ne(1)
               a      b
        a  False  False
        b   True   True
        c   True  False
        d   True   True
        """
        return self != other

    def applymap(self, func):
        """
        Apply a function to a Dataframe elementwise.

        This method applies a function that accepts and returns a scalar
        to every element of a DataFrame.

        .. note:: this API executes the function once to infer the type which is
             potentially expensive, for instance, when the dataset is created after
             aggregations or sorting.

             To avoid this, specify return type in ``func``, for instance, as below:

             >>> def square(x) -> np.int32:
             ...     return x ** 2

             Koalas uses return type hint and does not try to infer the type.

        Parameters
        ----------
        func : callable
            Python function, returns a single value from a single value.

        Returns
        -------
        DataFrame
            Transformed DataFrame.

        Examples
        --------
        >>> df = ks.DataFrame([[1, 2.12], [3.356, 4.567]])
        >>> df
               0      1
        0  1.000  2.120
        1  3.356  4.567

        >>> def str_len(x) -> int:
        ...     return len(str(x))
        >>> df.applymap(str_len)
           0  1
        0  3  4
        1  5  5

        >>> def power(x) -> float:
        ...     return x ** 2
        >>> df.applymap(power)
                   0          1
        0   1.000000   4.494400
        1  11.262736  20.857489

        You can omit the type hint and let Koalas infer its type.

        >>> df.applymap(lambda x: x ** 2)
                   0          1
        0   1.000000   4.494400
        1  11.262736  20.857489
        """

        applied = []
        for idx in self._internal.column_index:
            # TODO: We can implement shortcut theoretically since it creates new DataFrame
            #  anyway and we don't have to worry about operations on different DataFrames.
            applied.append(self[idx].apply(func))

        sdf = self._sdf.select(
            self._internal.index_scols + [c._scol for c in applied] + list(HIDDEN_COLUMNS))
        internal = self._internal.copy(sdf=sdf,
                                       column_index=[c._internal.column_index[0] for c in applied],
                                       column_scols=[scol_for(sdf, c._internal.data_columns[0])
                                                     for c in applied])
        return DataFrame(internal)

    # TODO: not all arguments are implemented comparing to Pandas' for now.
    def aggregate(self, func: Union[List[str], Dict[str, List[str]]]):
        """Aggregate using one or more operations over the specified axis.

        Parameters
        ----------
        func : dict or a list
             a dict mapping from column name (string) to
             aggregate functions (list of strings).
             If a list is given, the aggregation is performed against
             all columns.

        Returns
        -------
        DataFrame

        Notes
        -----
        `agg` is an alias for `aggregate`. Use the alias.

        See Also
        --------
        databricks.koalas.Series.groupby
        databricks.koalas.DataFrame.groupby

        Examples
        --------
        >>> df = ks.DataFrame([[1, 2, 3],
        ...                    [4, 5, 6],
        ...                    [7, 8, 9],
        ...                    [np.nan, np.nan, np.nan]],
        ...                   columns=['A', 'B', 'C'])

        >>> df
             A    B    C
        0  1.0  2.0  3.0
        1  4.0  5.0  6.0
        2  7.0  8.0  9.0
        3  NaN  NaN  NaN

        Aggregate these functions over the rows.

        >>> df.agg(['sum', 'min'])[['A', 'B', 'C']]
                A     B     C
        min   1.0   2.0   3.0
        sum  12.0  15.0  18.0

        Different aggregations per column.

        >>> df.agg({'A' : ['sum', 'min'], 'B' : ['min', 'max']})[['A', 'B']]
                A    B
        max   NaN  8.0
        min   1.0  2.0
        sum  12.0  NaN
        """
        from databricks.koalas.groupby import GroupBy

        if isinstance(func, list):
            if all((isinstance(f, str) for f in func)):
                func = dict([
                    (column, func) for column in self.columns])
            else:
                raise ValueError("If the given function is a list, it "
                                 "should only contains function names as strings.")

        if not isinstance(func, dict) or \
                not all(isinstance(key, str) and
                        (isinstance(value, str) or
                         isinstance(value, list) and all(isinstance(v, str) for v in value))
                        for key, value in func.items()):
            raise ValueError("aggs must be a dict mapping from column name (string) to aggregate "
                             "functions (list of strings).")

        kdf = DataFrame(GroupBy._spark_groupby(self, func, ()))  # type: DataFrame

        # The codes below basically converts:
        #
        #           A         B
        #         sum  min  min  max
        #     0  12.0  1.0  2.0  8.0
        #
        # to:
        #             A    B
        #     max   NaN  8.0
        #     min   1.0  2.0
        #     sum  12.0  NaN
        #
        # Aggregated output is usually pretty much small. So it is fine to directly use pandas API.
        pdf = kdf.to_pandas().stack()
        pdf.index = pdf.index.droplevel()
        pdf.columns.names = [None]
        pdf.index.names = [None]

        return DataFrame(pdf[list(func.keys())])

    agg = aggregate

    def corr(self, method='pearson'):
        """
        Compute pairwise correlation of columns, excluding NA/null values.

        Parameters
        ----------
        method : {'pearson', 'spearman'}
            * pearson : standard correlation coefficient
            * spearman : Spearman rank correlation

        Returns
        -------
        y : pandas.DataFrame

        See Also
        --------
        Series.corr

        Examples
        --------
        >>> df = ks.DataFrame([(.2, .3), (.0, .6), (.6, .0), (.2, .1)],
        ...                   columns=['dogs', 'cats'])
        >>> df.corr('pearson')
                  dogs      cats
        dogs  1.000000 -0.851064
        cats -0.851064  1.000000

        >>> df.corr('spearman')
                  dogs      cats
        dogs  1.000000 -0.948683
        cats -0.948683  1.000000

        Notes
        -----
        There are behavior differences between Koalas and pandas.

        * the `method` argument only accepts 'pearson', 'spearman'
        * the data should not contain NaNs. Koalas will return an error.
        * Koalas doesn't support the following argument(s).

          * `min_periods` argument is not supported
        """
        return ks.from_pandas(corr(self, method))

    def iteritems(self) -> Iterable:
        """
        Iterator over (column name, Series) pairs.

        Iterates over the DataFrame columns, returning a tuple with
        the column name and the content as a Series.

        Returns
        -------
        label : object
            The column names for the DataFrame being iterated over.
        content : Series
            The column entries belonging to each label, as a Series.

        Examples
        --------
        >>> df = ks.DataFrame({'species': ['bear', 'bear', 'marsupial'],
        ...                    'population': [1864, 22000, 80000]},
        ...                   index=['panda', 'polar', 'koala'],
        ...                   columns=['species', 'population'])
        >>> df
                 species  population
        panda       bear        1864
        polar       bear       22000
        koala  marsupial       80000

        >>> for label, content in df.iteritems():
        ...    print('label:', label)
        ...    print('content:', content.to_string())
        ...
        label: species
        content: panda         bear
        polar         bear
        koala    marsupial
        label: population
        content: panda     1864
        polar    22000
        koala    80000
        """
        cols = list(self.columns)
        return list((col_name, self[col_name]) for col_name in cols)

    def iterrows(self):
        """
        Iterate over DataFrame rows as (index, Series) pairs.

        Yields
        ------
        index : label or tuple of label
            The index of the row. A tuple for a `MultiIndex`.
        data : pandas.Series
            The data of the row as a Series.

        it : generator
            A generator that iterates over the rows of the frame.

        Notes
        -----

        1. Because ``iterrows`` returns a Series for each row,
           it does **not** preserve dtypes across the rows (dtypes are
           preserved across columns for DataFrames). For example,

           >>> df = ks.DataFrame([[1, 1.5]], columns=['int', 'float'])
           >>> row = next(df.iterrows())[1]
           >>> row
           int      1.0
           float    1.5
           Name: 0, dtype: float64
           >>> print(row['int'].dtype)
           float64
           >>> print(df['int'].dtype)
           int64

           To preserve dtypes while iterating over the rows, it is better
           to use :meth:`itertuples` which returns namedtuples of the values
           and which is generally faster than ``iterrows``.

        2. You should **never modify** something you are iterating over.
           This is not guaranteed to work in all cases. Depending on the
           data types, the iterator returns a copy and not a view, and writing
           to it will have no effect.
        """

        columns = self.columns
        internal_index_columns = self._internal.index_columns
        internal_data_columns = self._internal.data_columns

        def extract_kv_from_spark_row(row):
            k = row[internal_index_columns[0]] if len(internal_index_columns) == 1 else tuple(
                row[c] for c in internal_index_columns)
            v = [row[c] for c in internal_data_columns]
            return k, v

        for k, v in map(extract_kv_from_spark_row, self._sdf.toLocalIterator()):
            s = pd.Series(v, index=columns, name=k)
            yield k, s

    def items(self) -> Iterable:
        """This is an alias of ``iteritems``."""
        return self.iteritems()

    def to_clipboard(self, excel=True, sep=None, **kwargs):
        """
        Copy object to the system clipboard.

        Write a text representation of object to the system clipboard.
        This can be pasted into Excel, for example.

        .. note:: This method should only be used if the resulting DataFrame is expected
            to be small, as all the data is loaded into the driver's memory.

        Parameters
        ----------
        excel : bool, default True
            - True, use the provided separator, writing in a csv format for
              allowing easy pasting into excel.
            - False, write a string representation of the object to the
              clipboard.

        sep : str, default ``'\\t'``
            Field delimiter.
        **kwargs
            These parameters will be passed to DataFrame.to_csv.

        Notes
        -----
        Requirements for your platform.

          - Linux : `xclip`, or `xsel` (with `gtk` or `PyQt4` modules)
          - Windows : none
          - OS X : none

        See Also
        --------
        read_clipboard : Read text from clipboard.

        Examples
        --------
        Copy the contents of a DataFrame to the clipboard.

        >>> df = ks.DataFrame([[1, 2, 3], [4, 5, 6]], columns=['A', 'B', 'C'])  # doctest: +SKIP
        >>> df.to_clipboard(sep=',')  # doctest: +SKIP
        ... # Wrote the following to the system clipboard:
        ... # ,A,B,C
        ... # 0,1,2,3
        ... # 1,4,5,6

        We can omit the the index by passing the keyword `index` and setting
        it to false.

        >>> df.to_clipboard(sep=',', index=False)  # doctest: +SKIP
        ... # Wrote the following to the system clipboard:
        ... # A,B,C
        ... # 1,2,3
        ... # 4,5,6

        This function also works for Series:

        >>> df = ks.Series([1, 2, 3, 4, 5, 6, 7], name='x')  # doctest: +SKIP
        >>> df.to_clipboard(sep=',')  # doctest: +SKIP
        ... # Wrote the following to the system clipboard:
        ... # 0, 1
        ... # 1, 2
        ... # 2, 3
        ... # 3, 4
        ... # 4, 5
        ... # 5, 6
        ... # 6, 7
        """

        args = locals()
        kdf = self
        return validate_arguments_and_invoke_function(
            kdf._to_internal_pandas(), self.to_clipboard, pd.DataFrame.to_clipboard, args)

    def to_html(self, buf=None, columns=None, col_space=None, header=True, index=True,
                na_rep='NaN', formatters=None, float_format=None, sparsify=None, index_names=True,
                justify=None, max_rows=None, max_cols=None, show_dimensions=False, decimal='.',
                bold_rows=True, classes=None, escape=True, notebook=False, border=None,
                table_id=None, render_links=False):
        """
        Render a DataFrame as an HTML table.

        .. note:: This method should only be used if the resulting Pandas object is expected
                  to be small, as all the data is loaded into the driver's memory. If the input
                  is large, set max_rows parameter.

        Parameters
        ----------
        buf : StringIO-like, optional
            Buffer to write to.
        columns : sequence, optional, default None
            The subset of columns to write. Writes all columns by default.
        col_space : int, optional
            The minimum width of each column.
        header : bool, optional
            Write out the column names. If a list of strings is given, it
            is assumed to be aliases for the column names
        index : bool, optional, default True
            Whether to print index (row) labels.
        na_rep : str, optional, default 'NaN'
            String representation of NAN to use.
        formatters : list or dict of one-param. functions, optional
            Formatter functions to apply to columns' elements by position or
            name.
            The result of each function must be a unicode string.
            List must be of length equal to the number of columns.
        float_format : one-parameter function, optional, default None
            Formatter function to apply to columns' elements if they are
            floats. The result of this function must be a unicode string.
        sparsify : bool, optional, default True
            Set to False for a DataFrame with a hierarchical index to print
            every multiindex key at each row.
        index_names : bool, optional, default True
            Prints the names of the indexes.
        justify : str, default None
            How to justify the column labels. If None uses the option from
            the print configuration (controlled by set_option), 'right' out
            of the box. Valid values are

            * left
            * right
            * center
            * justify
            * justify-all
            * start
            * end
            * inherit
            * match-parent
            * initial
            * unset.
        max_rows : int, optional
            Maximum number of rows to display in the console.
        max_cols : int, optional
            Maximum number of columns to display in the console.
        show_dimensions : bool, default False
            Display DataFrame dimensions (number of rows by number of columns).
        decimal : str, default '.'
            Character recognized as decimal separator, e.g. ',' in Europe.
        bold_rows : bool, default True
            Make the row labels bold in the output.
        classes : str or list or tuple, default None
            CSS class(es) to apply to the resulting html table.
        escape : bool, default True
            Convert the characters <, >, and & to HTML-safe sequences.
        notebook : {True, False}, default False
            Whether the generated HTML is for IPython Notebook.
        border : int
            A ``border=border`` attribute is included in the opening
            `<table>` tag. Default ``pd.options.html.border``.
        table_id : str, optional
            A css id is included in the opening `<table>` tag if specified.
        render_links : bool, default False
            Convert URLs to HTML links (only works with Pandas 0.24+).

        Returns
        -------
        str (or unicode, depending on data and options)
            String representation of the dataframe.

        See Also
        --------
        to_string : Convert DataFrame to a string.
        """
        # Make sure locals() call is at the top of the function so we don't capture local variables.
        args = locals()
        if max_rows is not None:
            kdf = self.head(max_rows)
        else:
            kdf = self

        return validate_arguments_and_invoke_function(
            kdf._to_internal_pandas(), self.to_html, pd.DataFrame.to_html, args)

    def to_string(self, buf=None, columns=None, col_space=None, header=True,
                  index=True, na_rep='NaN', formatters=None, float_format=None,
                  sparsify=None, index_names=True, justify=None,
                  max_rows=None, max_cols=None, show_dimensions=False,
                  decimal='.', line_width=None):
        """
        Render a DataFrame to a console-friendly tabular output.

        .. note:: This method should only be used if the resulting Pandas object is expected
                  to be small, as all the data is loaded into the driver's memory. If the input
                  is large, set max_rows parameter.

        Parameters
        ----------
        buf : StringIO-like, optional
            Buffer to write to.
        columns : sequence, optional, default None
            The subset of columns to write. Writes all columns by default.
        col_space : int, optional
            The minimum width of each column.
        header : bool, optional
            Write out the column names. If a list of strings is given, it
            is assumed to be aliases for the column names
        index : bool, optional, default True
            Whether to print index (row) labels.
        na_rep : str, optional, default 'NaN'
            String representation of NAN to use.
        formatters : list or dict of one-param. functions, optional
            Formatter functions to apply to columns' elements by position or
            name.
            The result of each function must be a unicode string.
            List must be of length equal to the number of columns.
        float_format : one-parameter function, optional, default None
            Formatter function to apply to columns' elements if they are
            floats. The result of this function must be a unicode string.
        sparsify : bool, optional, default True
            Set to False for a DataFrame with a hierarchical index to print
            every multiindex key at each row.
        index_names : bool, optional, default True
            Prints the names of the indexes.
        justify : str, default None
            How to justify the column labels. If None uses the option from
            the print configuration (controlled by set_option), 'right' out
            of the box. Valid values are

            * left
            * right
            * center
            * justify
            * justify-all
            * start
            * end
            * inherit
            * match-parent
            * initial
            * unset.
        max_rows : int, optional
            Maximum number of rows to display in the console.
        max_cols : int, optional
            Maximum number of columns to display in the console.
        show_dimensions : bool, default False
            Display DataFrame dimensions (number of rows by number of columns).
        decimal : str, default '.'
            Character recognized as decimal separator, e.g. ',' in Europe.
        line_width : int, optional
            Width to wrap a line in characters.

        Returns
        -------
        str (or unicode, depending on data and options)
            String representation of the dataframe.

        See Also
        --------
        to_html : Convert DataFrame to HTML.

        Examples
        --------
        >>> df = ks.DataFrame({'col1': [1, 2, 3], 'col2': [4, 5, 6]}, columns=['col1', 'col2'])
        >>> print(df.to_string())
           col1  col2
        0     1     4
        1     2     5
        2     3     6

        >>> print(df.to_string(max_rows=2))
           col1  col2
        0     1     4
        1     2     5
        """
        # Make sure locals() call is at the top of the function so we don't capture local variables.
        args = locals()
        if max_rows is not None:
            kdf = self.head(max_rows)
        else:
            kdf = self

        return validate_arguments_and_invoke_function(
            kdf._to_internal_pandas(), self.to_string, pd.DataFrame.to_string, args)

    def to_dict(self, orient='dict', into=dict):
        """
        Convert the DataFrame to a dictionary.

        The type of the key-value pairs can be customized with the parameters
        (see below).

        .. note:: This method should only be used if the resulting Pandas DataFrame is expected
            to be small, as all the data is loaded into the driver's memory.

        Parameters
        ----------
        orient : str {'dict', 'list', 'series', 'split', 'records', 'index'}
            Determines the type of the values of the dictionary.

            - 'dict' (default) : dict like {column -> {index -> value}}
            - 'list' : dict like {column -> [values]}
            - 'series' : dict like {column -> Series(values)}
            - 'split' : dict like
              {'index' -> [index], 'columns' -> [columns], 'data' -> [values]}
            - 'records' : list like
              [{column -> value}, ... , {column -> value}]
            - 'index' : dict like {index -> {column -> value}}

            Abbreviations are allowed. `s` indicates `series` and `sp`
            indicates `split`.

        into : class, default dict
            The collections.abc.Mapping subclass used for all Mappings
            in the return value.  Can be the actual class or an empty
            instance of the mapping type you want.  If you want a
            collections.defaultdict, you must pass it initialized.

        Returns
        -------
        dict, list or collections.abc.Mapping
            Return a collections.abc.Mapping object representing the DataFrame.
            The resulting transformation depends on the `orient` parameter.

        Examples
        --------
        >>> df = ks.DataFrame({'col1': [1, 2],
        ...                    'col2': [0.5, 0.75]},
        ...                   index=['row1', 'row2'],
        ...                   columns=['col1', 'col2'])
        >>> df
              col1  col2
        row1     1  0.50
        row2     2  0.75

        >>> df_dict = df.to_dict()
        >>> sorted([(key, sorted(values.items())) for key, values in df_dict.items()])
        [('col1', [('row1', 1), ('row2', 2)]), ('col2', [('row1', 0.5), ('row2', 0.75)])]

        You can specify the return orientation.

        >>> df_dict = df.to_dict('series')
        >>> sorted(df_dict.items())
        [('col1', row1    1
        row2    2
        Name: col1, dtype: int64), ('col2', row1    0.50
        row2    0.75
        Name: col2, dtype: float64)]

        >>> df_dict = df.to_dict('split')
        >>> sorted(df_dict.items())  # doctest: +ELLIPSIS
        [('columns', ['col1', 'col2']), ('data', [[1..., 0.75]]), ('index', ['row1', 'row2'])]

        >>> df_dict = df.to_dict('records')
        >>> [sorted(values.items()) for values in df_dict]  # doctest: +ELLIPSIS
        [[('col1', 1...), ('col2', 0.5)], [('col1', 2...), ('col2', 0.75)]]

        >>> df_dict = df.to_dict('index')
        >>> sorted([(key, sorted(values.items())) for key, values in df_dict.items()])
        [('row1', [('col1', 1), ('col2', 0.5)]), ('row2', [('col1', 2), ('col2', 0.75)])]

        You can also specify the mapping type.

        >>> from collections import OrderedDict, defaultdict
        >>> df.to_dict(into=OrderedDict)
        OrderedDict([('col1', OrderedDict([('row1', 1), ('row2', 2)])), \
('col2', OrderedDict([('row1', 0.5), ('row2', 0.75)]))])

        If you want a `defaultdict`, you need to initialize it:

        >>> dd = defaultdict(list)
        >>> df.to_dict('records', into=dd)  # doctest: +ELLIPSIS
        [defaultdict(<class 'list'>, {'col..., 'col...}), \
defaultdict(<class 'list'>, {'col..., 'col...})]
        """
        # Make sure locals() call is at the top of the function so we don't capture local variables.
        args = locals()
        kdf = self
        return validate_arguments_and_invoke_function(
            kdf._to_internal_pandas(), self.to_dict, pd.DataFrame.to_dict, args)

    def to_latex(self, buf=None, columns=None, col_space=None, header=True, index=True,
                 na_rep='NaN', formatters=None, float_format=None, sparsify=None, index_names=True,
                 bold_rows=False, column_format=None, longtable=None, escape=None, encoding=None,
                 decimal='.', multicolumn=None, multicolumn_format=None, multirow=None):
        r"""
        Render an object to a LaTeX tabular environment table.

        Render an object to a tabular environment table. You can splice this into a LaTeX
        document. Requires usepackage{booktabs}.

        .. note:: This method should only be used if the resulting Pandas object is expected
                  to be small, as all the data is loaded into the driver's memory. If the input
                  is large, consider alternative formats.

        Parameters
        ----------
        buf : file descriptor or None
            Buffer to write to. If None, the output is returned as a string.
        columns : list of label, optional
            The subset of columns to write. Writes all columns by default.
        col_space : int, optional
            The minimum width of each column.
        header : bool or list of str, default True
            Write out the column names. If a list of strings is given, it is assumed to be aliases
            for the column names.
        index : bool, default True
            Write row names (index).
        na_rep : str, default ‘NaN’
            Missing data representation.
        formatters : list of functions or dict of {str: function}, optional
            Formatter functions to apply to columns’ elements by position or name. The result of
            each function must be a unicode string. List must be of length equal to the number of
            columns.
        float_format : str, optional
            Format string for floating point numbers.
        sparsify : bool, optional
            Set to False for a DataFrame with a hierarchical index to print every multiindex key at
            each row. By default, the value will be read from the config module.
        index_names : bool, default True
            Prints the names of the indexes.
        bold_rows : bool, default False
            Make the row labels bold in the output.
        column_format : str, optional
            The columns format as specified in LaTeX table format e.g. ‘rcl’ for 3 columns. By
            default, ‘l’ will be used for all columns except columns of numbers, which default
            to ‘r’.
        longtable : bool, optional
            By default, the value will be read from the pandas config module. Use a longtable
            environment instead of tabular. Requires adding a usepackage{longtable} to your LaTeX
            preamble.
        escape : bool, optional
            By default, the value will be read from the pandas config module. When set to False
            prevents from escaping latex special characters in column names.
        encoding : str, optional
            A string representing the encoding to use in the output file, defaults to ‘ascii’ on
            Python 2 and ‘utf-8’ on Python 3.
        decimal : str, default ‘.’
            Character recognized as decimal separator, e.g. ‘,’ in Europe.
        multicolumn : bool, default True
            Use multicolumn to enhance MultiIndex columns. The default will be read from the config
            module.
        multicolumn_format : str, default ‘l’
            The alignment for multicolumns, similar to column_format The default will be read from
            the config module.
        multirow : bool, default False
            Use multirow to enhance MultiIndex rows. Requires adding a usepackage{multirow} to your
            LaTeX preamble. Will print centered labels (instead of top-aligned) across the contained
            rows, separating groups via clines. The default will be read from the pandas config
            module.

        Returns
        -------
        str or None
            If buf is None, returns the resulting LateX format as a string. Otherwise returns None.

        See Also
        --------
        DataFrame.to_string : Render a DataFrame to a console-friendly
            tabular output.
        DataFrame.to_html : Render a DataFrame as an HTML table.


        Examples
        --------
        >>> df = ks.DataFrame({'name': ['Raphael', 'Donatello'],
        ...                    'mask': ['red', 'purple'],
        ...                    'weapon': ['sai', 'bo staff']},
        ...                   columns=['name', 'mask', 'weapon'])
        >>> df.to_latex(index=False) # doctest: +NORMALIZE_WHITESPACE
        '\\begin{tabular}{lll}\n\\toprule\n name & mask & weapon
        \\\\\n\\midrule\n Raphael & red & sai \\\\\n Donatello &
        purple & bo staff \\\\\n\\bottomrule\n\\end{tabular}\n'
        """

        args = locals()
        kdf = self
        return validate_arguments_and_invoke_function(
            kdf._to_internal_pandas(), self.to_latex, pd.DataFrame.to_latex, args)

    # TODO: enable doctests once we drop Spark 2.3.x (due to type coercion logic
    #  when creating arrays)
    def transpose(self):
        """
        Transpose index and columns.

        Reflect the DataFrame over its main diagonal by writing rows as columns
        and vice-versa. The property :attr:`.T` is an accessor to the method
        :meth:`transpose`.

        .. note:: This method is based on an expensive operation due to the nature
            of big data. Internally it needs to generate each row for each value, and
            then group twice - it is a huge operation. To prevent misusage, this method
            has the 'compute.max_rows' default limit of input length, and raises a ValueError.

                >>> from databricks.koalas.config import option_context
                >>> with option_context('compute.max_rows', 1000):  # doctest: +NORMALIZE_WHITESPACE
                ...     ks.DataFrame({'a': range(1001)}).transpose()
                Traceback (most recent call last):
                  ...
                ValueError: Current DataFrame has more then the given limit 1000 rows.
                Please set 'compute.max_rows' by using 'databricks.koalas.config.set_option'
                to retrieve to retrieve more than 1000 rows. Note that, before changing the
                'compute.max_rows', this operation is considerably expensive.

        Returns
        -------
        DataFrame
            The transposed DataFrame.

        Notes
        -----
        Transposing a DataFrame with mixed dtypes will result in a homogeneous
        DataFrame with the coerced dtype. For instance, if int and float have
        to be placed in same column, it becomes float. If type coercion is not
        possible, it fails.

        Also, note that the values in index should be unique because they become
        unique column names.

        In addition, if Spark 2.3 is used, the types should always be exactly same.

        Examples
        --------
        **Square DataFrame with homogeneous dtype**

        >>> d1 = {'col1': [1, 2], 'col2': [3, 4]}
        >>> df1 = ks.DataFrame(data=d1, columns=['col1', 'col2'])
        >>> df1
           col1  col2
        0     1     3
        1     2     4

        >>> df1_transposed = df1.T.sort_index()  # doctest: +SKIP
        >>> df1_transposed  # doctest: +SKIP
              0  1
        col1  1  2
        col2  3  4

        When the dtype is homogeneous in the original DataFrame, we get a
        transposed DataFrame with the same dtype:

        >>> df1.dtypes
        col1    int64
        col2    int64
        dtype: object
        >>> df1_transposed.dtypes  # doctest: +SKIP
        0    int64
        1    int64
        dtype: object

        **Non-square DataFrame with mixed dtypes**

        >>> d2 = {'score': [9.5, 8],
        ...       'kids': [0, 0],
        ...       'age': [12, 22]}
        >>> df2 = ks.DataFrame(data=d2, columns=['score', 'kids', 'age'])
        >>> df2
           score  kids  age
        0    9.5     0   12
        1    8.0     0   22

        >>> df2_transposed = df2.T.sort_index()  # doctest: +SKIP
        >>> df2_transposed  # doctest: +SKIP
                  0     1
        age    12.0  22.0
        kids    0.0   0.0
        score   9.5   8.0

        When the DataFrame has mixed dtypes, we get a transposed DataFrame with
        the coerced dtype:

        >>> df2.dtypes
        score    float64
        kids       int64
        age        int64
        dtype: object

        >>> df2_transposed.dtypes  # doctest: +SKIP
        0    float64
        1    float64
        dtype: object
        """
        max_compute_count = get_option("compute.max_rows")
        if max_compute_count is not None:
            pdf = self.head(max_compute_count + 1)._to_internal_pandas()
            if len(pdf) > max_compute_count:
                raise ValueError(
                    "Current DataFrame has more then the given limit {0} rows. "
                    "Please set 'compute.max_rows' by using 'databricks.koalas.config.set_option' "
                    "to retrieve to retrieve more than {0} rows. Note that, before changing the "
                    "'compute.max_rows', this operation is considerably expensive."
                    .format(max_compute_count))
            return DataFrame(pdf.transpose())

        # Explode the data to be pairs.
        #
        # For instance, if the current input DataFrame is as below:
        #
        # +------+------+------+------+------+
        # |index1|index2|(a,x1)|(a,x2)|(b,x3)|
        # +------+------+------+------+------+
        # |    y1|    z1|     1|     0|     0|
        # |    y2|    z2|     0|    50|     0|
        # |    y3|    z3|     3|     2|     1|
        # +------+------+------+------+------+
        #
        # Output of `exploded_df` becomes as below:
        #
        # +-----------------+-----------------+-----------------+-----+
        # |            index|__index_level_0__|__index_level_1__|value|
        # +-----------------+-----------------+-----------------+-----+
        # |{"a":["y1","z1"]}|                a|               x1|    1|
        # |{"a":["y1","z1"]}|                a|               x2|    0|
        # |{"a":["y1","z1"]}|                b|               x3|    0|
        # |{"a":["y2","z2"]}|                a|               x1|    0|
        # |{"a":["y2","z2"]}|                a|               x2|   50|
        # |{"a":["y2","z2"]}|                b|               x3|    0|
        # |{"a":["y3","z3"]}|                a|               x1|    3|
        # |{"a":["y3","z3"]}|                a|               x2|    2|
        # |{"a":["y3","z3"]}|                b|               x3|    1|
        # +-----------------+-----------------+-----------------+-----+
        pairs = F.explode(F.array(*[
            F.struct(
                [F.lit(col).alias(SPARK_INDEX_NAME_FORMAT(i)) for i, col in enumerate(idx)] +
                [self[idx]._scol.alias("value")]
            ) for idx in self._internal.column_index]))

        exploded_df = self._sdf.withColumn("pairs", pairs).select(
            [F.to_json(F.struct(F.array([scol.cast('string')
                                         for scol in self._internal.index_scols])
                                .alias('a'))).alias('index'),
             F.col("pairs.*")])

        # After that, executes pivot with key and its index column.
        # Note that index column should contain unique values since column names
        # should be unique.
        internal_index_columns = [SPARK_INDEX_NAME_FORMAT(i)
                                  for i in range(self._internal.column_index_level)]
        pivoted_df = exploded_df.groupBy(internal_index_columns).pivot('index')

        transposed_df = pivoted_df.agg(F.first(F.col("value")))

        new_data_columns = list(filter(lambda x: x not in internal_index_columns,
                                       transposed_df.columns))

        internal = self._internal.copy(
            sdf=transposed_df,
            index_map=[(col, None) for col in internal_index_columns],
            column_index=[tuple(json.loads(col)['a']) for col in new_data_columns],
            column_scols=[scol_for(transposed_df, col) for col in new_data_columns],
            column_index_names=None)

        return DataFrame(internal)

    T = property(transpose)

    def transform(self, func):
        """
        Call ``func`` on self producing a Series with transformed values
        and that has the same length as its input.

        .. note:: this API executes the function once to infer the type which is
             potentially expensive, for instance, when the dataset is created after
             aggregations or sorting.

             To avoid this, specify return type in ``func``, for instance, as below:

             >>> def square(x) -> ks.Series[np.int32]:
             ...     return x ** 2

             Koalas uses return type hint and does not try to infer the type.

        .. note:: the series within ``func`` is actually a pandas series, and
            the length of each series is not guaranteed.

        Parameters
        ----------
        func : function
            Function to use for transforming the data. It must work when pandas Series
            is passed.

        Returns
        -------
        DataFrame
            A DataFrame that must have the same length as self.

        Raises
        ------
        Exception : If the returned DataFrame has a different length than self.

        Examples
        --------
        >>> df = ks.DataFrame({'A': range(3), 'B': range(1, 4)}, columns=['A', 'B'])
        >>> df
           A  B
        0  0  1
        1  1  2
        2  2  3

        >>> def square(x) -> ks.Series[np.int32]:
        ...     return x ** 2
        >>> df.transform(square)
           A  B
        0  0  1
        1  1  4
        2  4  9

        You can omit the type hint and let Koalas infer its type.

        >>> df.transform(lambda x: x ** 2)
           A  B
        0  0  1
        1  1  4
        2  4  9

        For multi-index columns:

        >>> df.columns = [('X', 'A'), ('X', 'B')]
        >>> df.transform(square)  # doctest: +NORMALIZE_WHITESPACE
           X
           A  B
        0  0  1
        1  1  4
        2  4  9

        >>> df.transform(lambda x: x ** 2)  # doctest: +NORMALIZE_WHITESPACE
           X
           A  B
        0  0  1
        1  1  4
        2  4  9
        """
        assert callable(func), "the first argument should be a callable function."
        spec = inspect.getfullargspec(func)
        return_sig = spec.annotations.get("return", None)
        should_infer_schema = return_sig is None

        if should_infer_schema:
            # Here we execute with the first 1000 to get the return type.
            # If the records were less than 1000, it uses pandas API directly for a shortcut.
            limit = get_option("compute.shortcut_limit")
            pdf = self.head(limit + 1)._to_internal_pandas()
            transformed = pdf.transform(func)
            kdf = DataFrame(transformed)
            if len(pdf) <= limit:
                return kdf

            applied = []
            for input_idx, output_idx in zip(
                    self._internal.column_index, kdf._internal.column_index):
                wrapped = ks.pandas_wraps(
                    func,
                    return_col=as_python_type(kdf[output_idx].spark_type))
                applied.append(wrapped(self[input_idx]).rename(input_idx))
        else:
            wrapped = ks.pandas_wraps(func)
            applied = []
            for idx in self._internal.column_index:
                applied.append(wrapped(self[idx]).rename(idx))

        sdf = self._sdf.select(
            self._internal.index_scols + [c._scol for c in applied] + list(HIDDEN_COLUMNS))
        internal = self._internal.copy(sdf=sdf,
                                       column_index=[c._internal.column_index[0] for c in applied],
                                       column_scols=[scol_for(sdf, c._internal.data_columns[0])
                                                     for c in applied])

        return DataFrame(internal)

    def pop(self, item):
        """
        Return item and drop from frame. Raise KeyError if not found.
        Parameters
        ----------
        item : str
            Label of column to be popped.
        Returns
        -------
        Series
        Examples
        --------
        >>> df = ks.DataFrame([('falcon', 'bird', 389.0),
        ...                    ('parrot', 'bird', 24.0),
        ...                    ('lion', 'mammal', 80.5),
        ...                    ('monkey','mammal', np.nan)],
        ...                   columns=('name', 'class', 'max_speed'))
        >>> df
             name   class  max_speed
        0  falcon    bird      389.0
        1  parrot    bird       24.0
        2    lion  mammal       80.5
        3  monkey  mammal        NaN
        >>> df.pop('class')
        0      bird
        1      bird
        2    mammal
        3    mammal
        Name: class, dtype: object
        >>> df
             name  max_speed
        0  falcon      389.0
        1  parrot       24.0
        2    lion       80.5
        3  monkey        NaN

        Also support for MultiIndex

        >>> df = ks.DataFrame([('falcon', 'bird', 389.0),
        ...                    ('parrot', 'bird', 24.0),
        ...                    ('lion', 'mammal', 80.5),
        ...                    ('monkey','mammal', np.nan)],
        ...                   columns=('name', 'class', 'max_speed'))
        >>> columns = [('a', 'name'), ('a', 'class'), ('b', 'max_speed')]
        >>> df.columns = pd.MultiIndex.from_tuples(columns)
        >>> df
                a                 b
             name   class max_speed
        0  falcon    bird     389.0
        1  parrot    bird      24.0
        2    lion  mammal      80.5
        3  monkey  mammal       NaN
        >>> df.pop('a')
             name   class
        0  falcon    bird
        1  parrot    bird
        2    lion  mammal
        3  monkey  mammal
        >>> df
                  b
          max_speed
        0     389.0
        1      24.0
        2      80.5
        3       NaN
        """
        result = self[item]
        self._internal = self.drop(item)._internal

        return result

    # TODO: add axis parameter can work when '1' or 'columns'
    def xs(self, key, axis=0, level=None):
        """
        Return cross-section from the DataFrame.

        This method takes a `key` argument to select data at a particular
        level of a MultiIndex.

        Parameters
        ----------
        key : label or tuple of label
            Label contained in the index, or partially in a MultiIndex.
        axis : 0 or 'index', default 0
            Axis to retrieve cross-section on.
            currently only support 0 or 'index'
        level : object, defaults to first n levels (n=1 or len(key))
            In case of a key partially contained in a MultiIndex, indicate
            which levels are used. Levels can be referred by label or position.

        Returns
        -------
        DataFrame
            Cross-section from the original DataFrame
            corresponding to the selected index levels.

        See Also
        --------
        DataFrame.loc : Access a group of rows and columns
            by label(s) or a boolean array.
        DataFrame.iloc : Purely integer-location based indexing
            for selection by position.

        Examples
        --------
        >>> d = {'num_legs': [4, 4, 2, 2],
        ...      'num_wings': [0, 0, 2, 2],
        ...      'class': ['mammal', 'mammal', 'mammal', 'bird'],
        ...      'animal': ['cat', 'dog', 'bat', 'penguin'],
        ...      'locomotion': ['walks', 'walks', 'flies', 'walks']}
        >>> df = ks.DataFrame(data=d)
        >>> df = df.set_index(['class', 'animal', 'locomotion'])
        >>> df  # doctest: +NORMALIZE_WHITESPACE
                                   num_legs  num_wings
        class  animal  locomotion
        mammal cat     walks              4          0
               dog     walks              4          0
               bat     flies              2          2
        bird   penguin walks              2          2

        Get values at specified index

        >>> df.xs('mammal')  # doctest: +NORMALIZE_WHITESPACE
                           num_legs  num_wings
        animal locomotion
        cat    walks              4          0
        dog    walks              4          0
        bat    flies              2          2

        Get values at several indexes

        >>> df.xs(('mammal', 'dog'))  # doctest: +NORMALIZE_WHITESPACE
                    num_legs  num_wings
        locomotion
        walks              4          0

        Get values at specified index and level

        >>> df.xs('cat', level=1)  # doctest: +NORMALIZE_WHITESPACE
                           num_legs  num_wings
        class  locomotion
        mammal walks              4          0
        """
        from databricks.koalas.series import _col
        if not isinstance(key, (str, tuple)):
            raise ValueError("'key' should be string or tuple that contains strings")
        if not all(isinstance(index, str) for index in key):
            raise ValueError("'key' should have index names as only strings "
                             "or a tuple that contain index names as only strings")

        axis = validate_axis(axis)
        if axis != 0:
            raise ValueError('axis should be either 0 or "index" currently.')
        if isinstance(key, str):
            key = (key,)
        if len(key) > len(self._internal.index_scols):
            raise KeyError("Key length ({}) exceeds index depth ({})"
                           .format(len(key), len(self._internal.index_scols)))
        if level is None:
            level = 0

        scols = self._internal.scols[:level] + self._internal.scols[level+len(key):]
        rows = [self._internal.scols[lvl] == index
                for lvl, index in enumerate(key, level)]

        sdf = self._sdf.select(scols + list(HIDDEN_COLUMNS)) \
            .drop(NATURAL_ORDER_COLUMN_NAME) \
            .filter(reduce(lambda x, y: x & y, rows))

        if len(key) == len(self._internal.index_scols):
            result = _col(DataFrame(_InternalFrame(sdf=sdf)).T)
            result.name = key
        else:
            internal = self._internal.copy(
                sdf=sdf,
                index_map=self._internal.index_map[:level] +
                self._internal.index_map[level+len(key):])
            result = DataFrame(internal)

        return result

    def where(self, cond, other=np.nan):
        """
        Replace values where the condition is False.

        Parameters
        ----------
        cond : boolean DataFrame
            Where cond is True, keep the original value. Where False,
            replace with corresponding value from other.
        other : scalar, DataFrame
            Entries where cond is False are replaced with corresponding value from other.

        Returns
        -------
        DataFrame

        Examples
        --------

        >>> from databricks.koalas.config import set_option, reset_option
        >>> set_option("compute.ops_on_diff_frames", True)
        >>> df1 = ks.DataFrame({'A': [0, 1, 2, 3, 4], 'B':[100, 200, 300, 400, 500]})
        >>> df2 = ks.DataFrame({'A': [0, -1, -2, -3, -4], 'B':[-100, -200, -300, -400, -500]})
        >>> df1
           A    B
        0  0  100
        1  1  200
        2  2  300
        3  3  400
        4  4  500
        >>> df2
           A    B
        0  0 -100
        1 -1 -200
        2 -2 -300
        3 -3 -400
        4 -4 -500

        >>> df1.where(df1 > 0).sort_index()
             A      B
        0  NaN  100.0
        1  1.0  200.0
        2  2.0  300.0
        3  3.0  400.0
        4  4.0  500.0

        >>> df1.where(df1 > 1, 10).sort_index()
            A    B
        0  10  100
        1  10  200
        2   2  300
        3   3  400
        4   4  500

        >>> df1.where(df1 > 1, df1 + 100).sort_index()
             A    B
        0  100  100
        1  101  200
        2    2  300
        3    3  400
        4    4  500

        >>> df1.where(df1 > 1, df2).sort_index()
           A    B
        0  0  100
        1 -1  200
        2  2  300
        3  3  400
        4  4  500

        When the column name of cond is different from self, it treats all values are False

        >>> cond = ks.DataFrame({'C': [0, -1, -2, -3, -4], 'D':[4, 3, 2, 1, 0]}) % 3 == 0
        >>> cond
               C      D
        0   True  False
        1  False   True
        2  False  False
        3   True  False
        4  False   True

        >>> df1.where(cond).sort_index()
            A   B
        0 NaN NaN
        1 NaN NaN
        2 NaN NaN
        3 NaN NaN
        4 NaN NaN

        When the type of cond is Series, it just check boolean regardless of column name

        >>> cond = ks.Series([1, 2]) > 1
        >>> cond
        0    False
        1     True
        Name: 0, dtype: bool

        >>> df1.where(cond).sort_index()
             A      B
        0  NaN    NaN
        1  1.0  200.0
        2  NaN    NaN
        3  NaN    NaN
        4  NaN    NaN

        >>> reset_option("compute.ops_on_diff_frames")
        """
        from databricks.koalas.series import Series
        tmp_cond_col_name = '__tmp_cond_col_{}__'
        tmp_other_col_name = '__tmp_other_col_{}__'
        kdf = self.copy()
        if isinstance(cond, DataFrame):
            for column in self._internal.data_columns:
                kdf[tmp_cond_col_name.format(column)] = cond.get(column, False)
        elif isinstance(cond, Series):
            for column in self._internal.data_columns:
                kdf[tmp_cond_col_name.format(column)] = cond
        else:
            raise ValueError("type of cond must be a DataFrame or Series")

        if isinstance(other, DataFrame):
            for column in self._internal.data_columns:
                kdf[tmp_other_col_name.format(column)] = other.get(column, np.nan)
        else:
            for column in self._internal.data_columns:
                kdf[tmp_other_col_name.format(column)] = other

        sdf = kdf._sdf
        # above logic make spark dataframe looks like below:
        # +-----------------+---+---+------------------+-------------------+------------------+--...
        # |__index_level_0__|  A|  B|__tmp_cond_col_A__|__tmp_other_col_A__|__tmp_cond_col_B__|__...
        # +-----------------+---+---+------------------+-------------------+------------------+--...
        # |                0|  0|100|              true|                  0|             false|  ...
        # |                1|  1|200|             false|                 -1|             false|  ...
        # |                3|  3|400|              true|                 -3|             false|  ...
        # |                2|  2|300|             false|                 -2|              true|  ...
        # |                4|  4|500|             false|                 -4|             false|  ...
        # +-----------------+---+---+------------------+-------------------+------------------+--...

        output = []
        for column in self._internal.data_columns:
            data_col_name = self._internal.column_name_for(column)
            output.append(
                F.when(
                    scol_for(sdf, tmp_cond_col_name.format(column)), scol_for(sdf, data_col_name)
                ).otherwise(
                    scol_for(sdf, tmp_other_col_name.format(column))
                ).alias(data_col_name))

        index_scols = kdf._internal.index_scols
        sdf = sdf.select(index_scols + output + list(HIDDEN_COLUMNS))

        return DataFrame(self._internal.copy(
            sdf=sdf,
            column_scols=[scol_for(sdf, column) for column in self._internal.data_columns]))

    def mask(self, cond, other=np.nan):
        """
        Replace values where the condition is True.

        Parameters
        ----------
        cond : boolean DataFrame
            Where cond is False, keep the original value. Where True,
            replace with corresponding value from other.
        other : scalar, DataFrame
            Entries where cond is True are replaced with corresponding value from other.

        Returns
        -------
        DataFrame

        Examples
        --------

        >>> from databricks.koalas.config import set_option, reset_option
        >>> set_option("compute.ops_on_diff_frames", True)
        >>> df1 = ks.DataFrame({'A': [0, 1, 2, 3, 4], 'B':[100, 200, 300, 400, 500]})
        >>> df2 = ks.DataFrame({'A': [0, -1, -2, -3, -4], 'B':[-100, -200, -300, -400, -500]})
        >>> df1
           A    B
        0  0  100
        1  1  200
        2  2  300
        3  3  400
        4  4  500
        >>> df2
           A    B
        0  0 -100
        1 -1 -200
        2 -2 -300
        3 -3 -400
        4 -4 -500

        >>> df1.mask(df1 > 0).sort_index()
             A   B
        0  0.0 NaN
        1  NaN NaN
        2  NaN NaN
        3  NaN NaN
        4  NaN NaN

        >>> df1.mask(df1 > 1, 10).sort_index()
            A   B
        0   0  10
        1   1  10
        2  10  10
        3  10  10
        4  10  10

        >>> df1.mask(df1 > 1, df1 + 100).sort_index()
             A    B
        0    0  200
        1    1  300
        2  102  400
        3  103  500
        4  104  600

        >>> df1.mask(df1 > 1, df2).sort_index()
           A    B
        0  0 -100
        1  1 -200
        2 -2 -300
        3 -3 -400
        4 -4 -500

        >>> reset_option("compute.ops_on_diff_frames")
        """
        from databricks.koalas.series import Series
        if not isinstance(cond, (DataFrame, Series)):
            raise ValueError("type of cond must be a DataFrame or Series")

        sdf = cond._internal.sdf
        for col in cond._internal.data_columns:
            sdf = sdf.withColumn(col, ~F.col(col))

        internal = self._internal.copy(
            sdf=sdf,
            column_scols=[scol_for(sdf, column) for column in self._internal.data_columns])
        cond_inversed = DataFrame(internal)

        return self.where(cond_inversed, other)

    @property
    def index(self):
        """The index (row labels) Column of the DataFrame.

        Currently not supported when the DataFrame has no index.

        See Also
        --------
        Index
        """
        from databricks.koalas.indexes import Index, MultiIndex
        if len(self._internal.index_map) == 1:
            return Index(self)
        else:
            return MultiIndex(self)

    @property
    def empty(self):
        """
        Returns true if the current DataFrame is empty. Otherwise, returns false.

        Examples
        --------
        >>> ks.range(10).empty
        False

        >>> ks.range(0).empty
        True

        >>> ks.DataFrame({}, index=list('abc')).empty
        True
        """
        return len(self._internal.column_index) == 0 or self._sdf.rdd.isEmpty()

    @property
    def style(self):
        """
        Property returning a Styler object containing methods for
        building a styled HTML representation fo the DataFrame.

        .. note:: currently it collects top 1000 rows and return its
            pandas `pandas.io.formats.style.Styler` instance.

        Examples
        --------
        >>> ks.range(1001).style  # doctest: +ELLIPSIS
        <pandas.io.formats.style.Styler object at ...>
        """
        max_results = get_option('compute.max_rows')
        pdf = self.head(max_results + 1).to_pandas()
        if len(pdf) > max_results:
            warnings.warn(
                "'style' property will only use top %s rows." % max_results, UserWarning)
        return pdf.head(max_results).style

    def set_index(self, keys, drop=True, append=False, inplace=False):
        """Set the DataFrame index (row labels) using one or more existing columns.

        Set the DataFrame index (row labels) using one or more existing
        columns or arrays (of the correct length). The index can replace the
        existing index or expand on it.

        Parameters
        ----------
        keys : label or array-like or list of labels/arrays
            This parameter can be either a single column key, a single array of
            the same length as the calling DataFrame, or a list containing an
            arbitrary combination of column keys and arrays. Here, "array"
            encompasses :class:`Series`, :class:`Index` and ``np.ndarray``.
        drop : bool, default True
            Delete columns to be used as the new index.
        append : bool, default False
            Whether to append columns to existing index.
        inplace : bool, default False
            Modify the DataFrame in place (do not create a new object).

        Returns
        -------
        DataFrame
            Changed row labels.

        See Also
        --------
        DataFrame.reset_index : Opposite of set_index.

        Examples
        --------
        >>> df = ks.DataFrame({'month': [1, 4, 7, 10],
        ...                    'year': [2012, 2014, 2013, 2014],
        ...                    'sale': [55, 40, 84, 31]},
        ...                   columns=['month', 'year', 'sale'])
        >>> df
           month  year  sale
        0      1  2012    55
        1      4  2014    40
        2      7  2013    84
        3     10  2014    31

        Set the index to become the 'month' column:

        >>> df.set_index('month')  # doctest: +NORMALIZE_WHITESPACE
               year  sale
        month
        1      2012    55
        4      2014    40
        7      2013    84
        10     2014    31

        Create a MultiIndex using columns 'year' and 'month':

        >>> df.set_index(['year', 'month'])  # doctest: +NORMALIZE_WHITESPACE
                    sale
        year  month
        2012  1     55
        2014  4     40
        2013  7     84
        2014  10    31
        """
        if isinstance(keys, (str, tuple)):
            keys = [keys]
        else:
            keys = list(keys)
        columns = set(self.columns)
        for key in keys:
            if key not in columns:
                raise KeyError(key)
        keys = [key if isinstance(key, tuple) else (key,) for key in keys]

        if drop:
            column_index = [idx for idx in self._internal.column_index if idx not in keys]
        else:
            column_index = self._internal.column_index
        if append:
            index_map = self._internal.index_map + [(self._internal.column_name_for(idx), idx)
                                                    for idx in keys]
        else:
            index_map = [(self._internal.column_name_for(idx), idx) for idx in keys]

        internal = self._internal.copy(index_map=index_map,
                                       column_index=column_index,
                                       column_scols=[self._internal.scol_for(idx)
                                                     for idx in column_index])

        if inplace:
            self._internal = internal
        else:
            return DataFrame(internal)

    def reset_index(self, level=None, drop=False, inplace=False, col_level=0, col_fill=''):
        """Reset the index, or a level of it.

        For DataFrame with multi-level index, return new DataFrame with labeling information in
        the columns under the index names, defaulting to 'level_0', 'level_1', etc. if any are None.
        For a standard index, the index name will be used (if set), otherwise a default 'index' or
        'level_0' (if 'index' is already taken) will be used.

        Parameters
        ----------
        level : int, str, tuple, or list, default None
            Only remove the given levels from the index. Removes all levels by
            default.
        drop : bool, default False
            Do not try to insert index into dataframe columns. This resets
            the index to the default integer index.
        inplace : bool, default False
            Modify the DataFrame in place (do not create a new object).
        col_level : int or str, default 0
            If the columns have multiple levels, determines which level the
            labels are inserted into. By default it is inserted into the first
            level.
        col_fill : object, default ''
            If the columns have multiple levels, determines how the other
            levels are named. If None then the index name is repeated.

        Returns
        -------
        DataFrame
            DataFrame with the new index.

        See Also
        --------
        DataFrame.set_index : Opposite of reset_index.

        Examples
        --------
        >>> df = ks.DataFrame([('bird', 389.0),
        ...                    ('bird', 24.0),
        ...                    ('mammal', 80.5),
        ...                    ('mammal', np.nan)],
        ...                   index=['falcon', 'parrot', 'lion', 'monkey'],
        ...                   columns=('class', 'max_speed'))
        >>> df
                 class  max_speed
        falcon    bird      389.0
        parrot    bird       24.0
        lion    mammal       80.5
        monkey  mammal        NaN

        When we reset the index, the old index is added as a column. Unlike pandas, Koalas
        does not automatically add a sequential index. The following 0, 1, 2, 3 are only
        there when we display the DataFrame.

        >>> df.reset_index()
            index   class  max_speed
        0  falcon    bird      389.0
        1  parrot    bird       24.0
        2    lion  mammal       80.5
        3  monkey  mammal        NaN

        We can use the `drop` parameter to avoid the old index being added as
        a column:

        >>> df.reset_index(drop=True)
            class  max_speed
        0    bird      389.0
        1    bird       24.0
        2  mammal       80.5
        3  mammal        NaN

        You can also use `reset_index` with `MultiIndex`.

        >>> index = pd.MultiIndex.from_tuples([('bird', 'falcon'),
        ...                                    ('bird', 'parrot'),
        ...                                    ('mammal', 'lion'),
        ...                                    ('mammal', 'monkey')],
        ...                                   names=['class', 'name'])
        >>> columns = pd.MultiIndex.from_tuples([('speed', 'max'),
        ...                                      ('species', 'type')])
        >>> df = ks.DataFrame([(389.0, 'fly'),
        ...                    ( 24.0, 'fly'),
        ...                    ( 80.5, 'run'),
        ...                    (np.nan, 'jump')],
        ...                   index=index,
        ...                   columns=columns)
        >>> df  # doctest: +NORMALIZE_WHITESPACE
                       speed species
                         max    type
        class  name
        bird   falcon  389.0     fly
               parrot   24.0     fly
        mammal lion     80.5     run
               monkey    NaN    jump

        If the index has multiple levels, we can reset a subset of them:

        >>> df.reset_index(level='class')  # doctest: +NORMALIZE_WHITESPACE
                 class  speed species
                          max    type
        name
        falcon    bird  389.0     fly
        parrot    bird   24.0     fly
        lion    mammal   80.5     run
        monkey  mammal    NaN    jump

        If we are not dropping the index, by default, it is placed in the top
        level. We can place it in another level:

        >>> df.reset_index(level='class', col_level=1)  # doctest: +NORMALIZE_WHITESPACE
                        speed species
                 class    max    type
        name
        falcon    bird  389.0     fly
        parrot    bird   24.0     fly
        lion    mammal   80.5     run
        monkey  mammal    NaN    jump

        When the index is inserted under another level, we can specify under
        which one with the parameter `col_fill`:

        >>> df.reset_index(level='class', col_level=1,
        ...                col_fill='species')  # doctest: +NORMALIZE_WHITESPACE
                      species  speed species
                        class    max    type
        name
        falcon           bird  389.0     fly
        parrot           bird   24.0     fly
        lion           mammal   80.5     run
        monkey         mammal    NaN    jump

        If we specify a nonexistent level for `col_fill`, it is created:

        >>> df.reset_index(level='class', col_level=1,
        ...                col_fill='genus')  # doctest: +NORMALIZE_WHITESPACE
                        genus  speed species
                        class    max    type
        name
        falcon           bird  389.0     fly
        parrot           bird   24.0     fly
        lion           mammal   80.5     run
        monkey         mammal    NaN    jump
        """
        multi_index = len(self._internal.index_map) > 1

        def rename(index):
            if multi_index:
                return ('level_{}'.format(index),)
            else:
                if ('index',) not in self._internal.column_index:
                    return ('index',)
                else:
                    return ('level_{}'.format(index),)

        if level is None:
            new_index_map = [(column, name if name is not None else rename(i))
                             for i, (column, name) in enumerate(self._internal.index_map)]
            index_map = []
        else:
            if isinstance(level, (int, str)):
                level = [level]
            level = list(level)

            if all(isinstance(l, int) for l in level):
                for lev in level:
                    if lev >= len(self._internal.index_map):
                        raise IndexError('Too many levels: Index has only {} level, not {}'
                                         .format(len(self._internal.index_map), lev + 1))
                idx = level
            elif all(isinstance(lev, str) for lev in level):
                idx = []
                for l in level:
                    try:
                        i = self._internal.index_columns.index(l)
                        idx.append(i)
                    except ValueError:
                        if multi_index:
                            raise KeyError('Level unknown not found')
                        else:
                            raise KeyError('Level unknown must be same as name ({})'
                                           .format(self._internal.index_columns[0]))
            else:
                raise ValueError('Level should be all int or all string.')
            idx.sort()

            new_index_map = []
            index_map = self._internal.index_map.copy()
            for i in idx:
                info = self._internal.index_map[i]
                index_column, index_name = info
                new_index_map.append(
                    (index_column,
                     index_name if index_name is not None else rename(i)))
                index_map.remove(info)

        new_data_scols = [self._internal.scol_for(column).alias(name_like_string(name))
                          for column, name in new_index_map]

        if len(index_map) > 0:
            index_scols = [scol_for(self._sdf, column) for column, _ in index_map]
            sdf = self._sdf.select(
                index_scols + new_data_scols + self._internal.column_scols +
                list(HIDDEN_COLUMNS))
        else:
            sdf = self._sdf.select(
                new_data_scols + self._internal.column_scols + list(HIDDEN_COLUMNS))

            # Now, new internal Spark columns are named as same as index name.
            new_index_map = [(column, name) for column, name in new_index_map]

            index_map = [(SPARK_INDEX_NAME_FORMAT(0), None)]
            sdf = _InternalFrame.attach_default_index(sdf)

        if drop:
            new_index_map = []

        internal = self._internal.copy(
            sdf=sdf,
            index_map=index_map,
            column_index=None,
            column_scols=([scol_for(sdf, name_like_string(name)) for _, name in new_index_map]
                          + self._internal.column_scols))

        if self._internal.column_index_level > 1:
            column_depth = len(self._internal.column_index[0])
            if col_level >= column_depth:
                raise IndexError('Too many levels: Index has only {} levels, not {}'
                                 .format(column_depth, col_level + 1))
            if any(col_level + len(name) > column_depth for _, name in new_index_map):
                raise ValueError('Item must have length equal to number of levels.')
            columns = pd.MultiIndex.from_tuples(
                [tuple(([col_fill] * col_level)
                       + list(name)
                       + ([col_fill] * (column_depth - (len(name) + col_level))))
                 for _, name in new_index_map]
                + self._internal.column_index)
        else:
            columns = [name for _, name in new_index_map] + self._internal.column_index

        if inplace:
            self._internal = internal
            self.columns = columns
        else:
            kdf = DataFrame(internal)
            kdf.columns = columns
            return kdf

    def isnull(self):
        """
        Detects missing values for items in the current Dataframe.

        Return a boolean same-sized Dataframe indicating if the values are NA.
        NA values, such as None or numpy.NaN, gets mapped to True values.
        Everything else gets mapped to False values.

        See Also
        --------
        Dataframe.notnull

        Examples
        --------
        >>> df = ks.DataFrame([(.2, .3), (.0, None), (.6, None), (.2, .1)])
        >>> df.isnull()
               0      1
        0  False  False
        1  False   True
        2  False   True
        3  False  False

        >>> df = ks.DataFrame([[None, 'bee', None], ['dog', None, 'fly']])
        >>> df.isnull()
               0      1      2
        0   True  False   True
        1  False   True  False
        """
        kdf = self.copy()
        for name, kser in kdf.iteritems():
            kdf[name] = kser.isnull()
        return kdf

    isna = isnull

    def notnull(self):
        """
        Detects non-missing values for items in the current Dataframe.

        This function takes a dataframe and indicates whether it's
        values are valid (not missing, which is ``NaN`` in numeric
        datatypes, ``None`` or ``NaN`` in objects and ``NaT`` in datetimelike).

        See Also
        --------
        Dataframe.isnull

        Examples
        --------
        >>> df = ks.DataFrame([(.2, .3), (.0, None), (.6, None), (.2, .1)])
        >>> df.notnull()
              0      1
        0  True   True
        1  True  False
        2  True  False
        3  True   True

        >>> df = ks.DataFrame([['ant', 'bee', 'cat'], ['dog', None, 'fly']])
        >>> df.notnull()
              0      1     2
        0  True   True  True
        1  True  False  True
        """
        kdf = self.copy()
        for name, kser in kdf.iteritems():
            kdf[name] = kser.notnull()
        return kdf

    notna = notnull

    # TODO: add frep and axis parameter
    def shift(self, periods=1, fill_value=None):
        """
        Shift DataFrame by desired number of periods.

        .. note:: the current implementation of shift uses Spark's Window without
            specifying partition specification. This leads to move all data into
            single partition in single machine and could cause serious
            performance degradation. Avoid this method against very large dataset.

        Parameters
        ----------
        periods : int
            Number of periods to shift. Can be positive or negative.
        fill_value : object, optional
            The scalar value to use for newly introduced missing values.
            The default depends on the dtype of self. For numeric data, np.nan is used.

        Returns
        -------
        Copy of input DataFrame, shifted.

        Examples
        --------
        >>> df = ks.DataFrame({'Col1': [10, 20, 15, 30, 45],
        ...                    'Col2': [13, 23, 18, 33, 48],
        ...                    'Col3': [17, 27, 22, 37, 52]},
        ...                   columns=['Col1', 'Col2', 'Col3'])

        >>> df.shift(periods=3)
           Col1  Col2  Col3
        0   NaN   NaN   NaN
        1   NaN   NaN   NaN
        2   NaN   NaN   NaN
        3  10.0  13.0  17.0
        4  20.0  23.0  27.0

        >>> df.shift(periods=3, fill_value=0)
           Col1  Col2  Col3
        0     0     0     0
        1     0     0     0
        2     0     0     0
        3    10    13    17
        4    20    23    27

        """
        applied = []
        for idx in self._internal.column_index:
            applied.append(self[idx].shift(periods, fill_value))

        sdf = self._sdf.select(
            self._internal.index_scols + [c._scol for c in applied])
        internal = self._internal.copy(sdf=sdf,
                                       column_index=[c._internal.column_index[0] for c in applied],
                                       column_scols=[scol_for(sdf, c._internal.data_columns[0])
                                                     for c in applied])
        return DataFrame(internal)

    # TODO: axis should support 1 or 'columns' either at this moment
    def diff(self, periods: int = 1, axis: Union[int, str] = 0):
        """
        First discrete difference of element.

        Calculates the difference of a DataFrame element compared with another element in the
        DataFrame (default is the element in the same column of the previous row).

        .. note:: the current implementation of diff uses Spark's Window without
            specifying partition specification. This leads to move all data into
            single partition in single machine and could cause serious
            performance degradation. Avoid this method against very large dataset.

        Parameters
        ----------
        periods : int, default 1
            Periods to shift for calculating difference, accepts negative values.
        axis : int, default 0 or 'index'
            Can only be set to 0 at the moment.

        Returns
        -------
        diffed : DataFrame

        Examples
        --------
        >>> df = ks.DataFrame({'a': [1, 2, 3, 4, 5, 6],
        ...                    'b': [1, 1, 2, 3, 5, 8],
        ...                    'c': [1, 4, 9, 16, 25, 36]}, columns=['a', 'b', 'c'])
        >>> df
           a  b   c
        0  1  1   1
        1  2  1   4
        2  3  2   9
        3  4  3  16
        4  5  5  25
        5  6  8  36

        >>> df.diff()
             a    b     c
        0  NaN  NaN   NaN
        1  1.0  0.0   3.0
        2  1.0  1.0   5.0
        3  1.0  1.0   7.0
        4  1.0  2.0   9.0
        5  1.0  3.0  11.0

        Difference with previous column

        >>> df.diff(periods=3)
             a    b     c
        0  NaN  NaN   NaN
        1  NaN  NaN   NaN
        2  NaN  NaN   NaN
        3  3.0  2.0  15.0
        4  3.0  4.0  21.0
        5  3.0  6.0  27.0

        Difference with following row

        >>> df.diff(periods=-1)
             a    b     c
        0 -1.0  0.0  -3.0
        1 -1.0 -1.0  -5.0
        2 -1.0 -1.0  -7.0
        3 -1.0 -2.0  -9.0
        4 -1.0 -3.0 -11.0
        5  NaN  NaN   NaN
        """
        axis = validate_axis(axis)
        if axis != 0:
            raise ValueError('axis should be either 0 or "index" currently.')
        applied = []
        for idx in self._internal.column_index:
            applied.append(self[idx].diff(periods))
        sdf = self._sdf.select(
            self._internal.index_scols + [c._scol for c in applied])
        internal = self._internal.copy(sdf=sdf,
                                       column_index=[c._internal.column_index[0] for c in applied],
                                       column_scols=[scol_for(sdf, c._internal.data_columns[0])
                                                     for c in applied])
        return DataFrame(internal)

    # TODO: axis should support 1 or 'columns' either at this moment
    def nunique(self, axis: Union[int, str] = 0, dropna: bool = True, approx: bool = False,
                rsd: float = 0.05) -> pd.Series:
        """
        Return number of unique elements in the object.

        Excludes NA values by default.

        Parameters
        ----------
        axis : int, default 0 or 'index'
            Can only be set to 0 at the moment.
        dropna : bool, default True
            Don’t include NaN in the count.
        approx: bool, default False
            If False, will use the exact algorithm and return the exact number of unique.
            If True, it uses the HyperLogLog approximate algorithm, which is significantly faster
            for large amount of data.
            Note: This parameter is specific to Koalas and is not found in pandas.
        rsd: float, default 0.05
            Maximum estimation error allowed in the HyperLogLog algorithm.
            Note: Just like ``approx`` this parameter is specific to Koalas.

        Returns
        -------
        The number of unique values per column as a pandas Series.

        Examples
        --------
        >>> df = ks.DataFrame({'A': [1, 2, 3], 'B': [np.nan, 3, np.nan]})
        >>> df.nunique()
        A    3
        B    1
        Name: 0, dtype: int64

        >>> df.nunique(dropna=False)
        A    3
        B    2
        Name: 0, dtype: int64

        On big data, we recommend using the approximate algorithm to speed up this function.
        The result will be very close to the exact unique count.

        >>> df.nunique(approx=True)
        A    3
        B    1
        Name: 0, dtype: int64
        """
        axis = validate_axis(axis)
        if axis != 0:
            raise ValueError('axis should be either 0 or "index" currently.')
        res = self._sdf.select([self[idx]._nunique(dropna, approx, rsd)
                                for idx in self._internal.column_index]).toPandas()
        if self._internal.column_index_level == 1:
            res.columns = [idx[0] for idx in self._internal.column_index]
        else:
            res.columns = pd.MultiIndex.from_tuples(self._internal.column_index)
        if self._internal.column_index_names is not None:
            res.columns.names = self._internal.column_index_names
        return res.T.iloc[:, 0]

    def round(self, decimals=0):
        """
        Round a DataFrame to a variable number of decimal places.

        Parameters
        ----------
        decimals : int, dict, Series
            Number of decimal places to round each column to. If an int is
            given, round each column to the same number of places.
            Otherwise dict and Series round to variable numbers of places.
            Column names should be in the keys if `decimals` is a
            dict-like, or in the index if `decimals` is a Series. Any
            columns not included in `decimals` will be left as is. Elements
            of `decimals` which are not columns of the input will be
            ignored.

        Returns
        -------
        DataFrame

        See Also
        --------
        Series.round

        Examples
        --------
        >>> df = ks.DataFrame({'A':[0.028208, 0.038683, 0.877076],
        ...                    'B':[0.992815, 0.645646, 0.149370],
        ...                    'C':[0.173891, 0.577595, 0.491027]},
        ...                    columns=['A', 'B', 'C'],
        ...                    index=['first', 'second', 'third'])
        >>> df
                       A         B         C
        first   0.028208  0.992815  0.173891
        second  0.038683  0.645646  0.577595
        third   0.877076  0.149370  0.491027

        >>> df.round(2)
                   A     B     C
        first   0.03  0.99  0.17
        second  0.04  0.65  0.58
        third   0.88  0.15  0.49

        >>> df.round({'A': 1, 'C': 2})
                  A         B     C
        first   0.0  0.992815  0.17
        second  0.0  0.645646  0.58
        third   0.9  0.149370  0.49

        >>> decimals = ks.Series([1, 0, 2], index=['A', 'B', 'C'])
        >>> df.round(decimals)
                  A    B     C
        first   0.0  1.0  0.17
        second  0.0  1.0  0.58
        third   0.9  0.0  0.49
        """
        if isinstance(decimals, ks.Series):
            decimals_list = [(k if isinstance(k, tuple) else (k,), v)
                             for k, v in decimals._to_internal_pandas().items()]
        elif isinstance(decimals, dict):
            decimals_list = [(k if isinstance(k, tuple) else (k,), v)
                             for k, v in decimals.items()]
        elif isinstance(decimals, int):
            decimals_list = [(k, decimals) for k in self._internal.column_index]
        else:
            raise ValueError("decimals must be an integer, a dict-like or a Series")

        sdf = self._sdf
        for idx, decimal in decimals_list:
            if idx in self._internal.column_index:
                col = self._internal.column_name_for(idx)
                sdf = sdf.withColumn(col, F.round(scol_for(sdf, col), decimal))
        return DataFrame(self._internal.copy(sdf=sdf,
                                             column_scols=[scol_for(sdf, col)
                                                           for col in self._internal.data_columns]))

    def duplicated(self, subset=None, keep='first'):
        """
        Return boolean Series denoting duplicate rows, optionally only considering certain columns.

        Parameters
        ----------
        subset : column label or sequence of labels, optional
            Only consider certain columns for identifying duplicates,
            by default use all of the columns
        keep : {'first', 'last', False}, default 'first'
           - ``first`` : Mark duplicates as ``True`` except for the first occurrence.
           - ``last`` : Mark duplicates as ``True`` except for the last occurrence.
           - False : Mark all duplicates as ``True``.

        Returns
        -------
        duplicated : Series

        Examples
        --------
        >>> df = ks.DataFrame({'a': [1, 1, 1, 3], 'b': [1, 1, 1, 4], 'c': [1, 1, 1, 5]},
        ...                   columns = ['a', 'b', 'c'])
        >>> df
           a  b  c
        0  1  1  1
        1  1  1  1
        2  1  1  1
        3  3  4  5

        >>> df.duplicated().sort_index()
        0    False
        1     True
        2     True
        3    False
        Name: 0, dtype: bool

        Mark duplicates as ``True`` except for the last occurrence.

        >>> df.duplicated(keep='last').sort_index()
        0     True
        1     True
        2    False
        3    False
        Name: 0, dtype: bool

        Mark all duplicates as ``True``.

        >>> df.duplicated(keep=False).sort_index()
        0     True
        1     True
        2     True
        3    False
        Name: 0, dtype: bool
        """
        from databricks.koalas.series import _col
        if len(self._internal.index_names) > 1:
            raise ValueError("Now we don't support multi-index Now.")

        if subset is None:
            subset = self._internal.column_index
        else:
            if isinstance(subset, str):
                subset = [(subset,)]
            elif isinstance(subset, tuple):
                subset = [subset]
            else:
                subset = [sub if isinstance(sub, tuple) else (sub,) for sub in subset]
            diff = set(subset).difference(set(self._internal.column_index))
            if len(diff) > 0:
                raise KeyError(', '.join([str(d) if len(d) > 1 else d[0] for d in diff]))
        group_cols = [self._internal.column_name_for(idx) for idx in subset]

        index_column = self._internal.index_columns[0]
        if self._internal.index_names[0] is not None:
            name = self._internal.index_names[0]
        else:
            name = ('0',)
        column = name_like_string(name)

        sdf = self._sdf
        if column == index_column:
            index_column = SPARK_INDEX_NAME_FORMAT(0)
            sdf = sdf.select([self._internal.index_scols[0].alias(index_column)]
                             + self._internal.data_scols)

        if keep == 'first' or keep == 'last':
            if keep == 'first':
                ord_func = spark.functions.asc
            else:
                ord_func = spark.functions.desc
            window = Window.partitionBy(group_cols).orderBy(ord_func(index_column)).rowsBetween(
                Window.unboundedPreceding, Window.currentRow)
            sdf = sdf.withColumn(column, F.row_number().over(window) > 1)
        elif not keep:
            window = Window.partitionBy(group_cols).orderBy(scol_for(sdf, index_column).desc())\
                .rowsBetween(Window.unboundedPreceding, Window.unboundedFollowing)
            sdf = sdf.withColumn(column, F.count(scol_for(sdf, index_column)).over(window) > 1)
        else:
            raise ValueError("'keep' only support 'first', 'last' and False")
        sdf = sdf.select(scol_for(sdf, index_column), scol_for(sdf, column))
        return _col(DataFrame(_InternalFrame(sdf=sdf,
                                             index_map=[(index_column,
                                                         self._internal.index_names[0])],
                                             column_index=[name],
                                             column_scols=[scol_for(sdf, column)])))

    def to_koalas(self, index_col: Optional[Union[str, List[str]]] = None):
        """
        Converts the existing DataFrame into a Koalas DataFrame.

        This method is monkey-patched into Spark's DataFrame and can be used
        to convert a Spark DataFrame into a Koalas DataFrame. If running on
        an existing Koalas DataFrame, the method returns itself.

        If a Koalas DataFrame is converted to a Spark DataFrame and then back
        to Koalas, it will lose the index information and the original index
        will be turned into a normal column.

        Parameters
        ----------
        index_col: str or list of str, optional, default: None
            Index column of table in Spark.

        See Also
        --------
        DataFrame.to_spark

        Examples
        --------
        >>> df = ks.DataFrame({'col1': [1, 2], 'col2': [3, 4]}, columns=['col1', 'col2'])
        >>> df
           col1  col2
        0     1     3
        1     2     4

        >>> spark_df = df.to_spark()
        >>> spark_df
        DataFrame[col1: bigint, col2: bigint]

        >>> kdf = spark_df.to_koalas()
        >>> kdf
           col1  col2
        0     1     3
        1     2     4

        We can specify the index columns.

        >>> kdf = spark_df.to_koalas(index_col='col1')
        >>> kdf  # doctest: +NORMALIZE_WHITESPACE
              col2
        col1
        1        3
        2        4

        Calling to_koalas on a Koalas DataFrame simply returns itself.

        >>> df.to_koalas()
           col1  col2
        0     1     3
        1     2     4
        """
        if isinstance(self, DataFrame):
            return self
        else:
            assert isinstance(self, spark.DataFrame), type(self)
            from databricks.koalas.namespace import _get_index_map
            index_map = _get_index_map(self, index_col)
            internal = _InternalFrame(sdf=self, index_map=index_map)
            return DataFrame(internal)

    def cache(self):
        """
        Yields and caches the current DataFrame.

        The Koalas DataFrame is yielded as a protected resource and its corresponding
        data is cached which gets uncached after execution goes of the context.

        Examples
        --------
        >>> df = ks.DataFrame([(.2, .3), (.0, .6), (.6, .0), (.2, .1)],
        ...                   columns=['dogs', 'cats'])
        >>> df
           dogs  cats
        0   0.2   0.3
        1   0.0   0.6
        2   0.6   0.0
        3   0.2   0.1

        >>> with df.cache() as cached_df:
        ...     print(cached_df.count())
        ...
        dogs    4
        cats    4
        dtype: int64

        >>> df = df.cache()
        >>> df.to_pandas().mean(axis=1)
        0    0.25
        1    0.30
        2    0.30
        3    0.15
        dtype: float64

        To uncache the dataframe, use `unpersist` function

        >>> df.unpersist()
        """
        return _CachedDataFrame(self._internal)

    def to_table(self, name: str, format: Optional[str] = None, mode: str = 'error',
                 partition_cols: Union[str, List[str], None] = None,
                 **options):
        """
        Write the DataFrame into a Spark table.

        Parameters
        ----------
        name : str, required
            Table name in Spark.
        format : string, optional
            Specifies the output data source format. Some common ones are:

            - 'delta'
            - 'parquet'
            - 'orc'
            - 'json'
            - 'csv'

        mode : str {'append', 'overwrite', 'ignore', 'error', 'errorifexists'}, default 'error'.
            Specifies the behavior of the save operation when the table exists already.

            - 'append': Append the new data to existing data.
            - 'overwrite': Overwrite existing data.
            - 'ignore': Silently ignore this operation if data already exists.
            - 'error' or 'errorifexists': Throw an exception if data already exists.

        partition_cols : str or list of str, optional, default None
            Names of partitioning columns
        options
            Additional options passed directly to Spark.

        See Also
        --------
        read_table
        DataFrame.to_spark_io
        DataFrame.to_parquet

        Examples
        --------
        >>> df = ks.DataFrame(dict(
        ...    date=list(pd.date_range('2012-1-1 12:00:00', periods=3, freq='M')),
        ...    country=['KR', 'US', 'JP'],
        ...    code=[1, 2 ,3]), columns=['date', 'country', 'code'])
        >>> df
                         date country  code
        0 2012-01-31 12:00:00      KR     1
        1 2012-02-29 12:00:00      US     2
        2 2012-03-31 12:00:00      JP     3

        >>> df.to_table('%s.my_table' % db, partition_cols='date')
        """
        self.to_spark().write.saveAsTable(name=name, format=format, mode=mode,
                                          partitionBy=partition_cols, **options)

    def to_delta(self, path: str, mode: str = 'error',
                 partition_cols: Union[str, List[str], None] = None, **options):
        """
        Write the DataFrame out as a Delta Lake table.

        Parameters
        ----------
        path : str, required
            Path to write to.
        mode : str {'append', 'overwrite', 'ignore', 'error', 'errorifexists'}, default 'error'.
            Specifies the behavior of the save operation when the destination exists already.

            - 'append': Append the new data to existing data.
            - 'overwrite': Overwrite existing data.
            - 'ignore': Silently ignore this operation if data already exists.
            - 'error' or 'errorifexists': Throw an exception if data already exists.

        partition_cols : str or list of str, optional, default None
            Names of partitioning columns
        options : dict
            All other options passed directly into Delta Lake.

        See Also
        --------
        read_delta
        DataFrame.to_parquet
        DataFrame.to_table
        DataFrame.to_spark_io

        Examples
        --------

        >>> df = ks.DataFrame(dict(
        ...    date=list(pd.date_range('2012-1-1 12:00:00', periods=3, freq='M')),
        ...    country=['KR', 'US', 'JP'],
        ...    code=[1, 2 ,3]), columns=['date', 'country', 'code'])
        >>> df
                         date country  code
        0 2012-01-31 12:00:00      KR     1
        1 2012-02-29 12:00:00      US     2
        2 2012-03-31 12:00:00      JP     3

        Create a new Delta Lake table, partitioned by one column:

        >>> df.to_delta('%s/to_delta/foo' % path, partition_cols='date')

        Partitioned by two columns:

        >>> df.to_delta('%s/to_delta/bar' % path, partition_cols=['date', 'country'])

        Overwrite an existing table's partitions, using the 'replaceWhere' capability in Delta:

        >>> df.to_delta('%s/to_delta/bar' % path,
        ...             mode='overwrite', replaceWhere='date >= "2012-01-01"')
        """
        self.to_spark_io(
            path=path, mode=mode, format="delta", partition_cols=partition_cols, **options)

    def to_parquet(self, path: str, mode: str = 'error',
                   partition_cols: Union[str, List[str], None] = None,
                   compression: Optional[str] = None):
        """
        Write the DataFrame out as a Parquet file or directory.

        Parameters
        ----------
        path : str, required
            Path to write to.
        mode : str {'append', 'overwrite', 'ignore', 'error', 'errorifexists'}, default 'error'.
            Specifies the behavior of the save operation when the destination exists already.

            - 'append': Append the new data to existing data.
            - 'overwrite': Overwrite existing data.
            - 'ignore': Silently ignore this operation if data already exists.
            - 'error' or 'errorifexists': Throw an exception if data already exists.

        partition_cols : str or list of str, optional, default None
            Names of partitioning columns
        compression : str {'none', 'uncompressed', 'snappy', 'gzip', 'lzo', 'brotli', 'lz4', 'zstd'}
            Compression codec to use when saving to file. If None is set, it uses the
            value specified in `spark.sql.parquet.compression.codec`.

        See Also
        --------
        read_parquet
        DataFrame.to_delta
        DataFrame.to_table
        DataFrame.to_spark_io

        Examples
        --------
        >>> df = ks.DataFrame(dict(
        ...    date=list(pd.date_range('2012-1-1 12:00:00', periods=3, freq='M')),
        ...    country=['KR', 'US', 'JP'],
        ...    code=[1, 2 ,3]), columns=['date', 'country', 'code'])
        >>> df
                         date country  code
        0 2012-01-31 12:00:00      KR     1
        1 2012-02-29 12:00:00      US     2
        2 2012-03-31 12:00:00      JP     3

        >>> df.to_parquet('%s/to_parquet/foo.parquet' % path, partition_cols='date')

        >>> df.to_parquet(
        ...     '%s/to_parquet/foo.parquet' % path,
        ...     mode = 'overwrite',
        ...     partition_cols=['date', 'country'])
        """
        self.to_spark().write.parquet(
            path=path, mode=mode, partitionBy=partition_cols, compression=compression)

    def to_spark_io(self, path: Optional[str] = None, format: Optional[str] = None,
                    mode: str = 'error', partition_cols: Union[str, List[str], None] = None,
                    **options):
        """Write the DataFrame out to a Spark data source.

        Parameters
        ----------
        path : string, optional
            Path to the data source.
        format : string, optional
            Specifies the output data source format. Some common ones are:

            - 'delta'
            - 'parquet'
            - 'orc'
            - 'json'
            - 'csv'
        mode : str {'append', 'overwrite', 'ignore', 'error', 'errorifexists'}, default 'error'.
            Specifies the behavior of the save operation when data already.

            - 'append': Append the new data to existing data.
            - 'overwrite': Overwrite existing data.
            - 'ignore': Silently ignore this operation if data already exists.
            - 'error' or 'errorifexists': Throw an exception if data already exists.
        partition_cols : str or list of str, optional
            Names of partitioning columns
        options : dict
            All other options passed directly into Spark's data source.

        See Also
        --------
        read_spark_io
        DataFrame.to_delta
        DataFrame.to_parquet
        DataFrame.to_table

        Examples
        --------
        >>> df = ks.DataFrame(dict(
        ...    date=list(pd.date_range('2012-1-1 12:00:00', periods=3, freq='M')),
        ...    country=['KR', 'US', 'JP'],
        ...    code=[1, 2 ,3]), columns=['date', 'country', 'code'])
        >>> df
                         date country  code
        0 2012-01-31 12:00:00      KR     1
        1 2012-02-29 12:00:00      US     2
        2 2012-03-31 12:00:00      JP     3

        >>> df.to_spark_io(path='%s/to_spark_io/foo.json' % path, format='json')
        """
        self.to_spark().write.save(
            path=path, format=format, mode=mode, partitionBy=partition_cols, **options)

    def to_spark(self, index_col: Optional[Union[str, List[str]]] = None):
        """
        Return the current DataFrame as a Spark DataFrame.

        Parameters
        ----------
        index_col: str or list of str, optional, default: None
            Column names to be used in Spark to represent Koalas' index. The index name
            in Koalas is ignored. By default, the index is always lost.

        See Also
        --------
        DataFrame.to_koalas

        Examples
        --------
        By default, this method loses the index as below.

        >>> df = ks.DataFrame({'a': [1, 2, 3], 'b': [4, 5, 6], 'c': [7, 8, 9]})
        >>> df.to_spark().show()  # doctest: +NORMALIZE_WHITESPACE
        +---+---+---+
        |  a|  b|  c|
        +---+---+---+
        |  1|  4|  7|
        |  2|  5|  8|
        |  3|  6|  9|
        +---+---+---+

        If `index_col` is set, it keeps the index column as specified.

        >>> df.to_spark(index_col="index").show()  # doctest: +NORMALIZE_WHITESPACE
        +-----+---+---+---+
        |index|  a|  b|  c|
        +-----+---+---+---+
        |    0|  1|  4|  7|
        |    1|  2|  5|  8|
        |    2|  3|  6|  9|
        +-----+---+---+---+

        Keeping index column is useful when you want to call some Spark APIs and
        convert it back to Koalas DataFrame without creating a default index, which
        can affect performance.

        >>> spark_df = df.to_spark(index_col="index")
        >>> spark_df = spark_df.filter("a == 2")
        >>> spark_df.to_koalas(index_col="index")  # doctest: +NORMALIZE_WHITESPACE
               a  b  c
        index
        1      2  5  8

        In case of multi-index, specify a list to `index_col`.

        >>> new_df = df.set_index("a", append=True)
        >>> new_spark_df = new_df.to_spark(index_col=["index_1", "index_2"])
        >>> new_spark_df.show()  # doctest: +NORMALIZE_WHITESPACE
        +-------+-------+---+---+
        |index_1|index_2|  b|  c|
        +-------+-------+---+---+
        |      0|      1|  4|  7|
        |      1|      2|  5|  8|
        |      2|      3|  6|  9|
        +-------+-------+---+---+

        Likewise, can be converted to back to Koalas DataFrame.

        >>> new_spark_df.to_koalas(
        ...     index_col=["index_1", "index_2"])  # doctest: +NORMALIZE_WHITESPACE
                         b  c
        index_1 index_2
        0       1        4  7
        1       2        5  8
        2       3        6  9
        """
        if index_col is None:
            return self._internal.spark_df
        else:
            if isinstance(index_col, str):
                index_col = [index_col]

            data_column_names = []
            data_columns = []
            data_columns_column_index = \
                zip(self._internal.data_columns, self._internal.column_index)
            # TODO: this code is similar with _InternalFrame.spark_df. Might have to deduplicate.
            for i, (column, idx) in enumerate(data_columns_column_index):
                scol = self._internal.scol_for(idx)
                name = str(i) if idx is None else name_like_string(idx)
                data_column_names.append(name)
                if column != name:
                    scol = scol.alias(name)
                data_columns.append(scol)

            old_index_scols = self._internal.index_scols

            if len(index_col) != len(old_index_scols):
                raise ValueError(
                    "length of index columns is %s; however, the length of the given "
                    "'index_col' is %s." % (len(old_index_scols), len(index_col)))

            if any(col in data_column_names for col in index_col):
                raise ValueError(
                    "'index_col' cannot be overlapped with other columns.")

            sdf = self._internal.spark_internal_df
            new_index_scols = [
                index_scol.alias(col) for index_scol, col in zip(old_index_scols, index_col)]
            return sdf.select(new_index_scols + data_columns)

    def to_pandas(self):
        """
        Return a pandas DataFrame.

        .. note:: This method should only be used if the resulting Pandas DataFrame is expected
            to be small, as all the data is loaded into the driver's memory.

        Examples
        --------
        >>> df = ks.DataFrame([(.2, .3), (.0, .6), (.6, .0), (.2, .1)],
        ...                   columns=['dogs', 'cats'])
        >>> df.to_pandas()
           dogs  cats
        0   0.2   0.3
        1   0.0   0.6
        2   0.6   0.0
        3   0.2   0.1
        """
        return self._internal.pandas_df.copy()

    # Alias to maintain backward compatibility with Spark
    toPandas = to_pandas

    def assign(self, **kwargs):
        """
        Assign new columns to a DataFrame.

        Returns a new object with all original columns in addition to new ones.
        Existing columns that are re-assigned will be overwritten.

        Parameters
        ----------
        **kwargs : dict of {str: callable or Series}
            The column names are keywords. If the values are
            callable, they are computed on the DataFrame and
            assigned to the new columns. The callable must not
            change input DataFrame (though Koalas doesn't check it).
            If the values are not callable, (e.g. a Series or a literal),
            they are simply assigned.

        Returns
        -------
        DataFrame
            A new DataFrame with the new columns in addition to
            all the existing columns.

        Examples
        --------
        >>> df = ks.DataFrame({'temp_c': [17.0, 25.0]},
        ...                   index=['Portland', 'Berkeley'])
        >>> df
                  temp_c
        Portland    17.0
        Berkeley    25.0

        Where the value is a callable, evaluated on `df`:

        >>> df.assign(temp_f=lambda x: x.temp_c * 9 / 5 + 32)
                  temp_c  temp_f
        Portland    17.0    62.6
        Berkeley    25.0    77.0

        Alternatively, the same behavior can be achieved by directly
        referencing an existing Series or sequence and you can also
        create multiple columns within the same assign.

        >>> assigned = df.assign(temp_f=df['temp_c'] * 9 / 5 + 32,
        ...                      temp_k=df['temp_c'] + 273.15)
        >>> assigned[['temp_c', 'temp_f', 'temp_k']]
                  temp_c  temp_f  temp_k
        Portland    17.0    62.6  290.15
        Berkeley    25.0    77.0  298.15

        Notes
        -----
        Assigning multiple columns within the same ``assign`` is possible
        but you cannot refer to newly created or modified columns. This
        feature is supported in pandas for Python 3.6 and later but not in
        Koalas. In Koalas, all items are computed first, and then assigned.
        """
        return self._assign(kwargs)

    def _assign(self, kwargs):
        assert isinstance(kwargs, dict)
        from databricks.koalas.series import Series
        for k, v in kwargs.items():
            if not (isinstance(v, (Series, spark.Column)) or
                    callable(v) or pd.api.types.is_scalar(v)):
                raise TypeError("Column assignment doesn't support type "
                                "{0}".format(type(v).__name__))
            if callable(v):
                kwargs[k] = v(self)

        pairs = {(k if isinstance(k, tuple) else (k,)):
                 (v._scol if isinstance(v, Series)
                  else v if isinstance(v, spark.Column)
                  else F.lit(v))
                 for k, v in kwargs.items()}

        scols = []
        for idx in self._internal.column_index:
            for i in range(len(idx)):
                if idx[:len(idx)-i] in pairs:
                    name = self._internal.column_name_for(idx)
                    scol = pairs[idx[:len(idx)-i]].alias(name)
                    break
            else:
                scol = self._internal.scol_for(idx)
            scols.append(scol)

        adding_data_columns = []
        adding_column_index = []
        for idx, scol in pairs.items():
            if idx not in set(i[:len(idx)] for i in self._internal.column_index):
                name = name_like_string(idx)
                scols.append(scol.alias(name))
                adding_data_columns.append(name)
                adding_column_index.append(idx)

        sdf = self._sdf.select(self._internal.index_scols + scols)
        level = self._internal.column_index_level
        adding_column_index = [tuple(list(idx) + ([''] * (level - len(idx))))
                               for idx in adding_column_index]
        internal = self._internal.copy(
            sdf=sdf,
            column_index=(self._internal.column_index + adding_column_index),
            column_scols=[scol_for(sdf, col)
                          for col in (self._internal.data_columns + adding_data_columns)])
        return DataFrame(internal)

    @staticmethod
    def from_records(data: Union[np.array, List[tuple], dict, pd.DataFrame],
                     index: Union[str, list, np.array] = None, exclude: list = None,
                     columns: list = None, coerce_float: bool = False, nrows: int = None) \
            -> 'DataFrame':
        """
        Convert structured or record ndarray to DataFrame.

        Parameters
        ----------
        data : ndarray (structured dtype), list of tuples, dict, or DataFrame
        index : string, list of fields, array-like
            Field of array to use as the index, alternately a specific set of input labels to use
        exclude : sequence, default None
            Columns or fields to exclude
        columns : sequence, default None
            Column names to use. If the passed data do not have names associated with them, this
            argument provides names for the columns. Otherwise this argument indicates the order of
            the columns in the result (any names not found in the data will become all-NA columns)
        coerce_float : boolean, default False
            Attempt to convert values of non-string, non-numeric objects (like decimal.Decimal) to
            floating point, useful for SQL result sets
        nrows : int, default None
            Number of rows to read if data is an iterator

        Returns
        -------
        df : DataFrame

        Examples
        --------
        Use dict as input

        >>> ks.DataFrame.from_records({'A': [1, 2, 3]})
           A
        0  1
        1  2
        2  3

        Use list of tuples as input

        >>> ks.DataFrame.from_records([(1, 2), (3, 4)])
           0  1
        0  1  2
        1  3  4

        Use NumPy array as input

        >>> ks.DataFrame.from_records(np.eye(3))
             0    1    2
        0  1.0  0.0  0.0
        1  0.0  1.0  0.0
        2  0.0  0.0  1.0
        """
        return DataFrame(pd.DataFrame.from_records(data, index, exclude, columns, coerce_float,
                                                   nrows))

    def to_records(self, index=True, convert_datetime64=None,
                   column_dtypes=None, index_dtypes=None):
        """
        Convert DataFrame to a NumPy record array.

        Index will be included as the first field of the record array if
        requested.

        .. note:: This method should only be used if the resulting NumPy ndarray is
            expected to be small, as all the data is loaded into the driver's memory.

        Parameters
        ----------
        index : bool, default True
            Include index in resulting record array, stored in 'index'
            field or using the index label, if set.
        convert_datetime64 : bool, default None
            Whether to convert the index to datetime.datetime if it is a
            DatetimeIndex.
        column_dtypes : str, type, dict, default None
            If a string or type, the data type to store all columns. If
            a dictionary, a mapping of column names and indices (zero-indexed)
            to specific data types.
        index_dtypes : str, type, dict, default None
            If a string or type, the data type to store all index levels. If
            a dictionary, a mapping of index level names and indices
            (zero-indexed) to specific data types.
            This mapping is applied only if `index=True`.

        Returns
        -------
        numpy.recarray
            NumPy ndarray with the DataFrame labels as fields and each row
            of the DataFrame as entries.

        See Also
        --------
        DataFrame.from_records: Convert structured or record ndarray
            to DataFrame.
        numpy.recarray: An ndarray that allows field access using
            attributes, analogous to typed columns in a
            spreadsheet.

        Examples
        --------
        >>> df = ks.DataFrame({'A': [1, 2], 'B': [0.5, 0.75]},
        ...                   index=['a', 'b'])
        >>> df
           A     B
        a  1  0.50
        b  2  0.75

        >>> df.to_records() # doctest: +SKIP
        rec.array([('a', 1, 0.5 ), ('b', 2, 0.75)],
                  dtype=[('index', 'O'), ('A', '<i8'), ('B', '<f8')])

        The index can be excluded from the record array:

        >>> df.to_records(index=False) # doctest: +SKIP
        rec.array([(1, 0.5 ), (2, 0.75)],
                  dtype=[('A', '<i8'), ('B', '<f8')])

        Specification of dtype for columns is new in Pandas 0.24.0.
        Data types can be specified for the columns:

        >>> df.to_records(column_dtypes={"A": "int32"}) # doctest: +SKIP
        rec.array([('a', 1, 0.5 ), ('b', 2, 0.75)],
                  dtype=[('index', 'O'), ('A', '<i4'), ('B', '<f8')])

        Specification of dtype for index is new in Pandas 0.24.0.
        Data types can also be specified for the index:

        >>> df.to_records(index_dtypes="<S2") # doctest: +SKIP
        rec.array([(b'a', 1, 0.5 ), (b'b', 2, 0.75)],
                  dtype=[('index', 'S2'), ('A', '<i8'), ('B', '<f8')])
        """
        args = locals()
        kdf = self

        return validate_arguments_and_invoke_function(
            kdf._to_internal_pandas(), self.to_records, pd.DataFrame.to_records, args)

    def copy(self) -> 'DataFrame':
        """
        Make a copy of this object's indices and data.

        Returns
        -------
        copy : DataFrame

        Examples
        --------
        >>> df = ks.DataFrame({'x': [1, 2], 'y': [3, 4], 'z': [5, 6], 'w': [7, 8]},
        ...                   columns=['x', 'y', 'z', 'w'])
        >>> df
           x  y  z  w
        0  1  3  5  7
        1  2  4  6  8
        >>> df_copy = df.copy()
        >>> df_copy
           x  y  z  w
        0  1  3  5  7
        1  2  4  6  8
        """
        return DataFrame(self._internal.copy())

    def dropna(self, axis=0, how='any', thresh=None, subset=None, inplace=False):
        """
        Remove missing values.

        Parameters
        ----------
        axis : {0 or 'index'}, default 0
            Determine if rows or columns which contain missing values are
            removed.

            * 0, or 'index' : Drop rows which contain missing values.
        how : {'any', 'all'}, default 'any'
            Determine if row or column is removed from DataFrame, when we have
            at least one NA or all NA.

            * 'any' : If any NA values are present, drop that row or column.
            * 'all' : If all values are NA, drop that row or column.

        thresh : int, optional
            Require that many non-NA values.
        subset : array-like, optional
            Labels along other axis to consider, e.g. if you are dropping rows
            these would be a list of columns to include.
        inplace : bool, default False
            If True, do operation inplace and return None.

        Returns
        -------
        DataFrame
            DataFrame with NA entries dropped from it.

        See Also
        --------
        DataFrame.drop : Drop specified labels from columns.
        DataFrame.isnull: Indicate missing values.
        DataFrame.notnull : Indicate existing (non-missing) values.

        Examples
        --------
        >>> df = ks.DataFrame({"name": ['Alfred', 'Batman', 'Catwoman'],
        ...                    "toy": [None, 'Batmobile', 'Bullwhip'],
        ...                    "born": [None, "1940-04-25", None]},
        ...                   columns=['name', 'toy', 'born'])
        >>> df
               name        toy        born
        0    Alfred       None        None
        1    Batman  Batmobile  1940-04-25
        2  Catwoman   Bullwhip        None

        Drop the rows where at least one element is missing.

        >>> df.dropna()
             name        toy        born
        1  Batman  Batmobile  1940-04-25

        Drop the rows where all elements are missing.

        >>> df.dropna(how='all')
               name        toy        born
        0    Alfred       None        None
        1    Batman  Batmobile  1940-04-25
        2  Catwoman   Bullwhip        None

        Keep only the rows with at least 2 non-NA values.

        >>> df.dropna(thresh=2)
               name        toy        born
        1    Batman  Batmobile  1940-04-25
        2  Catwoman   Bullwhip        None

        Define in which columns to look for missing values.

        >>> df.dropna(subset=['name', 'born'])
             name        toy        born
        1  Batman  Batmobile  1940-04-25

        Keep the DataFrame with valid entries in the same variable.

        >>> df.dropna(inplace=True)
        >>> df
             name        toy        born
        1  Batman  Batmobile  1940-04-25
        """
        axis = validate_axis(axis)
        if axis == 0:
            if subset is not None:
                if isinstance(subset, str):
                    idxes = [(subset,)]
                elif isinstance(subset, tuple):
                    idxes = [subset]
                else:
                    idxes = [sub if isinstance(sub, tuple) else (sub,) for sub in subset]
                invalids = [idx for idx in idxes
                            if idx not in self._internal.column_index]
                if len(invalids) > 0:
                    raise KeyError(invalids)
            else:
                idxes = self._internal.column_index

            cnt = reduce(lambda x, y: x + y,
                         [F.when(self[idx].notna()._scol, 1).otherwise(0)
                          for idx in idxes],
                         F.lit(0))
            if thresh is not None:
                pred = cnt >= F.lit(int(thresh))
            elif how == 'any':
                pred = cnt == F.lit(len(idxes))
            elif how == 'all':
                pred = cnt > F.lit(0)
            else:
                if how is not None:
                    raise ValueError('invalid how option: {h}'.format(h=how))
                else:
                    raise TypeError('must specify how or thresh')

            sdf = self._sdf.drop(NATURAL_ORDER_COLUMN_NAME).filter(pred)
            internal = self._internal.copy(sdf=sdf)
            if inplace:
                self._internal = internal
            else:
                return DataFrame(internal)

        else:
            raise NotImplementedError("dropna currently only works for axis=0 or axis='index'")

    # TODO: add 'limit' when value parameter exists
    def fillna(self, value=None, method=None, axis=None, inplace=False, limit=None):
        """Fill NA/NaN values.

        .. note:: the current implementation of 'method' parameter in fillna uses Spark's Window
            without specifying partition specification. This leads to move all data into
            single partition in single machine and could cause serious
            performance degradation. Avoid this method against very large dataset.

        Parameters
        ----------
        value : scalar, dict, Series
            Value to use to fill holes. alternately a dict/Series of values
            specifying which value to use for each column.
            DataFrame is not supported.
        method : {'backfill', 'bfill', 'pad', 'ffill', None}, default None
            Method to use for filling holes in reindexed Series pad / ffill: propagate last valid
            observation forward to next valid backfill / bfill:
            use NEXT valid observation to fill gap
        axis : {0 or `index`}
            1 and `columns` are not supported.
        inplace : boolean, default False
            Fill in place (do not create a new object)
        limit : int, default None
            If method is specified, this is the maximum number of consecutive NaN values to
            forward/backward fill. In other words, if there is a gap with more than this number of
            consecutive NaNs, it will only be partially filled. If method is not specified,
            this is the maximum number of entries along the entire axis where NaNs will be filled.
            Must be greater than 0 if not None

        Returns
        -------
        DataFrame
            DataFrame with NA entries filled.

        Examples
        --------
        >>> df = ks.DataFrame({
        ...     'A': [None, 3, None, None],
        ...     'B': [2, 4, None, 3],
        ...     'C': [None, None, None, 1],
        ...     'D': [0, 1, 5, 4]
        ...     },
        ...     columns=['A', 'B', 'C', 'D'])
        >>> df
             A    B    C  D
        0  NaN  2.0  NaN  0
        1  3.0  4.0  NaN  1
        2  NaN  NaN  NaN  5
        3  NaN  3.0  1.0  4

        Replace all NaN elements with 0s.

        >>> df.fillna(0)
             A    B    C  D
        0  0.0  2.0  0.0  0
        1  3.0  4.0  0.0  1
        2  0.0  0.0  0.0  5
        3  0.0  3.0  1.0  4

        We can also propagate non-null values forward or backward.

        >>> df.fillna(method='ffill')
             A    B    C  D
        0  NaN  2.0  NaN  0
        1  3.0  4.0  NaN  1
        2  3.0  4.0  NaN  5
        3  3.0  3.0  1.0  4

        Replace all NaN elements in column 'A', 'B', 'C', and 'D', with 0, 1,
        2, and 3 respectively.

        >>> values = {'A': 0, 'B': 1, 'C': 2, 'D': 3}
        >>> df.fillna(value=values)
             A    B    C  D
        0  0.0  2.0  2.0  0
        1  3.0  4.0  2.0  1
        2  0.0  1.0  2.0  5
        3  0.0  3.0  1.0  4
        """
        sdf = self._sdf
        if value is not None:
            axis = validate_axis(axis)
            if axis != 0:
                raise NotImplementedError("fillna currently only works for axis=0 or axis='index'")
            if not isinstance(value, (float, int, str, bool, dict, pd.Series)):
                raise TypeError("Unsupported type %s" % type(value))
            if isinstance(value, pd.Series):
                value = value.to_dict()
            if isinstance(value, dict):
                for v in value.values():
                    if not isinstance(v, (float, int, str, bool)):
                        raise TypeError("Unsupported type %s" % type(v))
                value = {self._internal.column_name_for(key): value for key, value in value.items()}
            if limit is not None:
                raise ValueError('limit parameter for value is not support now')
            sdf = sdf.fillna(value)
            internal = self._internal.copy(sdf=sdf,
                                           column_scols=[scol_for(sdf, col)
                                                         for col in self._internal.data_columns])
        else:
            if method is None:
                raise ValueError("Must specify a fillna 'value' or 'method' parameter.")

            applied = []
            for idx in self._internal.column_index:
                applied.append(self[idx].fillna(value=value, method=method, axis=axis,
                                                inplace=False, limit=limit))
            sdf = self._sdf.select(self._internal.index_scols + [col._scol for col in applied])
            internal = self._internal.copy(
                sdf=sdf,
                column_index=[col._internal.column_index[0] for col in applied],
                column_scols=[scol_for(sdf, col._internal.data_columns[0]) for col in applied])
        if inplace:
            self._internal = internal
        else:
            return DataFrame(internal)

    # TODO: add 'downcast' when value parameter exists
    def bfill(self, axis=None, inplace=False, limit=None):
        """
        Synonym for `DataFrame.fillna()` with ``method=`bfill```.

        .. note:: the current implementation of 'bfiff' uses Spark's Window
            without specifying partition specification. This leads to move all data into
            single partition in single machine and could cause serious
            performance degradation. Avoid this method against very large dataset.

        Parameters
        ----------
        axis : {0 or `index`}
            1 and `columns` are not supported.
        inplace : boolean, default False
            Fill in place (do not create a new object)
        limit : int, default None
            If method is specified, this is the maximum number of consecutive NaN values to
            forward/backward fill. In other words, if there is a gap with more than this number of
            consecutive NaNs, it will only be partially filled. If method is not specified,
            this is the maximum number of entries along the entire axis where NaNs will be filled.
            Must be greater than 0 if not None

        Returns
        -------
        DataFrame
            DataFrame with NA entries filled.

        Examples
        --------
        >>> df = ks.DataFrame({
        ...     'A': [None, 3, None, None],
        ...     'B': [2, 4, None, 3],
        ...     'C': [None, None, None, 1],
        ...     'D': [0, 1, 5, 4]
        ...     },
        ...     columns=['A', 'B', 'C', 'D'])
        >>> df
             A    B    C  D
        0  NaN  2.0  NaN  0
        1  3.0  4.0  NaN  1
        2  NaN  NaN  NaN  5
        3  NaN  3.0  1.0  4

        Propagate non-null values backward.

        >>> df.bfill()
             A    B    C  D
        0  3.0  2.0  1.0  0
        1  3.0  4.0  1.0  1
        2  NaN  3.0  1.0  5
        3  NaN  3.0  1.0  4
        """
        return self.fillna(method='bfill', axis=axis, inplace=inplace, limit=limit)

    # TODO: add 'downcast' when value parameter exists
    def ffill(self, axis=None, inplace=False, limit=None):
        """
        Synonym for `DataFrame.fillna()` with ``method=`ffill```.

        .. note:: the current implementation of 'ffiff' uses Spark's Window
            without specifying partition specification. This leads to move all data into
            single partition in single machine and could cause serious
            performance degradation. Avoid this method against very large dataset.

        Parameters
        ----------
        axis : {0 or `index`}
            1 and `columns` are not supported.
        inplace : boolean, default False
            Fill in place (do not create a new object)
        limit : int, default None
            If method is specified, this is the maximum number of consecutive NaN values to
            forward/backward fill. In other words, if there is a gap with more than this number of
            consecutive NaNs, it will only be partially filled. If method is not specified,
            this is the maximum number of entries along the entire axis where NaNs will be filled.
            Must be greater than 0 if not None

        Returns
        -------
        DataFrame
            DataFrame with NA entries filled.

        Examples
        --------
        >>> df = ks.DataFrame({
        ...     'A': [None, 3, None, None],
        ...     'B': [2, 4, None, 3],
        ...     'C': [None, None, None, 1],
        ...     'D': [0, 1, 5, 4]
        ...     },
        ...     columns=['A', 'B', 'C', 'D'])
        >>> df
             A    B    C  D
        0  NaN  2.0  NaN  0
        1  3.0  4.0  NaN  1
        2  NaN  NaN  NaN  5
        3  NaN  3.0  1.0  4

        Propagate non-null values forward.

        >>> df.ffill()
             A    B    C  D
        0  NaN  2.0  NaN  0
        1  3.0  4.0  NaN  1
        2  3.0  4.0  NaN  5
        3  3.0  3.0  1.0  4
        """
        return self.fillna(method='ffill', axis=axis, inplace=inplace, limit=limit)

    def replace(self, to_replace=None, value=None, subset=None, inplace=False,
                limit=None, regex=False, method='pad'):
        """
        Returns a new DataFrame replacing a value with another value.

        Parameters
        ----------
        to_replace : int, float, string, or list
            Value to be replaced. If the value is a dict, then value is ignored and
            to_replace must be a mapping from column name (string) to replacement value.
            The value to be replaced must be an int, float, or string.
        value : int, float, string, or list
            Value to use to replace holes. The replacement value must be an int, float,
            or string. If value is a list, value should be of the same length with to_replace.
        subset : string, list
            Optional list of column names to consider. Columns specified in subset that
            do not have matching data type are ignored. For example, if value is a string,
            and subset contains a non-string column, then the non-string column is simply ignored.
        inplace : boolean, default False
            Fill in place (do not create a new object)

        Returns
        -------
        DataFrame
            Object after replacement.

        Examples
        --------
        >>> df = ks.DataFrame({"name": ['Ironman', 'Captain America', 'Thor', 'Hulk'],
        ...                    "weapon": ['Mark-45', 'Shield', 'Mjolnir', 'Smash']},
        ...                   columns=['name', 'weapon'])
        >>> df
                      name   weapon
        0          Ironman  Mark-45
        1  Captain America   Shield
        2             Thor  Mjolnir
        3             Hulk    Smash

        Scalar `to_replace` and `value`

        >>> df.replace('Ironman', 'War-Machine')
                      name   weapon
        0      War-Machine  Mark-45
        1  Captain America   Shield
        2             Thor  Mjolnir
        3             Hulk    Smash

        List like `to_replace` and `value`

        >>> df.replace(['Ironman', 'Captain America'], ['Rescue', 'Hawkeye'], inplace=True)
        >>> df
              name   weapon
        0   Rescue  Mark-45
        1  Hawkeye   Shield
        2     Thor  Mjolnir
        3     Hulk    Smash

        Replacing value by specifying column

        >>> df.replace('Mjolnir', 'Stormbuster', subset='weapon')
              name       weapon
        0   Rescue      Mark-45
        1  Hawkeye       Shield
        2     Thor  Stormbuster
        3     Hulk        Smash

        Dict like `to_replace`

        >>> df = ks.DataFrame({'A': [0, 1, 2, 3, 4],
        ...                    'B': [5, 6, 7, 8, 9],
        ...                    'C': ['a', 'b', 'c', 'd', 'e']},
        ...                   columns=['A', 'B', 'C'])

        >>> df.replace({'A': {0: 100, 4: 400}})
             A  B  C
        0  100  5  a
        1    1  6  b
        2    2  7  c
        3    3  8  d
        4  400  9  e

        >>> df.replace({'A': 0, 'B': 5}, 100)
             A    B  C
        0  100  100  a
        1    1    6  b
        2    2    7  c
        3    3    8  d
        4    4    9  e

        Notes
        -----
        One difference between this implementation and pandas is that it is necessary
        to specify the column name when you are passing dictionary in `to_replace`
        parameter. Calling `replace` on its index such as `df.replace({0: 10, 1: 100})` will
        throw an error. Instead specify column-name like `df.replace({'A': {0: 10, 1: 100}})`.
        """
        if method != 'pad':
            raise NotImplementedError("replace currently works only for method='pad")
        if limit is not None:
            raise NotImplementedError("replace currently works only when limit=None")
        if regex is not False:
            raise NotImplementedError("replace currently doesn't supports regex")

        if value is not None and not isinstance(value, (int, float, str, list, dict)):
            raise TypeError("Unsupported type {}".format(type(value)))
        if to_replace is not None and not isinstance(to_replace, (int, float, str, list, dict)):
            raise TypeError("Unsupported type {}".format(type(to_replace)))

        if isinstance(value, list) and isinstance(to_replace, list):
            if len(value) != len(to_replace):
                raise ValueError('Length of to_replace and value must be same')

        # TODO: Do we still need to support this argument?
        if subset is None:
            subset = self._internal.column_index
        elif isinstance(subset, str):
            subset = [(subset,)]
        elif isinstance(subset, tuple):
            subset = [subset]
        else:
            subset = [sub if isinstance(sub, tuple) else (sub,) for sub in subset]
        subset = [self._internal.column_name_for(idx) for idx in subset]

        sdf = self._sdf
        if isinstance(to_replace, dict) and value is None and \
                (not any(isinstance(i, dict) for i in to_replace.values())):
            sdf = sdf.replace(to_replace, value, subset)
        elif isinstance(to_replace, dict):
            for name, replacement in to_replace.items():
                if isinstance(name, str):
                    name = (name,)
                df_column = self._internal.column_name_for(name)
                if isinstance(replacement, dict):
                    sdf = sdf.replace(replacement, subset=df_column)
                else:
                    sdf = sdf.withColumn(df_column,
                                         F.when(scol_for(sdf, df_column) == replacement, value)
                                         .otherwise(scol_for(sdf, df_column)))
        else:
            sdf = sdf.replace(to_replace, value, subset)

        internal = self._internal.copy(sdf=sdf,
                                       column_scols=[scol_for(sdf, col)
                                                     for col in self._internal.data_columns])
        if inplace:
            self._internal = internal
        else:
            return DataFrame(internal)

    def clip(self, lower: Union[float, int] = None, upper: Union[float, int] = None) \
            -> 'DataFrame':
        """
        Trim values at input threshold(s).

        Assigns values outside boundary to boundary values.

        Parameters
        ----------
        lower : float or int, default None
            Minimum threshold value. All values below this threshold will be set to it.
        upper : float or int, default None
            Maximum threshold value. All values above this threshold will be set to it.

        Returns
        -------
        DataFrame
            DataFrame with the values outside the clip boundaries replaced.

        Examples
        --------
        >>> ks.DataFrame({'A': [0, 2, 4]}).clip(1, 3)
           A
        0  1
        1  2
        2  3

        Notes
        -----
        One difference between this implementation and pandas is that running
        pd.DataFrame({'A': ['a', 'b']}).clip(0, 1) will crash with "TypeError: '<=' not supported
        between instances of 'str' and 'int'" while ks.DataFrame({'A': ['a', 'b']}).clip(0, 1)
        will output the original DataFrame, simply ignoring the incompatible types.
        """
        if is_list_like(lower) or is_list_like(upper):
            raise ValueError("List-like value are not supported for 'lower' and 'upper' at the " +
                             "moment")

        if lower is None and upper is None:
            return self

        numeric_types = (DecimalType, DoubleType, FloatType, ByteType, IntegerType, LongType,
                         ShortType)
        numeric_columns = [(c, self._internal.scol_for(c)) for c in self.columns
                           if isinstance(self._internal.spark_type_for(c), numeric_types)]

        if lower is not None:
            numeric_columns = [(c, F.when(scol < lower, lower).otherwise(scol).alias(c))
                               for c, scol in numeric_columns]
        if upper is not None:
            numeric_columns = [(c, F.when(scol > upper, upper).otherwise(scol).alias(c))
                               for c, scol in numeric_columns]

        nonnumeric_columns = [self._internal.scol_for(c) for c in self.columns
                              if not isinstance(self._internal.spark_type_for(c), numeric_types)]

        sdf = self._sdf.select([scol for _, scol in numeric_columns] + nonnumeric_columns)

        return ks.DataFrame(sdf)[list(self.columns)]

    def head(self, n=5):
        """
        Return the first `n` rows.

        This function returns the first `n` rows for the object based
        on position. It is useful for quickly testing if your object
        has the right type of data in it.

        Parameters
        ----------
        n : int, default 5
            Number of rows to select.

        Returns
        -------
        obj_head : same type as caller
            The first `n` rows of the caller object.

        Examples
        --------
        >>> df = ks.DataFrame({'animal':['alligator', 'bee', 'falcon', 'lion',
        ...                    'monkey', 'parrot', 'shark', 'whale', 'zebra']})
        >>> df
              animal
        0  alligator
        1        bee
        2     falcon
        3       lion
        4     monkey
        5     parrot
        6      shark
        7      whale
        8      zebra

        Viewing the first 5 lines

        >>> df.head()
              animal
        0  alligator
        1        bee
        2     falcon
        3       lion
        4     monkey

        Viewing the first `n` lines (three in this case)

        >>> df.head(3)
              animal
        0  alligator
        1        bee
        2     falcon
        """

        return DataFrame(self._internal.copy(sdf=self._sdf.limit(n)))

    def pivot_table(self, values=None, index=None, columns=None,
                    aggfunc='mean', fill_value=None):
        """
        Create a spreadsheet-style pivot table as a DataFrame. The levels in
        the pivot table will be stored in MultiIndex objects (hierarchical
        indexes) on the index and columns of the result DataFrame.

        Parameters
        ----------
        values : column to aggregate.
            They should be either a list less than three or a string.
        index : column (string) or list of columns
            If an array is passed, it must be the same length as the data.
            The list should contain string.
        columns : column
            Columns used in the pivot operation. Only one column is supported and
            it should be a string.
        aggfunc : function (string), dict, default mean
            If dict is passed, the resulting pivot table will have
            columns concatenated by "_" where the first part is the value
            of columns and the second part is the column name in values
            If dict is passed, the key is column to aggregate and value
            is function or list of functions.
        fill_value : scalar, default None
            Value to replace missing values with.

        Returns
        -------
        table : DataFrame

        Examples
        --------
        >>> df = ks.DataFrame({"A": ["foo", "foo", "foo", "foo", "foo",
        ...                          "bar", "bar", "bar", "bar"],
        ...                    "B": ["one", "one", "one", "two", "two",
        ...                          "one", "one", "two", "two"],
        ...                    "C": ["small", "large", "large", "small",
        ...                          "small", "large", "small", "small",
        ...                          "large"],
        ...                    "D": [1, 2, 2, 3, 3, 4, 5, 6, 7],
        ...                    "E": [2, 4, 5, 5, 6, 6, 8, 9, 9]},
        ...                   columns=['A', 'B', 'C', 'D', 'E'])
        >>> df
             A    B      C  D  E
        0  foo  one  small  1  2
        1  foo  one  large  2  4
        2  foo  one  large  2  5
        3  foo  two  small  3  5
        4  foo  two  small  3  6
        5  bar  one  large  4  6
        6  bar  one  small  5  8
        7  bar  two  small  6  9
        8  bar  two  large  7  9

        This first example aggregates values by taking the sum.

        >>> table = df.pivot_table(values='D', index=['A', 'B'],
        ...                        columns='C', aggfunc='sum')
        >>> table  # doctest: +NORMALIZE_WHITESPACE
        C        large  small
        A   B
        foo one    4.0      1
            two    NaN      6
        bar two    7.0      6
            one    4.0      5

        We can also fill missing values using the `fill_value` parameter.

        >>> table = df.pivot_table(values='D', index=['A', 'B'],
        ...                        columns='C', aggfunc='sum', fill_value=0)
        >>> table  # doctest: +NORMALIZE_WHITESPACE
        C        large  small
        A   B
        foo one      4      1
            two      0      6
        bar two      7      6
            one      4      5

        We can also calculate multiple types of aggregations for any given
        value column.

        >>> table = df.pivot_table(values=['D'], index =['C'],
        ...                        columns="A", aggfunc={'D': 'mean'})
        >>> table  # doctest: +NORMALIZE_WHITESPACE
                 D
        A      bar       foo
        C
        small  5.5  2.333333
        large  5.5  2.000000

        The next example aggregates on multiple values.

        >>> table = df.pivot_table(index=['C'], columns="A", values=['D', 'E'],
        ...                         aggfunc={'D': 'mean', 'E': 'sum'})
        >>> table # doctest: +NORMALIZE_WHITESPACE
                 D             E
        A      bar       foo bar foo
        C
        small  5.5  2.333333  17  13
        large  5.5  2.000000  15   9
        """
        if not isinstance(columns, (str, tuple)):
            raise ValueError("columns should be string or tuple.")

        if not isinstance(values, (str, tuple)) and not isinstance(values, list):
            raise ValueError('values should be string or list of one column.')

        if not isinstance(aggfunc, str) and \
                (not isinstance(aggfunc, dict) or
                 not all(isinstance(key, (str, tuple)) and isinstance(value, str)
                         for key, value in aggfunc.items())):
            raise ValueError("aggfunc must be a dict mapping from column name (string or tuple) "
                             "to aggregate functions (string).")

        if isinstance(aggfunc, dict) and index is None:
            raise NotImplementedError("pivot_table doesn't support aggfunc"
                                      " as dict and without index.")
        if isinstance(values, list) and index is None:
            raise NotImplementedError("values can't be a list without index.")

        if columns not in self.columns:
            raise ValueError("Wrong columns {}.".format(columns))

        if isinstance(values, list):
            values = [col if isinstance(col, tuple) else (col,) for col in values]
            if not all(isinstance(self._internal.spark_type_for(col), NumericType)
                       for col in values):
                raise TypeError('values should be a numeric type.')
        else:
            values = values if isinstance(values, tuple) else (values,)
            if not isinstance(self._internal.spark_type_for(values), NumericType):
                raise TypeError('values should be a numeric type.')

        if isinstance(aggfunc, str):
            if isinstance(values, list):
                agg_cols = [F.expr('{1}(`{0}`) as `{0}`'
                                   .format(self._internal.column_name_for(value), aggfunc))
                            for value in values]
            else:
                agg_cols = [F.expr('{1}(`{0}`) as `{0}`'
                                   .format(self._internal.column_name_for(values), aggfunc))]
        elif isinstance(aggfunc, dict):
            aggfunc = {key if isinstance(key, tuple) else (key,): value
                       for key, value in aggfunc.items()}
            agg_cols = [F.expr('{1}(`{0}`) as `{0}`'
                               .format(self._internal.column_name_for(key), value))
                        for key, value in aggfunc.items()]
            agg_columns = [key for key, _ in aggfunc.items()]

            if set(agg_columns) != set(values):
                raise ValueError("Columns in aggfunc must be the same as values.")

        if index is None:
            sdf = self._sdf.groupBy() \
                .pivot(pivot_col=self._internal.column_name_for(columns)).agg(*agg_cols)

        elif isinstance(index, list):
            index = [idx if isinstance(idx, tuple) else (idx,) for idx in index]
            sdf = self._sdf.groupBy([self._internal.scol_for(idx) for idx in index]) \
                .pivot(pivot_col=self._internal.column_name_for(columns)).agg(*agg_cols)
        else:
            raise ValueError("index should be a None or a list of columns.")

        if fill_value is not None and isinstance(fill_value, (int, float)):
            sdf = sdf.fillna(fill_value)

        if index is not None:
            if isinstance(values, list):
                index_columns = [self._internal.column_name_for(idx) for idx in index]
                data_columns = [column for column in sdf.columns if column not in index_columns]

                if len(values) > 1:
                    # If we have two values, Spark will return column's name
                    # in this format: column_values, where column contains
                    # their values in the DataFrame and values is
                    # the column list passed to the pivot_table().
                    # E.g. if column is b and values is ['b','e'],
                    # then ['2_b', '2_e', '3_b', '3_e'].

                    # We sort the columns of Spark DataFrame by values.
                    data_columns.sort(key=lambda x: x.split('_', 1)[1])
                    sdf = sdf.select(index_columns + data_columns)

                    column_name_to_index = dict(zip(self._internal.data_columns,
                                                    self._internal.column_index))
                    column_index = [tuple(list(column_name_to_index[name.split('_')[1]])
                                          + [name.split('_')[0]])
                                    for name in data_columns]
                    index_map = list(zip(index_columns, index))
                    column_index_names = (([None] * column_index_level(values))
                                          + [str(columns) if len(columns) > 1 else columns[0]])
                    internal = _InternalFrame(sdf=sdf,
                                              index_map=index_map,
                                              column_index=column_index,
                                              column_scols=[scol_for(sdf, col)
                                                            for col in data_columns],
                                              column_index_names=column_index_names)
                    kdf = DataFrame(internal)
                else:
                    column_index = [tuple(list(values[0]) + [column]) for column in data_columns]
                    index_map = list(zip(index_columns, index))
                    column_index_names = (([None] * len(values[0]))
                                          + [str(columns) if len(columns) > 1 else columns[0]])
                    internal = _InternalFrame(sdf=sdf,
                                              index_map=index_map,
                                              column_index=column_index,
                                              column_scols=[scol_for(sdf, col)
                                                            for col in data_columns],
                                              column_index_names=column_index_names)
                    kdf = DataFrame(internal)
                return kdf
            else:
                index_columns = [self._internal.column_name_for(idx) for idx in index]
                index_map = list(zip(index_columns, index))
                column_index_names = [str(columns) if len(columns) > 1 else columns[0]]
                internal = _InternalFrame(sdf=sdf,
                                          index_map=index_map,
                                          column_index_names=column_index_names)
                return DataFrame(internal)
        else:
            if isinstance(values, list):
                index_values = values[-1]
            else:
                index_values = values
            index_map = []
            for i, index_value in enumerate(index_values):
                colname = SPARK_INDEX_NAME_FORMAT(i)
                sdf = sdf.withColumn(colname, F.lit(index_value))
                index_map.append((colname, None))
            column_index_names = [str(columns) if len(columns) > 1 else columns[0]]
            internal = _InternalFrame(sdf=sdf,
                                      index_map=index_map,
                                      column_index_names=column_index_names)
            return DataFrame(internal)

    def pivot(self, index=None, columns=None, values=None):
        """
        Return reshaped DataFrame organized by given index / column values.

        Reshape data (produce a "pivot" table) based on column values. Uses
        unique values from specified `index` / `columns` to form axes of the
        resulting DataFrame. This function does not support data
        aggregation.

        Parameters
        ----------
        index : string, optional
            Column to use to make new frame's index. If None, uses
            existing index.
        columns : string
            Column to use to make new frame's columns.
        values : string, object or a list of the previous
            Column(s) to use for populating new frame's values.

        Returns
        -------
        DataFrame
            Returns reshaped DataFrame.

        See Also
        --------
        DataFrame.pivot_table : Generalization of pivot that can handle
            duplicate values for one index/column pair.

        Examples
        --------
        >>> df = ks.DataFrame({'foo': ['one', 'one', 'one', 'two', 'two',
        ...                            'two'],
        ...                    'bar': ['A', 'B', 'C', 'A', 'B', 'C'],
        ...                    'baz': [1, 2, 3, 4, 5, 6],
        ...                    'zoo': ['x', 'y', 'z', 'q', 'w', 't']},
        ...                   columns=['foo', 'bar', 'baz', 'zoo'])
        >>> df
           foo bar  baz zoo
        0  one   A    1   x
        1  one   B    2   y
        2  one   C    3   z
        3  two   A    4   q
        4  two   B    5   w
        5  two   C    6   t

        >>> df.pivot(index='foo', columns='bar', values='baz').sort_index()
        ... # doctest: +NORMALIZE_WHITESPACE
        bar  A  B  C
        foo
        one  1  2  3
        two  4  5  6

        >>> df.pivot(columns='bar', values='baz').sort_index()  # doctest: +NORMALIZE_WHITESPACE
        bar  A    B    C
        0  1.0  NaN  NaN
        1  NaN  2.0  NaN
        2  NaN  NaN  3.0
        3  4.0  NaN  NaN
        4  NaN  5.0  NaN
        5  NaN  NaN  6.0

        Notice that, unlike pandas raises an ValueError when duplicated values are found,
        Koalas' pivot still works with its first value it meets during operation because pivot
        is an expensive operation and it is preferred to permissively execute over failing fast
        when processing large data.

        >>> df = ks.DataFrame({"foo": ['one', 'one', 'two', 'two'],
        ...                    "bar": ['A', 'A', 'B', 'C'],
        ...                    "baz": [1, 2, 3, 4]}, columns=['foo', 'bar', 'baz'])
        >>> df
           foo bar  baz
        0  one   A    1
        1  one   A    2
        2  two   B    3
        3  two   C    4

        >>> df.pivot(index='foo', columns='bar', values='baz').sort_index()
        ... # doctest: +NORMALIZE_WHITESPACE
        bar    A    B    C
        foo
        one  1.0  NaN  NaN
        two  NaN  3.0  4.0
        """
        if columns is None:
            raise ValueError("columns should be set.")

        if values is None:
            raise ValueError("values should be set.")

        should_use_existing_index = index is not None
        if should_use_existing_index:
            df = self
            index = [index]
        else:
            df = self.copy()
            df['__DUMMY__'] = F.monotonically_increasing_id()
            df.set_index('__DUMMY__', append=True, inplace=True)
            df.reset_index(level=range(len(df._internal.index_map) - 1), inplace=True)
            index = df._internal.column_index[:len(df._internal.index_map)]

        df = df.pivot_table(
            index=index, columns=columns, values=values, aggfunc='first')

        if should_use_existing_index:
            return df
        else:
            index_columns = df._internal.index_columns
            # Note that the existing indexing column won't exist in the pivoted DataFrame.
            internal = df._internal.copy(
                index_map=[(index_column, None) for index_column in index_columns])
            return DataFrame(internal)

    @property
    def columns(self):
        """The column labels of the DataFrame."""
        if self._internal.column_index_level > 1:
            columns = pd.MultiIndex.from_tuples(self._internal.column_index)
        else:
            columns = pd.Index([idx[0] for idx in self._internal.column_index])
        if self._internal.column_index_names is not None:
            columns.names = self._internal.column_index_names
        return columns

    @columns.setter
    def columns(self, columns):
        if isinstance(columns, pd.MultiIndex):
            column_index = columns.tolist()
            old_names = self._internal.column_index
            if len(old_names) != len(column_index):
                raise ValueError(
                    "Length mismatch: Expected axis has %d elements, new values have %d elements"
                    % (len(old_names), len(column_index)))
            column_index_names = columns.names
            data_columns = [name_like_string(idx) for idx in column_index]
            sdf = self._sdf.select(
                self._internal.index_scols +
                [self._internal.scol_for(idx).alias(name)
                 for idx, name in zip(self._internal.column_index, data_columns)] +
                list(HIDDEN_COLUMNS))
            column_scols = [scol_for(sdf, col) for col in data_columns]
            self._internal = self._internal.copy(sdf=sdf,
                                                 column_index=column_index,
                                                 column_scols=column_scols,
                                                 column_index_names=column_index_names)
        else:
            old_names = self._internal.column_index
            if len(old_names) != len(columns):
                raise ValueError(
                    "Length mismatch: Expected axis has %d elements, new values have %d elements"
                    % (len(old_names), len(columns)))
            column_index = [col if isinstance(col, tuple) else (col,) for col in columns]
            if isinstance(columns, pd.Index):
                column_index_names = columns.names
            else:
                column_index_names = None
            data_columns = [name_like_string(idx) for idx in column_index]
            sdf = self._sdf.select(
                self._internal.index_scols +
                [self._internal.scol_for(idx).alias(name)
                 for idx, name in zip(self._internal.column_index, data_columns)] +
                list(HIDDEN_COLUMNS))
            column_scols = [scol_for(sdf, col) for col in data_columns]
            self._internal = self._internal.copy(sdf=sdf,
                                                 column_index=column_index,
                                                 column_scols=column_scols,
                                                 column_index_names=column_index_names)

    @property
    def dtypes(self):
        """Return the dtypes in the DataFrame.

        This returns a Series with the data type of each column. The result's index is the original
        DataFrame's columns. Columns with mixed types are stored with the object dtype.

        Returns
        -------
        pd.Series
            The data type of each column.

        Examples
        --------
        >>> df = ks.DataFrame({'a': list('abc'),
        ...                    'b': list(range(1, 4)),
        ...                    'c': np.arange(3, 6).astype('i1'),
        ...                    'd': np.arange(4.0, 7.0, dtype='float64'),
        ...                    'e': [True, False, True],
        ...                    'f': pd.date_range('20130101', periods=3)},
        ...                   columns=['a', 'b', 'c', 'd', 'e', 'f'])
        >>> df.dtypes
        a            object
        b             int64
        c              int8
        d           float64
        e              bool
        f    datetime64[ns]
        dtype: object
        """
        return pd.Series([self[idx].dtype for idx in self._internal.column_index],
                         index=pd.Index([idx if len(idx) > 1 else idx[0]
                                         for idx in self._internal.column_index]))

    def select_dtypes(self, include=None, exclude=None):
        """
        Return a subset of the DataFrame's columns based on the column dtypes.

        Parameters
        ----------
        include, exclude : scalar or list-like
            A selection of dtypes or strings to be included/excluded. At least
            one of these parameters must be supplied. It also takes Spark SQL
            DDL type strings, for instance, 'string' and 'date'.

        Returns
        -------
        DataFrame
            The subset of the frame including the dtypes in ``include`` and
            excluding the dtypes in ``exclude``.

        Raises
        ------
        ValueError
            * If both of ``include`` and ``exclude`` are empty

                >>> df = pd.DataFrame({'a': [1, 2] * 3,
                ...                    'b': [True, False] * 3,
                ...                    'c': [1.0, 2.0] * 3})
                >>> df.select_dtypes()
                Traceback (most recent call last):
                ...
                ValueError: at least one of include or exclude must be nonempty

            * If ``include`` and ``exclude`` have overlapping elements

                >>> df = pd.DataFrame({'a': [1, 2] * 3,
                ...                    'b': [True, False] * 3,
                ...                    'c': [1.0, 2.0] * 3})
                >>> df.select_dtypes(include='a', exclude='a')
                Traceback (most recent call last):
                ...
                TypeError: string dtypes are not allowed, use 'object' instead

        Notes
        -----
        * To select datetimes, use ``np.datetime64``, ``'datetime'`` or
          ``'datetime64'``

        Examples
        --------
        >>> df = ks.DataFrame({'a': [1, 2] * 3,
        ...                    'b': [True, False] * 3,
        ...                    'c': [1.0, 2.0] * 3,
        ...                    'd': ['a', 'b'] * 3}, columns=['a', 'b', 'c', 'd'])
        >>> df
           a      b    c  d
        0  1   True  1.0  a
        1  2  False  2.0  b
        2  1   True  1.0  a
        3  2  False  2.0  b
        4  1   True  1.0  a
        5  2  False  2.0  b

        >>> df.select_dtypes(include='bool')
               b
        0   True
        1  False
        2   True
        3  False
        4   True
        5  False

        >>> df.select_dtypes(include=['float64'], exclude=['int'])
             c
        0  1.0
        1  2.0
        2  1.0
        3  2.0
        4  1.0
        5  2.0

        >>> df.select_dtypes(exclude=['int'])
               b    c  d
        0   True  1.0  a
        1  False  2.0  b
        2   True  1.0  a
        3  False  2.0  b
        4   True  1.0  a
        5  False  2.0  b

        Spark SQL DDL type strings can be used as well.

        >>> df.select_dtypes(exclude=['string'])
           a      b    c
        0  1   True  1.0
        1  2  False  2.0
        2  1   True  1.0
        3  2  False  2.0
        4  1   True  1.0
        5  2  False  2.0
        """
        from pyspark.sql.types import _parse_datatype_string

        if not is_list_like(include):
            include = (include,) if include is not None else ()
        if not is_list_like(exclude):
            exclude = (exclude,) if exclude is not None else ()

        if not any((include, exclude)):
            raise ValueError('at least one of include or exclude must be '
                             'nonempty')

        # can't both include AND exclude!
        if set(include).intersection(set(exclude)):
            raise ValueError('include and exclude overlap on {inc_ex}'.format(
                inc_ex=set(include).intersection(set(exclude))))

        # Handle Spark types
        include_spark_type = []
        for inc in include:
            try:
                include_spark_type.append(_parse_datatype_string(inc))
            except:
                pass

        exclude_spark_type = []
        for exc in exclude:
            try:
                exclude_spark_type.append(_parse_datatype_string(exc))
            except:
                pass

        # Handle Pandas types
        include_numpy_type = []
        for inc in include:
            try:
                include_numpy_type.append(infer_dtype_from_object(inc))
            except:
                pass

        exclude_numpy_type = []
        for exc in exclude:
            try:
                exclude_numpy_type.append(infer_dtype_from_object(exc))
            except:
                pass

        columns = []
        column_index = []
        for idx in self._internal.column_index:
            if len(include) > 0:
                should_include = (
                    infer_dtype_from_object(self[idx].dtype.name) in include_numpy_type or
                    self._internal.spark_type_for(idx) in include_spark_type)
            else:
                should_include = not (
                    infer_dtype_from_object(self[idx].dtype.name) in exclude_numpy_type or
                    self._internal.spark_type_for(idx) in exclude_spark_type)

            if should_include:
                columns.append(self._internal.column_name_for(idx))
                column_index.append(idx)

        sdf = self._sdf.select(self._internal.index_scols +
                               [self._internal.scol_for(col) for col in columns] +
                               list(HIDDEN_COLUMNS))
        return DataFrame(self._internal.copy(
            sdf=sdf,
            column_index=column_index,
            column_scols=[scol_for(sdf, col) for col in columns]))

    def count(self, axis=None):
        """
        Count non-NA cells for each column.

        The values `None`, `NaN` are considered NA.

        Parameters
        ----------
        axis : {0 or ‘index’, 1 or ‘columns’}, default 0
            If 0 or ‘index’ counts are generated for each column. If 1 or ‘columns’ counts are
            generated for each row.

        Returns
        -------
        pandas.Series

        See Also
        --------
        Series.count: Number of non-NA elements in a Series.
        DataFrame.shape: Number of DataFrame rows and columns (including NA
            elements).
        DataFrame.isna: Boolean same-sized DataFrame showing places of NA
            elements.

        Examples
        --------
        Constructing DataFrame from a dictionary:

        >>> df = ks.DataFrame({"Person":
        ...                    ["John", "Myla", "Lewis", "John", "Myla"],
        ...                    "Age": [24., np.nan, 21., 33, 26],
        ...                    "Single": [False, True, True, True, False]},
        ...                   columns=["Person", "Age", "Single"])
        >>> df
          Person   Age  Single
        0   John  24.0   False
        1   Myla   NaN    True
        2  Lewis  21.0    True
        3   John  33.0    True
        4   Myla  26.0   False

        Notice the uncounted NA values:

        >>> df.count()
        Person    5
        Age       4
        Single    5
        dtype: int64

        >>> df.count(axis=1)
        0    3
        1    2
        2    3
        3    3
        4    3
        Name: 0, dtype: int64
        """
        return self._reduce_for_stat_function(
            _Frame._count_expr, name="count", axis=axis, numeric_only=False)

    def drop(self, labels=None, axis=1,
             columns: Union[str, Tuple[str, ...], List[str], List[Tuple[str, ...]]] = None):
        """
        Drop specified labels from columns.

        Remove columns by specifying label names and axis=1 or columns.
        When specifying both labels and columns, only labels will be dropped.
        Removing rows is yet to be implemented.

        Parameters
        ----------
        labels : single label or list-like
            Column labels to drop.
        axis : {1 or 'columns'}, default 1
            .. dropna currently only works for axis=1 'columns'
               axis=0 is yet to be implemented.
        columns : single label or list-like
            Alternative to specifying axis (``labels, axis=1``
            is equivalent to ``columns=labels``).

        Returns
        -------
        dropped : DataFrame

        See Also
        --------
        Series.dropna

        Examples
        --------
        >>> df = ks.DataFrame({'x': [1, 2], 'y': [3, 4], 'z': [5, 6], 'w': [7, 8]},
        ...                   columns=['x', 'y', 'z', 'w'])
        >>> df
           x  y  z  w
        0  1  3  5  7
        1  2  4  6  8

        >>> df.drop('x', axis=1)
           y  z  w
        0  3  5  7
        1  4  6  8

        >>> df.drop(['y', 'z'], axis=1)
           x  w
        0  1  7
        1  2  8

        >>> df.drop(columns=['y', 'z'])
           x  w
        0  1  7
        1  2  8

        Also support for MultiIndex

        >>> df = ks.DataFrame({'x': [1, 2], 'y': [3, 4], 'z': [5, 6], 'w': [7, 8]},
        ...                   columns=['x', 'y', 'z', 'w'])
        >>> columns = [('a', 'x'), ('a', 'y'), ('b', 'z'), ('b', 'w')]
        >>> df.columns = pd.MultiIndex.from_tuples(columns)
        >>> df  # doctest: +NORMALIZE_WHITESPACE
           a     b
           x  y  z  w
        0  1  3  5  7
        1  2  4  6  8
        >>> df.drop('a')  # doctest: +NORMALIZE_WHITESPACE
           b
           z  w
        0  5  7
        1  6  8

        Notes
        -----
        Currently only axis = 1 is supported in this function,
        axis = 0 is yet to be implemented.
        """
        if labels is not None:
            axis = validate_axis(axis)
            if axis == 1:
                return self.drop(columns=labels)
            raise NotImplementedError("Drop currently only works for axis=1")
        elif columns is not None:
            if isinstance(columns, str):
                columns = [(columns,)]  # type: ignore
            elif isinstance(columns, tuple):
                columns = [columns]
            else:
                columns = [col if isinstance(col, tuple) else (col,)  # type: ignore
                           for col in columns]
            drop_column_index = set(idx for idx in self._internal.column_index
                                    for col in columns
                                    if idx[:len(col)] == col)
            if len(drop_column_index) == 0:
                raise KeyError(columns)
            cols, idxes = zip(*((column, idx)
                              for column, idx
                              in zip(self._internal.data_columns, self._internal.column_index)
                              if idx not in drop_column_index))
            sdf = self._sdf.select(
                self._internal.index_scols + [self._internal.scol_for(idx) for idx in idxes] +
                list(HIDDEN_COLUMNS))
            internal = self._internal.copy(
                sdf=sdf,
                column_index=list(idxes),
                column_scols=[scol_for(sdf, col) for col in cols])
            return DataFrame(internal)
        else:
            raise ValueError("Need to specify at least one of 'labels' or 'columns'")

    def get(self, key, default=None):
        """
        Get item from object for given key (DataFrame column, Panel slice,
        etc.). Returns default value if not found.

        Parameters
        ----------
        key : object

        Returns
        -------
        value : same type as items contained in object

        Examples
        --------
        >>> df = ks.DataFrame({'x':range(3), 'y':['a','b','b'], 'z':['a','b','b']},
        ...                   columns=['x', 'y', 'z'])
        >>> df
           x  y  z
        0  0  a  a
        1  1  b  b
        2  2  b  b

        >>> df.get('x')
        0    0
        1    1
        2    2
        Name: x, dtype: int64

        >>> df.get(['x', 'y'])
           x  y
        0  0  a
        1  1  b
        2  2  b
        """
        try:
            return self[key]
        except (KeyError, ValueError, IndexError):
            return default

    def _sort(self, by: List[Column], ascending: Union[bool, List[bool]],
              inplace: bool, na_position: str):
        if isinstance(ascending, bool):
            ascending = [ascending] * len(by)
        if len(ascending) != len(by):
            raise ValueError('Length of ascending ({}) != length of by ({})'
                             .format(len(ascending), len(by)))
        if na_position not in ('first', 'last'):
            raise ValueError("invalid na_position: '{}'".format(na_position))

        # Mapper: Get a spark column function for (ascending, na_position) combination
        # Note that 'asc_nulls_first' and friends were added as of Spark 2.4, see SPARK-23847.
        mapper = {
            (True, 'first'): lambda x: Column(getattr(x._jc, "asc_nulls_first")()),
            (True, 'last'): lambda x: Column(getattr(x._jc, "asc_nulls_last")()),
            (False, 'first'): lambda x: Column(getattr(x._jc, "desc_nulls_first")()),
            (False, 'last'): lambda x: Column(getattr(x._jc, "desc_nulls_last")()),
        }
        by = [mapper[(asc, na_position)](scol) for scol, asc in zip(by, ascending)]
        sdf = self._sdf.drop(NATURAL_ORDER_COLUMN_NAME).sort(*by)
        kdf = DataFrame(self._internal.copy(sdf=sdf))  # type: ks.DataFrame
        if inplace:
            self._internal = kdf._internal
            return None
        else:
            return kdf

    def sort_values(self, by: Union[str, List[str], Tuple[str, ...], List[Tuple[str, ...]]],
                    ascending: Union[bool, List[bool]] = True,
                    inplace: bool = False, na_position: str = 'last') -> Optional['DataFrame']:
        """
        Sort by the values along either axis.

        Parameters
        ----------
        by : str or list of str
        ascending : bool or list of bool, default True
             Sort ascending vs. descending. Specify list for multiple sort
             orders.  If this is a list of bools, must match the length of
             the by.
        inplace : bool, default False
             if True, perform operation in-place
        na_position : {'first', 'last'}, default 'last'
             `first` puts NaNs at the beginning, `last` puts NaNs at the end

        Returns
        -------
        sorted_obj : DataFrame

        Examples
        --------
        >>> df = ks.DataFrame({
        ...     'col1': ['A', 'B', None, 'D', 'C'],
        ...     'col2': [2, 9, 8, 7, 4],
        ...     'col3': [0, 9, 4, 2, 3],
        ...   },
        ...   columns=['col1', 'col2', 'col3'])
        >>> df
           col1  col2  col3
        0     A     2     0
        1     B     9     9
        2  None     8     4
        3     D     7     2
        4     C     4     3

        Sort by col1

        >>> df.sort_values(by=['col1'])
           col1  col2  col3
        0     A     2     0
        1     B     9     9
        4     C     4     3
        3     D     7     2
        2  None     8     4

        Sort Descending

        >>> df.sort_values(by='col1', ascending=False)
           col1  col2  col3
        3     D     7     2
        4     C     4     3
        1     B     9     9
        0     A     2     0
        2  None     8     4

        Sort by multiple columns

        >>> df = ks.DataFrame({
        ...     'col1': ['A', 'A', 'B', None, 'D', 'C'],
        ...     'col2': [2, 1, 9, 8, 7, 4],
        ...     'col3': [0, 1, 9, 4, 2, 3],
        ...   },
        ...   columns=['col1', 'col2', 'col3'])
        >>> df.sort_values(by=['col1', 'col2'])
           col1  col2  col3
        1     A     1     1
        0     A     2     0
        2     B     9     9
        5     C     4     3
        4     D     7     2
        3  None     8     4
        """
        if isinstance(by, (str, tuple)):
            by = [by]  # type: ignore
        else:
            by = [b if isinstance(b, tuple) else (b,) for b in by]  # type: ignore
        by = [self[colname]._scol for colname in by]
        return self._sort(by=by, ascending=ascending,
                          inplace=inplace, na_position=na_position)

    def sort_index(self, axis: int = 0,
                   level: Optional[Union[int, List[int]]] = None, ascending: bool = True,
                   inplace: bool = False, kind: str = None, na_position: str = 'last') \
            -> Optional['DataFrame']:
        """
        Sort object by labels (along an axis)

        Parameters
        ----------
        axis : index, columns to direct sorting. Currently, only axis = 0 is supported.
        level : int or level name or list of ints or list of level names
            if not None, sort on values in specified index level(s)
        ascending : boolean, default True
            Sort ascending vs. descending
        inplace : bool, default False
            if True, perform operation in-place
        kind : str, default None
            Koalas does not allow specifying the sorting algorithm at the moment, default None
        na_position : {‘first’, ‘last’}, default ‘last’
            first puts NaNs at the beginning, last puts NaNs at the end. Not implemented for
            MultiIndex.

        Returns
        -------
        sorted_obj : DataFrame

        Examples
        --------
        >>> df = ks.DataFrame({'A': [2, 1, np.nan]}, index=['b', 'a', np.nan])

        >>> df.sort_index()
               A
        a    1.0
        b    2.0
        NaN  NaN

        >>> df.sort_index(ascending=False)
               A
        b    2.0
        a    1.0
        NaN  NaN

        >>> df.sort_index(na_position='first')
               A
        NaN  NaN
        a    1.0
        b    2.0

        >>> df.sort_index(inplace=True)
        >>> df
               A
        a    1.0
        b    2.0
        NaN  NaN

        >>> df = ks.DataFrame({'A': range(4), 'B': range(4)[::-1]},
        ...                   index=[['b', 'b', 'a', 'a'], [1, 0, 1, 0]],
        ...                   columns=['A', 'B'])

        >>> df.sort_index()
             A  B
        a 0  3  0
          1  2  1
        b 0  1  2
          1  0  3

        >>> df.sort_index(level=1)  # doctest: +SKIP
             A  B
        a 0  3  0
        b 0  1  2
        a 1  2  1
        b 1  0  3

        >>> df.sort_index(level=[1, 0])
             A  B
        a 0  3  0
        b 0  1  2
        a 1  2  1
        b 1  0  3
        """
        if axis != 0:
            raise ValueError("No other axes than 0 are supported at the moment")
        if kind is not None:
            raise ValueError("Specifying the sorting algorithm is supported at the moment.")

        if level is None or (is_list_like(level) and len(level) == 0):  # type: ignore
            by = self._internal.index_scols
        elif is_list_like(level):
            by = [self._internal.index_scols[l] for l in level]  # type: ignore
        else:
            by = [self._internal.index_scols[level]]

        return self._sort(by=by, ascending=ascending,
                          inplace=inplace, na_position=na_position)

    # TODO:  add keep = First
    def nlargest(self, n: int, columns: 'Any') -> 'DataFrame':
        """
        Return the first `n` rows ordered by `columns` in descending order.

        Return the first `n` rows with the largest values in `columns`, in
        descending order. The columns that are not specified are returned as
        well, but not used for ordering.

        This method is equivalent to
        ``df.sort_values(columns, ascending=False).head(n)``, but more
        performant in Pandas.
        In Koalas, thanks to Spark's lazy execution and query optimizer,
        the two would have same performance.

        Parameters
        ----------
        n : int
            Number of rows to return.
        columns : label or list of labels
            Column label(s) to order by.

        Returns
        -------
        DataFrame
            The first `n` rows ordered by the given columns in descending
            order.

        See Also
        --------
        DataFrame.nsmallest : Return the first `n` rows ordered by `columns` in
            ascending order.
        DataFrame.sort_values : Sort DataFrame by the values.
        DataFrame.head : Return the first `n` rows without re-ordering.

        Notes
        -----

        This function cannot be used with all column types. For example, when
        specifying columns with `object` or `category` dtypes, ``TypeError`` is
        raised.

        Examples
        --------
        >>> df = ks.DataFrame({'X': [1, 2, 3, 5, 6, 7, np.nan],
        ...                    'Y': [6, 7, 8, 9, 10, 11, 12]})
        >>> df
             X   Y
        0  1.0   6
        1  2.0   7
        2  3.0   8
        3  5.0   9
        4  6.0  10
        5  7.0  11
        6  NaN  12

        In the following example, we will use ``nlargest`` to select the three
        rows having the largest values in column "population".

        >>> df.nlargest(n=3, columns='X')
             X   Y
        5  7.0  11
        4  6.0  10
        3  5.0   9

        >>> df.nlargest(n=3, columns=['Y', 'X'])
             X   Y
        6  NaN  12
        5  7.0  11
        4  6.0  10

        """
        kdf = self.sort_values(by=columns, ascending=False)  # type: Optional[DataFrame]
        assert kdf is not None
        return kdf.head(n=n)

    # TODO: add keep = First
    def nsmallest(self, n: int, columns: 'Any') -> 'DataFrame':
        """
        Return the first `n` rows ordered by `columns` in ascending order.

        Return the first `n` rows with the smallest values in `columns`, in
        ascending order. The columns that are not specified are returned as
        well, but not used for ordering.

        This method is equivalent to ``df.sort_values(columns, ascending=True).head(n)``,
        but more performant. In Koalas, thanks to Spark's lazy execution and query optimizer,
        the two would have same performance.

        Parameters
        ----------
        n : int
            Number of items to retrieve.
        columns : list or str
            Column name or names to order by.

        Returns
        -------
        DataFrame

        See Also
        --------
        DataFrame.nlargest : Return the first `n` rows ordered by `columns` in
            descending order.
        DataFrame.sort_values : Sort DataFrame by the values.
        DataFrame.head : Return the first `n` rows without re-ordering.

        Examples
        --------
        >>> df = ks.DataFrame({'X': [1, 2, 3, 5, 6, 7, np.nan],
        ...                    'Y': [6, 7, 8, 9, 10, 11, 12]})
        >>> df
             X   Y
        0  1.0   6
        1  2.0   7
        2  3.0   8
        3  5.0   9
        4  6.0  10
        5  7.0  11
        6  NaN  12

        In the following example, we will use ``nsmallest`` to select the
        three rows having the smallest values in column "a".

        >>> df.nsmallest(n=3, columns='X') # doctest: +NORMALIZE_WHITESPACE
             X   Y
        0  1.0   6
        1  2.0   7
        2  3.0   8

        To order by the largest values in column "a" and then "c", we can
        specify multiple columns like in the next example.

        >>> df.nsmallest(n=3, columns=['Y', 'X']) # doctest: +NORMALIZE_WHITESPACE
             X   Y
        0  1.0   6
        1  2.0   7
        2  3.0   8
        """
        kdf = self.sort_values(by=columns, ascending=True)  # type: Optional[DataFrame]
        assert kdf is not None
        return kdf.head(n=n)

    def isin(self, values):
        """
        Whether each element in the DataFrame is contained in values.

        Parameters
        ----------
        values : iterable or dict
           The sequence of values to test. If values is a dict,
           the keys must be the column names, which must match.
           Series and DataFrame are not supported.

        Returns
        -------
        DataFrame
            DataFrame of booleans showing whether each element in the DataFrame
            is contained in values.

        Examples
        --------
        >>> df = ks.DataFrame({'num_legs': [2, 4], 'num_wings': [2, 0]},
        ...                   index=['falcon', 'dog'],
        ...                   columns=['num_legs', 'num_wings'])
        >>> df
                num_legs  num_wings
        falcon         2          2
        dog            4          0

        When ``values`` is a list check whether every value in the DataFrame
        is present in the list (which animals have 0 or 2 legs or wings)

        >>> df.isin([0, 2])
                num_legs  num_wings
        falcon      True       True
        dog        False       True

        When ``values`` is a dict, we can pass values to check for each
        column separately:

        >>> df.isin({'num_wings': [0, 3]})
                num_legs  num_wings
        falcon     False      False
        dog        False       True
        """
        if isinstance(values, (pd.DataFrame, pd.Series)):
            raise NotImplementedError("DataFrame and Series are not supported")
        if isinstance(values, dict) and not set(values.keys()).issubset(self.columns):
            raise AttributeError(
                "'DataFrame' object has no attribute %s"
                % (set(values.keys()).difference(self.columns)))

        _select_columns = self._internal.index_columns.copy()
        if isinstance(values, dict):
            for col in self.columns:
                if col in values:
                    _select_columns.append(self._internal.scol_for(col)
                                           .isin(values[col]).alias(col))
                else:
                    _select_columns.append(F.lit(False).alias(col))
        elif is_list_like(values):
            _select_columns += [
                self._internal.scol_for(col).isin(list(values)).alias(col)
                for col in self.columns]
        else:
            raise TypeError('Values should be iterable, Series, DataFrame or dict.')

        sdf = self._sdf.select(_select_columns + list(HIDDEN_COLUMNS))
        return DataFrame(self._internal.copy(sdf=sdf,
                                             column_scols=[scol_for(sdf, col)
                                                           for col in self._internal.data_columns]))

    @property
    def shape(self):
        """
        Return a tuple representing the dimensionality of the DataFrame.

        Examples
        --------
        >>> df = ks.DataFrame({'col1': [1, 2], 'col2': [3, 4]})
        >>> df.shape
        (2, 2)

        >>> df = ks.DataFrame({'col1': [1, 2], 'col2': [3, 4],
        ...                    'col3': [5, 6]})
        >>> df.shape
        (2, 3)
        """
        return len(self), len(self.columns)

    def merge(self, right: 'DataFrame', how: str = 'inner',
              on: Union[str, List[str], Tuple[str, ...], List[Tuple[str, ...]]] = None,
              left_on: Union[str, List[str], Tuple[str, ...], List[Tuple[str, ...]]] = None,
              right_on: Union[str, List[str], Tuple[str, ...], List[Tuple[str, ...]]] = None,
              left_index: bool = False, right_index: bool = False,
              suffixes: Tuple[str, str] = ('_x', '_y')) -> 'DataFrame':
        """
        Merge DataFrame objects with a database-style join.

        The index of the resulting DataFrame will be one of the following:
            - 0...n if no index is used for merging
            - Index of the left DataFrame if merged only on the index of the right DataFrame
            - Index of the right DataFrame if merged only on the index of the left DataFrame
            - All involved indices if merged using the indices of both DataFrames
                e.g. if `left` with indices (a, x) and `right` with indices (b, x), the result will
                be an index (x, a, b)

        Parameters
        ----------
        right: Object to merge with.
        how: Type of merge to be performed.
            {'left', 'right', 'outer', 'inner'}, default 'inner'

            left: use only keys from left frame, similar to a SQL left outer join; preserve key
                order.
            right: use only keys from right frame, similar to a SQL right outer join; preserve key
                order.
            outer: use union of keys from both frames, similar to a SQL full outer join; sort keys
                lexicographically.
            inner: use intersection of keys from both frames, similar to a SQL inner join;
                preserve the order of the left keys.
        on: Column or index level names to join on. These must be found in both DataFrames. If on
            is None and not merging on indexes then this defaults to the intersection of the
            columns in both DataFrames.
        left_on: Column or index level names to join on in the left DataFrame. Can also
            be an array or list of arrays of the length of the left DataFrame.
            These arrays are treated as if they are columns.
        right_on: Column or index level names to join on in the right DataFrame. Can also
            be an array or list of arrays of the length of the right DataFrame.
            These arrays are treated as if they are columns.
        left_index: Use the index from the left DataFrame as the join key(s). If it is a
            MultiIndex, the number of keys in the other DataFrame (either the index or a number of
            columns) must match the number of levels.
        right_index: Use the index from the right DataFrame as the join key. Same caveats as
            left_index.
        suffixes: Suffix to apply to overlapping column names in the left and right side,
            respectively.

        Returns
        -------
        DataFrame
            A DataFrame of the two merged objects.

        Examples
        --------
        >>> df1 = ks.DataFrame({'lkey': ['foo', 'bar', 'baz', 'foo'],
        ...                     'value': [1, 2, 3, 5]},
        ...                    columns=['lkey', 'value'])
        >>> df2 = ks.DataFrame({'rkey': ['foo', 'bar', 'baz', 'foo'],
        ...                     'value': [5, 6, 7, 8]},
        ...                    columns=['rkey', 'value'])
        >>> df1
          lkey  value
        0  foo      1
        1  bar      2
        2  baz      3
        3  foo      5
        >>> df2
          rkey  value
        0  foo      5
        1  bar      6
        2  baz      7
        3  foo      8

        Merge df1 and df2 on the lkey and rkey columns. The value columns have
        the default suffixes, _x and _y, appended.

        >>> merged = df1.merge(df2, left_on='lkey', right_on='rkey')
        >>> merged.sort_values(by=['lkey', 'value_x', 'rkey', 'value_y'])
          lkey  value_x rkey  value_y
        0  bar        2  bar        6
        5  baz        3  baz        7
        1  foo        1  foo        5
        2  foo        1  foo        8
        3  foo        5  foo        5
        4  foo        5  foo        8

        >>> left_kdf = ks.DataFrame({'A': [1, 2]})
        >>> right_kdf = ks.DataFrame({'B': ['x', 'y']}, index=[1, 2])

        >>> left_kdf.merge(right_kdf, left_index=True, right_index=True)
           A  B
        1  2  x

        >>> left_kdf.merge(right_kdf, left_index=True, right_index=True, how='left')
           A     B
        0  1  None
        1  2     x

        >>> left_kdf.merge(right_kdf, left_index=True, right_index=True, how='right')
             A  B
        1  2.0  x
        2  NaN  y

        >>> left_kdf.merge(right_kdf, left_index=True, right_index=True, how='outer')
             A     B
        0  1.0  None
        1  2.0     x
        2  NaN     y

        Notes
        -----
        As described in #263, joining string columns currently returns None for missing values
            instead of NaN.
        """
        _to_list = lambda os: (os if os is None
                               else [os] if isinstance(os, tuple)
                               else [(os,)] if isinstance(os, str)
                               else [o if isinstance(o, tuple) else (o,)  # type: ignore
                                     for o in os])

        if isinstance(right, ks.Series):
            right = right.to_frame()

        if on:
            if left_on or right_on:
                raise ValueError('Can only pass argument "on" OR "left_on" and "right_on", '
                                 'not a combination of both.')
            left_keys = _to_list(on)
            right_keys = _to_list(on)
        else:
            # TODO: need special handling for multi-index.
            if left_index:
                left_keys = self._internal.index_columns
            else:
                left_keys = _to_list(left_on)
            if right_index:
                right_keys = right._internal.index_columns
            else:
                right_keys = _to_list(right_on)

            if left_keys and not right_keys:
                raise ValueError('Must pass right_on or right_index=True')
            if right_keys and not left_keys:
                raise ValueError('Must pass left_on or left_index=True')
            if not left_keys and not right_keys:
                common = list(self.columns.intersection(right.columns))
                if len(common) == 0:
                    raise ValueError(
                        'No common columns to perform merge on. Merge options: '
                        'left_on=None, right_on=None, left_index=False, right_index=False')
                left_keys = _to_list(common)
                right_keys = _to_list(common)
            if len(left_keys) != len(right_keys):  # type: ignore
                raise ValueError('len(left_keys) must equal len(right_keys)')

        if how == 'full':
            warnings.warn("Warning: While Koalas will accept 'full', you should use 'outer' " +
                          "instead to be compatible with the pandas merge API", UserWarning)
        if how == 'outer':
            # 'outer' in pandas equals 'full' in Spark
            how = 'full'
        if how not in ('inner', 'left', 'right', 'full'):
            raise ValueError("The 'how' parameter has to be amongst the following values: ",
                             "['inner', 'left', 'right', 'outer']")

        left_table = self._sdf.alias('left_table')
        right_table = right._sdf.alias('right_table')

        left_scol_for = lambda idx: scol_for(left_table, self._internal.column_name_for(idx))
        right_scol_for = lambda idx: scol_for(right_table, right._internal.column_name_for(idx))

        left_key_columns = [left_scol_for(idx) for idx in left_keys]  # type: ignore
        right_key_columns = [right_scol_for(idx) for idx in right_keys]  # type: ignore

        join_condition = reduce(lambda x, y: x & y,
                                [lkey == rkey for lkey, rkey
                                 in zip(left_key_columns, right_key_columns)])

        joined_table = left_table.join(right_table, join_condition, how=how)

        # Unpack suffixes tuple for convenience
        left_suffix = suffixes[0]
        right_suffix = suffixes[1]

        # Append suffixes to columns with the same name to avoid conflicts later
        duplicate_columns = (set(self._internal.column_index)
                             & set(right._internal.column_index))

        exprs = []
        data_columns = []
        column_index = []
        for idx in self._internal.column_index:
            col = self._internal.column_name_for(idx)
            scol = left_scol_for(idx)
            if idx in duplicate_columns:
                if idx in left_keys and idx in right_keys:  # type: ignore
                    right_scol = right_scol_for(idx)
                    if how == 'right':
                        scol = right_scol
                    elif how == 'full':
                        scol = F.when(scol.isNotNull(), scol).otherwise(right_scol).alias(col)
                    else:
                        pass
                else:
                    col = col + left_suffix
                    scol = scol.alias(col)
                    idx = tuple([idx[0] + left_suffix] + list(idx[1:]))
            exprs.append(scol)
            data_columns.append(col)
            column_index.append(idx)
        for idx in right._internal.column_index:
            col = right._internal.column_name_for(idx)
            scol = right_scol_for(idx)
            if idx in duplicate_columns:
                if idx in left_keys and idx in right_keys:  # type: ignore
                    continue
                else:
                    col = col + right_suffix
                    scol = scol.alias(col)
                    idx = tuple([idx[0] + right_suffix] + list(idx[1:]))
            exprs.append(scol)
            data_columns.append(col)
            column_index.append(idx)

        left_index_scols = self._internal.index_scols
        right_index_scols = right._internal.index_scols

        # Retain indices if they are used for joining
        if left_index:
            if right_index:
                if how in ('inner', 'left'):
                    exprs.extend(left_index_scols)
                    index_map = self._internal.index_map
                elif how == 'right':
                    exprs.extend(right_index_scols)
                    index_map = right._internal.index_map
                else:
                    index_map = []
                    for (col, name), left_scol, right_scol in zip(self._internal.index_map,
                                                                  left_index_scols,
                                                                  right_index_scols):
                        scol = F.when(left_scol.isNotNull(), left_scol).otherwise(right_scol)
                        exprs.append(scol.alias(col))
                        index_map.append((col, name))
            else:
                exprs.extend(right_index_scols)
                index_map = right._internal.index_map
        elif right_index:
            exprs.extend(left_index_scols)
            index_map = self._internal.index_map
        else:
            index_map = []

        selected_columns = joined_table.select(*exprs)

        internal = _InternalFrame(sdf=selected_columns,
                                  index_map=index_map if index_map else None,
                                  column_index=column_index,
                                  column_scols=[scol_for(selected_columns, col)
                                                for col in data_columns])
        return DataFrame(internal)

    def join(self, right: 'DataFrame',
             on: Optional[Union[str, List[str], Tuple[str, ...], List[Tuple[str, ...]]]] = None,
             how: str = 'left', lsuffix: str = '', rsuffix: str = '') -> 'DataFrame':
        """
        Join columns of another DataFrame.

        Join columns with `right` DataFrame either on index or on a key column. Efficiently join
        multiple DataFrame objects by index at once by passing a list.

        Parameters
        ----------
        right: DataFrame, Series
        on: str, list of str, or array-like, optional
            Column or index level name(s) in the caller to join on the index in `right`, otherwise
            joins index-on-index. If multiple values given, the `right` DataFrame must have a
            MultiIndex. Can pass an array as the join key if it is not already contained in the
            calling DataFrame. Like an Excel VLOOKUP operation.
        how: {'left', 'right', 'outer', 'inner'}, default 'left'
            How to handle the operation of the two objects.

            * left: use `left` frame’s index (or column if on is specified).
            * right: use `right`’s index.
            * outer: form union of `left` frame’s index (or column if on is specified) with
              right’s index, and sort it. lexicographically.
            * inner: form intersection of `left` frame’s index (or column if on is specified)
              with `right`’s index, preserving the order of the `left`’s one.
        lsuffix : str, default ''
            Suffix to use from left frame's overlapping columns.
        rsuffix : str, default ''
            Suffix to use from `right` frame's overlapping columns.

        Returns
        -------
        DataFrame
            A dataframe containing columns from both the `left` and `right`.

        See Also
        --------
        DataFrame.merge: For column(s)-on-columns(s) operations.

        Notes
        -----
        Parameters on, lsuffix, and rsuffix are not supported when passing a list of DataFrame
        objects.

        Examples
        --------
        >>> kdf1 = ks.DataFrame({'key': ['K0', 'K1', 'K2', 'K3'],
        ...                      'A': ['A0', 'A1', 'A2', 'A3']},
        ...                     columns=['key', 'A'])
        >>> kdf2 = ks.DataFrame({'key': ['K0', 'K1', 'K2'],
        ...                      'B': ['B0', 'B1', 'B2']},
        ...                     columns=['key', 'B'])
        >>> kdf1
          key   A
        0  K0  A0
        1  K1  A1
        2  K2  A2
        3  K3  A3
        >>> kdf2
          key   B
        0  K0  B0
        1  K1  B1
        2  K2  B2

        Join DataFrames using their indexes.

        >>> join_kdf = kdf1.join(kdf2, lsuffix='_left', rsuffix='_right')
        >>> join_kdf.sort_values(by=join_kdf.columns)
          key_left   A key_right     B
        0       K0  A0        K0    B0
        1       K1  A1        K1    B1
        2       K2  A2        K2    B2
        3       K3  A3      None  None

        If we want to join using the key columns, we need to set key to be the index in both df and
        right. The joined DataFrame will have key as its index.

        >>> join_kdf = kdf1.set_index('key').join(kdf2.set_index('key'))
        >>> join_kdf.sort_values(by=join_kdf.columns) # doctest: +NORMALIZE_WHITESPACE
              A     B
        key
        K0   A0    B0
        K1   A1    B1
        K2   A2    B2
        K3   A3  None

        Another option to join using the key columns is to use the on parameter. DataFrame.join
        always uses right’s index but we can use any column in df. This method preserves the
        original DataFrame’s index in the result.

        >>> join_kdf = kdf1.join(kdf2.set_index('key'), on='key')
        >>> join_kdf.sort_index()
          key   A     B
        0  K3  A3  None
        1  K0  A0    B0
        2  K1  A1    B1
        3  K2  A2    B2
        """
        if isinstance(right, ks.Series):
            common = list(self.columns.intersection([right.name]))
        else:
            common = list(self.columns.intersection(right.columns))
        if len(common) > 0 and not lsuffix and not rsuffix:
            raise ValueError(
                "columns overlap but no suffix specified: "
                "{rename}".format(rename=common))
        if on:
            self = self.set_index(on)
            join_kdf = self.merge(right, left_index=True, right_index=True, how=how,
                                  suffixes=(lsuffix, rsuffix)).reset_index()
        else:
            join_kdf = self.merge(right, left_index=True, right_index=True, how=how,
                                  suffixes=(lsuffix, rsuffix))
        return join_kdf

    def append(self, other: 'DataFrame', ignore_index: bool = False,
               verify_integrity: bool = False, sort: bool = False) -> 'DataFrame':
        """
        Append rows of other to the end of caller, returning a new object.

        Columns in other that are not in the caller are added as new columns.

        Parameters
        ----------
        other : DataFrame or Series/dict-like object, or list of these
            The data to append.

        ignore_index : boolean, default False
            If True, do not use the index labels.

        verify_integrity : boolean, default False
            If True, raise ValueError on creating index with duplicates.

        sort : boolean, default False
            Currently not supported.

        Returns
        -------
        appended : DataFrame

        Examples
        --------
        >>> df = ks.DataFrame([[1, 2], [3, 4]], columns=list('AB'))

        >>> df.append(df)
           A  B
        0  1  2
        1  3  4
        0  1  2
        1  3  4

        >>> df.append(df, ignore_index=True)
           A  B
        0  1  2
        1  3  4
        2  1  2
        3  3  4
        """
        if isinstance(other, ks.Series):
            raise ValueError("DataFrames.append() does not support appending Series to DataFrames")
        if sort:
            raise ValueError("The 'sort' parameter is currently not supported")

        if not ignore_index:
            index_scols = self._internal.index_scols
            if len(index_scols) != len(other._internal.index_scols):
                raise ValueError("Both DataFrames have to have the same number of index levels")

            if verify_integrity and len(index_scols) > 0:
                if (self._sdf.select(index_scols)
                        .intersect(other._sdf.select(other._internal.index_scols))
                        .count()) > 0:
                    raise ValueError("Indices have overlapping values")

        # Lazy import to avoid circular dependency issues
        from databricks.koalas.namespace import concat
        return concat([self, other], ignore_index=ignore_index)

    # TODO: add 'filter_func' and 'errors' parameter
    def update(self, other: 'DataFrame', join: str = 'left', overwrite: bool = True):
        """
        Modify in place using non-NA values from another DataFrame.
        Aligns on indices. There is no return value.

        Parameters
        ----------
        other : DataFrame, or Series
        join : 'left', default 'left'
            Only left join is implemented, keeping the index and columns of the original object.
        overwrite : bool, default True
            How to handle non-NA values for overlapping keys:

            * True: overwrite original DataFrame's values with values from `other`.
            * False: only update values that are NA in the original DataFrame.

        Returns
        -------
        None : method directly changes calling object

        See Also
        --------
        DataFrame.merge : For column(s)-on-columns(s) operations.

        Examples
        --------
        >>> df = ks.DataFrame({'A': [1, 2, 3], 'B': [400, 500, 600]}, columns=['A', 'B'])
        >>> new_df = ks.DataFrame({'B': [4, 5, 6], 'C': [7, 8, 9]}, columns=['B', 'C'])
        >>> df.update(new_df)
        >>> df
           A  B
        0  1  4
        1  2  5
        2  3  6

        The DataFrame's length does not increase as a result of the update,
        only values at matching index/column labels are updated.

        >>> df = ks.DataFrame({'A': ['a', 'b', 'c'], 'B': ['x', 'y', 'z']}, columns=['A', 'B'])
        >>> new_df = ks.DataFrame({'B': ['d', 'e', 'f', 'g', 'h', 'i']}, columns=['B'])
        >>> df.update(new_df)
        >>> df
           A  B
        0  a  d
        1  b  e
        2  c  f

        For Series, it's name attribute must be set.

        >>> df = ks.DataFrame({'A': ['a', 'b', 'c'], 'B': ['x', 'y', 'z']}, columns=['A', 'B'])
        >>> new_column = ks.Series(['d', 'e'], name='B', index=[0, 2])
        >>> df.update(new_column)
        >>> df
           A  B
        0  a  d
        1  b  y
        2  c  e

        If `other` contains None the corresponding values are not updated in the original dataframe.

        >>> df = ks.DataFrame({'A': [1, 2, 3], 'B': [400, 500, 600]}, columns=['A', 'B'])
        >>> new_df = ks.DataFrame({'B': [4, None, 6]}, columns=['B'])
        >>> df.update(new_df)
        >>> df
           A      B
        0  1    4.0
        1  2  500.0
        2  3    6.0
        """
        if join != 'left':
            raise NotImplementedError("Only left join is supported")

        if isinstance(other, ks.Series):
            other = DataFrame(other)

        update_columns = list(set(self._internal.column_index)
                              .intersection(set(other._internal.column_index)))
        update_sdf = self.join(other[update_columns], rsuffix='_new')._sdf

        for column_index in update_columns:
            column_name = self._internal.column_name_for(column_index)
            old_col = scol_for(update_sdf, column_name)
            new_col = scol_for(update_sdf, other._internal.column_name_for(column_index) + '_new')
            if overwrite:
                update_sdf = update_sdf.withColumn(column_name, F.when(new_col.isNull(), old_col)
                                                   .otherwise(new_col))
            else:
                update_sdf = update_sdf.withColumn(column_name, F.when(old_col.isNull(), new_col)
                                                   .otherwise(old_col))
        sdf = update_sdf.select([scol_for(update_sdf, col)
                                 for col in self._internal.columns] +
                                list(HIDDEN_COLUMNS))
        internal = self._internal.copy(sdf=sdf,
                                       column_scols=[scol_for(sdf, col)
                                                     for col in self._internal.data_columns])
        self._internal = internal

    def sample(self, n: Optional[int] = None, frac: Optional[float] = None, replace: bool = False,
               random_state: Optional[int] = None) -> 'DataFrame':
        """
        Return a random sample of items from an axis of object.

        Please call this function using named argument by specifying the ``frac`` argument.

        You can use `random_state` for reproducibility. However, note that different from pandas,
        specifying a seed in Koalas/Spark does not guarantee the sampled rows will be fixed. The
        result set depends on not only the seed, but also how the data is distributed across
        machines and to some extent network randomness when shuffle operations are involved. Even
        in the simplest case, the result set will depend on the system's CPU core count.

        Parameters
        ----------
        n : int, optional
            Number of items to return. This is currently NOT supported. Use frac instead.
        frac : float, optional
            Fraction of axis items to return.
        replace : bool, default False
            Sample with or without replacement.
        random_state : int, optional
            Seed for the random number generator (if int).

        Returns
        -------
        Series or DataFrame
            A new object of same type as caller containing the sampled items.

        Examples
        --------
        >>> df = ks.DataFrame({'num_legs': [2, 4, 8, 0],
        ...                    'num_wings': [2, 0, 0, 0],
        ...                    'num_specimen_seen': [10, 2, 1, 8]},
        ...                   index=['falcon', 'dog', 'spider', 'fish'],
        ...                   columns=['num_legs', 'num_wings', 'num_specimen_seen'])
        >>> df  # doctest: +SKIP
                num_legs  num_wings  num_specimen_seen
        falcon         2          2                 10
        dog            4          0                  2
        spider         8          0                  1
        fish           0          0                  8

        A random 25% sample of the ``DataFrame``.
        Note that we use `random_state` to ensure the reproducibility of
        the examples.

        >>> df.sample(frac=0.25, random_state=1)  # doctest: +SKIP
                num_legs  num_wings  num_specimen_seen
        falcon         2          2                 10
        fish           0          0                  8

        Extract 25% random elements from the ``Series`` ``df['num_legs']``, with replacement,
        so the same items could appear more than once.

        >>> df['num_legs'].sample(frac=0.4, replace=True, random_state=1)  # doctest: +SKIP
        falcon    2
        spider    8
        spider    8
        Name: num_legs, dtype: int64

        Specifying the exact number of items to return is not supported at the moment.

        >>> df.sample(n=5)  # doctest: +ELLIPSIS
        Traceback (most recent call last):
            ...
        NotImplementedError: Function sample currently does not support specifying ...
        """
        # Note: we don't run any of the doctests because the result can change depending on the
        # system's core count.
        if n is not None:
            raise NotImplementedError("Function sample currently does not support specifying "
                                      "exact number of items to return. Use frac instead.")

        if frac is None:
            raise ValueError("frac must be specified.")

        sdf = self._sdf.sample(withReplacement=replace, fraction=frac, seed=random_state)
        return DataFrame(self._internal.copy(sdf=sdf))

    def astype(self, dtype) -> 'DataFrame':
        """
        Cast a pandas object to a specified dtype ``dtype``.

        Parameters
        ----------
        dtype : data type, or dict of column name -> data type
            Use a numpy.dtype or Python type to cast entire pandas object to
            the same type. Alternatively, use {col: dtype, ...}, where col is a
            column label and dtype is a numpy.dtype or Python type to cast one
            or more of the DataFrame's columns to column-specific types.

        Returns
        -------
        casted : same type as caller

        See Also
        --------
        to_datetime : Convert argument to datetime.

        Examples
        --------
        >>> df = ks.DataFrame({'a': [1, 2, 3], 'b': [1, 2, 3]}, dtype='int64')
        >>> df
           a  b
        0  1  1
        1  2  2
        2  3  3

        Convert to float type:

        >>> df.astype('float')
             a    b
        0  1.0  1.0
        1  2.0  2.0
        2  3.0  3.0

        Convert to int64 type back:

        >>> df.astype('int64')
           a  b
        0  1  1
        1  2  2
        2  3  3

        Convert column a to float type:

        >>> df.astype({'a': float})
             a  b
        0  1.0  1
        1  2.0  2
        2  3.0  3

        """
        results = []
        if is_dict_like(dtype):
            for col_name in dtype.keys():
                if col_name not in self.columns:
                    raise KeyError('Only a column name can be used for the '
                                   'key in a dtype mappings argument.')
            for col_name, col in self.items():
                if col_name in dtype:
                    results.append(col.astype(dtype=dtype[col_name]))
                else:
                    results.append(col)
        else:
            for col_name, col in self.items():
                results.append(col.astype(dtype=dtype))
        sdf = self._sdf.select(
            self._internal.index_scols + list(map(lambda ser: ser._scol, results)) +
            list(HIDDEN_COLUMNS))
        return DataFrame(self._internal.copy(sdf=sdf,
                                             column_scols=[scol_for(sdf, col)
                                                           for col in self._internal.data_columns]))

    def add_prefix(self, prefix):
        """
        Prefix labels with string `prefix`.

        For Series, the row labels are prefixed.
        For DataFrame, the column labels are prefixed.

        Parameters
        ----------
        prefix : str
           The string to add before each label.

        Returns
        -------
        DataFrame
           New DataFrame with updated labels.

        See Also
        --------
        Series.add_prefix: Prefix row labels with string `prefix`.
        Series.add_suffix: Suffix row labels with string `suffix`.
        DataFrame.add_suffix: Suffix column labels with string `suffix`.

        Examples
        --------
        >>> df = ks.DataFrame({'A': [1, 2, 3, 4], 'B': [3, 4, 5, 6]}, columns=['A', 'B'])
        >>> df
           A  B
        0  1  3
        1  2  4
        2  3  5
        3  4  6

        >>> df.add_prefix('col_')
           col_A  col_B
        0      1      3
        1      2      4
        2      3      5
        3      4      6
        """
        assert isinstance(prefix, str)
        data_columns = [prefix + self._internal.column_name_for(idx)
                        for idx in self._internal.column_index]
        sdf = self._sdf.select(
            self._internal.index_scols +
            [self._internal.scol_for(idx).alias(name)
             for idx, name in zip(self._internal.column_index, data_columns)] +
            list(HIDDEN_COLUMNS))
        column_index = [tuple([prefix + i for i in idx]) for idx in self._internal.column_index]
        internal = self._internal.copy(sdf=sdf,
                                       column_index=column_index,
                                       column_scols=[scol_for(sdf, col) for col in data_columns])
        return DataFrame(internal)

    def add_suffix(self, suffix):
        """
        Suffix labels with string `suffix`.

        For Series, the row labels are suffixed.
        For DataFrame, the column labels are suffixed.

        Parameters
        ----------
        suffix : str
           The string to add before each label.

        Returns
        -------
        DataFrame
           New DataFrame with updated labels.

        See Also
        --------
        Series.add_prefix: Prefix row labels with string `prefix`.
        Series.add_suffix: Suffix row labels with string `suffix`.
        DataFrame.add_prefix: Prefix column labels with string `prefix`.

        Examples
        --------
        >>> df = ks.DataFrame({'A': [1, 2, 3, 4], 'B': [3, 4, 5, 6]}, columns=['A', 'B'])
        >>> df
           A  B
        0  1  3
        1  2  4
        2  3  5
        3  4  6

        >>> df.add_suffix('_col')
           A_col  B_col
        0      1      3
        1      2      4
        2      3      5
        3      4      6
        """
        assert isinstance(suffix, str)
        data_columns = [self._internal.column_name_for(idx) + suffix
                        for idx in self._internal.column_index]
        sdf = self._sdf.select(
            self._internal.index_scols +
            [self._internal.scol_for(idx).alias(name)
             for idx, name in zip(self._internal.column_index, data_columns)] +
            list(HIDDEN_COLUMNS))
        column_index = [tuple([i + suffix for i in idx]) for idx in self._internal.column_index]
        internal = self._internal.copy(sdf=sdf,
                                       column_index=column_index,
                                       column_scols=[scol_for(sdf, col) for col in data_columns])
        return DataFrame(internal)

    # TODO: include, and exclude should be implemented.
    def describe(self, percentiles: Optional[List[float]] = None) -> 'DataFrame':
        """
        Generate descriptive statistics that summarize the central tendency,
        dispersion and shape of a dataset's distribution, excluding
        ``NaN`` values.

        Analyzes both numeric and object series, as well
        as ``DataFrame`` column sets of mixed data types. The output
        will vary depending on what is provided. Refer to the notes
        below for more detail.

        Parameters
        ----------
        percentiles : list of ``float`` in range [0.0, 1.0], default [0.25, 0.5, 0.75]
            A list of percentiles to be computed.

        Returns
        -------
        Series or DataFrame
            Summary statistics of the Series or Dataframe provided.

        See Also
        --------
        DataFrame.count: Count number of non-NA/null observations.
        DataFrame.max: Maximum of the values in the object.
        DataFrame.min: Minimum of the values in the object.
        DataFrame.mean: Mean of the values.
        DataFrame.std: Standard deviation of the observations.

        Notes
        -----
        For numeric data, the result's index will include ``count``,
        ``mean``, ``std``, ``min``, ``25%``, ``50%``, ``75%``, ``max``.

        Currently only numeric data is supported.

        Examples
        --------
        Describing a numeric ``Series``.

        >>> s = ks.Series([1, 2, 3])
        >>> s.describe()
        count    3.0
        mean     2.0
        std      1.0
        min      1.0
        25%      1.0
        50%      2.0
        75%      3.0
        max      3.0
        Name: 0, dtype: float64

        Describing a ``DataFrame``. Only numeric fields are returned.

        >>> df = ks.DataFrame({'numeric1': [1, 2, 3],
        ...                    'numeric2': [4.0, 5.0, 6.0],
        ...                    'object': ['a', 'b', 'c']
        ...                   },
        ...                   columns=['numeric1', 'numeric2', 'object'])
        >>> df.describe()
               numeric1  numeric2
        count       3.0       3.0
        mean        2.0       5.0
        std         1.0       1.0
        min         1.0       4.0
        25%         1.0       4.0
        50%         2.0       5.0
        75%         3.0       6.0
        max         3.0       6.0

        Describing a ``DataFrame`` and selecting custom percentiles.

        >>> df = ks.DataFrame({'numeric1': [1, 2, 3],
        ...                    'numeric2': [4.0, 5.0, 6.0]
        ...                   },
        ...                   columns=['numeric1', 'numeric2'])
        >>> df.describe(percentiles = [0.85, 0.15])
               numeric1  numeric2
        count       3.0       3.0
        mean        2.0       5.0
        std         1.0       1.0
        min         1.0       4.0
        15%         1.0       4.0
        50%         2.0       5.0
        85%         3.0       6.0
        max         3.0       6.0

        Describing a column from a ``DataFrame`` by accessing it as
        an attribute.

        >>> df.numeric1.describe()
        count    3.0
        mean     2.0
        std      1.0
        min      1.0
        25%      1.0
        50%      2.0
        75%      3.0
        max      3.0
        Name: numeric1, dtype: float64

        Describing a column from a ``DataFrame`` by accessing it as
        an attribute and selecting custom percentiles.

        >>> df.numeric1.describe(percentiles = [0.85, 0.15])
        count    3.0
        mean     2.0
        std      1.0
        min      1.0
        15%      1.0
        50%      2.0
        85%      3.0
        max      3.0
        Name: numeric1, dtype: float64
        """
        exprs = []
        data_columns = []
        for col in self.columns:
            kseries = self[col]
            spark_type = kseries.spark_type
            if isinstance(spark_type, DoubleType) or isinstance(spark_type, FloatType):
                exprs.append(F.nanvl(kseries._scol, F.lit(None)).alias(kseries.name))
                data_columns.append(kseries.name)
            elif isinstance(spark_type, NumericType):
                exprs.append(kseries._scol)
                data_columns.append(kseries.name)

        if len(exprs) == 0:
            raise ValueError("Cannot describe a DataFrame without columns")

        if percentiles is not None:
            if any((p < 0.0) or (p > 1.0) for p in percentiles):
                raise ValueError("Percentiles should all be in the interval [0, 1]")
            # appending 50% if not in percentiles already
            percentiles = (percentiles + [0.5]) if 0.5 not in percentiles else percentiles
        else:
            percentiles = [0.25, 0.5, 0.75]

        formatted_perc = ["{:.0%}".format(p) for p in sorted(percentiles)]
        stats = ["count", "mean", "stddev", "min", *formatted_perc, "max"]

        sdf = self._sdf.select(*exprs).summary(stats)
        sdf = sdf.replace("stddev", "std", subset='summary')

        internal = _InternalFrame(sdf=sdf,
                                  index_map=[('summary', None)],
                                  column_scols=[scol_for(sdf, col) for col in data_columns])
        return DataFrame(internal).astype('float64')

    def _cum(self, func, skipna: bool):
        # This is used for cummin, cummax, cumxum, etc.
        if func == F.min:
            func = "cummin"
        elif func == F.max:
            func = "cummax"
        elif func == F.sum:
            func = "cumsum"
        elif func.__name__ == "cumprod":
            func = "cumprod"
        applied = []
        for column in self.columns:
            applied.append(getattr(self[column], func)(skipna))

        sdf = self._sdf.select(
            self._internal.index_scols + [c._scol for c in applied] + list(HIDDEN_COLUMNS))
        internal = self._internal.copy(sdf=sdf,
                                       column_index=[c._internal.column_index[0] for c in applied],
                                       column_scols=[scol_for(sdf, c._internal.data_columns[0])
                                                     for c in applied])
        return DataFrame(internal)

    # TODO: implements 'keep' parameters
    def drop_duplicates(self, subset=None, inplace=False):
        """
        Return DataFrame with duplicate rows removed, optionally only
        considering certain columns.

        Parameters
        ----------
        subset : column label or sequence of labels, optional
            Only consider certain columns for identifying duplicates, by
            default use all of the columns
        inplace : boolean, default False
            Whether to drop duplicates in place or to return a copy

        Returns
        -------
        DataFrame

        >>> df = ks.DataFrame(
        ...     {'a': [1, 2, 2, 2, 3], 'b': ['a', 'a', 'a', 'c', 'd']}, columns = ['a', 'b'])
        >>> df
           a  b
        0  1  a
        1  2  a
        2  2  a
        3  2  c
        4  3  d

        >>> df.drop_duplicates().sort_values(['a', 'b'])
           a  b
        0  1  a
        1  2  a
        3  2  c
        4  3  d

        >>> df.drop_duplicates('a').sort_values(['a', 'b'])
           a  b
        0  1  a
        1  2  a
        4  3  d

        >>> df.drop_duplicates(['a', 'b']).sort_values(['a', 'b'])
           a  b
        0  1  a
        1  2  a
        3  2  c
        4  3  d
        """
        if subset is None:
            subset = self._internal.column_index
        elif isinstance(subset, str):
            subset = [(subset,)]
        elif isinstance(subset, tuple):
            subset = [subset]
        else:
            subset = [sub if isinstance(sub, tuple) else (sub,) for sub in subset]

        sdf = self._sdf.drop(*HIDDEN_COLUMNS) \
            .drop_duplicates(subset=[self._internal.column_name_for(idx) for idx in subset])
        internal = self._internal.copy(sdf=sdf)
        if inplace:
            self._internal = internal
        else:
            return DataFrame(internal)

    def reindex(self, labels: Optional[Any] = None, index: Optional[Any] = None,
                columns: Optional[Any] = None, axis: Optional[Union[int, str]] = None,
                copy: Optional[bool] = True, fill_value: Optional[Any] = None) -> 'DataFrame':
        """
        Conform DataFrame to new index with optional filling logic, placing
        NA/NaN in locations having no value in the previous index. A new object
        is produced unless the new index is equivalent to the current one and
        ``copy=False``.

        Parameters
        ----------
        labels: array-like, optional
            New labels / index to conform the axis specified by ‘axis’ to.
        index, columns: array-like, optional
            New labels / index to conform to, should be specified using keywords.
            Preferably an Index object to avoid duplicating data
        axis: int or str, optional
            Axis to target. Can be either the axis name (‘index’, ‘columns’) or
            number (0, 1).
        copy : bool, default True
            Return a new object, even if the passed indexes are the same.
        fill_value : scalar, default np.NaN
            Value to use for missing values. Defaults to NaN, but can be any
            "compatible" value.

        Returns
        -------
        DataFrame with changed index.

        See Also
        --------
        DataFrame.set_index : Set row labels.
        DataFrame.reset_index : Remove row labels or move them to new columns.

        Examples
        --------

        ``DataFrame.reindex`` supports two calling conventions

        * ``(index=index_labels, columns=column_labels, ...)``
        * ``(labels, axis={'index', 'columns'}, ...)``

        We *highly* recommend using keyword arguments to clarify your
        intent.

        Create a dataframe with some fictional data.

        >>> index = ['Firefox', 'Chrome', 'Safari', 'IE10', 'Konqueror']
        >>> df = ks.DataFrame({
        ...      'http_status': [200, 200, 404, 404, 301],
        ...      'response_time': [0.04, 0.02, 0.07, 0.08, 1.0]},
        ...       index=index,
        ...       columns=['http_status', 'response_time'])
        >>> df
                   http_status  response_time
        Firefox            200           0.04
        Chrome             200           0.02
        Safari             404           0.07
        IE10               404           0.08
        Konqueror          301           1.00

        Create a new index and reindex the dataframe. By default
        values in the new index that do not have corresponding
        records in the dataframe are assigned ``NaN``.

        >>> new_index= ['Safari', 'Iceweasel', 'Comodo Dragon', 'IE10',
        ...             'Chrome']
        >>> df.reindex(new_index).sort_index()
        ... # doctest: +NORMALIZE_WHITESPACE
                       http_status  response_time
        Chrome               200.0           0.02
        Comodo Dragon          NaN            NaN
        IE10                 404.0           0.08
        Iceweasel              NaN            NaN
        Safari               404.0           0.07

        We can fill in the missing values by passing a value to
        the keyword ``fill_value``.

        >>> df.reindex(new_index, fill_value=0, copy=False).sort_index()
        ... # doctest: +NORMALIZE_WHITESPACE
                       http_status  response_time
        Chrome                 200           0.02
        Comodo Dragon            0           0.00
        IE10                   404           0.08
        Iceweasel                0           0.00
        Safari                 404           0.07

        We can also reindex the columns.

        >>> df.reindex(columns=['http_status', 'user_agent']).sort_index()
        ... # doctest: +NORMALIZE_WHITESPACE
                       http_status  user_agent
        Chrome                 200         NaN
        Comodo Dragon            0         NaN
        IE10                   404         NaN
        Iceweasel                0         NaN
        Safari                 404         NaN

        Or we can use "axis-style" keyword arguments

        >>> df.reindex(['http_status', 'user_agent'], axis="columns").sort_index()
        ... # doctest: +NORMALIZE_WHITESPACE
                      http_status  user_agent
        Chrome                 200         NaN
        Comodo Dragon            0         NaN
        IE10                   404         NaN
        Iceweasel                0         NaN
        Safari                 404         NaN

        To further illustrate the filling functionality in
        ``reindex``, we will create a dataframe with a
        monotonically increasing index (for example, a sequence
        of dates).

        >>> date_index = pd.date_range('1/1/2010', periods=6, freq='D')
        >>> df2 = ks.DataFrame({"prices": [100, 101, np.nan, 100, 89, 88]},
        ...                    index=date_index)
        >>> df2.sort_index()  # doctest: +NORMALIZE_WHITESPACE
                    prices
        2010-01-01   100.0
        2010-01-02   101.0
        2010-01-03     NaN
        2010-01-04   100.0
        2010-01-05    89.0
        2010-01-06    88.0

        Suppose we decide to expand the dataframe to cover a wider
        date range.

        >>> date_index2 = pd.date_range('12/29/2009', periods=10, freq='D')
        >>> df2.reindex(date_index2).sort_index()  # doctest: +NORMALIZE_WHITESPACE
                    prices
        2009-12-29     NaN
        2009-12-30     NaN
        2009-12-31     NaN
        2010-01-01   100.0
        2010-01-02   101.0
        2010-01-03     NaN
        2010-01-04   100.0
        2010-01-05    89.0
        2010-01-06    88.0
        2010-01-07     NaN
        """
        if axis is not None and (index is not None or columns is not None):
            raise TypeError("Cannot specify both 'axis' and any of 'index' or 'columns'.")

        if labels is not None:
            axis = validate_axis(axis)
            if axis == 0:
                index = labels
            elif axis == 1:
                columns = labels
            else:
                raise ValueError("No axis named %s for object type %s." % (axis, type(axis)))

        if index is not None and not is_list_like(index):
            raise TypeError("Index must be called with a collection of some kind, "
                            "%s was passed" % type(index))

        if columns is not None and not is_list_like(columns):
            raise TypeError("Columns must be called with a collection of some kind, "
                            "%s was passed" % type(columns))

        df = self.copy()

        if index is not None:
            df = DataFrame(df._reindex_index(index))

        if columns is not None:
            df = DataFrame(df._reindex_columns(columns))

        # Process missing values.
        if fill_value is not None:
            df = df.fillna(fill_value)

        # Copy
        if copy:
            return df.copy()
        else:
            self._internal = df._internal
            return self

    def _reindex_index(self, index):
        # When axis is index, we can mimic pandas' by a right outer join.
        assert len(self._internal.index_columns) <= 1, "Index should be single column or not set."

        index_column = self._internal.index_columns[0]

        kser = ks.Series(list(index))
        labels = kser._internal._sdf.select(kser._scol.alias(index_column))

        joined_df = self._sdf.drop(NATURAL_ORDER_COLUMN_NAME) \
            .join(labels, on=index_column, how="right")
        internal = self._internal.copy(sdf=joined_df)

        return internal

    def _reindex_columns(self, columns):
        level = self._internal.column_index_level
        if level > 1:
            label_columns = list(columns)
            for col in label_columns:
                if not isinstance(col, tuple):
                    raise TypeError('Expected tuple, got {}'.format(type(col)))
        else:
            label_columns = [(col,) for col in columns]
        for col in label_columns:
            if len(col) != level:
                raise ValueError("shape (1,{}) doesn't match the shape (1,{})"
                                 .format(len(col), level))
        scols, columns, idx = [], [], []
        for label in label_columns:
            if label in self._internal.column_index:
                scols.append(self._internal.scol_for(label))
                columns.append(self._internal.column_name_for(label))
            else:
                scols.append(F.lit(np.nan).alias(name_like_string(label)))
                columns.append(name_like_string(label))
            idx.append(label)

        sdf = self._sdf.select(self._internal.index_scols + scols + list(HIDDEN_COLUMNS))

        return self._internal.copy(sdf=sdf,
                                   column_index=idx,
                                   column_scols=[scol_for(sdf, col) for col in columns])

    def melt(self, id_vars=None, value_vars=None, var_name=None,
             value_name='value'):
        """
        Unpivot a DataFrame from wide format to long format, optionally
        leaving identifier variables set.

        This function is useful to massage a DataFrame into a format where one
        or more columns are identifier variables (`id_vars`), while all other
        columns, considered measured variables (`value_vars`), are "unpivoted" to
        the row axis, leaving just two non-identifier columns, 'variable' and
        'value'.

        Parameters
        ----------
        frame : DataFrame
        id_vars : tuple, list, or ndarray, optional
            Column(s) to use as identifier variables.
        value_vars : tuple, list, or ndarray, optional
            Column(s) to unpivot. If not specified, uses all columns that
            are not set as `id_vars`.
        var_name : scalar, default 'variable'
            Name to use for the 'variable' column. If None it uses `frame.columns.name` or
            ‘variable’.
        value_name : scalar, default 'value'
            Name to use for the 'value' column.

        Returns
        -------
        DataFrame
            Unpivoted DataFrame.

        Examples
        --------
        >>> df = ks.DataFrame({'A': {0: 'a', 1: 'b', 2: 'c'},
        ...                    'B': {0: 1, 1: 3, 2: 5},
        ...                    'C': {0: 2, 1: 4, 2: 6}},
        ...                   columns=['A', 'B', 'C'])
        >>> df
           A  B  C
        0  a  1  2
        1  b  3  4
        2  c  5  6

        >>> ks.melt(df)
          variable value
        0        A     a
        1        B     1
        2        C     2
        3        A     b
        4        B     3
        5        C     4
        6        A     c
        7        B     5
        8        C     6

        >>> df.melt(id_vars='A')
           A variable  value
        0  a        B      1
        1  a        C      2
        2  b        B      3
        3  b        C      4
        4  c        B      5
        5  c        C      6

        >>> df.melt(value_vars='A')
          variable value
        0        A     a
        1        A     b
        2        A     c

        >>> ks.melt(df, id_vars=['A', 'B'])
           A  B variable  value
        0  a  1        C      2
        1  b  3        C      4
        2  c  5        C      6

        >>> df.melt(id_vars=['A'], value_vars=['C'])
           A variable  value
        0  a        C      2
        1  b        C      4
        2  c        C      6

        The names of 'variable' and 'value' columns can be customized:

        >>> ks.melt(df, id_vars=['A'], value_vars=['B'],
        ...         var_name='myVarname', value_name='myValname')
           A myVarname  myValname
        0  a         B          1
        1  b         B          3
        2  c         B          5
        """
        column_index = self._internal.column_index

        if id_vars is None:
            id_vars = []
        else:
            if isinstance(id_vars, str):
                id_vars = [(id_vars,)]
            elif isinstance(id_vars, tuple):
                if self._internal.column_index_level == 1:
                    id_vars = [idv if isinstance(idv, tuple) else (idv,)
                               for idv in id_vars]
                else:
                    raise ValueError('id_vars must be a list of tuples'
                                     ' when columns are a MultiIndex')
            else:
                id_vars = [idv if isinstance(idv, tuple) else (idv,)
                           for idv in id_vars]

            non_existence_col = [idv for idv in id_vars if idv not in column_index]
            if len(non_existence_col) != 0:
                raveled_column_index = np.ravel(column_index)
                missing = [nec for nec in np.ravel(non_existence_col)
                           if nec not in raveled_column_index]
                if len(missing) != 0:
                    raise KeyError("The following 'id_vars' are not present"
                                   " in the DataFrame: {}".format(missing))
                else:
                    raise KeyError("None of {} are in the {}"
                                   .format(non_existence_col, column_index))

        if value_vars is None:
            value_vars = []
        else:
            if isinstance(value_vars, str):
                value_vars = [(value_vars,)]
            elif isinstance(value_vars, tuple):
                if self._internal.column_index_level == 1:
                    value_vars = [valv if isinstance(valv, tuple) else (valv,)
                                  for valv in value_vars]
                else:
                    raise ValueError('value_vars must be a list of tuples'
                                     ' when columns are a MultiIndex')
            else:
                value_vars = [valv if isinstance(valv, tuple) else (valv,)
                              for valv in value_vars]

            non_existence_col = [valv for valv in value_vars if valv not in column_index]
            if len(non_existence_col) != 0:
                raveled_column_index = np.ravel(column_index)
                missing = [nec for nec in np.ravel(non_existence_col)
                           if nec not in raveled_column_index]
                if len(missing) != 0:
                    raise KeyError("The following 'value_vars' are not present"
                                   " in the DataFrame: {}".format(missing))
                else:
                    raise KeyError("None of {} are in the {}"
                                   .format(non_existence_col, column_index))

        if len(value_vars) == 0:
            value_vars = column_index

        column_index = [idx for idx in column_index if idx not in id_vars]

        sdf = self._sdf

        if var_name is None:
            if self._internal.column_index_names is not None:
                var_name = self._internal.column_index_names
            elif self._internal.column_index_level == 1:
                var_name = ['variable']
            else:
                var_name = ['variable_{}'.format(i)
                            for i in range(self._internal.column_index_level)]
        elif isinstance(var_name, str):
            var_name = [var_name]

        pairs = F.explode(F.array(*[
            F.struct(*(
                [F.lit(c).alias(name) for c, name in zip(idx, var_name)] +
                [self._internal.scol_for(idx).alias(value_name)])
            ) for idx in column_index if idx in value_vars]))

        columns = ([self._internal.scol_for(idx).alias(name_like_string(idx))
                    for idx in id_vars] +
                   [F.col("pairs.%s" % name)
                    for name in var_name[:self._internal.column_index_level]] +
                   [F.col("pairs.%s" % value_name)])
        exploded_df = sdf.withColumn("pairs", pairs).select(columns)

        return DataFrame(exploded_df)

    # TODO: axis, skipna, and many arguments should be implemented.
    def all(self, axis: Union[int, str] = 0) -> bool:
        """
        Return whether all elements are True.

        Returns True unless there is at least one element within a series that is
        False or equivalent (e.g. zero or empty)

        Parameters
        ----------
        axis : {0 or 'index'}, default 0
            Indicate which axis or axes should be reduced.

            * 0 / 'index' : reduce the index, return a Series whose index is the
              original column labels.

        Examples
        --------
        Create a dataframe from a dictionary.

        >>> df = ks.DataFrame({
        ...    'col1': [True, True, True],
        ...    'col2': [True, False, False],
        ...    'col3': [0, 0, 0],
        ...    'col4': [1, 2, 3],
        ...    'col5': [True, True, None],
        ...    'col6': [True, False, None]},
        ...    columns=['col1', 'col2', 'col3', 'col4', 'col5', 'col6'])

        Default behaviour checks if column-wise values all return a boolean.

        >>> df.all()
        col1     True
        col2    False
        col3    False
        col4     True
        col5     True
        col6    False
        Name: all, dtype: bool

        Returns
        -------
        Series
        """
        axis = validate_axis(axis)
        if axis != 0:
            raise ValueError('axis should be either 0 or "index" currently.')

        applied = []
        column_index = self._internal.column_index
        for idx in column_index:
            col = self[idx]._scol
            all_col = F.min(F.coalesce(col.cast('boolean'), F.lit(True)))
            applied.append(F.when(all_col.isNull(), True).otherwise(all_col))

        # TODO: there is a similar logic to transpose in, for instance,
        #  DataFrame.any, Series.quantile. Maybe we should deduplicate it.
        sdf = self._sdf
        value_column = "value"
        cols = []
        for idx, applied_col in zip(column_index, applied):
            cols.append(F.struct(
                [F.lit(col).alias(SPARK_INDEX_NAME_FORMAT(i)) for i, col in enumerate(idx)] +
                [applied_col.alias(value_column)]))

        sdf = sdf.select(
            F.array(*cols).alias("arrays")
        ).select(F.explode(F.col("arrays")))

        sdf = sdf.selectExpr("col.*")

        index_column_name = lambda i: (None if self._internal.column_index_names is None
                                       else (self._internal.column_index_names[i],))
        internal = self._internal.copy(
            sdf=sdf,
            index_map=[(SPARK_INDEX_NAME_FORMAT(i), index_column_name(i))
                       for i in range(self._internal.column_index_level)],
            column_index=None,
            column_scols=[scol_for(sdf, value_column)],
            column_index_names=None)

        return DataFrame(internal)[value_column].rename("all")

    # TODO: axis, skipna, and many arguments should be implemented.
    def any(self, axis: Union[int, str] = 0) -> bool:
        """
        Return whether any element is True.

        Returns False unless there is at least one element within a series that is
        True or equivalent (e.g. non-zero or non-empty).

        Parameters
        ----------
        axis : {0 or 'index'}, default 0
            Indicate which axis or axes should be reduced.

            * 0 / 'index' : reduce the index, return a Series whose index is the
              original column labels.

        Examples
        --------
        Create a dataframe from a dictionary.

        >>> df = ks.DataFrame({
        ...    'col1': [False, False, False],
        ...    'col2': [True, False, False],
        ...    'col3': [0, 0, 1],
        ...    'col4': [0, 1, 2],
        ...    'col5': [False, False, None],
        ...    'col6': [True, False, None]},
        ...    columns=['col1', 'col2', 'col3', 'col4', 'col5', 'col6'])

        Default behaviour checks if column-wise values all return a boolean.

        >>> df.any()
        col1    False
        col2     True
        col3     True
        col4     True
        col5    False
        col6     True
        Name: any, dtype: bool

        Returns
        -------
        Series
        """
        axis = validate_axis(axis)
        if axis != 0:
            raise ValueError('axis should be either 0 or "index" currently.')

        applied = []
        column_index = self._internal.column_index
        for idx in column_index:
            col = self[idx]._scol
            all_col = F.max(F.coalesce(col.cast('boolean'), F.lit(False)))
            applied.append(F.when(all_col.isNull(), False).otherwise(all_col))

        # TODO: there is a similar logic to transpose in, for instance,
        #  DataFrame.all, Series.quantile. Maybe we should deduplicate it.
        sdf = self._sdf
        value_column = "value"
        cols = []
        for idx, applied_col in zip(column_index, applied):
            cols.append(F.struct(
                [F.lit(col).alias(SPARK_INDEX_NAME_FORMAT(i)) for i, col in enumerate(idx)] +
                [applied_col.alias(value_column)]))

        sdf = sdf.select(
            F.array(*cols).alias("arrays")
        ).select(F.explode(F.col("arrays")))

        sdf = sdf.selectExpr("col.*")

        index_column_name = lambda i: (None if self._internal.column_index_names is None
                                       else (self._internal.column_index_names[i],))
        internal = self._internal.copy(
            sdf=sdf,
            index_map=[(SPARK_INDEX_NAME_FORMAT(i), index_column_name(i))
                       for i in range(self._internal.column_index_level)],
            column_index=None,
            column_scols=[scol_for(sdf, value_column)],
            column_index_names=None)

        return DataFrame(internal)[value_column].rename("any")

    # TODO: add axis, numeric_only, pct, na_option parameter
    def rank(self, method='average', ascending=True):
        """
        Compute numerical data ranks (1 through n) along axis. Equal values are
        assigned a rank that is the average of the ranks of those values.

        .. note:: the current implementation of rank uses Spark's Window without
            specifying partition specification. This leads to move all data into
            single partition in single machine and could cause serious
            performance degradation. Avoid this method against very large dataset.

        Parameters
        ----------
        method : {'average', 'min', 'max', 'first', 'dense'}
            * average: average rank of group
            * min: lowest rank in group
            * max: highest rank in group
            * first: ranks assigned in order they appear in the array
            * dense: like 'min', but rank always increases by 1 between groups
        ascending : boolean, default True
            False for ranks by high (1) to low (N)

        Returns
        -------
        ranks : same type as caller

        Examples
        --------
        >>> df = ks.DataFrame({'A': [1, 2, 2, 3], 'B': [4, 3, 2, 1]}, columns= ['A', 'B'])
        >>> df
           A  B
        0  1  4
        1  2  3
        2  2  2
        3  3  1

        >>> df.rank().sort_index()
             A    B
        0  1.0  4.0
        1  2.5  3.0
        2  2.5  2.0
        3  4.0  1.0

        If method is set to 'min', it use lowest rank in group.

        >>> df.rank(method='min').sort_index()
             A    B
        0  1.0  4.0
        1  2.0  3.0
        2  2.0  2.0
        3  4.0  1.0

        If method is set to 'max', it use highest rank in group.

        >>> df.rank(method='max').sort_index()
             A    B
        0  1.0  4.0
        1  3.0  3.0
        2  3.0  2.0
        3  4.0  1.0

        If method is set to 'dense', it leaves no gaps in group.

        >>> df.rank(method='dense').sort_index()
             A    B
        0  1.0  4.0
        1  2.0  3.0
        2  2.0  2.0
        3  3.0  1.0
        """
        applied = []
        for idx in self._internal.column_index:
            applied.append(self[idx].rank(method=method, ascending=ascending))

        sdf = self._sdf.select(self._internal.index_columns + [column._scol for column in applied])
        internal = self._internal.copy(sdf=sdf,
                                       column_index=[c._internal.column_index[0] for c in applied],
                                       column_scols=[scol_for(sdf, c._internal.data_columns[0])
                                                     for c in applied])
        return DataFrame(internal)

    def filter(self, items=None, like=None, regex=None, axis=None):
        """
        Subset rows or columns of dataframe according to labels in
        the specified index.

        Note that this routine does not filter a dataframe on its
        contents. The filter is applied to the labels of the index.

        Parameters
        ----------
        items : list-like
            Keep labels from axis which are in items.
        like : string
            Keep labels from axis for which "like in label == True".
        regex : string (regular expression)
            Keep labels from axis for which re.search(regex, label) == True.
        axis : int or string axis name
            The axis to filter on.  By default this is the info axis,
            'index' for Series, 'columns' for DataFrame.

        Returns
        -------
        same type as input object

        See Also
        --------
        DataFrame.loc

        Notes
        -----
        The ``items``, ``like``, and ``regex`` parameters are
        enforced to be mutually exclusive.

        ``axis`` defaults to the info axis that is used when indexing
        with ``[]``.

        Examples
        --------
        >>> df = ks.DataFrame(np.array(([1, 2, 3], [4, 5, 6])),
        ...                   index=['mouse', 'rabbit'],
        ...                   columns=['one', 'two', 'three'])

        >>> # select columns by name
        >>> df.filter(items=['one', 'three'])
                one  three
        mouse     1      3
        rabbit    4      6

        >>> # select columns by regular expression
        >>> df.filter(regex='e$', axis=1)
                one  three
        mouse     1      3
        rabbit    4      6

        >>> # select rows containing 'bbi'
        >>> df.filter(like='bbi', axis=0)
                one  two  three
        rabbit    4    5      6
        """

        if sum(x is not None for x in (items, like, regex)) > 1:
            raise TypeError(
                "Keyword arguments `items`, `like`, or `regex` "
                "are mutually exclusive")

        axis = validate_axis(axis, none_axis=1)

        index_scols = self._internal.index_scols
        sdf = self._sdf.drop(NATURAL_ORDER_COLUMN_NAME)

        if items is not None:
            if is_list_like(items):
                items = list(items)
            else:
                raise ValueError("items should be a list-like object.")
            if axis == 0:
                # TODO: support multi-index here
                if len(index_scols) != 1:
                    raise ValueError("Single index must be specified.")
                col = None
                for item in items:
                    if col is None:
                        col = index_scols[0] == F.lit(item)
                    else:
                        col = col | (index_scols[0] == F.lit(item))
                sdf = sdf.filter(col)
                return DataFrame(self._internal.copy(sdf=sdf))
            elif axis == 1:
                return self[items]
        elif like is not None:
            if axis == 0:
                # TODO: support multi-index here
                if len(index_scols) != 1:
                    raise ValueError("Single index must be specified.")
                sdf = sdf.filter(index_scols[0].contains(like))
                return DataFrame(self._internal.copy(sdf=sdf))
            elif axis == 1:
                column_index = self._internal.column_index
                output_idx = [idx for idx in column_index if any(like in i for i in idx)]
                return self[output_idx]
        elif regex is not None:
            if axis == 0:
                # TODO: support multi-index here
                if len(index_scols) != 1:
                    raise ValueError("Single index must be specified.")
                sdf = sdf.filter(index_scols[0].rlike(regex))
                return DataFrame(self._internal.copy(sdf=sdf))
            elif axis == 1:
                column_index = self._internal.column_index
                matcher = re.compile(regex)
                output_idx = [idx for idx in column_index
                              if any(matcher.search(i) is not None for i in idx)]
                return self[output_idx]
        else:
            raise TypeError("Must pass either `items`, `like`, or `regex`")

    def rename(self,
               mapper=None,
               index=None,
               columns=None,
               axis='index',
               inplace=False,
               level=None,
               errors='ignore'):

        """
        Alter axes labels.
        Function / dict values must be unique (1-to-1). Labels not contained in a dict / Series
        will be left as-is. Extra labels listed don’t throw an error.

        Parameters
        ----------
        mapper : dict-like or function
            Dict-like or functions transformations to apply to that axis’ values.
            Use either `mapper` and `axis` to specify the axis to target with `mapper`, or `index`
            and `columns`.
        index : dict-like or function
            Alternative to specifying axis ("mapper, axis=0" is equivalent to "index=mapper").
        columns : dict-like or function
            Alternative to specifying axis ("mapper, axis=1" is equivalent to "columns=mapper").
        axis : int or str, default 'index'
            Axis to target with mapper. Can be either the axis name ('index', 'columns') or
            number (0, 1).
        inplace : bool, default False
            Whether to return a new DataFrame.
        level : int or level name, default None
            In case of a MultiIndex, only rename labels in the specified level.
        errors : {'ignore', 'raise}, default 'ignore'
            If 'raise', raise a `KeyError` when a dict-like `mapper`, `index`, or `columns`
            contains labels that are not present in the Index being transformed. If 'ignore',
            existing keys will be renamed and extra keys will be ignored.

        Returns
        -------
        DataFrame with the renamed axis labels.

        Raises:
        -------
        `KeyError`
            If any of the labels is not found in the selected axis and "errors='raise'".

        Examples
        --------
        >>> kdf1 = ks.DataFrame({"A": [1, 2, 3], "B": [4, 5, 6]})
        >>> kdf1.rename(columns={"A": "a", "B": "c"})  # doctest: +NORMALIZE_WHITESPACE
           a  c
        0  1  4
        1  2  5
        2  3  6

        >>> kdf1.rename(index={1: 10, 2: 20})  # doctest: +NORMALIZE_WHITESPACE
            A  B
        0   1  4
        10  2  5
        20  3  6

        >>> def str_lower(s) -> str:
        ...     return str.lower(s)
        >>> kdf1.rename(str_lower, axis='columns')  # doctest: +NORMALIZE_WHITESPACE
           a  b
        0  1  4
        1  2  5
        2  3  6

        >>> def mul10(x) -> int:
        ...     return x * 10
        >>> kdf1.rename(mul10, axis='index')  # doctest: +NORMALIZE_WHITESPACE
            A  B
        0   1  4
        10  2  5
        20  3  6

        >>> idx = pd.MultiIndex.from_tuples([('X', 'A'), ('X', 'B'), ('Y', 'C'), ('Y', 'D')])
        >>> kdf2 = ks.DataFrame([[1, 2, 3, 4], [5, 6, 7, 8]], columns=idx)
        >>> kdf2.rename(columns=str_lower, level=0)  # doctest: +NORMALIZE_WHITESPACE
           x     y
           A  B  C  D
        0  1  2  3  4
        1  5  6  7  8

        >>> kdf3 = ks.DataFrame([[1, 2], [3, 4], [5, 6], [7, 8]], index=idx, columns=list('ab'))
        >>> kdf3.rename(index=str_lower)  # doctest: +NORMALIZE_WHITESPACE
             a  b
        x a  1  2
          b  3  4
        y c  5  6
          d  7  8
        """

        def gen_mapper_fn(mapper):
            if isinstance(mapper, dict):
                if len(mapper) == 0:
                    if errors == 'raise':
                        raise KeyError('Index include label which is not in the `mapper`.')
                    else:
                        return DataFrame(self._internal)

                type_set = set(map(lambda x: type(x), mapper.values()))
                if len(type_set) > 1:
                    raise ValueError("Mapper dict should have the same value type.")
                spark_return_type = as_spark_type(list(type_set)[0])

                def mapper_fn(x):
                    if x in mapper:
                        return mapper[x]
                    else:
                        if errors == 'raise':
                            raise KeyError('Index include value which is not in the `mapper`')
                        return x
            elif callable(mapper):
                spark_return_type = _infer_return_type(mapper).tpe

                def mapper_fn(x):
                    return mapper(x)
            else:
                raise ValueError("`mapper` or `index` or `columns` should be "
                                 "either dict-like or function type.")
            return mapper_fn, spark_return_type

        index_mapper_fn = None
        index_mapper_ret_stype = None
        columns_mapper_fn = None

        if mapper:
            axis = validate_axis(axis)
            if axis == 0:
                index_mapper_fn, index_mapper_ret_stype = gen_mapper_fn(mapper)
            elif axis == 1:
                columns_mapper_fn, columns_mapper_ret_stype = gen_mapper_fn(mapper)
            else:
                raise ValueError("argument axis should be either the axis name "
                                 "(‘index’, ‘columns’) or number (0, 1)")
        else:
            if index:
                index_mapper_fn, index_mapper_ret_stype = gen_mapper_fn(index)
            if columns:
                columns_mapper_fn, _ = gen_mapper_fn(columns)

            if not index and not columns:
                raise ValueError("Either `index` or `columns` should be provided.")

        internal = self._internal
        if index_mapper_fn:
            # rename index labels, if `level` is None, rename all index columns, otherwise only
            # rename the corresponding level index.
            # implement this by transform the underlying spark dataframe,
            # Example:
            # suppose the kdf index column in underlying spark dataframe is "index_0", "index_1",
            # if rename level 0 index labels, will do:
            #   ``kdf._sdf.withColumn("index_0", mapper_fn_udf(col("index_0"))``
            # if rename all index labels (`level` is None), then will do:
            #   ```
            #   kdf._sdf.withColumn("index_0", mapper_fn_udf(col("index_0"))
            #           .withColumn("index_1", mapper_fn_udf(col("index_1"))
            #   ```

            index_columns = internal.index_columns
            num_indices = len(index_columns)
            if level:
                if level < 0 or level >= num_indices:
                    raise ValueError("level should be an integer between [0, num_indices)")

            def gen_new_index_column(level):
                index_col_name = index_columns[level]

                index_mapper_udf = pandas_udf(lambda s: s.map(index_mapper_fn),
                                              returnType=index_mapper_ret_stype)
                return index_mapper_udf(scol_for(internal.sdf, index_col_name))

            sdf = internal.sdf
            if level is None:
                for i in range(num_indices):
                    sdf = sdf.withColumn(index_columns[i], gen_new_index_column(i))
            else:
                sdf = sdf.withColumn(index_columns[level], gen_new_index_column(level))
            internal = internal.copy(sdf=sdf)
        if columns_mapper_fn:
            # rename column name.
            # Will modify the `_internal._column_index` and transform underlying spark dataframe
            # to the same column name with `_internal._column_index`.
            if level:
                if level < 0 or level >= internal.column_index_level:
                    raise ValueError("level should be an integer between [0, column_index_level)")

            def gen_new_column_index_entry(column_index_entry):
                if isinstance(column_index_entry, tuple):
                    if level is None:
                        # rename all level columns
                        return tuple(map(columns_mapper_fn, column_index_entry))
                    else:
                        # only rename specified level column
                        entry_list = list(column_index_entry)
                        entry_list[level] = columns_mapper_fn(entry_list[level])
                        return tuple(entry_list)
                else:
                    return columns_mapper_fn(column_index_entry)

            new_column_index = list(map(gen_new_column_index_entry, internal.column_index))

            if internal.column_index_level == 1:
                new_data_columns = [col[0] for col in new_column_index]
            else:
                new_data_columns = [str(col) for col in new_column_index]
            new_data_scols = [scol_for(internal.sdf, old_col_name).alias(new_col_name)
                              for old_col_name, new_col_name
                              in zip(internal.data_columns, new_data_columns)]
            sdf = internal.sdf.select(internal.index_scols + new_data_scols + list(HIDDEN_COLUMNS))
            internal = internal.copy(sdf=sdf, column_index=new_column_index,
                                     column_scols=[scol_for(sdf, col) for col in new_data_columns])
        if inplace:
            self._internal = internal
            return self
        else:
            return DataFrame(internal)

    def keys(self):
        """
        Return alias for columns.

        Returns
        -------
        Index
            Columns of the DataFrame.

        Examples
        --------
        >>> df = ks.DataFrame([[1, 2], [4, 5], [7, 8]],
        ...                   index=['cobra', 'viper', 'sidewinder'],
        ...                   columns=['max_speed', 'shield'])
        >>> df
                    max_speed  shield
        cobra               1       2
        viper               4       5
        sidewinder          7       8

        >>> df.keys()
        Index(['max_speed', 'shield'], dtype='object')
        """
        return self.columns

    def pct_change(self, periods=1):
        """
        Percentage change between the current and a prior element.

        .. note:: the current implementation of this API uses Spark's Window without
            specifying partition specification. This leads to move all data into
            single partition in single machine and could cause serious
            performance degradation. Avoid this method against very large dataset.

        Parameters
        ----------
        periods : int, default 1
            Periods to shift for forming percent change.

        Returns
        -------
        DataFrame

        Examples
        --------
        Percentage change in French franc, Deutsche Mark, and Italian lira
        from 1980-01-01 to 1980-03-01.

        >>> df = ks.DataFrame({
        ...     'FR': [4.0405, 4.0963, 4.3149],
        ...     'GR': [1.7246, 1.7482, 1.8519],
        ...     'IT': [804.74, 810.01, 860.13]},
        ...     index=['1980-01-01', '1980-02-01', '1980-03-01'])
        >>> df
                        FR      GR      IT
        1980-01-01  4.0405  1.7246  804.74
        1980-02-01  4.0963  1.7482  810.01
        1980-03-01  4.3149  1.8519  860.13

        >>> df.pct_change()
                          FR        GR        IT
        1980-01-01       NaN       NaN       NaN
        1980-02-01  0.013810  0.013684  0.006549
        1980-03-01  0.053365  0.059318  0.061876

        You can set periods to shift for forming percent change

        >>> df.pct_change(2)
                          FR        GR       IT
        1980-01-01       NaN       NaN      NaN
        1980-02-01       NaN       NaN      NaN
        1980-03-01  0.067912  0.073814  0.06883
        """
        sdf = self._sdf.drop(NATURAL_ORDER_COLUMN_NAME)
        window = Window.orderBy(self._internal.index_columns).rowsBetween(-periods, -periods)

        for column_name in self._internal.data_columns:
            prev_row = F.lag(F.col(column_name), periods).over(window)
            sdf = sdf.withColumn(column_name, (F.col(column_name) - prev_row) / prev_row)

        internal = self._internal.copy(
            sdf=sdf,
            column_scols=[scol_for(sdf, col) for col in self._internal.data_columns]
        )

        return DataFrame(internal)

    # TODO: axis = 1
    def idxmax(self, axis=0):
        """
        Return index of first occurrence of maximum over requested axis.
        NA/null values are excluded.

        .. note:: This API collect all rows with maximum value using `to_pandas()`
            because we suppose the number of rows with max values are usually small in general.

        Parameters
        ----------
        axis : 0 or 'index'
            Can only be set to 0 at the moment.

        Returns
        -------
        Series

        See Also
        --------
        Series.idxmax

        Examples
        --------
        >>> kdf = ks.DataFrame({'a': [1, 2, 3, 2],
        ...                     'b': [4.0, 2.0, 3.0, 1.0],
        ...                     'c': [300, 200, 400, 200]})
        >>> kdf
           a    b    c
        0  1  4.0  300
        1  2  2.0  200
        2  3  3.0  400
        3  2  1.0  200

        >>> kdf.idxmax()
        a    2
        b    0
        c    2
        Name: 0, dtype: int64

        For Multi-column Index

        >>> kdf = ks.DataFrame({'a': [1, 2, 3, 2],
        ...                     'b': [4.0, 2.0, 3.0, 1.0],
        ...                     'c': [300, 200, 400, 200]})
        >>> kdf.columns = pd.MultiIndex.from_tuples([('a', 'x'), ('b', 'y'), ('c', 'z')])
        >>> kdf
           a    b    c
           x    y    z
        0  1  4.0  300
        1  2  2.0  200
        2  3  3.0  400
        3  2  1.0  200

        >>> kdf.idxmax().sort_index()
        a  x    2
        b  y    0
        c  z    2
        Name: 0, dtype: int64
        """
        sdf = self._sdf
        max_cols = map(lambda x: F.max(scol_for(sdf, x)).alias(x), self._internal.data_columns)
        sdf_max = sdf.select(*max_cols)
        # `sdf_max` looks like below
        # +------+------+------+
        # |(a, x)|(b, y)|(c, z)|
        # +------+------+------+
        # |     3|   4.0|   400|
        # +------+------+------+

        conds = (scol_for(sdf, column_name) == max_val
                 for column_name, max_val in zip(sdf_max.columns, sdf_max.head()))
        cond = reduce(lambda x, y: x | y, conds)

        kdf = DataFrame(self._internal.copy(sdf=sdf.drop(NATURAL_ORDER_COLUMN_NAME).filter(cond)))
        pdf = kdf.to_pandas()

        return ks.from_pandas(pdf.idxmax())

    # TODO: axis = 1
    def idxmin(self, axis=0):
        """
        Return index of first occurrence of minimum over requested axis.
        NA/null values are excluded.

        .. note:: This API collect all rows with minimum value using `to_pandas()`
            because we suppose the number of rows with min values are usually small in general.

        Parameters
        ----------
        axis : 0 or 'index'
            Can only be set to 0 at the moment.

        Returns
        -------
        Series

        See Also
        --------
        Series.idxmin

        Examples
        --------
        >>> kdf = ks.DataFrame({'a': [1, 2, 3, 2],
        ...                     'b': [4.0, 2.0, 3.0, 1.0],
        ...                     'c': [300, 200, 400, 200]})
        >>> kdf
           a    b    c
        0  1  4.0  300
        1  2  2.0  200
        2  3  3.0  400
        3  2  1.0  200

        >>> kdf.idxmin()
        a    0
        b    3
        c    1
        Name: 0, dtype: int64

        For Multi-column Index

        >>> kdf = ks.DataFrame({'a': [1, 2, 3, 2],
        ...                     'b': [4.0, 2.0, 3.0, 1.0],
        ...                     'c': [300, 200, 400, 200]})
        >>> kdf.columns = pd.MultiIndex.from_tuples([('a', 'x'), ('b', 'y'), ('c', 'z')])
        >>> kdf
           a    b    c
           x    y    z
        0  1  4.0  300
        1  2  2.0  200
        2  3  3.0  400
        3  2  1.0  200

        >>> kdf.idxmin().sort_index()
        a  x    0
        b  y    3
        c  z    1
        Name: 0, dtype: int64
        """
        sdf = self._sdf
        min_cols = map(lambda x: F.min(scol_for(sdf, x)).alias(x), self._internal.data_columns)
        sdf_min = sdf.select(*min_cols)

        conds = (scol_for(sdf, column_name) == min_val
                 for column_name, min_val in zip(sdf_min.columns, sdf_min.head()))
        cond = reduce(lambda x, y: x | y, conds)

        kdf = DataFrame(self._internal.copy(sdf=sdf.drop(NATURAL_ORDER_COLUMN_NAME).filter(cond)))
        pdf = kdf.to_pandas()

        return ks.from_pandas(pdf.idxmin())

    def info(
        self, verbose=None, buf=None, max_cols=None, null_counts=None
    ):
        """
        Print a concise summary of a DataFrame.

        This method prints information about a DataFrame including
        the index dtype and column dtypes, non-null values and memory usage.

        Parameters
        ----------
        verbose : bool, optional
            Whether to print the full summary.
        buf : writable buffer, defaults to sys.stdout
            Where to send the output. By default, the output is printed to
            sys.stdout. Pass a writable buffer if you need to further process
            the output.
        max_cols : int, optional
            When to switch from the verbose to the truncated output. If the
            DataFrame has more than `max_cols` columns, the truncated output
            is used.
        null_counts : bool, optional
            Whether to show the non-null counts.

        Returns
        -------
        None
            This method prints a summary of a DataFrame and returns None.

        See Also
        --------
        DataFrame.describe: Generate descriptive statistics of DataFrame
            columns.

        Examples
        --------
        >>> int_values = [1, 2, 3, 4, 5]
        >>> text_values = ['alpha', 'beta', 'gamma', 'delta', 'epsilon']
        >>> float_values = [0.0, 0.25, 0.5, 0.75, 1.0]
        >>> df = ks.DataFrame(
        ...     {"int_col": int_values, "text_col": text_values, "float_col": float_values},
        ...     columns=['int_col', 'text_col', 'float_col'])
        >>> df
           int_col text_col  float_col
        0        1    alpha       0.00
        1        2     beta       0.25
        2        3    gamma       0.50
        3        4    delta       0.75
        4        5  epsilon       1.00

        Prints information of all columns:

        >>> df.info(verbose=True)  # doctest: +SKIP
        <class 'databricks.koalas.frame.DataFrame'>
        Index: 5 entries, 0 to 4
        Data columns (total 3 columns):
        int_col      5 non-null int64
        text_col     5 non-null object
        float_col    5 non-null float64
        dtypes: float64(1), int64(1), object(1)

        Prints a summary of columns count and its dtypes but not per column
        information:

        >>> df.info(verbose=False)  # doctest: +SKIP
        <class 'databricks.koalas.frame.DataFrame'>
        Index: 5 entries, 0 to 4
        Columns: 3 entries, int_col to float_col
        dtypes: float64(1), int64(1), object(1)

        Pipe output of DataFrame.info to buffer instead of sys.stdout, get
        buffer content and writes to a text file:

        >>> import io
        >>> buffer = io.StringIO()
        >>> df.info(buf=buffer)
        >>> s = buffer.getvalue()
        >>> with open('%s/info.txt' % path, "w",
        ...           encoding="utf-8") as f:
        ...     _ = f.write(s)
        >>> with open('%s/info.txt' % path) as f:
        ...     f.readlines()  # doctest: +NORMALIZE_WHITESPACE, +ELLIPSIS
        [...databricks.koalas.frame.DataFrame...,
        'Index: 5 entries, 0 to 4\\n',
        'Data columns (total 3 columns):\\n',
        'int_col      5 non-null int64\\n',
        'text_col     5 non-null object\\n',
        'float_col    5 non-null float64\\n',
        'dtypes: float64(1), int64(1), object(1)']
        """
        # To avoid pandas' existing config affects Koalas.
        # TODO: should we have corresponding Koalas configs?
        with pd.option_context(
                'display.max_info_columns', sys.maxsize,
                'display.max_info_rows', sys.maxsize):
            try:
                self._data = self  # hack to use pandas' info as is.
                return pd.DataFrame.info(
                    self, verbose=verbose, buf=buf, max_cols=max_cols,
                    memory_usage=False, null_counts=null_counts)
            finally:
                del self._data

    # TODO: fix parameter 'axis' and 'numeric_only' to work same as pandas'
    def quantile(self, q=0.5, axis=0, numeric_only=True, accuracy=10000):
        """
        Return value at the given quantile.

        .. note:: Unlike pandas', the quantile in Koalas is an approximated quantile based upon
            approximate percentile computation because computing quantile across a large dataset
            is extremely expensive.

        Parameters
        ----------
        q : float or array-like, default 0.5 (50% quantile)
            0 <= q <= 1, the quantile(s) to compute.
        axis : int, default 0 or 'index'
            Can only be set to 0 at the moment.
        numeric_only : bool, default True
            If False, the quantile of datetime and timedelta data will be computed as well.
            Can only be set to True at the moment.
        accuracy : int, optional
            Default accuracy of approximation. Larger value means better accuracy.
            The relative error can be deduced by 1.0 / accuracy.

        Returns
        -------
        Series or DataFrame
            If q is an array, a DataFrame will be returned where the
            index is q, the columns are the columns of self, and the values are the quantiles.
            If q is a float, a Series will be returned where the
            index is the columns of self and the values are the quantiles.

        Examples
        --------
        >>> kdf = ks.DataFrame({'a': [1, 2, 3, 4, 5], 'b': [6, 7, 8, 9, 0]})
        >>> kdf
           a  b
        0  1  6
        1  2  7
        2  3  8
        3  4  9
        4  5  0

        >>> kdf.quantile(.5)
        a    3
        b    7
        Name: 0.5, dtype: int64

        >>> kdf.quantile([.25, .5, .75])
              a  b
        0.25  2  6
        0.5   3  7
        0.75  4  8
        """
        result_as_series = False
        axis = validate_axis(axis)
        if axis != 0:
            raise ValueError('axis should be either 0 or "index" currently.')
        if numeric_only is not True:
            raise ValueError("quantile currently doesn't supports numeric_only")
        if isinstance(q, float):
            result_as_series = True
            key = str(q)
            q = (q,)

        quantiles = q
        # First calculate the percentiles from all columns and map it to each `quantiles`
        # by creating each entry as a struct. So, it becomes an array of structs as below:
        #
        # +-----------------------------------------+
        # |                                   arrays|
        # +-----------------------------------------+
        # |[[0.25, 2, 6], [0.5, 3, 7], [0.75, 4, 8]]|
        # +-----------------------------------------+
        sdf = self._sdf
        args = ", ".join(map(str, quantiles))

        percentile_cols = []
        for column in self._internal.data_columns:
            percentile_cols.append(F.expr(
                "approx_percentile(`%s`, array(%s), %s)" % (column, args, accuracy))
                .alias(column))
        sdf = sdf.select(percentile_cols)
        # Here, after select percntile cols, a sdf looks like below:
        # +---------+---------+
        # |        a|        b|
        # +---------+---------+
        # |[2, 3, 4]|[6, 7, 8]|
        # +---------+---------+

        cols_dict = OrderedDict()
        for column in self._internal.data_columns:
            cols_dict[column] = list()
            for i in range(len(quantiles)):
                cols_dict[column].append(scol_for(sdf, column).getItem(i).alias(column))

        internal_index_column = SPARK_INDEX_NAME_FORMAT(0)
        cols = []
        for i, col in enumerate(zip(*cols_dict.values())):
            cols.append(F.struct(
                F.lit("%s" % quantiles[i]).alias(internal_index_column),
                *col))
        sdf = sdf.select(F.array(*cols).alias("arrays"))

        # And then, explode it and manually set the index.
        # +-----------------+---+---+
        # |__index_level_0__|  a|  b|
        # +-----------------+---+---+
        # |             0.25|  2|  6|
        # |              0.5|  3|  7|
        # |             0.75|  4|  8|
        # +-----------------+---+---+
        sdf = sdf.select(F.explode(F.col("arrays"))).selectExpr("col.*")

        internal = self._internal.copy(
            sdf=sdf,
            column_scols=[scol_for(sdf, col) for col in self._internal.data_columns],
            index_map=[(internal_index_column, None)],
            column_index=self._internal.column_index,
            column_index_names=None)

        return DataFrame(internal) if not result_as_series else DataFrame(internal).T[key]

    def explain(self, extended: bool = False):
        """
        Prints the underlying (logical and physical) Spark plans to the console for debugging
        purpose.

        Parameters
        ----------
        extended : boolean, default ``False``.
            If ``False``, prints only the physical plan.

        Examples
        --------
        >>> df = ks.DataFrame({'id': range(10)})
        >>> df.explain()
        == Physical Plan ==
        Scan ExistingRDD[__index_level_0__#...,id#...]

        >>> df.explain(True)
        == Parsed Logical Plan ==
        ...
        == Analyzed Logical Plan ==
        ...
        == Optimized Logical Plan ==
        ...
        == Physical Plan ==
        Scan ExistingRDD[__index_level_0__#...,id#...]
        """
        self._internal.spark_internal_df.explain(extended)

<<<<<<< HEAD
    def _pd_getitem(self, key):
        from databricks.koalas.series import Series
        if key is None:
            raise KeyError("none key")
        if isinstance(key, (str, tuple, list)):
            return self.loc[:, key]
        elif np.isscalar(key):
            raise NotImplementedError(key)
        elif isinstance(key, slice):
            return self.loc[key]

        if isinstance(key, (pd.Series, np.ndarray, pd.Index)):
            raise NotImplementedError(key)
        if isinstance(key, DataFrame):
            # TODO Should not implement alignment, too dangerous?
            return Series(self._internal.copy(scol=self._internal.scol_for(key)), anchor=self)
        if isinstance(key, Series):
            # TODO Should not implement alignment, too dangerous?
            # It is assumed to be only a filter, otherwise .loc should be used.
            bcol = key._scol.cast("boolean")
            return DataFrame(self._internal.copy(
                sdf=self._sdf.drop(NATURAL_ORDER_COLUMN_NAME).filter(bcol)))
        raise NotImplementedError(key)

=======
>>>>>>> 08652285
    def _to_internal_pandas(self):
        """
        Return a pandas DataFrame directly from _internal to avoid overhead of copy.

        This method is for internal use only.
        """
        return self._internal.pandas_df

    def __repr__(self):
        max_display_count = get_option("display.max_rows")
        if max_display_count is None:
            return self._to_internal_pandas().to_string()

        pdf = self.head(max_display_count + 1)._to_internal_pandas()
        pdf_length = len(pdf)
        pdf = pdf.iloc[:max_display_count]
        if pdf_length > max_display_count:
            repr_string = pdf.to_string(show_dimensions=True)
            match = REPR_PATTERN.search(repr_string)
            if match is not None:
                nrows = match.group("rows")
                ncols = match.group("columns")
                footer = ("\n\n[Showing only the first {nrows} rows x {ncols} columns]"
                          .format(nrows=nrows, ncols=ncols))
                return REPR_PATTERN.sub(footer, repr_string)
        return pdf.to_string()

    def _repr_html_(self):
        max_display_count = get_option("display.max_rows")
        # pandas 0.25.1 has a regression about HTML representation so 'bold_rows'
        # has to be set as False explicitly. See https://github.com/pandas-dev/pandas/issues/28204
        bold_rows = not (LooseVersion("0.25.1") == LooseVersion(pd.__version__))
        if max_display_count is None:
            return self._to_internal_pandas().to_html(notebook=True, bold_rows=bold_rows)

        pdf = self.head(max_display_count + 1)._to_internal_pandas()
        pdf_length = len(pdf)
        pdf = pdf[:max_display_count]
        if pdf_length > max_display_count:
            repr_html = pdf.to_html(show_dimensions=True, notebook=True, bold_rows=bold_rows)
            match = REPR_HTML_PATTERN.search(repr_html)
            if match is not None:
                nrows = match.group("rows")
                ncols = match.group("columns")
                by = chr(215)
                footer = ('\n<p>Showing only the first {rows} rows {by} {cols} columns</p>\n</div>'
                          .format(rows=nrows,
                                  by=by,
                                  cols=ncols))
                return REPR_HTML_PATTERN.sub(footer, repr_html)
        return pdf.to_html(notebook=True, bold_rows=bold_rows)

    def __getitem__(self, key):
        from databricks.koalas.series import Series
        if key is None:
            raise KeyError("none key")
        if isinstance(key, (str, tuple, list)):
            return self.loc[:, key]
        elif isinstance(key, slice):
            return self.loc[key]
        elif isinstance(key, Series):
            return self.loc[key.astype(bool)]
        raise NotImplementedError(key)

    def __setitem__(self, key, value):
        from databricks.koalas.series import Series

        if (isinstance(value, Series) and value._kdf is not self) or \
                (isinstance(value, DataFrame) and value is not self):
            # Different Series or DataFrames
            level = self._internal.column_index_level
            if isinstance(value, Series):
                value = value.to_frame()
                value.columns = pd.MultiIndex.from_tuples(
                    [tuple(list(value._internal.column_index[0]) + ([''] * (level - 1)))])
            else:
                assert isinstance(value, DataFrame)
                value_level = value._internal.column_index_level
                if value_level > level:
                    value.columns = pd.MultiIndex.from_tuples(
                        [idx[level:] for idx in value._internal.column_index])
                elif value_level < level:
                    value.columns = pd.MultiIndex.from_tuples(
                        [tuple(list(idx) + ([''] * (level - value_level)))
                         for idx in value._internal.column_index])

            if isinstance(key, str):
                key = [(key,)]
            elif isinstance(key, tuple):
                key = [key]
            else:
                key = [k if isinstance(k, tuple) else (k,) for k in key]

            level = self._internal.column_index_level
            key = [tuple(list(idx) + ([''] * (level - len(idx)))) for idx in key]

            def assign_columns(kdf, this_column_index, that_column_index):
                assert len(key) == len(that_column_index)
                # Note that here intentionally uses `zip_longest` that combine
                # that_columns.
                for k, this_idx, that_idx \
                        in zip_longest(key, this_column_index, that_column_index):
                    yield (kdf[that_idx], tuple(['that', *k]))
                    if this_idx is not None and this_idx[1:] != k:
                        yield (kdf[this_idx], this_idx)

            kdf = align_diff_frames(assign_columns, self, value, fillna=False, how="left")
        elif isinstance(key, list):
            assert isinstance(value, DataFrame)
            # Same DataFrames.
            field_names = value.columns
            kdf = self._assign({k: value[c] for k, c in zip(key, field_names)})
        else:
            # Same Series.
            kdf = self._assign({key: value})

        self._internal = kdf._internal

    def __getattr__(self, key: str) -> Any:
        if key.startswith("__") or key.startswith("_pandas_") or key.startswith("_spark_"):
            raise AttributeError(key)
        if hasattr(_MissingPandasLikeDataFrame, key):
            property_or_func = getattr(_MissingPandasLikeDataFrame, key)
            if isinstance(property_or_func, property):
                return property_or_func.fget(self)  # type: ignore
            else:
                return partial(property_or_func, self)

        try:
            return self.loc[:, key]
        except KeyError:
            raise AttributeError(
                "'%s' object has no attribute '%s'" % (self.__class__.__name__, key))

    def __len__(self):
        return self._sdf.count()

    def __dir__(self):
        fields = [f for f in self._sdf.schema.fieldNames() if ' ' not in f]
        return super(DataFrame, self).__dir__() + fields

    def __iter__(self):
        return iter(self.columns)

    # NDArray Compat
    def __array_ufunc__(self, ufunc: Callable, method: str, *inputs: Any, **kwargs: Any):
        # TODO: is it possible to deduplicate it with '_map_series_op'?
        if (all(isinstance(inp, DataFrame) for inp in inputs)
                and any(inp is not inputs[0] for inp in inputs)):
            # binary only
            assert len(inputs) == 2
            this = inputs[0]
            that = inputs[1]
            if this._internal.column_index_level != that._internal.column_index_level:
                raise ValueError('cannot join with no overlapping index names')

            # Different DataFrames
            def apply_op(kdf, this_column_index, that_column_index):
                for this_idx, that_idx in zip(this_column_index, that_column_index):
                    yield (ufunc(kdf[this_idx], kdf[that_idx], **kwargs), this_idx)

            return align_diff_frames(apply_op, this, that, fillna=True, how="full")
        else:
            # DataFrame and Series
            applied = []
            this = inputs[0]
            assert all(inp is this for inp in inputs if isinstance(inp, DataFrame))

            for idx in this._internal.column_index:
                arguments = []
                for inp in inputs:
                    arguments.append(inp[idx] if isinstance(inp, DataFrame) else inp)
                # both binary and unary.
                applied.append(ufunc(*arguments, **kwargs))

            sdf = this._sdf.select(
                this._internal.index_scols + [c._scol for c in applied])
            internal = this._internal.copy(sdf=sdf,
                                           column_index=[c._internal.column_index[0]
                                                         for c in applied],
                                           column_scols=[scol_for(sdf, c._internal.data_columns[0])
                                                         for c in applied])
            return DataFrame(internal)

    if sys.version_info >= (3, 7):
        def __class_getitem__(cls, params):
            # This is a workaround to support variadic generic in DataFrame in Python 3.7.
            # See https://github.com/python/typing/issues/193
            # we always wraps the given type hints by a tuple to mimic the variadic generic.
            return super(cls, DataFrame).__class_getitem__(Tuple[params])
    elif (3, 5) <= sys.version_info < (3, 7):
        # This is a workaround to support variadic generic in DataFrame in Python 3.5+
        # The implementation is in its metaclass so this flag is needed to distinguish
        # Koalas DataFrame.
        is_dataframe = None


def _reduce_spark_multi(sdf, aggs):
    """
    Performs a reduction on a dataframe, the functions being known sql aggregate functions.
    """
    assert isinstance(sdf, spark.DataFrame)
    sdf0 = sdf.agg(*aggs)
    l = sdf0.head(2)
    assert len(l) == 1, (sdf, l)
    row = l[0]
    l2 = list(row)
    assert len(l2) == len(aggs), (row, l2)
    return l2


class _CachedDataFrame(DataFrame):
    """
    Cached Koalas DataFrame, which corresponds to Pandas DataFrame logically, but internally
    it caches the corresponding Spark DataFrame.
    """
    def __init__(self, internal):
        self._cached = internal._sdf.cache()
        super(_CachedDataFrame, self).__init__(internal)

    def __enter__(self):
        return self

    def __exit__(self, exception_type, exception_value, traceback):
        self.unpersist()

    def unpersist(self):
        """
        The `unpersist` function is used to uncache the Koalas DataFrame when it
        is not used with `with` statement.

        Examples
        --------
        >>> df = ks.DataFrame([(.2, .3), (.0, .6), (.6, .0), (.2, .1)],
        ...                   columns=['dogs', 'cats'])
        >>> df = df.cache()

        To uncache the dataframe, use `unpersist` function

        >>> df.unpersist()
        """
        if self._cached.is_cached:
            self._cached.unpersist()<|MERGE_RESOLUTION|>--- conflicted
+++ resolved
@@ -8312,33 +8312,6 @@
         """
         self._internal.spark_internal_df.explain(extended)
 
-<<<<<<< HEAD
-    def _pd_getitem(self, key):
-        from databricks.koalas.series import Series
-        if key is None:
-            raise KeyError("none key")
-        if isinstance(key, (str, tuple, list)):
-            return self.loc[:, key]
-        elif np.isscalar(key):
-            raise NotImplementedError(key)
-        elif isinstance(key, slice):
-            return self.loc[key]
-
-        if isinstance(key, (pd.Series, np.ndarray, pd.Index)):
-            raise NotImplementedError(key)
-        if isinstance(key, DataFrame):
-            # TODO Should not implement alignment, too dangerous?
-            return Series(self._internal.copy(scol=self._internal.scol_for(key)), anchor=self)
-        if isinstance(key, Series):
-            # TODO Should not implement alignment, too dangerous?
-            # It is assumed to be only a filter, otherwise .loc should be used.
-            bcol = key._scol.cast("boolean")
-            return DataFrame(self._internal.copy(
-                sdf=self._sdf.drop(NATURAL_ORDER_COLUMN_NAME).filter(bcol)))
-        raise NotImplementedError(key)
-
-=======
->>>>>>> 08652285
     def _to_internal_pandas(self):
         """
         Return a pandas DataFrame directly from _internal to avoid overhead of copy.
