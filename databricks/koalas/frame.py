#
# Copyright (C) 2019 Databricks, Inc.
#
# Licensed under the Apache License, Version 2.0 (the "License");
# you may not use this file except in compliance with the License.
# You may obtain a copy of the License at
#
#     http://www.apache.org/licenses/LICENSE-2.0
#
# Unless required by applicable law or agreed to in writing, software
# distributed under the License is distributed on an "AS IS" BASIS,
# WITHOUT WARRANTIES OR CONDITIONS OF ANY KIND, either express or implied.
# See the License for the specific language governing permissions and
# limitations under the License.
#

"""
A wrapper class for Spark DataFrame to behave similar to pandas DataFrame.
"""
import re
import warnings
from functools import partial, reduce
from typing import Any, Optional, List, Tuple, Union

import numpy as np
import pandas as pd
from pandas.api.types import is_list_like, is_dict_like
from pandas.core.dtypes.inference import is_sequence
from pyspark import sql as spark
from pyspark.sql import functions as F, Column, DataFrame as SDataFrame
from pyspark.sql.types import (BooleanType, ByteType, DecimalType, DoubleType, FloatType,
                               IntegerType, LongType, NumericType, ShortType, StructType)
from pyspark.sql.utils import AnalysisException

from databricks import koalas as ks  # For running doctests and reference resolution in PyCharm.
from databricks.koalas.utils import validate_arguments_and_invoke_function
from databricks.koalas.generic import _Frame, max_display_count
from databricks.koalas.internal import _InternalFrame
from databricks.koalas.metadata import Metadata
from databricks.koalas.missing.frame import _MissingPandasLikeDataFrame
from databricks.koalas.ml import corr
from databricks.koalas.typedef import infer_pd_series_spark_type


# These regular expression patterns are complied and defined here to avoid to compile the same
# pattern every time it is used in _repr_ and _repr_html_ in DataFrame.
# Two patterns basically seek the footer string from Pandas'
REPR_PATTERN = re.compile(r"\n\n\[(?P<rows>[0-9]+) rows x (?P<columns>[0-9]+) columns\]$")
REPR_HTML_PATTERN = re.compile(
    r"\n\<p\>(?P<rows>[0-9]+) rows × (?P<columns>[0-9]+) columns\<\/p\>\n\<\/div\>$")


_flex_doc_FRAME = """
Get {desc} of dataframe and other, element-wise (binary operator `{op_name}`).

Equivalent to ``{equiv}``. With reverse version, `{reverse}`.

Among flexible wrappers (`add`, `sub`, `mul`, `div`) to
arithmetic operators: `+`, `-`, `*`, `/`, `//`.

Parameters
----------
other : scalar
    Any single data

Returns
-------
DataFrame
    Result of the arithmetic operation.

Examples
--------
>>> df = ks.DataFrame({{'angles': [0, 3, 4],
...                    'degrees': [360, 180, 360]}},
...                   index=['circle', 'triangle', 'rectangle'],
...                   columns=['angles', 'degrees'])
>>> df
           angles  degrees
circle          0      360
triangle        3      180
rectangle       4      360

Add a scalar with operator version which return the same
results.

>>> df + 1
           angles  degrees
circle          1      361
triangle        4      181
rectangle       5      361

>>> df.add(1)
           angles  degrees
circle          1      361
triangle        4      181
rectangle       5      361

Divide by constant with reverse version.

>>> df.div(10)
           angles  degrees
circle        0.0     36.0
triangle      0.3     18.0
rectangle     0.4     36.0

>>> df.rdiv(10)
             angles   degrees
circle          NaN  0.027778
triangle   3.333333  0.055556
rectangle  2.500000  0.027778

Subtract by constant.

>>> df - 1
           angles  degrees
circle         -1      359
triangle        2      179
rectangle       3      359

>>> df.sub(1)
           angles  degrees
circle         -1      359
triangle        2      179
rectangle       3      359

Multiply by constant.

>>> df * 1
           angles  degrees
circle          0      360
triangle        3      180
rectangle       4      360

>>> df.mul(1)
           angles  degrees
circle          0      360
triangle        3      180
rectangle       4      360

Divide by constant.

>>> df / 1
           angles  degrees
circle        0.0    360.0
triangle      3.0    180.0
rectangle     4.0    360.0

>>> df.div(1)
           angles  degrees
circle        0.0    360.0
triangle      3.0    180.0
rectangle     4.0    360.0
"""


class DataFrame(_Frame):
    """
    Koala DataFrame that corresponds to Pandas DataFrame logically. This holds Spark DataFrame
    internally.

    :ivar _sdf: Spark Column instance
    :type _sdf: SDataFrame
    :ivar _metadata: Metadata related to column names and index information.
    :type _metadata: Metadata

    Parameters
    ----------
    data : numpy ndarray (structured or homogeneous), dict, Pandas DataFrame or Spark DataFrame
        Dict can contain Series, arrays, constants, or list-like objects
        If data is a dict, argument order is maintained for Python 3.6
        and later.
        Note that if `data` is a Pandas DataFrame, other arguments should not be used.
        If `data` is a Spark DataFrame, all other arguments except `index` should not be used.
    index : Index or array-like
        Index to use for resulting frame. Will default to RangeIndex if
        no indexing information part of input data and no index provided
        If `data` is a Spark DataFrame, `index` is expected to be `Metadata`.
    columns : Index or array-like
        Column labels to use for resulting frame. Will default to
        RangeIndex (0, 1, 2, ..., n) if no column labels are provided
    dtype : dtype, default None
        Data type to force. Only a single dtype is allowed. If None, infer
    copy : boolean, default False
        Copy data from inputs. Only affects DataFrame / 2d ndarray input

    Examples
    --------
    Constructing DataFrame from a dictionary.

    >>> d = {'col1': [1, 2], 'col2': [3, 4]}
    >>> df = ks.DataFrame(data=d, columns=['col1', 'col2'])
    >>> df
       col1  col2
    0     1     3
    1     2     4

    Constructing DataFrame from Pandas DataFrame

    >>> df = ks.DataFrame(pd.DataFrame(data=d, columns=['col1', 'col2']))
    >>> df
       col1  col2
    0     1     3
    1     2     4

    Notice that the inferred dtype is int64.

    >>> df.dtypes
    col1    int64
    col2    int64
    dtype: object

    To enforce a single dtype:

    >>> df = ks.DataFrame(data=d, dtype=np.int8)
    >>> df.dtypes
    col1    int8
    col2    int8
    dtype: object

    Constructing DataFrame from numpy ndarray:

    >>> df2 = ks.DataFrame(np.random.randint(low=0, high=10, size=(5, 5)),
    ...                    columns=['a', 'b', 'c', 'd', 'e'])
    >>> df2  # doctest: +SKIP
       a  b  c  d  e
    0  3  1  4  9  8
    1  4  8  4  8  4
    2  7  6  5  6  7
    3  8  7  9  1  0
    4  2  5  4  3  9
    """
    def __init__(self, data=None, index=None, columns=None, dtype=None, copy=False):
        if isinstance(data, _InternalFrame):
            assert index is None
            assert columns is None
            assert dtype is None
            assert not copy
            super(DataFrame, self).__init__(data)
        elif isinstance(data, spark.DataFrame):
            assert columns is None
            assert dtype is None
            assert not copy
            if index is None:
                super(DataFrame, self).__init__(_InternalFrame(data))
            else:
                super(DataFrame, self).__init__(_InternalFrame(
                    data, data_columns=index.data_columns, index_map=index.index_map))
        else:
            if isinstance(data, pd.DataFrame):
                assert index is None
                assert columns is None
                assert dtype is None
                assert not copy
                pdf = data
            else:
                pdf = pd.DataFrame(data=data, index=index, columns=columns, dtype=dtype, copy=copy)
            super(DataFrame, self).__init__(_InternalFrame.from_pandas(pdf))

    @property
    def _sdf(self) -> spark.DataFrame:
        return self._internal.sdf

    @_sdf.setter
    def _sdf(self, sdf: spark.DataFrame) -> None:
        self._internal = self._internal.copy(sdf=sdf)

    @property
    def _metadata(self) -> Metadata:
        return Metadata(data_columns=self._internal.data_columns,
                        index_map=self._internal.index_map)

    @_metadata.setter
    def _metadata(self, metadata: Metadata) -> None:
        self._internal = self._internal.copy(data_columns=metadata.data_columns,
                                             index_map=metadata.index_map)

    def _reduce_for_stat_function(self, sfun):
        """
        Applies sfun to each column and returns a pd.Series where the number of rows equal the
        number of columns.

        :param sfun: either an 1-arg function that takes a Column and returns a Column, or
        a 2-arg function that takes a Column and its DataType and returns a Column.
        """
        from inspect import signature
        exprs = []
        num_args = len(signature(sfun).parameters)
        for col in self.columns:
            col_sdf = self._sdf[col]
            col_type = self._sdf.schema[col].dataType
            if isinstance(col_type, BooleanType) and sfun.__name__ not in ('min', 'max'):
                # Stat functions cannot be used with boolean values by default
                # Thus, cast to integer (true to 1 and false to 0)
                # Exclude the min and max methods though since those work with booleans
                col_sdf = col_sdf.cast('integer')
            if num_args == 1:
                # Only pass in the column if sfun accepts only one arg
                col_sdf = sfun(col_sdf)
            else:  # must be 2
                assert num_args == 2
                # Pass in both the column and its data type if sfun accepts two args
                col_sdf = sfun(col_sdf, col_type)
            exprs.append(col_sdf.alias(col))

        sdf = self._sdf.select(*exprs)
        pdf = sdf.toPandas()
        assert len(pdf) == 1, (sdf, pdf)
        row = pdf.iloc[0]
        row.name = None
        return row  # Return first row as a Series

    # Arithmetic Operators
    def _map_series_op(self, op, other):
        if isinstance(other, DataFrame) or is_sequence(other):
            raise ValueError(
                "%s with another DataFrame or a sequence is currently not supported; "
                "however, got %s." % (op, type(other)))

        applied = []
        for column in self._metadata.data_columns:
            applied.append(getattr(self[column], op)(other))
        sdf = self._sdf.select(
            self._metadata.index_columns + [c._scol for c in applied])
        metadata = self._metadata.copy(data_columns=[c.name for c in applied])
        return DataFrame(sdf, metadata)

    def __add__(self, other):
        return self._map_series_op("add", other)

    def __radd__(self, other):
        return self._map_series_op("radd", other)

    def __div__(self, other):
        return self._map_series_op("div", other)

    def __rdiv__(self, other):
        return self._map_series_op("rdiv", other)

    def __truediv__(self, other):
        return self._map_series_op("truediv", other)

    def __rtruediv__(self, other):
        return self._map_series_op("rtruediv", other)

    def __mul__(self, other):
        return self._map_series_op("mul", other)

    def __rmul__(self, other):
        return self._map_series_op("rmul", other)

    def __sub__(self, other):
        return self._map_series_op("sub", other)

    def __rsub__(self, other):
        return self._map_series_op("rsub", other)

    def add(self, other):
        return self + other

    add.__doc__ = _flex_doc_FRAME.format(
        desc='Addition',
        op_name='+',
        equiv='dataframe + other',
        reverse='radd')

    def radd(self, other):
        return other + self

    radd.__doc__ = _flex_doc_FRAME.format(
        desc='Addition',
        op_name="+",
        equiv="other + dataframe",
        reverse='add')

    def div(self, other):
        return self / other

    div.__doc__ = _flex_doc_FRAME.format(
        desc='Floating division',
        op_name="/",
        equiv="dataframe / other",
        reverse='rdiv')

    divide = div

    def rdiv(self, other):
        return other / self

    rdiv.__doc__ = _flex_doc_FRAME.format(
        desc='Floating division',
        op_name="/",
        equiv="other / dataframe",
        reverse='div')

    def truediv(self, other):
        return self / other

    truediv.__doc__ = _flex_doc_FRAME.format(
        desc='Floating division',
        op_name="/",
        equiv="dataframe / other",
        reverse='rtruediv')

    def rtruediv(self, other):
        return other / self

    rtruediv.__doc__ = _flex_doc_FRAME.format(
        desc='Floating division',
        op_name="/",
        equiv="other / dataframe",
        reverse='truediv')

    def mul(self, other):
        return self * other

    mul.__doc__ = _flex_doc_FRAME.format(
        desc='Multiplication',
        op_name="*",
        equiv="dataframe * other",
        reverse='rmul')

    multiply = mul

    def rmul(self, other):
        return other * self

    rmul.__doc__ = _flex_doc_FRAME.format(
        desc='Multiplication',
        op_name="*",
        equiv="other * dataframe",
        reverse='mul')

    def sub(self, other):
        return self - other

    sub.__doc__ = _flex_doc_FRAME.format(
        desc='Subtraction',
        op_name="-",
        equiv="dataframe - other",
        reverse='rsub')

    subtract = sub

    def rsub(self, other):
        return other - self

    rsub.__doc__ = _flex_doc_FRAME.format(
        desc='Subtraction',
        op_name="-",
        equiv="other - dataframe",
        reverse='sub')

    def applymap(self, func):
        """
        Apply a function to a Dataframe elementwise.

        This method applies a function that accepts and returns a scalar
        to every element of a DataFrame.

        .. note:: unlike pandas, it is required for `func` to specify return type hint.
            See https://docs.python.org/3/library/typing.html. For instance, as below:

            >>> def function() -> int:
            ...     return 1

        Parameters
        ----------
        func : callable
            Python function, returns a single value from a single value.

        Returns
        -------
        DataFrame
            Transformed DataFrame.

        Examples
        --------
        >>> df = ks.DataFrame([[1, 2.12], [3.356, 4.567]])
        >>> df
               0      1
        0  1.000  2.120
        1  3.356  4.567

        >>> def str_len(x) -> int:
        ...     return len(str(x))
        >>> df.applymap(str_len)
           0  1
        0  3  4
        1  5  5

        >>> def power(x) -> float:
        ...     return x ** 2
        >>> df.applymap(power)
                   0          1
        0   1.000000   4.494400
        1  11.262736  20.857489
        """

        applied = []
        for column in self._metadata.data_columns:
            applied.append(self[column].apply(func))

        sdf = self._sdf.select(
            self._metadata.index_columns + [c._scol for c in applied])

        metadata = self._metadata.copy(data_columns=[c.name for c in applied])

        return DataFrame(sdf, metadata)

    def corr(self, method='pearson'):
        """
        Compute pairwise correlation of columns, excluding NA/null values.

        Parameters
        ----------
        method : {'pearson', 'spearman'}
            * pearson : standard correlation coefficient
            * spearman : Spearman rank correlation

        Returns
        -------
        y : pandas.DataFrame

        See Also
        --------
        Series.corr

        Examples
        --------
        >>> df = ks.DataFrame([(.2, .3), (.0, .6), (.6, .0), (.2, .1)],
        ...                   columns=['dogs', 'cats'])
        >>> df.corr('pearson')
                  dogs      cats
        dogs  1.000000 -0.851064
        cats -0.851064  1.000000

        >>> df.corr('spearman')
                  dogs      cats
        dogs  1.000000 -0.948683
        cats -0.948683  1.000000

        Notes
        -----
        There are behavior differences between Koalas and pandas.

        * the `method` argument only accepts 'pearson', 'spearman'
        * the data should not contain NaNs. Koalas will return an error.
        * Koalas doesn't support the following argument(s).

          * `min_periods` argument is not supported
        """
        return corr(self, method)

    def iteritems(self):
        """
        Iterator over (column name, Series) pairs.

        Iterates over the DataFrame columns, returning a tuple with
        the column name and the content as a Series.

        Returns
        -------
        label : object
            The column names for the DataFrame being iterated over.
        content : Series
            The column entries belonging to each label, as a Series.

        Examples
        --------
        >>> df = ks.DataFrame({'species': ['bear', 'bear', 'marsupial'],
        ...                    'population': [1864, 22000, 80000]},
        ...                   index=['panda', 'polar', 'koala'],
        ...                   columns=['species', 'population'])
        >>> df
                 species  population
        panda       bear        1864
        polar       bear       22000
        koala  marsupial       80000

        >>> for label, content in df.iteritems():
        ...    print('label:', label)
        ...    print('content:', content.to_string())
        ...
        label: species
        content: panda         bear
        polar         bear
        koala    marsupial
        label: population
        content: panda     1864
        polar    22000
        koala    80000
        """
        cols = list(self.columns)
        return list((col_name, self[col_name]) for col_name in cols)

    def to_clipboard(self, excel=True, sep=None, **kwargs):
        """
        Copy object to the system clipboard.

        Write a text representation of object to the system clipboard.
        This can be pasted into Excel, for example.

        .. note:: This method should only be used if the resulting DataFrame is expected
            to be small, as all the data is loaded into the driver's memory.

        Parameters
        ----------
        excel : bool, default True
            - True, use the provided separator, writing in a csv format for
              allowing easy pasting into excel.
            - False, write a string representation of the object to the
              clipboard.

        sep : str, default ``'\\t'``
            Field delimiter.
        **kwargs
            These parameters will be passed to DataFrame.to_csv.

        Notes
        -----
        Requirements for your platform.

          - Linux : `xclip`, or `xsel` (with `gtk` or `PyQt4` modules)
          - Windows : none
          - OS X : none

        See Also
        --------
        read_clipboard : Read text from clipboard.

        Examples
        --------
        Copy the contents of a DataFrame to the clipboard.

        >>> df = ks.DataFrame([[1, 2, 3], [4, 5, 6]], columns=['A', 'B', 'C'])  # doctest: +SKIP
        >>> df.to_clipboard(sep=',')  # doctest: +SKIP
        ... # Wrote the following to the system clipboard:
        ... # ,A,B,C
        ... # 0,1,2,3
        ... # 1,4,5,6

        We can omit the the index by passing the keyword `index` and setting
        it to false.

        >>> df.to_clipboard(sep=',', index=False)  # doctest: +SKIP
        ... # Wrote the following to the system clipboard:
        ... # A,B,C
        ... # 1,2,3
        ... # 4,5,6

        This function also works for Series:

        >>> df = ks.Series([1, 2, 3, 4, 5, 6, 7], name='x')  # doctest: +SKIP
        >>> df.to_clipboard(sep=',')  # doctest: +SKIP
        ... # Wrote the following to the system clipboard:
        ... # 0, 1
        ... # 1, 2
        ... # 2, 3
        ... # 3, 4
        ... # 4, 5
        ... # 5, 6
        ... # 6, 7
        """

        args = locals()
        kdf = self
        return validate_arguments_and_invoke_function(
            kdf.to_pandas(), self.to_clipboard, pd.DataFrame.to_clipboard, args)

    def to_html(self, buf=None, columns=None, col_space=None, header=True, index=True,
                na_rep='NaN', formatters=None, float_format=None, sparsify=None, index_names=True,
                justify=None, max_rows=None, max_cols=None, show_dimensions=False, decimal='.',
                bold_rows=True, classes=None, escape=True, notebook=False, border=None,
                table_id=None, render_links=False):
        """
        Render a DataFrame as an HTML table.

        .. note:: This method should only be used if the resulting Pandas object is expected
                  to be small, as all the data is loaded into the driver's memory. If the input
                  is large, set max_rows parameter.

        Parameters
        ----------
        buf : StringIO-like, optional
            Buffer to write to.
        columns : sequence, optional, default None
            The subset of columns to write. Writes all columns by default.
        col_space : int, optional
            The minimum width of each column.
        header : bool, optional
            Write out the column names. If a list of strings is given, it
            is assumed to be aliases for the column names
        index : bool, optional, default True
            Whether to print index (row) labels.
        na_rep : str, optional, default 'NaN'
            String representation of NAN to use.
        formatters : list or dict of one-param. functions, optional
            Formatter functions to apply to columns' elements by position or
            name.
            The result of each function must be a unicode string.
            List must be of length equal to the number of columns.
        float_format : one-parameter function, optional, default None
            Formatter function to apply to columns' elements if they are
            floats. The result of this function must be a unicode string.
        sparsify : bool, optional, default True
            Set to False for a DataFrame with a hierarchical index to print
            every multiindex key at each row.
        index_names : bool, optional, default True
            Prints the names of the indexes.
        justify : str, default None
            How to justify the column labels. If None uses the option from
            the print configuration (controlled by set_option), 'right' out
            of the box. Valid values are

            * left
            * right
            * center
            * justify
            * justify-all
            * start
            * end
            * inherit
            * match-parent
            * initial
            * unset.
        max_rows : int, optional
            Maximum number of rows to display in the console.
        max_cols : int, optional
            Maximum number of columns to display in the console.
        show_dimensions : bool, default False
            Display DataFrame dimensions (number of rows by number of columns).
        decimal : str, default '.'
            Character recognized as decimal separator, e.g. ',' in Europe.
        bold_rows : bool, default True
            Make the row labels bold in the output.
        classes : str or list or tuple, default None
            CSS class(es) to apply to the resulting html table.
        escape : bool, default True
            Convert the characters <, >, and & to HTML-safe sequences.
        notebook : {True, False}, default False
            Whether the generated HTML is for IPython Notebook.
        border : int
            A ``border=border`` attribute is included in the opening
            `<table>` tag. Default ``pd.options.html.border``.
        table_id : str, optional
            A css id is included in the opening `<table>` tag if specified.
        render_links : bool, default False
            Convert URLs to HTML links (only works with Pandas 0.24+).

        Returns
        -------
        str (or unicode, depending on data and options)
            String representation of the dataframe.

        See Also
        --------
        to_string : Convert DataFrame to a string.
        """
        # Make sure locals() call is at the top of the function so we don't capture local variables.
        args = locals()
        if max_rows is not None:
            kdf = self.head(max_rows)
        else:
            kdf = self

        return validate_arguments_and_invoke_function(
            kdf.to_pandas(), self.to_html, pd.DataFrame.to_html, args)

    def to_string(self, buf=None, columns=None, col_space=None, header=True,
                  index=True, na_rep='NaN', formatters=None, float_format=None,
                  sparsify=None, index_names=True, justify=None,
                  max_rows=None, max_cols=None, show_dimensions=False,
                  decimal='.', line_width=None):
        """
        Render a DataFrame to a console-friendly tabular output.

        .. note:: This method should only be used if the resulting Pandas object is expected
                  to be small, as all the data is loaded into the driver's memory. If the input
                  is large, set max_rows parameter.

        Parameters
        ----------
        buf : StringIO-like, optional
            Buffer to write to.
        columns : sequence, optional, default None
            The subset of columns to write. Writes all columns by default.
        col_space : int, optional
            The minimum width of each column.
        header : bool, optional
            Write out the column names. If a list of strings is given, it
            is assumed to be aliases for the column names
        index : bool, optional, default True
            Whether to print index (row) labels.
        na_rep : str, optional, default 'NaN'
            String representation of NAN to use.
        formatters : list or dict of one-param. functions, optional
            Formatter functions to apply to columns' elements by position or
            name.
            The result of each function must be a unicode string.
            List must be of length equal to the number of columns.
        float_format : one-parameter function, optional, default None
            Formatter function to apply to columns' elements if they are
            floats. The result of this function must be a unicode string.
        sparsify : bool, optional, default True
            Set to False for a DataFrame with a hierarchical index to print
            every multiindex key at each row.
        index_names : bool, optional, default True
            Prints the names of the indexes.
        justify : str, default None
            How to justify the column labels. If None uses the option from
            the print configuration (controlled by set_option), 'right' out
            of the box. Valid values are

            * left
            * right
            * center
            * justify
            * justify-all
            * start
            * end
            * inherit
            * match-parent
            * initial
            * unset.
        max_rows : int, optional
            Maximum number of rows to display in the console.
        max_cols : int, optional
            Maximum number of columns to display in the console.
        show_dimensions : bool, default False
            Display DataFrame dimensions (number of rows by number of columns).
        decimal : str, default '.'
            Character recognized as decimal separator, e.g. ',' in Europe.
        line_width : int, optional
            Width to wrap a line in characters.

        Returns
        -------
        str (or unicode, depending on data and options)
            String representation of the dataframe.

        See Also
        --------
        to_html : Convert DataFrame to HTML.

        Examples
        --------
        >>> df = ks.DataFrame({'col1': [1, 2, 3], 'col2': [4, 5, 6]}, columns=['col1', 'col2'])
        >>> print(df.to_string())
           col1  col2
        0     1     4
        1     2     5
        2     3     6

        >>> print(df.to_string(max_rows=2))
           col1  col2
        0     1     4
        1     2     5
        """
        # Make sure locals() call is at the top of the function so we don't capture local variables.
        args = locals()
        if max_rows is not None:
            kdf = self.head(max_rows)
        else:
            kdf = self

        return validate_arguments_and_invoke_function(
            kdf.to_pandas(), self.to_string, pd.DataFrame.to_string, args)

    def to_dict(self, orient='dict', into=dict):
        """
        Convert the DataFrame to a dictionary.

        The type of the key-value pairs can be customized with the parameters
        (see below).

        .. note:: This method should only be used if the resulting Pandas DataFrame is expected
            to be small, as all the data is loaded into the driver's memory.

        Parameters
        ----------
        orient : str {'dict', 'list', 'series', 'split', 'records', 'index'}
            Determines the type of the values of the dictionary.

            - 'dict' (default) : dict like {column -> {index -> value}}
            - 'list' : dict like {column -> [values]}
            - 'series' : dict like {column -> Series(values)}
            - 'split' : dict like
              {'index' -> [index], 'columns' -> [columns], 'data' -> [values]}
            - 'records' : list like
              [{column -> value}, ... , {column -> value}]
            - 'index' : dict like {index -> {column -> value}}

            Abbreviations are allowed. `s` indicates `series` and `sp`
            indicates `split`.

        into : class, default dict
            The collections.abc.Mapping subclass used for all Mappings
            in the return value.  Can be the actual class or an empty
            instance of the mapping type you want.  If you want a
            collections.defaultdict, you must pass it initialized.

        Returns
        -------
        dict, list or collections.abc.Mapping
            Return a collections.abc.Mapping object representing the DataFrame.
            The resulting transformation depends on the `orient` parameter.

        Examples
        --------
        >>> df = ks.DataFrame({'col1': [1, 2],
        ...                    'col2': [0.5, 0.75]},
        ...                   index=['row1', 'row2'],
        ...                   columns=['col1', 'col2'])
        >>> df
              col1  col2
        row1     1  0.50
        row2     2  0.75

        >>> df_dict = df.to_dict()
        >>> sorted([(key, sorted(values.items())) for key, values in df_dict.items()])
        [('col1', [('row1', 1), ('row2', 2)]), ('col2', [('row1', 0.5), ('row2', 0.75)])]

        You can specify the return orientation.

        >>> df_dict = df.to_dict('series')
        >>> sorted(df_dict.items())
        [('col1', row1    1
        row2    2
        Name: col1, dtype: int64), ('col2', row1    0.50
        row2    0.75
        Name: col2, dtype: float64)]

        >>> df_dict = df.to_dict('split')
        >>> sorted(df_dict.items())  # doctest: +ELLIPSIS
        [('columns', ['col1', 'col2']), ('data', [[1..., 0.75]]), ('index', ['row1', 'row2'])]

        >>> df_dict = df.to_dict('records')
        >>> [sorted(values.items()) for values in df_dict]  # doctest: +ELLIPSIS
        [[('col1', 1...), ('col2', 0.5)], [('col1', 2...), ('col2', 0.75)]]

        >>> df_dict = df.to_dict('index')
        >>> sorted([(key, sorted(values.items())) for key, values in df_dict.items()])
        [('row1', [('col1', 1), ('col2', 0.5)]), ('row2', [('col1', 2), ('col2', 0.75)])]

        You can also specify the mapping type.

        >>> from collections import OrderedDict, defaultdict
        >>> df.to_dict(into=OrderedDict)
        OrderedDict([('col1', OrderedDict([('row1', 1), ('row2', 2)])), \
('col2', OrderedDict([('row1', 0.5), ('row2', 0.75)]))])

        If you want a `defaultdict`, you need to initialize it:

        >>> dd = defaultdict(list)
        >>> df.to_dict('records', into=dd)  # doctest: +ELLIPSIS
        [defaultdict(<class 'list'>, {'col..., 'col...}), \
defaultdict(<class 'list'>, {'col..., 'col...})]
        """
        # Make sure locals() call is at the top of the function so we don't capture local variables.
        args = locals()
        kdf = self
        return validate_arguments_and_invoke_function(
            kdf.to_pandas(), self.to_dict, pd.DataFrame.to_dict, args)

    def to_latex(self, buf=None, columns=None, col_space=None, header=True, index=True,
                 na_rep='NaN', formatters=None, float_format=None, sparsify=None, index_names=True,
                 bold_rows=False, column_format=None, longtable=None, escape=None, encoding=None,
                 decimal='.', multicolumn=None, multicolumn_format=None, multirow=None):
        r"""
        Render an object to a LaTeX tabular environment table.

        Render an object to a tabular environment table. You can splice this into a LaTeX
        document. Requires usepackage{booktabs}.

        .. note:: This method should only be used if the resulting Pandas object is expected
                  to be small, as all the data is loaded into the driver's memory. If the input
                  is large, consider alternative formats.

        Parameters
        ----------
        buf : file descriptor or None
            Buffer to write to. If None, the output is returned as a string.
        columns : list of label, optional
            The subset of columns to write. Writes all columns by default.
        col_space : int, optional
            The minimum width of each column.
        header : bool or list of str, default True
            Write out the column names. If a list of strings is given, it is assumed to be aliases
            for the column names.
        index : bool, default True
            Write row names (index).
        na_rep : str, default ‘NaN’
            Missing data representation.
        formatters : list of functions or dict of {str: function}, optional
            Formatter functions to apply to columns’ elements by position or name. The result of
            each function must be a unicode string. List must be of length equal to the number of
            columns.
        float_format : str, optional
            Format string for floating point numbers.
        sparsify : bool, optional
            Set to False for a DataFrame with a hierarchical index to print every multiindex key at
            each row. By default, the value will be read from the config module.
        index_names : bool, default True
            Prints the names of the indexes.
        bold_rows : bool, default False
            Make the row labels bold in the output.
        column_format : str, optional
            The columns format as specified in LaTeX table format e.g. ‘rcl’ for 3 columns. By
            default, ‘l’ will be used for all columns except columns of numbers, which default
            to ‘r’.
        longtable : bool, optional
            By default, the value will be read from the pandas config module. Use a longtable
            environment instead of tabular. Requires adding a usepackage{longtable} to your LaTeX
            preamble.
        escape : bool, optional
            By default, the value will be read from the pandas config module. When set to False
            prevents from escaping latex special characters in column names.
        encoding : str, optional
            A string representing the encoding to use in the output file, defaults to ‘ascii’ on
            Python 2 and ‘utf-8’ on Python 3.
        decimal : str, default ‘.’
            Character recognized as decimal separator, e.g. ‘,’ in Europe.
        multicolumn : bool, default True
            Use multicolumn to enhance MultiIndex columns. The default will be read from the config
            module.
        multicolumn_format : str, default ‘l’
            The alignment for multicolumns, similar to column_format The default will be read from
            the config module.
        multirow : bool, default False
            Use multirow to enhance MultiIndex rows. Requires adding a usepackage{multirow} to your
            LaTeX preamble. Will print centered labels (instead of top-aligned) across the contained
            rows, separating groups via clines. The default will be read from the pandas config
            module.

        Returns
        -------
        str or None
            If buf is None, returns the resulting LateX format as a string. Otherwise returns None.

        See Also
        --------
        DataFrame.to_string : Render a DataFrame to a console-friendly
            tabular output.
        DataFrame.to_html : Render a DataFrame as an HTML table.


        Examples
        --------
        >>> df = ks.DataFrame({'name': ['Raphael', 'Donatello'],
        ...                    'mask': ['red', 'purple'],
        ...                    'weapon': ['sai', 'bo staff']},
        ...                   columns=['name', 'mask', 'weapon'])
        >>> df.to_latex(index=False) # doctest: +NORMALIZE_WHITESPACE
        '\\begin{tabular}{lll}\n\\toprule\n name & mask & weapon
        \\\\\n\\midrule\n Raphael & red & sai \\\\\n Donatello &
        purple & bo staff \\\\\n\\bottomrule\n\\end{tabular}\n'
        """

        args = locals()
        kdf = self
        return validate_arguments_and_invoke_function(
            kdf.to_pandas(), self.to_latex, pd.DataFrame.to_latex, args)

    @property
    def index(self):
        """The index (row labels) Column of the DataFrame.

        Currently not supported when the DataFrame has no index.

        See Also
        --------
        Index
        """
        from databricks.koalas.indexes import Index, MultiIndex
        if len(self._metadata.index_map) == 0:
            return None
        elif len(self._metadata.index_map) == 1:
            return Index(self)
        else:
            return MultiIndex(self)

    @property
    def empty(self):
        """
        Returns true if the current DataFrame is empty. Otherwise, returns false.

        Examples
        --------
        >>> ks.range(10).empty
        False

        >>> ks.range(0).empty
        True

        >>> ks.DataFrame({}, index=list('abc')).empty
        True
        """
        return len(self._metadata.data_columns) == 0 or self._sdf.rdd.isEmpty()

    def set_index(self, keys, drop=True, append=False, inplace=False):
        """Set the DataFrame index (row labels) using one or more existing columns.

        Set the DataFrame index (row labels) using one or more existing
        columns or arrays (of the correct length). The index can replace the
        existing index or expand on it.

        Parameters
        ----------
        keys : label or array-like or list of labels/arrays
            This parameter can be either a single column key, a single array of
            the same length as the calling DataFrame, or a list containing an
            arbitrary combination of column keys and arrays. Here, "array"
            encompasses :class:`Series`, :class:`Index` and ``np.ndarray``.
        drop : bool, default True
            Delete columns to be used as the new index.
        append : bool, default False
            Whether to append columns to existing index.
        inplace : bool, default False
            Modify the DataFrame in place (do not create a new object).

        Returns
        -------
        DataFrame
            Changed row labels.

        See Also
        --------
        DataFrame.reset_index : Opposite of set_index.

        Examples
        --------
        >>> df = ks.DataFrame({'month': [1, 4, 7, 10],
        ...                    'year': [2012, 2014, 2013, 2014],
        ...                    'sale': [55, 40, 84, 31]},
        ...                   columns=['month', 'year', 'sale'])
        >>> df
           month  year  sale
        0      1  2012    55
        1      4  2014    40
        2      7  2013    84
        3     10  2014    31

        Set the index to become the 'month' column:

        >>> df.set_index('month')  # doctest: +NORMALIZE_WHITESPACE
               year  sale
        month
        1      2012    55
        4      2014    40
        7      2013    84
        10     2014    31

        Create a MultiIndex using columns 'year' and 'month':

        >>> df.set_index(['year', 'month'])  # doctest: +NORMALIZE_WHITESPACE
                    sale
        year  month
        2012  1     55
        2014  4     40
        2013  7     84
        2014  10    31
        """
        if isinstance(keys, str):
            keys = [keys]
        else:
            keys = list(keys)
        for key in keys:
            if key not in self.columns:
                raise KeyError(key)

        if drop:
            data_columns = [column for column in self._metadata.data_columns if column not in keys]
        else:
            data_columns = self._metadata.data_columns
        if append:
            index_map = self._metadata.index_map + [(column, column) for column in keys]
        else:
            index_map = [(column, column) for column in keys]

        metadata = self._metadata.copy(data_columns=data_columns, index_map=index_map)

        # Sync Spark's columns as well.
        sdf = self._sdf.select(['`{}`'.format(name) for name in metadata.columns])

        if inplace:
            self._metadata = metadata
            self._sdf = sdf
        else:
            kdf = self.copy()
            kdf._metadata = metadata
            kdf._sdf = sdf
            return kdf

    def reset_index(self, level=None, drop=False, inplace=False):
        """Reset the index, or a level of it.

        For DataFrame with multi-level index, return new DataFrame with labeling information in
        the columns under the index names, defaulting to 'level_0', 'level_1', etc. if any are None.
        For a standard index, the index name will be used (if set), otherwise a default 'index' or
        'level_0' (if 'index' is already taken) will be used.

        Parameters
        ----------
        level : int, str, tuple, or list, default None
            Only remove the given levels from the index. Removes all levels by
            default.
        drop : bool, default False
            Do not try to insert index into dataframe columns. This resets
            the index to the default integer index.
        inplace : bool, default False
            Modify the DataFrame in place (do not create a new object).

        Returns
        -------
        DataFrame
            DataFrame with the new index.

        See Also
        --------
        DataFrame.set_index : Opposite of reset_index.

        Examples
        --------
        >>> df = ks.DataFrame([('bird', 389.0),
        ...                    ('bird', 24.0),
        ...                    ('mammal', 80.5),
        ...                    ('mammal', np.nan)],
        ...                   index=['falcon', 'parrot', 'lion', 'monkey'],
        ...                   columns=('class', 'max_speed'))
        >>> df
                 class  max_speed
        falcon    bird      389.0
        parrot    bird       24.0
        lion    mammal       80.5
        monkey  mammal        NaN

        When we reset the index, the old index is added as a column. Unlike pandas, Koalas
        does not automatically add a sequential index. The following 0, 1, 2, 3 are only
        there when we display the DataFrame.

        >>> df.reset_index()
            index   class  max_speed
        0  falcon    bird      389.0
        1  parrot    bird       24.0
        2    lion  mammal       80.5
        3  monkey  mammal        NaN

        We can use the `drop` parameter to avoid the old index being added as
        a column:

        >>> df.reset_index(drop=True)
            class  max_speed
        0    bird      389.0
        1    bird       24.0
        2  mammal       80.5
        3  mammal        NaN
        """
        # TODO: add example of MultiIndex back. See https://github.com/databricks/koalas/issues/301
        if len(self._metadata.index_map) == 0:
            raise NotImplementedError('Can\'t reset index because there is no index.')

        multi_index = len(self._metadata.index_map) > 1

        def rename(index):
            if multi_index:
                return 'level_{}'.format(index)
            else:
                if 'index' not in self._metadata.data_columns:
                    return 'index'
                else:
                    return 'level_{}'.format(index)

        if level is None:
            new_index_map = [(column, name if name is not None else rename(i))
                             for i, (column, name) in enumerate(self._metadata.index_map)]
            index_map = []
        else:
            if isinstance(level, (int, str)):
                level = [level]
            level = list(level)

            if all(isinstance(l, int) for l in level):
                for lev in level:
                    if lev >= len(self._metadata.index_map):
                        raise IndexError('Too many levels: Index has only {} level, not {}'
                                         .format(len(self._metadata.index_map), lev + 1))
                idx = level
            elif all(isinstance(lev, str) for lev in level):
                idx = []
                for l in level:
                    try:
                        i = self._metadata.index_columns.index(l)
                        idx.append(i)
                    except ValueError:
                        if multi_index:
                            raise KeyError('Level unknown not found')
                        else:
                            raise KeyError('Level unknown must be same as name ({})'
                                           .format(self._metadata.index_columns[0]))
            else:
                raise ValueError('Level should be all int or all string.')
            idx.sort()

            new_index_map = []
            index_map = self._metadata.index_map.copy()
            for i in idx:
                info = self._metadata.index_map[i]
                index_column, index_name = info
                new_index_map.append(
                    (index_column,
                     index_name if index_name is not None else rename(index_name)))
                index_map.remove(info)

        if drop:
            new_index_map = []

        metadata = self._metadata.copy(
            data_columns=[column for column, _ in new_index_map] + self._metadata.data_columns,
            index_map=index_map)
        columns = [name for _, name in new_index_map] + self._metadata.data_columns
        if inplace:
            self._metadata = metadata
            self.columns = columns
        else:
            kdf = self.copy()
            kdf._metadata = metadata
            kdf.columns = columns
            return kdf

    def isnull(self):
        """
        Detects missing values for items in the current Dataframe.

        Return a boolean same-sized Dataframe indicating if the values are NA.
        NA values, such as None or numpy.NaN, gets mapped to True values.
        Everything else gets mapped to False values.

        See Also
        --------
        Dataframe.notnull

        Examples
        --------
        >>> df = ks.DataFrame([(.2, .3), (.0, None), (.6, None), (.2, .1)])
        >>> df.isnull()
               0      1
        0  False  False
        1  False   True
        2  False   True
        3  False  False

        >>> df = ks.DataFrame([[None, 'bee', None], ['dog', None, 'fly']])
        >>> df.isnull()
               0      1      2
        0   True  False   True
        1  False   True  False
        """
        kdf = self.copy()
        for name, ks in kdf.iteritems():
            kdf[name] = ks.isnull()
        return kdf

    isna = isnull

    def notnull(self):
        """
        Detects non-missing values for items in the current Dataframe.

        This function takes a dataframe and indicates whether it's
        values are valid (not missing, which is ``NaN`` in numeric
        datatypes, ``None`` or ``NaN`` in objects and ``NaT`` in datetimelike).

        See Also
        --------
        Dataframe.isnull

        Examples
        --------
        >>> df = ks.DataFrame([(.2, .3), (.0, None), (.6, None), (.2, .1)])
        >>> df.notnull()
              0      1
        0  True   True
        1  True  False
        2  True  False
        3  True   True

        >>> df = ks.DataFrame([['ant', 'bee', 'cat'], ['dog', None, 'fly']])
        >>> df.notnull()
              0      1     2
        0  True   True  True
        1  True  False  True
        """
        kdf = self.copy()
        for name, ks in kdf.iteritems():
            kdf[name] = ks.notnull()
        return kdf

    notna = notnull

    def nunique(self, axis: int = 0, dropna: bool = True, approx: bool = False,
                rsd: float = 0.05) -> pd.Series:
        """
        Return number of unique elements in the object.

        Excludes NA values by default.

        Parameters
        ----------
        axis : int, default 0
            Can only be set to 0 at the moment.
        dropna : bool, default True
            Don’t include NaN in the count.
        approx: bool, default False
            If False, will use the exact algorithm and return the exact number of unique.
            If True, it uses the HyperLogLog approximate algorithm, which is significantly faster
            for large amount of data.
            Note: This parameter is specific to Koalas and is not found in pandas.
        rsd: float, default 0.05
            Maximum estimation error allowed in the HyperLogLog algorithm.
            Note: Just like ``approx`` this parameter is specific to Koalas.

        Returns
        -------
        The number of unique values per column as a pandas Series.

        Examples
        --------
        >>> df = ks.DataFrame({'A': [1, 2, 3], 'B': [np.nan, 3, np.nan]})
        >>> df.nunique()
        A    3
        B    1
        Name: 0, dtype: int64

        >>> df.nunique(dropna=False)
        A    3
        B    2
        Name: 0, dtype: int64

        On big data, we recommend using the approximate algorithm to speed up this function.
        The result will be very close to the exact unique count.

        >>> df.nunique(approx=True)
        A    3
        B    1
        Name: 0, dtype: int64
        """
        if axis != 0:
            raise ValueError("The 'nunique' method only works with axis=0 at the moment")
        count_fn = partial(F.approx_count_distinct, rsd=rsd) if approx else F.countDistinct
        if dropna:
            res = self._sdf.select([count_fn(Column(c))
                                   .alias(c)
                                    for c in self.columns])
        else:
            res = self._sdf.select([(count_fn(Column(c))
                                     # If the count of null values in a column is at least 1,
                                     # increase the total count by 1 else 0. This is like adding
                                     # self.isnull().sum().clip(upper=1) but can be computed in a
                                     # single Spark job when pulling it into the select statement.
                                     + F.when(F.count(F.when(F.col(c).isNull(), 1).otherwise(None))
                                              >= 1, 1).otherwise(0))
                                   .alias(c)
                                    for c in self.columns])
        return res.toPandas().T.iloc[:, 0]

    def to_koalas(self):
        """
        Converts the existing DataFrame into a Koalas DataFrame.

        This method is monkey-patched into Spark's DataFrame and can be used
        to convert a Spark DataFrame into a Koalas DataFrame. If running on
        an existing Koalas DataFrame, the method returns itself.

        If a Koalas DataFrame is converted to a Spark DataFrame and then back
        to Koalas, it will lose the index information and the original index
        will be turned into a normal column.

        See Also
        --------
        DataFrame.to_spark

        Examples
        --------
        >>> df = ks.DataFrame({'col1': [1, 2], 'col2': [3, 4]}, columns=['col1', 'col2'])
        >>> df
           col1  col2
        0     1     3
        1     2     4

        >>> spark_df = df.to_spark()
        >>> spark_df
        DataFrame[__index_level_0__: bigint, col1: bigint, col2: bigint]

        >>> kdf = spark_df.to_koalas()
        >>> kdf
           __index_level_0__  col1  col2
        0                  0     1     3
        1                  1     2     4

        Calling to_koalas on a Koalas DataFrame simply returns itself.

        >>> df.to_koalas()
           col1  col2
        0     1     3
        1     2     4
        """
        if isinstance(self, DataFrame):
            return self
        else:
            return DataFrame(self)

<<<<<<< HEAD
    def to_parquet(self, path, mode=None, partition=None, compression=None):
=======
    def to_parquet(self, path: str, mode: str = 'error',
                   partition_cols: Union[str, List[str], None] = None, compression=None):
>>>>>>> 103f1a6e
        """
        Write the DataFrame out as a Parquet file or directory.

        Parameters
        ----------
<<<<<<< HEAD
        path : string, required
=======
        path : str, required
>>>>>>> 103f1a6e
            Path to write to.
        mode : str {'append', 'overwrite', 'ignore', 'error', 'errorifexists'}, default 'error'.
            Specifies the behavior of the save operation when data already.

            - 'append': Append the new data to existing data.
            - 'overwrite': Overwrite existing data.
            - 'ignore': Silently ignore this operation if data already exists.
            - 'error' or 'errorifexists': Throw an exception if data already exists.

<<<<<<< HEAD
        partition : str or list of str
=======
        partition_cols : str or list of str, optional, default None
>>>>>>> 103f1a6e
            Names of partitioning columns
        compression : str {'none', 'uncompressed', 'snappy', 'gzip', 'lzo', 'brotli', 'lz4', 'zstd'}
            Compression codec to use when saving to file. If None is set, it uses the
            value specified in `spark.sql.parquet.compression.codec`.

        See Also
        --------
        read_parquet

        Examples
        --------
        >>> df.write.parquet('my_data.parquet', partition='date')  # doctest: +SKIP

        >>> df.write.parquet('my_data.parquet', partition=['date', 'country'])  # doctest: +SKIP
        """
<<<<<<< HEAD
        self._sdf.write.parquet(path=path, mode=mode, partitionBy=partition,
                                compression=compression)

    def to_spark_io(self, path: Optional[str] = None, format: Optional[str] = None,
                    mode: Optional[str] = None, partition: Union[str, List[str], None] = None,
                    **options):
        """Write the DataFrame out to a Spark data source.

        Parameters
        ----------
        path : string, optional
            Path to the data source.
        format : string, optional
            Name of the data source in Spark.
        mode : str {'append', 'overwrite', 'ignore', 'error', 'errorifexists'}, default 'error'.
            Specifies the behavior of the save operation when data already.

            - 'append': Append the new data to existing data.
            - 'overwrite': Overwrite existing data.
            - 'ignore': Silently ignore this operation if data already exists.
            - 'error' or 'errorifexists': Throw an exception if data already exists.
        partition : str or list of str
            Names of partitioning columns
        options : dict
            All other options passed directly into Spark's data source.

        See Also
        --------
        read_spark_io

        Examples
        --------
        >>> df.to_spark_io(path='data.json', format='json')  # doctest: +SKIP
        """
        self._sdf.write.save(path=path, format=format, mode=mode, partitionBy=partition,
                             options=options)

=======
        self._sdf.write.parquet(path=path, mode=mode, partitionBy=partition_cols,
                                compression=compression)

>>>>>>> 103f1a6e
    def to_spark(self):
        """
        Return the current DataFrame as a Spark DataFrame.

        See Also
        --------
        DataFrame.to_koalas
        """
        return self._internal.spark_df

    def to_pandas(self):
        """
        Return a Pandas DataFrame.

        .. note:: This method should only be used if the resulting Pandas DataFrame is expected
            to be small, as all the data is loaded into the driver's memory.

        Examples
        --------
        >>> df = ks.DataFrame([(.2, .3), (.0, .6), (.6, .0), (.2, .1)],
        ...                   columns=['dogs', 'cats'])
        >>> df.to_pandas()
           dogs  cats
        0   0.2   0.3
        1   0.0   0.6
        2   0.6   0.0
        3   0.2   0.1
        """
        return self._internal.pandas_df.copy()

    # Alias to maintain backward compatibility with Spark
    toPandas = to_pandas

    def assign(self, **kwargs):
        """
        Assign new columns to a DataFrame.

        Returns a new object with all original columns in addition to new ones.
        Existing columns that are re-assigned will be overwritten.

        Parameters
        ----------
        **kwargs : dict of {str: callable or Series}
            The column names are keywords. If the values are
            callable, they are computed on the DataFrame and
            assigned to the new columns. The callable must not
            change input DataFrame (though Koalas doesn't check it).
            If the values are not callable, (e.g. a Series or a literal),
            they are simply assigned.

        Returns
        -------
        DataFrame
            A new DataFrame with the new columns in addition to
            all the existing columns.

        Examples
        --------
        >>> df = ks.DataFrame({'temp_c': [17.0, 25.0]},
        ...                   index=['Portland', 'Berkeley'])
        >>> df
                  temp_c
        Portland    17.0
        Berkeley    25.0

        Where the value is a callable, evaluated on `df`:

        >>> df.assign(temp_f=lambda x: x.temp_c * 9 / 5 + 32)
                  temp_c  temp_f
        Portland    17.0    62.6
        Berkeley    25.0    77.0

        Alternatively, the same behavior can be achieved by directly
        referencing an existing Series or sequence and you can also
        create multiple columns within the same assign.

        >>> assigned = df.assign(temp_f=df['temp_c'] * 9 / 5 + 32,
        ...                      temp_k=df['temp_c'] + 273.15)
        >>> assigned[['temp_c', 'temp_f', 'temp_k']]
                  temp_c  temp_f  temp_k
        Portland    17.0    62.6  290.15
        Berkeley    25.0    77.0  298.15

        Notes
        -----
        Assigning multiple columns within the same ``assign`` is possible
        but you cannot refer to newly created or modified columns. This
        feature is supported in pandas for Python 3.6 and later but not in
        Koalas. In Koalas, all items are computed first, and then assigned.
        """
        from databricks.koalas.series import Series
        for k, v in kwargs.items():
            if not (isinstance(v, (Series, spark.Column)) or
                    callable(v) or pd.api.types.is_scalar(v)):
                raise TypeError("Column assignment doesn't support type "
                                "{0}".format(type(v).__name__))
            if callable(v):
                kwargs[k] = v(self)

        pairs = list(kwargs.items())
        sdf = self._sdf
        for (name, c) in pairs:
            if isinstance(c, Series):
                sdf = sdf.withColumn(name, c._scol)
            elif isinstance(c, Column):
                sdf = sdf.withColumn(name, c)
            else:
                sdf = sdf.withColumn(name, F.lit(c))

        data_columns = self._metadata.data_columns
        metadata = self._metadata.copy(
            data_columns=(data_columns +
                          [name for name, _ in pairs if name not in data_columns]))
        return DataFrame(sdf, metadata)

    @staticmethod
    def from_records(data: Union[np.array, List[tuple], dict, pd.DataFrame],
                     index: Union[str, list, np.array] = None, exclude: list = None,
                     columns: list = None, coerce_float: bool = False, nrows: int = None) \
            -> 'DataFrame':
        """
        Convert structured or record ndarray to DataFrame.

        Parameters
        ----------
        data : ndarray (structured dtype), list of tuples, dict, or DataFrame
        index : string, list of fields, array-like
            Field of array to use as the index, alternately a specific set of input labels to use
        exclude : sequence, default None
            Columns or fields to exclude
        columns : sequence, default None
            Column names to use. If the passed data do not have names associated with them, this
            argument provides names for the columns. Otherwise this argument indicates the order of
            the columns in the result (any names not found in the data will become all-NA columns)
        coerce_float : boolean, default False
            Attempt to convert values of non-string, non-numeric objects (like decimal.Decimal) to
            floating point, useful for SQL result sets
        nrows : int, default None
            Number of rows to read if data is an iterator

        Returns
        -------
        df : DataFrame

        Examples
        --------
        Use dict as input

        >>> ks.DataFrame.from_records({'A': [1, 2, 3]})
           A
        0  1
        1  2
        2  3

        Use list of tuples as input

        >>> ks.DataFrame.from_records([(1, 2), (3, 4)])
           0  1
        0  1  2
        1  3  4

        Use NumPy array as input

        >>> ks.DataFrame.from_records(np.eye(3))
             0    1    2
        0  1.0  0.0  0.0
        1  0.0  1.0  0.0
        2  0.0  0.0  1.0
        """
        return DataFrame(pd.DataFrame.from_records(data, index, exclude, columns, coerce_float,
                                                   nrows))

    def to_records(self, index=True, convert_datetime64=None,
                   column_dtypes=None, index_dtypes=None):
        """
        Convert DataFrame to a NumPy record array.

        Index will be included as the first field of the record array if
        requested.

        .. note:: This method should only be used if the resulting NumPy ndarray is
            expected to be small, as all the data is loaded into the driver's memory.

        Parameters
        ----------
        index : bool, default True
            Include index in resulting record array, stored in 'index'
            field or using the index label, if set.
        convert_datetime64 : bool, default None
            Whether to convert the index to datetime.datetime if it is a
            DatetimeIndex.
        column_dtypes : str, type, dict, default None
            If a string or type, the data type to store all columns. If
            a dictionary, a mapping of column names and indices (zero-indexed)
            to specific data types.
        index_dtypes : str, type, dict, default None
            If a string or type, the data type to store all index levels. If
            a dictionary, a mapping of index level names and indices
            (zero-indexed) to specific data types.
            This mapping is applied only if `index=True`.

        Returns
        -------
        numpy.recarray
            NumPy ndarray with the DataFrame labels as fields and each row
            of the DataFrame as entries.

        See Also
        --------
        DataFrame.from_records: Convert structured or record ndarray
            to DataFrame.
        numpy.recarray: An ndarray that allows field access using
            attributes, analogous to typed columns in a
            spreadsheet.

        Examples
        --------
        >>> df = ks.DataFrame({'A': [1, 2], 'B': [0.5, 0.75]},
        ...                   index=['a', 'b'])
        >>> df
           A     B
        a  1  0.50
        b  2  0.75

        >>> df.to_records() # doctest: +SKIP
        rec.array([('a', 1, 0.5 ), ('b', 2, 0.75)],
                  dtype=[('index', 'O'), ('A', '<i8'), ('B', '<f8')])

        The index can be excluded from the record array:

        >>> df.to_records(index=False) # doctest: +SKIP
        rec.array([(1, 0.5 ), (2, 0.75)],
                  dtype=[('A', '<i8'), ('B', '<f8')])

        Specification of dtype for columns is new in Pandas 0.24.0.
        Data types can be specified for the columns:

        >>> df.to_records(column_dtypes={"A": "int32"}) # doctest: +SKIP
        rec.array([('a', 1, 0.5 ), ('b', 2, 0.75)],
                  dtype=[('index', 'O'), ('A', '<i4'), ('B', '<f8')])

        Specification of dtype for index is new in Pandas 0.24.0.
        Data types can also be specified for the index:

        >>> df.to_records(index_dtypes="<S2") # doctest: +SKIP
        rec.array([(b'a', 1, 0.5 ), (b'b', 2, 0.75)],
                  dtype=[('index', 'S2'), ('A', '<i8'), ('B', '<f8')])
        """
        args = locals()
        kdf = self

        return validate_arguments_and_invoke_function(
            kdf.to_pandas(), self.to_records, pd.DataFrame.to_records, args)

    def copy(self) -> 'DataFrame':
        """
        Make a copy of this object's indices and data.

        Returns
        -------
        copy : DataFrame
        """
        return DataFrame(self._sdf, self._metadata.copy())

    def dropna(self, axis=0, how='any', thresh=None, subset=None, inplace=False):
        """
        Remove missing values.

        Parameters
        ----------
        axis : {0 or 'index'}, default 0
            Determine if rows or columns which contain missing values are
            removed.

            * 0, or 'index' : Drop rows which contain missing values.
        how : {'any', 'all'}, default 'any'
            Determine if row or column is removed from DataFrame, when we have
            at least one NA or all NA.

            * 'any' : If any NA values are present, drop that row or column.
            * 'all' : If all values are NA, drop that row or column.

        thresh : int, optional
            Require that many non-NA values.
        subset : array-like, optional
            Labels along other axis to consider, e.g. if you are dropping rows
            these would be a list of columns to include.
        inplace : bool, default False
            If True, do operation inplace and return None.

        Returns
        -------
        DataFrame
            DataFrame with NA entries dropped from it.

        See Also
        --------
        DataFrame.drop : Drop specified labels from columns.
        DataFrame.isnull: Indicate missing values.
        DataFrame.notnull : Indicate existing (non-missing) values.

        Examples
        --------
        >>> df = ks.DataFrame({"name": ['Alfred', 'Batman', 'Catwoman'],
        ...                    "toy": [None, 'Batmobile', 'Bullwhip'],
        ...                    "born": [None, "1940-04-25", None]},
        ...                   columns=['name', 'toy', 'born'])
        >>> df
               name        toy        born
        0    Alfred       None        None
        1    Batman  Batmobile  1940-04-25
        2  Catwoman   Bullwhip        None

        Drop the rows where at least one element is missing.

        >>> df.dropna()
             name        toy        born
        1  Batman  Batmobile  1940-04-25

        Drop the rows where all elements are missing.

        >>> df.dropna(how='all')
               name        toy        born
        0    Alfred       None        None
        1    Batman  Batmobile  1940-04-25
        2  Catwoman   Bullwhip        None

        Keep only the rows with at least 2 non-NA values.

        >>> df.dropna(thresh=2)
               name        toy        born
        1    Batman  Batmobile  1940-04-25
        2  Catwoman   Bullwhip        None

        Define in which columns to look for missing values.

        >>> df.dropna(subset=['name', 'born'])
             name        toy        born
        1  Batman  Batmobile  1940-04-25

        Keep the DataFrame with valid entries in the same variable.

        >>> df.dropna(inplace=True)
        >>> df
             name        toy        born
        1  Batman  Batmobile  1940-04-25
        """
        if axis == 0 or axis == 'index':
            if subset is not None:
                if isinstance(subset, str):
                    columns = [subset]
                else:
                    columns = list(subset)
                invalids = [column for column in columns
                            if column not in self._metadata.data_columns]
                if len(invalids) > 0:
                    raise KeyError(invalids)
            else:
                columns = list(self.columns)

            cnt = reduce(lambda x, y: x + y,
                         [F.when(self[column].notna()._scol, 1).otherwise(0)
                          for column in columns],
                         F.lit(0))
            if thresh is not None:
                pred = cnt >= F.lit(int(thresh))
            elif how == 'any':
                pred = cnt == F.lit(len(columns))
            elif how == 'all':
                pred = cnt > F.lit(0)
            else:
                if how is not None:
                    raise ValueError('invalid how option: {h}'.format(h=how))
                else:
                    raise TypeError('must specify how or thresh')

            sdf = self._sdf.filter(pred)
            if inplace:
                self._sdf = sdf
            else:
                return DataFrame(sdf, self._metadata.copy())

        else:
            raise NotImplementedError("dropna currently only works for axis=0 or axis='index'")

    def fillna(self, value=None, axis=None, inplace=False):
        """Fill NA/NaN values.

        Parameters
        ----------
        value : scalar, dict, Series
            Value to use to fill holes. alternately a dict/Series of values
            specifying which value to use for each column.
            DataFrame is not supported.
        axis : {0 or `index`}
            1 and `columns` are not supported.
        inplace : boolean, default False
            Fill in place (do not create a new object)

        Returns
        -------
        DataFrame
            DataFrame with NA entries filled.

        Examples
        --------
        >>> df = ks.DataFrame({
        ...     'A': [None, 3, None, None],
        ...     'B': [2, 4, None, 3],
        ...     'C': [None, None, None, 1],
        ...     'D': [0, 1, 5, 4]
        ...     },
        ...     columns=['A', 'B', 'C', 'D'])
        >>> df
             A    B    C  D
        0  NaN  2.0  NaN  0
        1  3.0  4.0  NaN  1
        2  NaN  NaN  NaN  5
        3  NaN  3.0  1.0  4

        Replace all NaN elements with 0s.

        >>> df.fillna(0)
             A    B    C  D
        0  0.0  2.0  0.0  0
        1  3.0  4.0  0.0  1
        2  0.0  0.0  0.0  5
        3  0.0  3.0  1.0  4

        Replace all NaN elements in column 'A', 'B', 'C', and 'D', with 0, 1,
        2, and 3 respectively.

        >>> values = {'A': 0, 'B': 1, 'C': 2, 'D': 3}
        >>> df.fillna(value=values)
             A    B    C  D
        0  0.0  2.0  2.0  0
        1  3.0  4.0  2.0  1
        2  0.0  1.0  2.0  5
        3  0.0  3.0  1.0  4
        """
        if axis is None:
            axis = 0
        if not (axis == 0 or axis == "index"):
            raise NotImplementedError("fillna currently only works for axis=0 or axis='index'")

        if value is None:
            raise ValueError('Currently must specify value')
        if not isinstance(value, (float, int, str, bool, dict, pd.Series)):
            raise TypeError("Unsupported type %s" % type(value))
        if isinstance(value, pd.Series):
            value = value.to_dict()
        if isinstance(value, dict):
            for v in value.values():
                if not isinstance(v, (float, int, str, bool)):
                    raise TypeError("Unsupported type %s" % type(v))

        sdf = self._sdf.fillna(value)
        if inplace:
            self._sdf = sdf
        else:
            return DataFrame(sdf, self._metadata.copy())

    def clip(self, lower: Union[float, int] = None, upper: Union[float, int] = None) \
            -> 'DataFrame':
        """
        Trim values at input threshold(s).

        Assigns values outside boundary to boundary values.

        Parameters
        ----------
        lower : float or int, default None
            Minimum threshold value. All values below this threshold will be set to it.
        upper : float or int, default None
            Maximum threshold value. All values above this threshold will be set to it.

        Returns
        -------
        DataFrame
            DataFrame with the values outside the clip boundaries replaced.

        Examples
        --------
        >>> ks.DataFrame({'A': [0, 2, 4]}).clip(1, 3)
           A
        0  1
        1  2
        2  3

        Notes
        -----
        One difference between this implementation and pandas is that running
        pd.DataFrame({'A': ['a', 'b']}).clip(0, 1) will crash with "TypeError: '<=' not supported
        between instances of 'str' and 'int'" while ks.DataFrame({'A': ['a', 'b']}).clip(0, 1)
        will output the original DataFrame, simply ignoring the incompatible types.
        """
        if is_list_like(lower) or is_list_like(upper):
            raise ValueError("List-like value are not supported for 'lower' and 'upper' at the " +
                             "moment")

        if lower is None and upper is None:
            return self

        sdf = self._sdf

        numeric_types = (DecimalType, DoubleType, FloatType, ByteType, IntegerType, LongType,
                         ShortType)
        numeric_columns = [c for c in self.columns
                           if isinstance(sdf.schema[c].dataType, numeric_types)]
        nonnumeric_columns = [c for c in self.columns
                              if not isinstance(sdf.schema[c].dataType, numeric_types)]

        if lower is not None:
            sdf = sdf.select(*[F.when(F.col(c) < lower, lower).otherwise(F.col(c)).alias(c)
                               for c in numeric_columns] + nonnumeric_columns)
        if upper is not None:
            sdf = sdf.select(*[F.when(F.col(c) > upper, upper).otherwise(F.col(c)).alias(c)
                               for c in numeric_columns] + nonnumeric_columns)

        # Restore initial column order
        sdf = sdf.select(list(self.columns))

        return ks.DataFrame(sdf)

    def head(self, n=5):
        """
        Return the first `n` rows.

        This function returns the first `n` rows for the object based
        on position. It is useful for quickly testing if your object
        has the right type of data in it.

        Parameters
        ----------
        n : int, default 5
            Number of rows to select.

        Returns
        -------
        obj_head : same type as caller
            The first `n` rows of the caller object.

        Examples
        --------
        >>> df = ks.DataFrame({'animal':['alligator', 'bee', 'falcon', 'lion',
        ...                    'monkey', 'parrot', 'shark', 'whale', 'zebra']})
        >>> df
              animal
        0  alligator
        1        bee
        2     falcon
        3       lion
        4     monkey
        5     parrot
        6      shark
        7      whale
        8      zebra

        Viewing the first 5 lines

        >>> df.head()
              animal
        0  alligator
        1        bee
        2     falcon
        3       lion
        4     monkey

        Viewing the first `n` lines (three in this case)

        >>> df.head(3)
              animal
        0  alligator
        1        bee
        2     falcon
        """

        return DataFrame(self._sdf.limit(n), self._metadata.copy())

    @property
    def columns(self):
        """The column labels of the DataFrame."""
        return pd.Index(self._metadata.data_columns)

    @columns.setter
    def columns(self, names):
        old_names = self._metadata.data_columns
        if len(old_names) != len(names):
            raise ValueError(
                "Length mismatch: Expected axis has %d elements, new values have %d elements"
                % (len(old_names), len(names)))
        sdf = self._sdf.select(self._metadata.index_columns +
                               [self[old_name]._scol.alias(new_name)
                                for (old_name, new_name) in zip(old_names, names)])
        self._sdf = sdf
        self._metadata = self._metadata.copy(data_columns=names)

    @property
    def dtypes(self):
        """Return the dtypes in the DataFrame.

        This returns a Series with the data type of each column. The result's index is the original
        DataFrame's columns. Columns with mixed types are stored with the object dtype.

        Returns
        -------
        pd.Series
            The data type of each column.

        Examples
        --------
        >>> df = ks.DataFrame({'a': list('abc'),
        ...                    'b': list(range(1, 4)),
        ...                    'c': np.arange(3, 6).astype('i1'),
        ...                    'd': np.arange(4.0, 7.0, dtype='float64'),
        ...                    'e': [True, False, True],
        ...                    'f': pd.date_range('20130101', periods=3)},
        ...                   columns=['a', 'b', 'c', 'd', 'e', 'f'])
        >>> df.dtypes
        a            object
        b             int64
        c              int8
        d           float64
        e              bool
        f    datetime64[ns]
        dtype: object
        """
        return pd.Series([self[col].dtype for col in self._metadata.data_columns],
                         index=self._metadata.data_columns)

    def count(self):
        """
        Count non-NA cells for each column.

        The values `None`, `NaN` are considered NA.

        Returns
        -------
        pandas.Series

        See Also
        --------
        Series.count: Number of non-NA elements in a Series.
        DataFrame.shape: Number of DataFrame rows and columns (including NA
            elements).
        DataFrame.isna: Boolean same-sized DataFrame showing places of NA
            elements.

        Examples
        --------
        Constructing DataFrame from a dictionary:

        >>> df = ks.DataFrame({"Person":
        ...                    ["John", "Myla", "Lewis", "John", "Myla"],
        ...                    "Age": [24., np.nan, 21., 33, 26],
        ...                    "Single": [False, True, True, True, False]},
        ...                   columns=["Person", "Age", "Single"])
        >>> df
          Person   Age  Single
        0   John  24.0   False
        1   Myla   NaN    True
        2  Lewis  21.0    True
        3   John  33.0    True
        4   Myla  26.0   False

        Notice the uncounted NA values:

        >>> df.count()
        Person    5
        Age       4
        Single    5
        dtype: int64
        """
        return self._reduce_for_stat_function(_Frame._count_expr)

    def drop(self, labels=None, axis=1, columns: Union[str, List[str]] = None):
        """
        Drop specified labels from columns.

        Remove columns by specifying label names and axis=1 or columns.
        When specifying both labels and columns, only labels will be dropped.
        Removing rows is yet to be implemented.

        Parameters
        ----------
        labels : single label or list-like
            Column labels to drop.
        axis : {1 or 'columns'}, default 1
            .. dropna currently only works for axis=1 'columns'
               axis=0 is yet to be implemented.
        columns : single label or list-like
            Alternative to specifying axis (``labels, axis=1``
            is equivalent to ``columns=labels``).

        Returns
        -------
        dropped : DataFrame

        See Also
        --------
        Series.dropna

        Examples
        --------
        >>> df = ks.DataFrame({'x': [1, 2], 'y': [3, 4], 'z': [5, 6], 'w': [7, 8]},
        ...                   columns=['x', 'y', 'z', 'w'])
        >>> df
           x  y  z  w
        0  1  3  5  7
        1  2  4  6  8

        >>> df.drop('x', axis=1)
           y  z  w
        0  3  5  7
        1  4  6  8

        >>> df.drop(['y', 'z'], axis=1)
           x  w
        0  1  7
        1  2  8

        >>> df.drop(columns=['y', 'z'])
           x  w
        0  1  7
        1  2  8

        Notes
        -----
        Currently only axis = 1 is supported in this function,
        axis = 0 is yet to be implemented.
        """
        if labels is not None:
            axis = self._validate_axis(axis)
            if axis == 1:
                return self.drop(columns=labels)
            raise NotImplementedError("Drop currently only works for axis=1")
        elif columns is not None:
            if isinstance(columns, str):
                columns = [columns]
            sdf = self._sdf.drop(*columns)
            metadata = self._metadata.copy(
                data_columns=[column for column in self.columns if column not in columns]
            )
            return DataFrame(sdf, metadata)
        else:
            raise ValueError("Need to specify at least one of 'labels' or 'columns'")

    def get(self, key, default=None):
        """
        Get item from object for given key (DataFrame column, Panel slice,
        etc.). Returns default value if not found.

        Parameters
        ----------
        key : object

        Returns
        -------
        value : same type as items contained in object

        Examples
        --------
        >>> df = ks.DataFrame({'x':range(3), 'y':['a','b','b'], 'z':['a','b','b']},
        ...                   columns=['x', 'y', 'z'])
        >>> df
           x  y  z
        0  0  a  a
        1  1  b  b
        2  2  b  b

        >>> df.get('x')
        0    0
        1    1
        2    2
        Name: x, dtype: int64

        >>> df.get(['x', 'y'])
           x  y
        0  0  a
        1  1  b
        2  2  b
        """
        try:
            return self._pd_getitem(key)
        except (KeyError, ValueError, IndexError):
            return default

    def sort_values(self, by: Union[str, List[str]], ascending: Union[bool, List[bool]] = True,
                    inplace: bool = False, na_position: str = 'last') -> Optional['DataFrame']:
        """
        Sort by the values along either axis.

        Parameters
        ----------
        by : str or list of str
        ascending : bool or list of bool, default True
             Sort ascending vs. descending. Specify list for multiple sort
             orders.  If this is a list of bools, must match the length of
             the by.
        inplace : bool, default False
             if True, perform operation in-place
        na_position : {'first', 'last'}, default 'last'
             `first` puts NaNs at the beginning, `last` puts NaNs at the end

        Returns
        -------
        sorted_obj : DataFrame

        Examples
        --------
        >>> df = ks.DataFrame({
        ...     'col1': ['A', 'B', None, 'D', 'C'],
        ...     'col2': [2, 9, 8, 7, 4],
        ...     'col3': [0, 9, 4, 2, 3],
        ...   },
        ...   columns=['col1', 'col2', 'col3'])
        >>> df
           col1  col2  col3
        0     A     2     0
        1     B     9     9
        2  None     8     4
        3     D     7     2
        4     C     4     3

        Sort by col1

        >>> df.sort_values(by=['col1'])
           col1  col2  col3
        0     A     2     0
        1     B     9     9
        4     C     4     3
        3     D     7     2
        2  None     8     4

        Sort Descending

        >>> df.sort_values(by='col1', ascending=False)
           col1  col2  col3
        3     D     7     2
        4     C     4     3
        1     B     9     9
        0     A     2     0
        2  None     8     4

        Sort by multiple columns

        >>> df = ks.DataFrame({
        ...     'col1': ['A', 'A', 'B', None, 'D', 'C'],
        ...     'col2': [2, 1, 9, 8, 7, 4],
        ...     'col3': [0, 1, 9, 4, 2, 3],
        ...   },
        ...   columns=['col1', 'col2', 'col3'])
        >>> df.sort_values(by=['col1', 'col2'])
           col1  col2  col3
        1     A     1     1
        0     A     2     0
        2     B     9     9
        5     C     4     3
        4     D     7     2
        3  None     8     4
        """
        if isinstance(by, str):
            by = [by]
        if isinstance(ascending, bool):
            ascending = [ascending] * len(by)
        if len(ascending) != len(by):
            raise ValueError('Length of ascending ({}) != length of by ({})'
                             .format(len(ascending), len(by)))
        if na_position not in ('first', 'last'):
            raise ValueError("invalid na_position: '{}'".format(na_position))

        # Mapper: Get a spark column function for (ascending, na_position) combination
        # Note that 'asc_nulls_first' and friends were added as of Spark 2.4, see SPARK-23847.
        mapper = {
            (True, 'first'): lambda x: Column(getattr(x._jc, "asc_nulls_first")()),
            (True, 'last'): lambda x: Column(getattr(x._jc, "asc_nulls_last")()),
            (False, 'first'): lambda x: Column(getattr(x._jc, "desc_nulls_first")()),
            (False, 'last'): lambda x: Column(getattr(x._jc, "desc_nulls_last")()),
        }
        by = [mapper[(asc, na_position)](self[colname]._scol)
              for colname, asc in zip(by, ascending)]
        kdf = DataFrame(self._sdf.sort(*by), self._metadata.copy())
        if inplace:
            self._sdf = kdf._sdf
            self._metadata = kdf._metadata
            return None
        else:
            return kdf

    def sort_index(self, axis: int = 0, level: int = None, ascending: bool = True,
                   inplace: bool = False, kind: str = None, na_position: str = 'last') \
            -> Optional['DataFrame']:
        """
        Sort object by labels (along an axis)

        Parameters
        ----------
        axis : index, columns to direct sorting. Currently, only axis = 0 is supported.
        level : int or level name or list of ints or list of level names
            if not None, sort on values in specified index level(s)
        ascending : boolean, default True
            Sort ascending vs. descending
        inplace : bool, default False
            if True, perform operation in-place
        kind : str, default None
            Koalas does not allow specifying the sorting algorithm at the moment, default None
        na_position : {‘first’, ‘last’}, default ‘last’
            first puts NaNs at the beginning, last puts NaNs at the end. Not implemented for
            MultiIndex.

        Returns
        -------
        sorted_obj : DataFrame

        Examples
        --------
        >>> df = ks.DataFrame({'A': [2, 1, np.nan]}, index=['b', 'a', np.nan])

        >>> df.sort_index()
               A
        a    1.0
        b    2.0
        NaN  NaN

        >>> df.sort_index(ascending=False)
               A
        b    2.0
        a    1.0
        NaN  NaN

        >>> df.sort_index(na_position='first')
               A
        NaN  NaN
        a    1.0
        b    2.0

        >>> df.sort_index(inplace=True)
        >>> df
               A
        a    1.0
        b    2.0
        NaN  NaN


        >>> ks.DataFrame({'A': range(4), 'B': range(4)[::-1]},
        ...              index=[['b', 'b', 'a', 'a'], [1, 0, 1, 0]]).sort_index()
             A  B
        a 0  3  0
          1  2  1
        b 0  1  2
          1  0  3
        """
        if axis != 0:
            raise ValueError("No other axes than 0 are supported at the moment")
        if level is not None:
            raise ValueError("The 'axis' argument is not supported at the moment")
        if kind is not None:
            raise ValueError("Specifying the sorting algorithm is supported at the moment.")
        return self.sort_values(by=self._metadata.index_columns, ascending=ascending,
                                inplace=inplace, na_position=na_position)

    # TODO:  add keep = First
    def nlargest(self, n: int, columns: 'Any') -> 'DataFrame':
        """
        Return the first `n` rows ordered by `columns` in descending order.

        Return the first `n` rows with the largest values in `columns`, in
        descending order. The columns that are not specified are returned as
        well, but not used for ordering.

        This method is equivalent to
        ``df.sort_values(columns, ascending=False).head(n)``, but more
        performant in Pandas.
        In Koalas, thanks to Spark's lazy execution and query optimizer,
        the two would have same performance.

        Parameters
        ----------
        n : int
            Number of rows to return.
        columns : label or list of labels
            Column label(s) to order by.

        Returns
        -------
        DataFrame
            The first `n` rows ordered by the given columns in descending
            order.

        See Also
        --------
        DataFrame.nsmallest : Return the first `n` rows ordered by `columns` in
            ascending order.
        DataFrame.sort_values : Sort DataFrame by the values.
        DataFrame.head : Return the first `n` rows without re-ordering.

        Notes
        -----

        This function cannot be used with all column types. For example, when
        specifying columns with `object` or `category` dtypes, ``TypeError`` is
        raised.

        Examples
        --------
        >>> df = ks.DataFrame({'X': [1, 2, 3, 5, 6, 7, np.nan],
        ...                    'Y': [6, 7, 8, 9, 10, 11, 12]})
        >>> df
             X   Y
        0  1.0   6
        1  2.0   7
        2  3.0   8
        3  5.0   9
        4  6.0  10
        5  7.0  11
        6  NaN  12

        In the following example, we will use ``nlargest`` to select the three
        rows having the largest values in column "population".

        >>> df.nlargest(n=3, columns='X')
             X   Y
        5  7.0  11
        4  6.0  10
        3  5.0   9

        >>> df.nlargest(n=3, columns=['Y', 'X'])
             X   Y
        6  NaN  12
        5  7.0  11
        4  6.0  10

        """
        kdf = self.sort_values(by=columns, ascending=False)  # type: Optional[DataFrame]
        assert kdf is not None
        return kdf.head(n=n)

    # TODO: add keep = First
    def nsmallest(self, n: int, columns: 'Any') -> 'DataFrame':
        """
        Return the first `n` rows ordered by `columns` in ascending order.

        Return the first `n` rows with the smallest values in `columns`, in
        ascending order. The columns that are not specified are returned as
        well, but not used for ordering.

        This method is equivalent to ``df.sort_values(columns, ascending=True).head(n)``,
        but more performant. In Koalas, thanks to Spark's lazy execution and query optimizer,
        the two would have same performance.

        Parameters
        ----------
        n : int
            Number of items to retrieve.
        columns : list or str
            Column name or names to order by.

        Returns
        -------
        DataFrame

        See Also
        --------
        DataFrame.nlargest : Return the first `n` rows ordered by `columns` in
            descending order.
        DataFrame.sort_values : Sort DataFrame by the values.
        DataFrame.head : Return the first `n` rows without re-ordering.

        Examples
        --------
        >>> df = ks.DataFrame({'X': [1, 2, 3, 5, 6, 7, np.nan],
        ...                    'Y': [6, 7, 8, 9, 10, 11, 12]})
        >>> df
             X   Y
        0  1.0   6
        1  2.0   7
        2  3.0   8
        3  5.0   9
        4  6.0  10
        5  7.0  11
        6  NaN  12

        In the following example, we will use ``nsmallest`` to select the
        three rows having the smallest values in column "a".

        >>> df.nsmallest(n=3, columns='X') # doctest: +NORMALIZE_WHITESPACE
             X   Y
        0  1.0   6
        1  2.0   7
        2  3.0   8

        To order by the largest values in column "a" and then "c", we can
        specify multiple columns like in the next example.

        >>> df.nsmallest(n=3, columns=['Y', 'X']) # doctest: +NORMALIZE_WHITESPACE
             X   Y
        0  1.0   6
        1  2.0   7
        2  3.0   8
        """
        kdf = self.sort_values(by=columns, ascending=True)  # type: Optional[DataFrame]
        assert kdf is not None
        return kdf.head(n=n)

    def isin(self, values):
        """
        Whether each element in the DataFrame is contained in values.

        Parameters
        ----------
        values : iterable or dict
           The sequence of values to test. If values is a dict,
           the keys must be the column names, which must match.
           Series and DataFrame are not supported.

        Returns
        -------
        DataFrame
            DataFrame of booleans showing whether each element in the DataFrame
            is contained in values.

        Examples
        --------
        >>> df = ks.DataFrame({'num_legs': [2, 4], 'num_wings': [2, 0]},
        ...                   index=['falcon', 'dog'],
        ...                   columns=['num_legs', 'num_wings'])
        >>> df
                num_legs  num_wings
        falcon         2          2
        dog            4          0

        When ``values`` is a list check whether every value in the DataFrame
        is present in the list (which animals have 0 or 2 legs or wings)

        >>> df.isin([0, 2])
                num_legs  num_wings
        falcon      True       True
        dog        False       True

        When ``values`` is a dict, we can pass values to check for each
        column separately:

        >>> df.isin({'num_wings': [0, 3]})
                num_legs  num_wings
        falcon     False      False
        dog        False       True
        """
        if isinstance(values, (pd.DataFrame, pd.Series)):
            raise NotImplementedError("DataFrame and Series are not supported")
        if isinstance(values, dict) and not set(values.keys()).issubset(self.columns):
            raise AttributeError(
                "'DataFrame' object has no attribute %s"
                % (set(values.keys()).difference(self.columns)))

        _select_columns = self._metadata.index_columns
        if isinstance(values, dict):
            for col in self.columns:
                if col in values:
                    _select_columns.append(self[col]._scol.isin(values[col]).alias(col))
                else:
                    _select_columns.append(F.lit(False).alias(col))
        elif is_list_like(values):
            _select_columns += [
                self[col]._scol.isin(list(values)).alias(col) for col in self.columns]
        else:
            raise TypeError('Values should be iterable, Series, DataFrame or dict.')

        return DataFrame(self._sdf.select(_select_columns), self._metadata.copy())

    @property
    def shape(self):
        """
        Return a tuple representing the dimensionality of the DataFrame.

        Examples
        --------
        >>> df = ks.DataFrame({'col1': [1, 2], 'col2': [3, 4]})
        >>> df.shape
        (2, 2)

        >>> df = ks.DataFrame({'col1': [1, 2], 'col2': [3, 4],
        ...                    'col3': [5, 6]})
        >>> df.shape
        (2, 3)
        """
        return len(self), len(self.columns)

    def merge(left, right: 'DataFrame', how: str = 'inner',
              on: Optional[Union[str, List[str]]] = None,
              left_on: Optional[Union[str, List[str]]] = None,
              right_on: Optional[Union[str, List[str]]] = None,
              left_index: bool = False, right_index: bool = False,
              suffixes: Tuple[str, str] = ('_x', '_y')) -> 'DataFrame':
        """
        Merge DataFrame objects with a database-style join.

        Parameters
        ----------
        right: Object to merge with.
        how: Type of merge to be performed.
            {‘left’, ‘right’, ‘outer’, ‘inner’}, default ‘inner’

            left: use only keys from left frame, similar to a SQL left outer join; preserve key
                order.
            right: use only keys from right frame, similar to a SQL right outer join; preserve key
                order.
            outer: use union of keys from both frames, similar to a SQL full outer join; sort keys
                lexicographically.
            inner: use intersection of keys from both frames, similar to a SQL inner join;
                preserve the order of the left keys.
        on: Column or index level names to join on. These must be found in both DataFrames. If on
            is None and not merging on indexes then this defaults to the intersection of the
            columns in both DataFrames.
        left_on: Column or index level names to join on in the left DataFrame. Can also
            be an array or list of arrays of the length of the left DataFrame.
            These arrays are treated as if they are columns.
        right_on: Column or index level names to join on in the right DataFrame. Can also
            be an array or list of arrays of the length of the right DataFrame.
            These arrays are treated as if they are columns.
        left_index: Use the index from the left DataFrame as the join key(s). If it is a
            MultiIndex, the number of keys in the other DataFrame (either the index or a number of
            columns) must match the number of levels.
        right_index: Use the index from the right DataFrame as the join key. Same caveats as
            left_index.
        suffixes: Suffix to apply to overlapping column names in the left and right side,
            respectively.

        Returns
        -------
        DataFrame
            A DataFrame of the two merged objects.

        Examples
        --------
        >>> df1 = ks.DataFrame({'lkey': ['foo', 'bar', 'baz', 'foo'],
        ...                     'value': [1, 2, 3, 5]},
        ...                    columns=['lkey', 'value'])
        >>> df2 = ks.DataFrame({'rkey': ['foo', 'bar', 'baz', 'foo'],
        ...                     'value': [5, 6, 7, 8]},
        ...                    columns=['rkey', 'value'])
        >>> df1
          lkey  value
        0  foo      1
        1  bar      2
        2  baz      3
        3  foo      5
        >>> df2
          rkey  value
        0  foo      5
        1  bar      6
        2  baz      7
        3  foo      8

        Merge df1 and df2 on the lkey and rkey columns. The value columns have
        the default suffixes, _x and _y, appended.

        >>> merged = df1.merge(df2, left_on='lkey', right_on='rkey')
        >>> merged.sort_values(by=['lkey', 'value_x', 'rkey', 'value_y'])
          lkey  value_x rkey  value_y
        0  bar        2  bar        6
        1  baz        3  baz        7
        2  foo        1  foo        5
        3  foo        1  foo        8
        4  foo        5  foo        5
        5  foo        5  foo        8

        >>> left_kdf = ks.DataFrame({'A': [1, 2]})
        >>> right_kdf = ks.DataFrame({'B': ['x', 'y']}, index=[1, 2])

        >>> left_kdf.merge(right_kdf, left_index=True, right_index=True)
           A  B
        0  2  x

        >>> left_kdf.merge(right_kdf, left_index=True, right_index=True, how='left')
           A     B
        0  1  None
        1  2     x

        >>> left_kdf.merge(right_kdf, left_index=True, right_index=True, how='right')
             A  B
        0  2.0  x
        1  NaN  y

        >>> left_kdf.merge(right_kdf, left_index=True, right_index=True, how='outer')
             A     B
        0  1.0  None
        1  2.0     x
        2  NaN     y

        Notes
        -----
        As described in #263, joining string columns currently returns None for missing values
            instead of NaN.
        """
        _to_list = lambda o: o if o is None or is_list_like(o) else [o]

        if on:
            if left_on or right_on:
                raise ValueError('Can only pass argument "on" OR "left_on" and "right_on", '
                                 'not a combination of both.')
            left_keys = _to_list(on)
            right_keys = _to_list(on)
        else:
            # TODO: need special handling for multi-index.
            if left_index:
                left_keys = left._metadata.index_columns
            else:
                left_keys = _to_list(left_on)
            if right_index:
                right_keys = right._metadata.index_columns
            else:
                right_keys = _to_list(right_on)

            if left_keys and not right_keys:
                raise ValueError('Must pass right_on or right_index=True')
            if right_keys and not left_keys:
                raise ValueError('Must pass left_on or left_index=True')
            if not left_keys and not right_keys:
                common = list(left.columns.intersection(right.columns))
                if len(common) == 0:
                    raise ValueError(
                        'No common columns to perform merge on. Merge options: '
                        'left_on=None, right_on=None, left_index=False, right_index=False')
                left_keys = common
                right_keys = common
            if len(left_keys) != len(right_keys):  # type: ignore
                raise ValueError('len(left_keys) must equal len(right_keys)')

        if how == 'full':
            warnings.warn("Warning: While Koalas will accept 'full', you should use 'outer' " +
                          "instead to be compatible with the pandas merge API", UserWarning)
        if how == 'outer':
            # 'outer' in pandas equals 'full' in Spark
            how = 'full'
        if how not in ('inner', 'left', 'right', 'full'):
            raise ValueError("The 'how' parameter has to be amongst the following values: ",
                             "['inner', 'left', 'right', 'outer']")

        left_table = left._sdf.alias('left_table')
        right_table = right._sdf.alias('right_table')

        left_key_columns = [left_table[col] for col in left_keys]  # type: ignore
        right_key_columns = [right_table[col] for col in right_keys]  # type: ignore

        join_condition = reduce(lambda x, y: x & y,
                                [lkey == rkey for lkey, rkey
                                 in zip(left_key_columns, right_key_columns)])

        joined_table = left_table.join(right_table, join_condition, how=how)

        # Unpack suffixes tuple for convenience
        left_suffix = suffixes[0]
        right_suffix = suffixes[1]

        # Append suffixes to columns with the same name to avoid conflicts later
        duplicate_columns = (set(left._metadata.data_columns)
                             & set(right._metadata.data_columns))

        left_index_columns = set(left._metadata.index_columns)
        right_index_columns = set(right._metadata.index_columns)

        # TODO: in some case, we can keep indexes.
        exprs = []
        for col in left_table.columns:
            if col in left_index_columns:
                continue
            scol = left_table[col]
            if col in duplicate_columns:
                if col in left_keys and col in right_keys:
                    pass
                else:
                    col = col + left_suffix
                    scol = scol.alias(col)
            exprs.append(scol)
        for col in right_table.columns:
            if col in right_index_columns:
                continue
            scol = right_table[col]
            if col in duplicate_columns:
                if col in left_keys and col in right_keys:
                    continue
                else:
                    col = col + right_suffix
                    scol = scol.alias(col)
            exprs.append(scol)

        return DataFrame(joined_table.select(*exprs))

    def append(self, other: 'DataFrame', ignore_index: bool = False,
               verify_integrity: bool = False, sort: bool = False) -> 'DataFrame':
        """
        Append rows of other to the end of caller, returning a new object.

        Columns in other that are not in the caller are added as new columns.

        Parameters
        ----------
        other : DataFrame or Series/dict-like object, or list of these
            The data to append.

        ignore_index : boolean, default False
            If True, do not use the index labels.

        verify_integrity : boolean, default False
            If True, raise ValueError on creating index with duplicates.

        sort : boolean, default False
            Currently not supported.

        Returns
        -------
        appended : DataFrame

        Examples
        --------
        >>> df = ks.DataFrame([[1, 2], [3, 4]], columns=list('AB'))

        >>> df.append(df)
           A  B
        0  1  2
        1  3  4
        0  1  2
        1  3  4

        >>> df.append(df, ignore_index=True)
           A  B
        0  1  2
        1  3  4
        2  1  2
        3  3  4
        """
        if isinstance(other, ks.Series):
            raise ValueError("DataFrames.append() does not support appending Series to DataFrames")
        if sort:
            raise ValueError("The 'sort' parameter is currently not supported")

        if not ignore_index:
            index_columns = self._metadata.index_columns
            if len(index_columns) != len(other._metadata.index_columns):
                raise ValueError("Both DataFrames have to have the same number of index levels")

            if verify_integrity and len(index_columns) > 0:
                if (self._sdf.select(index_columns)
                        .intersect(other._sdf.select(other._metadata.index_columns))
                        .count()) > 0:
                    raise ValueError("Indices have overlapping values")

        # Lazy import to avoid circular dependency issues
        from databricks.koalas.namespace import concat
        return concat([self, other], ignore_index=ignore_index)

    def sample(self, n: Optional[int] = None, frac: Optional[float] = None, replace: bool = False,
               random_state: Optional[int] = None) -> 'DataFrame':
        """
        Return a random sample of items from an axis of object.

        Please call this function using named argument by specifing the ``frac`` argument.

        You can use `random_state` for reproducibility. However, note that different from pandas,
        specifying a seed in Koalas/Spark does not guarantee the sampled rows will be fixed. The
        result set depends on not only the seed, but also how the data is distributed across
        machines and to some extent network randomness when shuffle operations are involved. Even
        in the simplest case, the result set will depend on the system's CPU core count.

        Parameters
        ----------
        n : int, optional
            Number of items to return. This is currently NOT supported. Use frac instead.
        frac : float, optional
            Fraction of axis items to return.
        replace : bool, default False
            Sample with or without replacement.
        random_state : int, optional
            Seed for the random number generator (if int).

        Returns
        -------
        Series or DataFrame
            A new object of same type as caller containing the sampled items.

        Examples
        --------
        >>> df = ks.DataFrame({'num_legs': [2, 4, 8, 0],
        ...                    'num_wings': [2, 0, 0, 0],
        ...                    'num_specimen_seen': [10, 2, 1, 8]},
        ...                   index=['falcon', 'dog', 'spider', 'fish'],
        ...                   columns=['num_legs', 'num_wings', 'num_specimen_seen'])
        >>> df  # doctest: +SKIP
                num_legs  num_wings  num_specimen_seen
        falcon         2          2                 10
        dog            4          0                  2
        spider         8          0                  1
        fish           0          0                  8

        A random 25% sample of the ``DataFrame``.
        Note that we use `random_state` to ensure the reproducibility of
        the examples.

        >>> df.sample(frac=0.25, random_state=1)  # doctest: +SKIP
                num_legs  num_wings  num_specimen_seen
        falcon         2          2                 10
        fish           0          0                  8

        Extract 25% random elements from the ``Series`` ``df['num_legs']``, with replacement,
        so the same items could appear more than once.

        >>> df['num_legs'].sample(frac=0.4, replace=True, random_state=1)  # doctest: +SKIP
        falcon    2
        spider    8
        spider    8
        Name: num_legs, dtype: int64

        Specifying the exact number of items to return is not supported at the moment.

        >>> df.sample(n=5)  # doctest: +ELLIPSIS
        Traceback (most recent call last):
            ...
        NotImplementedError: Function sample currently does not support specifying ...
        """
        # Note: we don't run any of the doctests because the result can change depending on the
        # system's core count.
        if n is not None:
            raise NotImplementedError("Function sample currently does not support specifying "
                                      "exact number of items to return. Use frac instead.")

        if frac is None:
            raise ValueError("frac must be specified.")

        sdf = self._sdf.sample(withReplacement=replace, fraction=frac, seed=random_state)
        return DataFrame(sdf, self._metadata.copy())

    def astype(self, dtype) -> 'DataFrame':
        """
        Cast a pandas object to a specified dtype ``dtype``.

        Parameters
        ----------
        dtype : data type, or dict of column name -> data type
            Use a numpy.dtype or Python type to cast entire pandas object to
            the same type. Alternatively, use {col: dtype, ...}, where col is a
            column label and dtype is a numpy.dtype or Python type to cast one
            or more of the DataFrame's columns to column-specific types.

        Returns
        -------
        casted : same type as caller

        See Also
        --------
        to_datetime : Convert argument to datetime.

        Examples
        --------
        >>> df = ks.DataFrame({'a': [1, 2, 3], 'b': [1, 2, 3]}, dtype='int64')
        >>> df
           a  b
        0  1  1
        1  2  2
        2  3  3

        Convert to float type:

        >>> df.astype('float')
             a    b
        0  1.0  1.0
        1  2.0  2.0
        2  3.0  3.0

        Convert to int64 type back:

        >>> df.astype('int64')
           a  b
        0  1  1
        1  2  2
        2  3  3

        Convert column a to float type:

        >>> df.astype({'a': float})
             a  b
        0  1.0  1
        1  2.0  2
        2  3.0  3

        """
        results = []
        if is_dict_like(dtype):
            for col_name in dtype.keys():
                if col_name not in self.columns:
                    raise KeyError('Only a column name can be used for the '
                                   'key in a dtype mappings argument.')
            for col_name, col in self.iteritems():
                if col_name in dtype:
                    results.append(col.astype(dtype=dtype[col_name]))
                else:
                    results.append(col)
        else:
            for col_name, col in self.iteritems():
                results.append(col.astype(dtype=dtype))
        sdf = self._sdf.select(
            self._metadata.index_columns + list(map(lambda ser: ser._scol, results)))
        return DataFrame(sdf, self._metadata.copy())

    def add_prefix(self, prefix):
        """
        Prefix labels with string `prefix`.

        For Series, the row labels are prefixed.
        For DataFrame, the column labels are prefixed.

        Parameters
        ----------
        prefix : str
           The string to add before each label.

        Returns
        -------
        DataFrame
           New DataFrame with updated labels.

        See Also
        --------
        Series.add_prefix: Prefix row labels with string `prefix`.
        Series.add_suffix: Suffix row labels with string `suffix`.
        DataFrame.add_suffix: Suffix column labels with string `suffix`.

        Examples
        --------
        >>> df = ks.DataFrame({'A': [1, 2, 3, 4], 'B': [3, 4, 5, 6]}, columns=['A', 'B'])
        >>> df
           A  B
        0  1  3
        1  2  4
        2  3  5
        3  4  6

        >>> df.add_prefix('col_')
           col_A  col_B
        0      1      3
        1      2      4
        2      3      5
        3      4      6
        """
        assert isinstance(prefix, str)
        data_columns = self._metadata.data_columns
        metadata = self._metadata.copy(data_columns=[prefix + name for name in data_columns])

        sdf = self._sdf.select(self._metadata.index_columns +
                               [self[name]._scol.alias(prefix + name)
                                for name in self._metadata.data_columns])
        return DataFrame(sdf, metadata)

    def add_suffix(self, suffix):
        """
        Suffix labels with string `suffix`.

        For Series, the row labels are suffixed.
        For DataFrame, the column labels are suffixed.

        Parameters
        ----------
        suffix : str
           The string to add before each label.

        Returns
        -------
        DataFrame
           New DataFrame with updated labels.

        See Also
        --------
        Series.add_prefix: Prefix row labels with string `prefix`.
        Series.add_suffix: Suffix row labels with string `suffix`.
        DataFrame.add_prefix: Prefix column labels with string `prefix`.

        Examples
        --------
        >>> df = ks.DataFrame({'A': [1, 2, 3, 4], 'B': [3, 4, 5, 6]}, columns=['A', 'B'])
        >>> df
           A  B
        0  1  3
        1  2  4
        2  3  5
        3  4  6

        >>> df.add_suffix('_col')
           A_col  B_col
        0      1      3
        1      2      4
        2      3      5
        3      4      6
        """
        assert isinstance(suffix, str)
        data_columns = self._metadata.data_columns
        metadata = self._metadata.copy(data_columns=[name + suffix for name in data_columns])

        sdf = self._sdf.select(self._metadata.index_columns +
                               [self[name]._scol.alias(name + suffix)
                                for name in self._metadata.data_columns])
        return DataFrame(sdf, metadata)

    # TODO: include, and exclude should be implemented.
    def describe(self, percentiles: Optional[List[float]] = None) -> 'DataFrame':
        """
        Generate descriptive statistics that summarize the central tendency,
        dispersion and shape of a dataset's distribution, excluding
        ``NaN`` values.

        Analyzes both numeric and object series, as well
        as ``DataFrame`` column sets of mixed data types. The output
        will vary depending on what is provided. Refer to the notes
        below for more detail.

        Parameters
        ----------
        percentiles : list of ``float`` in range [0.0, 1.0], default [0.25, 0.5, 0.75]
            A list of percentiles to be computed.

        Returns
        -------
        Series or DataFrame
            Summary statistics of the Series or Dataframe provided.

        See Also
        --------
        DataFrame.count: Count number of non-NA/null observations.
        DataFrame.max: Maximum of the values in the object.
        DataFrame.min: Minimum of the values in the object.
        DataFrame.mean: Mean of the values.
        DataFrame.std: Standard deviation of the obersvations.

        Notes
        -----
        For numeric data, the result's index will include ``count``,
        ``mean``, ``std``, ``min``, ``25%``, ``50%``, ``75%``, ``max``.

        Currently only numeric data is supported.

        Examples
        --------
        Describing a numeric ``Series``.

        >>> s = ks.Series([1, 2, 3])
        >>> s.describe()
        count    3.0
        mean     2.0
        std      1.0
        min      1.0
        25%      1.0
        50%      2.0
        75%      3.0
        max      3.0
        Name: 0, dtype: float64

        Describing a ``DataFrame``. Only numeric fields are returned.

        >>> df = ks.DataFrame({'numeric1': [1, 2, 3],
        ...                    'numeric2': [4.0, 5.0, 6.0],
        ...                    'object': ['a', 'b', 'c']
        ...                   },
        ...                   columns=['numeric1', 'numeric2', 'object'])
        >>> df.describe()
               numeric1  numeric2
        count       3.0       3.0
        mean        2.0       5.0
        std         1.0       1.0
        min         1.0       4.0
        25%         1.0       4.0
        50%         2.0       5.0
        75%         3.0       6.0
        max         3.0       6.0

        Describing a ``DataFrame`` and selecting custom percentiles.

        >>> df = ks.DataFrame({'numeric1': [1, 2, 3],
        ...                    'numeric2': [4.0, 5.0, 6.0]
        ...                   },
        ...                   columns=['numeric1', 'numeric2'])
        >>> df.describe(percentiles = [0.85, 0.15])
               numeric1  numeric2
        count       3.0       3.0
        mean        2.0       5.0
        std         1.0       1.0
        min         1.0       4.0
        15%         1.0       4.0
        50%         2.0       5.0
        85%         3.0       6.0
        max         3.0       6.0

        Describing a column from a ``DataFrame`` by accessing it as
        an attribute.

        >>> df.numeric1.describe()
        count    3.0
        mean     2.0
        std      1.0
        min      1.0
        25%      1.0
        50%      2.0
        75%      3.0
        max      3.0
        Name: numeric1, dtype: float64

        Describing a column from a ``DataFrame`` by accessing it as
        an attribute and selecting custom percentiles.

        >>> df.numeric1.describe(percentiles = [0.85, 0.15])
        count    3.0
        mean     2.0
        std      1.0
        min      1.0
        15%      1.0
        50%      2.0
        85%      3.0
        max      3.0
        Name: numeric1, dtype: float64
        """
        exprs = []
        data_columns = []
        for col in self.columns:
            kseries = self[col]
            spark_type = kseries.spark_type
            if isinstance(spark_type, DoubleType) or isinstance(spark_type, FloatType):
                exprs.append(F.nanvl(kseries._scol, F.lit(None)).alias(kseries.name))
                data_columns.append(kseries.name)
            elif isinstance(spark_type, NumericType):
                exprs.append(kseries._scol)
                data_columns.append(kseries.name)

        if len(exprs) == 0:
            raise ValueError("Cannot describe a DataFrame without columns")

        if percentiles is not None:
            if any((p < 0.0) or (p > 1.0) for p in percentiles):
                raise ValueError("Percentiles should all be in the interval [0, 1]")
            # appending 50% if not in percentiles already
            percentiles = (percentiles + [0.5]) if 0.5 not in percentiles else percentiles
        else:
            percentiles = [0.25, 0.5, 0.75]

        formatted_perc = ["{:.0%}".format(p) for p in sorted(percentiles)]
        stats = ["count", "mean", "stddev", "min", *formatted_perc, "max"]

        sdf = self._sdf.select(*exprs).summary(stats)

        return DataFrame(sdf.replace("stddev", "std", subset='summary'),
                         index=Metadata(data_columns=data_columns,
                                        index_map=[('summary', None)])).astype('float64')

    def _pd_getitem(self, key):
        from databricks.koalas.series import Series
        if key is None:
            raise KeyError("none key")
        if isinstance(key, str):
            try:
                return Series(self._sdf.__getitem__(key), anchor=self,
                              index=self._metadata.index_map)
            except AnalysisException:
                raise KeyError(key)
        if np.isscalar(key) or isinstance(key, (tuple, str)):
            raise NotImplementedError(key)
        elif isinstance(key, slice):
            return self.loc[key]

        if isinstance(key, (pd.Series, np.ndarray, pd.Index)):
            raise NotImplementedError(key)
        if isinstance(key, list):
            return self.loc[:, key]
        if isinstance(key, DataFrame):
            # TODO Should not implement alignment, too dangerous?
            return Series(self._sdf.__getitem__(key), anchor=self, index=self._metadata.index_map)
        if isinstance(key, Series):
            # TODO Should not implement alignment, too dangerous?
            # It is assumed to be only a filter, otherwise .loc should be used.
            bcol = key._scol.cast("boolean")
            return DataFrame(self._sdf.filter(bcol), self._metadata.copy())
        raise NotImplementedError(key)

    def __repr__(self):
        pdf = self.head(max_display_count + 1).to_pandas()
        pdf_length = len(pdf)
        repr_string = repr(pdf.iloc[:max_display_count])
        if pdf_length > max_display_count:
            match = REPR_PATTERN.search(repr_string)
            if match is not None:
                nrows = match.group("rows")
                ncols = match.group("columns")
                footer = ("\n\n[Showing only the first {nrows} rows x {ncols} columns]"
                          .format(nrows=nrows, ncols=ncols))
                return REPR_PATTERN.sub(footer, repr_string)
        return repr_string

    def _repr_html_(self):
        pdf = self.head(max_display_count + 1).to_pandas()
        pdf_length = len(pdf)
        repr_html = pdf[:max_display_count]._repr_html_()
        if pdf_length > max_display_count:
            match = REPR_HTML_PATTERN.search(repr_html)
            if match is not None:
                nrows = match.group("rows")
                ncols = match.group("columns")
                by = chr(215)
                footer = ('\n<p>Showing only the first {rows} rows {by} {cols} columns</p>\n</div>'
                          .format(rows=nrows,
                                  by=by,
                                  cols=ncols))
                return REPR_HTML_PATTERN.sub(footer, repr_html)
        return repr_html

    def __getitem__(self, key):
        return self._pd_getitem(key)

    def __setitem__(self, key, value):
        from databricks.koalas.series import Series
        # For now, we don't support realignment against different dataframes.
        # This is too expensive in Spark.
        # Are we assigning against a column?
        if isinstance(value, Series):
            assert value._kdf is self, \
                "Cannot combine column argument because it comes from a different dataframe"
        if isinstance(key, (tuple, list)):
            assert isinstance(value.schema, StructType)
            field_names = value.schema.fieldNames()
            kdf = self.assign(**{k: value[c] for k, c in zip(key, field_names)})
        else:
            kdf = self.assign(**{key: value})

        self._sdf = kdf._sdf
        self._metadata = kdf._metadata

    def __getattr__(self, key: str) -> Any:
        from databricks.koalas.series import Series
        if key.startswith("__") or key.startswith("_pandas_") or key.startswith("_spark_"):
            raise AttributeError(key)
        if hasattr(_MissingPandasLikeDataFrame, key):
            property_or_func = getattr(_MissingPandasLikeDataFrame, key)
            if isinstance(property_or_func, property):
                return property_or_func.fget(self)  # type: ignore
            else:
                return partial(property_or_func, self)
        return Series(self._sdf.__getattr__(key), anchor=self, index=self._metadata.index_map)

    def __len__(self):
        return self._sdf.count()

    def __dir__(self):
        fields = [f for f in self._sdf.schema.fieldNames() if ' ' not in f]
        return super(DataFrame, self).__dir__() + fields

    @classmethod
    def _validate_axis(cls, axis=0):
        if axis not in (0, 1, 'index', 'columns', None):
            raise ValueError('No axis named {0}'.format(axis))
        # convert to numeric axis
        return {None: 0, 'index': 0, 'columns': 1}.get(axis, axis)


def _reduce_spark_multi(sdf, aggs):
    """
    Performs a reduction on a dataframe, the functions being known sql aggregate functions.
    """
    assert isinstance(sdf, spark.DataFrame)
    sdf0 = sdf.agg(*aggs)
    l = sdf0.head(2)
    assert len(l) == 1, (sdf, l)
    row = l[0]
    l2 = list(row)
    assert len(l2) == len(aggs), (row, l2)
    return l2<|MERGE_RESOLUTION|>--- conflicted
+++ resolved
@@ -1509,22 +1509,15 @@
         else:
             return DataFrame(self)
 
-<<<<<<< HEAD
-    def to_parquet(self, path, mode=None, partition=None, compression=None):
-=======
     def to_parquet(self, path: str, mode: str = 'error',
-                   partition_cols: Union[str, List[str], None] = None, compression=None):
->>>>>>> 103f1a6e
+                   partition_cols: Union[str, List[str], None] = None,
+                   compression: Optional[str] = None):
         """
         Write the DataFrame out as a Parquet file or directory.
 
         Parameters
         ----------
-<<<<<<< HEAD
-        path : string, required
-=======
         path : str, required
->>>>>>> 103f1a6e
             Path to write to.
         mode : str {'append', 'overwrite', 'ignore', 'error', 'errorifexists'}, default 'error'.
             Specifies the behavior of the save operation when data already.
@@ -1534,11 +1527,7 @@
             - 'ignore': Silently ignore this operation if data already exists.
             - 'error' or 'errorifexists': Throw an exception if data already exists.
 
-<<<<<<< HEAD
-        partition : str or list of str
-=======
         partition_cols : str or list of str, optional, default None
->>>>>>> 103f1a6e
             Names of partitioning columns
         compression : str {'none', 'uncompressed', 'snappy', 'gzip', 'lzo', 'brotli', 'lz4', 'zstd'}
             Compression codec to use when saving to file. If None is set, it uses the
@@ -1554,12 +1543,11 @@
 
         >>> df.write.parquet('my_data.parquet', partition=['date', 'country'])  # doctest: +SKIP
         """
-<<<<<<< HEAD
-        self._sdf.write.parquet(path=path, mode=mode, partitionBy=partition,
+        self._sdf.write.parquet(path=path, mode=mode, partitionBy=partition_cols,
                                 compression=compression)
 
     def to_spark_io(self, path: Optional[str] = None, format: Optional[str] = None,
-                    mode: Optional[str] = None, partition: Union[str, List[str], None] = None,
+                    mode: Optional[str] = None, partition_cols: Union[str, List[str], None] = None,
                     **options):
         """Write the DataFrame out to a Spark data source.
 
@@ -1576,7 +1564,7 @@
             - 'overwrite': Overwrite existing data.
             - 'ignore': Silently ignore this operation if data already exists.
             - 'error' or 'errorifexists': Throw an exception if data already exists.
-        partition : str or list of str
+        partition_cols : str or list of str, optional
             Names of partitioning columns
         options : dict
             All other options passed directly into Spark's data source.
@@ -1589,14 +1577,9 @@
         --------
         >>> df.to_spark_io(path='data.json', format='json')  # doctest: +SKIP
         """
-        self._sdf.write.save(path=path, format=format, mode=mode, partitionBy=partition,
+        self._sdf.write.save(path=path, format=format, mode=mode, partitionBy=partition_cols,
                              options=options)
 
-=======
-        self._sdf.write.parquet(path=path, mode=mode, partitionBy=partition_cols,
-                                compression=compression)
-
->>>>>>> 103f1a6e
     def to_spark(self):
         """
         Return the current DataFrame as a Spark DataFrame.
