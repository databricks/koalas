#
# Copyright (C) 2019 Databricks, Inc.
#
# Licensed under the Apache License, Version 2.0 (the "License");
# you may not use this file except in compliance with the License.
# You may obtain a copy of the License at
#
#     http://www.apache.org/licenses/LICENSE-2.0
#
# Unless required by applicable law or agreed to in writing, software
# distributed under the License is distributed on an "AS IS" BASIS,
# WITHOUT WARRANTIES OR CONDITIONS OF ANY KIND, either express or implied.
# See the License for the specific language governing permissions and
# limitations under the License.
#

"""
A wrapper class for Spark DataFrame to behave similar to pandas DataFrame.
"""
from collections import OrderedDict, defaultdict
from collections.abc import Mapping
from distutils.version import LooseVersion
import re
import warnings
import inspect
import json
import types
from functools import partial, reduce
import sys
from itertools import zip_longest
from typing import (
    Any,
    Optional,
    List,
    Tuple,
    Union,
    Generic,
    TypeVar,
    Iterable,
    Iterator,
    Dict,
    Callable,
)

import numpy as np
import pandas as pd
from pandas.api.types import is_list_like, is_dict_like, is_scalar
from pandas.io.formats.style import Styler


if LooseVersion(pd.__version__) >= LooseVersion("0.24"):
    from pandas.core.dtypes.common import infer_dtype_from_object
else:
    from pandas.core.dtypes.common import _get_dtype_from_object as infer_dtype_from_object
from pandas.core.accessor import CachedAccessor
from pandas.core.dtypes.inference import is_sequence
import pyspark
from pyspark import StorageLevel
from pyspark import sql as spark
from pyspark.sql import Column, DataFrame as SparkDataFrame, functions as F
from pyspark.sql.functions import pandas_udf, PandasUDFType
from pyspark.sql.types import (
    BooleanType,
    DoubleType,
    FloatType,
    NumericType,
    StringType,
    StructType,
    StructField,
    ArrayType,
    LongType,
    FractionalType,
)
from pyspark.sql.window import Window

from databricks import koalas as ks  # For running doctests and reference resolution in PyCharm.
from databricks.koalas.accessors import KoalasFrameMethods
from databricks.koalas.config import option_context, get_option
from databricks.koalas.spark import functions as SF
from databricks.koalas.spark.accessors import SparkFrameMethods, CachedSparkFrameMethods
from databricks.koalas.utils import (
    align_diff_frames,
    column_labels_level,
    default_session,
    is_name_like_tuple,
    is_name_like_value,
    name_like_string,
    same_anchor,
    scol_for,
    validate_arguments_and_invoke_function,
    validate_axis,
    validate_bool_kwarg,
    verify_temp_column_name,
)
from databricks.koalas.generic import Frame
from databricks.koalas.internal import (
    InternalFrame,
    HIDDEN_COLUMNS,
    NATURAL_ORDER_COLUMN_NAME,
    SPARK_INDEX_NAME_FORMAT,
    SPARK_DEFAULT_INDEX_NAME,
    SPARK_DEFAULT_SERIES_NAME,
)
from databricks.koalas.missing.frame import _MissingPandasLikeDataFrame
from databricks.koalas.ml import corr
from databricks.koalas.typedef import (
    as_spark_type,
    infer_return_type,
    spark_type_to_pandas_dtype,
    DataFrameType,
    SeriesType,
)
from databricks.koalas.plot import KoalasPlotAccessor

# These regular expression patterns are complied and defined here to avoid to compile the same
# pattern every time it is used in _repr_ and _repr_html_ in DataFrame.
# Two patterns basically seek the footer string from Pandas'
REPR_PATTERN = re.compile(r"\n\n\[(?P<rows>[0-9]+) rows x (?P<columns>[0-9]+) columns\]$")
REPR_HTML_PATTERN = re.compile(
    r"\n\<p\>(?P<rows>[0-9]+) rows × (?P<columns>[0-9]+) columns\<\/p\>\n\<\/div\>$"
)


_flex_doc_FRAME = """
Get {desc} of dataframe and other, element-wise (binary operator `{op_name}`).

Equivalent to ``{equiv}``. With reverse version, `{reverse}`.

Among flexible wrappers (`add`, `sub`, `mul`, `div`) to
arithmetic operators: `+`, `-`, `*`, `/`, `//`.

Parameters
----------
other : scalar
    Any single data

Returns
-------
DataFrame
    Result of the arithmetic operation.

Examples
--------
>>> df = ks.DataFrame({{'angles': [0, 3, 4],
...                    'degrees': [360, 180, 360]}},
...                   index=['circle', 'triangle', 'rectangle'],
...                   columns=['angles', 'degrees'])
>>> df
           angles  degrees
circle          0      360
triangle        3      180
rectangle       4      360

Add a scalar with operator version which return the same
results. Also reverse version.

>>> df + 1
           angles  degrees
circle          1      361
triangle        4      181
rectangle       5      361

>>> df.add(1)
           angles  degrees
circle          1      361
triangle        4      181
rectangle       5      361

>>> df.add(df)
           angles  degrees
circle          0      720
triangle        6      360
rectangle       8      720

>>> df + df + df
           angles  degrees
circle          0     1080
triangle        9      540
rectangle      12     1080

>>> df.radd(1)
           angles  degrees
circle          1      361
triangle        4      181
rectangle       5      361

Divide and true divide by constant with reverse version.

>>> df / 10
           angles  degrees
circle        0.0     36.0
triangle      0.3     18.0
rectangle     0.4     36.0

>>> df.div(10)
           angles  degrees
circle        0.0     36.0
triangle      0.3     18.0
rectangle     0.4     36.0

>>> df.rdiv(10)
             angles   degrees
circle          inf  0.027778
triangle   3.333333  0.055556
rectangle  2.500000  0.027778

>>> df.truediv(10)
           angles  degrees
circle        0.0     36.0
triangle      0.3     18.0
rectangle     0.4     36.0

>>> df.rtruediv(10)
             angles   degrees
circle          inf  0.027778
triangle   3.333333  0.055556
rectangle  2.500000  0.027778

Subtract by constant with reverse version.

>>> df - 1
           angles  degrees
circle         -1      359
triangle        2      179
rectangle       3      359

>>> df.sub(1)
           angles  degrees
circle         -1      359
triangle        2      179
rectangle       3      359

>>> df.rsub(1)
           angles  degrees
circle          1     -359
triangle       -2     -179
rectangle      -3     -359

Multiply by constant with reverse version.

>>> df * 1
           angles  degrees
circle          0      360
triangle        3      180
rectangle       4      360

>>> df.mul(1)
           angles  degrees
circle          0      360
triangle        3      180
rectangle       4      360

>>> df.rmul(1)
           angles  degrees
circle          0      360
triangle        3      180
rectangle       4      360

Floor Divide by constant with reverse version.

>>> df // 10
           angles  degrees
circle        0.0     36.0
triangle      0.0     18.0
rectangle     0.0     36.0

>>> df.floordiv(10)
           angles  degrees
circle        0.0     36.0
triangle      0.0     18.0
rectangle     0.0     36.0

>>> df.rfloordiv(10)  # doctest: +SKIP
           angles  degrees
circle        inf      0.0
triangle      3.0      0.0
rectangle     2.0      0.0

Mod by constant with reverse version.

>>> df % 2
           angles  degrees
circle          0        0
triangle        1        0
rectangle       0        0

>>> df.mod(2)
           angles  degrees
circle          0        0
triangle        1        0
rectangle       0        0

>>> df.rmod(2)
           angles  degrees
circle        NaN        2
triangle      2.0        2
rectangle     2.0        2

Power by constant with reverse version.

>>> df ** 2
           angles   degrees
circle        0.0  129600.0
triangle      9.0   32400.0
rectangle    16.0  129600.0

>>> df.pow(2)
           angles   degrees
circle        0.0  129600.0
triangle      9.0   32400.0
rectangle    16.0  129600.0

>>> df.rpow(2)
           angles        degrees
circle        1.0  2.348543e+108
triangle      8.0   1.532496e+54
rectangle    16.0  2.348543e+108
"""

T = TypeVar("T")


def _create_tuple_for_frame_type(params):
    from databricks.koalas.typedef import NameTypeHolder

    if isinstance(params, zip):
        params = [slice(name, tpe) for name, tpe in params]

    if isinstance(params, slice):
        params = (params,)

    if (
        hasattr(params, "__len__")
        and isinstance(params, Iterable)
        and all(isinstance(param, slice) for param in params)
    ):
        for param in params:
            if isinstance(param.start, str) and param.step is not None:
                raise TypeError(
                    "Type hints should be specified as "
                    "DataFrame['name': type]; however, got %s" % param
                )

        name_classes = []
        for param in params:
            new_class = type("NameType", (NameTypeHolder,), {})
            new_class.name = param.start
            # When the given argument is a numpy's dtype instance.
            new_class.tpe = param.stop.type if isinstance(param.stop, np.dtype) else param.stop
            name_classes.append(new_class)

        return Tuple[tuple(name_classes)]

    if not isinstance(params, Iterable):
        params = [params]
    params = [param.type if isinstance(param, np.dtype) else param for param in params]
    return Tuple[tuple(params)]


if (3, 5) <= sys.version_info < (3, 7):
    from typing import GenericMeta  # type: ignore

    # This is a workaround to support variadic generic in DataFrame in Python 3.5+.
    # See https://github.com/python/typing/issues/193
    # We wrap the input params by a tuple to mimic variadic generic.
    old_getitem = GenericMeta.__getitem__  # type: ignore

    def new_getitem(self, params):
        if hasattr(self, "is_dataframe"):
            return old_getitem(self, _create_tuple_for_frame_type(params))
        else:
            return old_getitem(self, params)

    GenericMeta.__getitem__ = new_getitem  # type: ignore


class DataFrame(Frame, Generic[T]):
    """
    Koalas DataFrame that corresponds to pandas DataFrame logically. This holds Spark DataFrame
    internally.

    :ivar _internal: an internal immutable Frame to manage metadata.
    :type _internal: InternalFrame

    Parameters
    ----------
    data : numpy ndarray (structured or homogeneous), dict, pandas DataFrame, Spark DataFrame \
        or Koalas Series
        Dict can contain Series, arrays, constants, or list-like objects
        If data is a dict, argument order is maintained for Python 3.6
        and later.
        Note that if `data` is a pandas DataFrame, a Spark DataFrame, and a Koalas Series,
        other arguments should not be used.
    index : Index or array-like
        Index to use for resulting frame. Will default to RangeIndex if
        no indexing information part of input data and no index provided
    columns : Index or array-like
        Column labels to use for resulting frame. Will default to
        RangeIndex (0, 1, 2, ..., n) if no column labels are provided
    dtype : dtype, default None
        Data type to force. Only a single dtype is allowed. If None, infer
    copy : boolean, default False
        Copy data from inputs. Only affects DataFrame / 2d ndarray input

    Examples
    --------
    Constructing DataFrame from a dictionary.

    >>> d = {'col1': [1, 2], 'col2': [3, 4]}
    >>> df = ks.DataFrame(data=d, columns=['col1', 'col2'])
    >>> df
       col1  col2
    0     1     3
    1     2     4

    Constructing DataFrame from pandas DataFrame

    >>> df = ks.DataFrame(pd.DataFrame(data=d, columns=['col1', 'col2']))
    >>> df
       col1  col2
    0     1     3
    1     2     4

    Notice that the inferred dtype is int64.

    >>> df.dtypes
    col1    int64
    col2    int64
    dtype: object

    To enforce a single dtype:

    >>> df = ks.DataFrame(data=d, dtype=np.int8)
    >>> df.dtypes
    col1    int8
    col2    int8
    dtype: object

    Constructing DataFrame from numpy ndarray:

    >>> df2 = ks.DataFrame(np.random.randint(low=0, high=10, size=(5, 5)),
    ...                    columns=['a', 'b', 'c', 'd', 'e'])
    >>> df2  # doctest: +SKIP
       a  b  c  d  e
    0  3  1  4  9  8
    1  4  8  4  8  4
    2  7  6  5  6  7
    3  8  7  9  1  0
    4  2  5  4  3  9
    """

    def __init__(self, data=None, index=None, columns=None, dtype=None, copy=False):
        if isinstance(data, InternalFrame):
            assert index is None
            assert columns is None
            assert dtype is None
            assert not copy
            internal = data
        elif isinstance(data, spark.DataFrame):
            assert index is None
            assert columns is None
            assert dtype is None
            assert not copy
            internal = InternalFrame(spark_frame=data, index_spark_column_names=None)
        elif isinstance(data, ks.Series):
            assert index is None
            assert columns is None
            assert dtype is None
            assert not copy
            data = data.to_frame()
            internal = data._internal
        else:
            if isinstance(data, pd.DataFrame):
                assert index is None
                assert columns is None
                assert dtype is None
                assert not copy
                pdf = data
            else:
                pdf = pd.DataFrame(data=data, index=index, columns=columns, dtype=dtype, copy=copy)
            internal = InternalFrame.from_pandas(pdf)

        self._internal_frame = internal

    @property
    def _ksers(self):
        """ Return a dict of column label -> Series which anchors `self`. """
        from databricks.koalas.series import Series

        if not hasattr(self, "_kseries"):
            self._kseries = {
                label: Series(data=self, index=label) for label in self._internal.column_labels
            }
        else:
            kseries = self._kseries
            assert len(self._internal.column_labels) == len(kseries), (
                len(self._internal.column_labels),
                len(kseries),
            )
            if any(self is not kser._kdf for kser in kseries.values()):
                # Refresh the dict to contain only Series anchoring `self`.
                self._kseries = {
                    label: kseries[label]
                    if self is kseries[label]._kdf
                    else Series(data=self, index=label)
                    for label in self._internal.column_labels
                }
        return self._kseries

    @property
    def _internal(self) -> InternalFrame:
        return self._internal_frame

    def _update_internal_frame(self, internal: InternalFrame, requires_same_anchor: bool = True):
        """
        Update InternalFrame with the given one.

        If the column_label is changed or the new InternalFrame is not the same `anchor`,
        disconnect the link to the Series and create a new one.

        If `requires_same_anchor` is `False`, checking whether or not the same anchor is ignored
        and force to update the InternalFrame, e.g., replacing the internal with the resolved_copy,
        updating the underlying Spark DataFrame which need to combine a different Spark DataFrame.

        :param internal: the new InternalFrame
        :param requires_same_anchor: whether checking the same anchor
        """
        from databricks.koalas.series import Series

        kseries = {}

        for old_label, new_label in zip_longest(
            self._internal.column_labels, internal.column_labels
        ):
            if old_label is not None:
                kser = self._ksers[old_label]

                renamed = old_label != new_label
                not_same_anchor = requires_same_anchor and not same_anchor(internal, kser)

                if renamed or not_same_anchor:
                    kdf = DataFrame(self._internal.select_column(old_label))  # type: DataFrame
                    kser._update_anchor(kdf)
                    kser = None
            else:
                kser = None
            if new_label is not None:
                if kser is None:
                    kser = Series(data=self, index=new_label)
                kseries[new_label] = kser

        self._internal_frame = internal
        self._kseries = kseries

        if hasattr(self, "_repr_pandas_cache"):
            del self._repr_pandas_cache

    @property
    def ndim(self) -> int:
        """
        Return an int representing the number of array dimensions.

        return 2 for DataFrame.

        Examples
        --------

        >>> df = ks.DataFrame([[1, 2], [4, 5], [7, 8]],
        ...                   index=['cobra', 'viper', None],
        ...                   columns=['max_speed', 'shield'])
        >>> df
               max_speed  shield
        cobra          1       2
        viper          4       5
        NaN            7       8
        >>> df.ndim
        2
        """
        return 2

    @property
    def axes(self) -> List:
        """
        Return a list representing the axes of the DataFrame.

        It has the row axis labels and column axis labels as the only members.
        They are returned in that order.

        Examples
        --------

        >>> df = ks.DataFrame({'col1': [1, 2], 'col2': [3, 4]})
        >>> df.axes
        [Int64Index([0, 1], dtype='int64'), Index(['col1', 'col2'], dtype='object')]
        """
        return [self.index, self.columns]

    def _reduce_for_stat_function(self, sfun, name, axis=None, numeric_only=True):
        """
        Applies sfun to each column and returns a pd.Series where the number of rows equal the
        number of columns.

        Parameters
        ----------
        sfun : either an 1-arg function that takes a Column and returns a Column, or
            a 2-arg function that takes a Column and its DataType and returns a Column.
            axis: used only for sanity check because series only support index axis.
        name : original pandas API name.
        axis : axis to apply. 0 or 1, or 'index' or 'columns.
        numeric_only : bool, default True
            Include only float, int, boolean columns. False is not supported. This parameter
            is mainly for pandas compatibility. Only 'DataFrame.count' uses this parameter
            currently.
        """
        from inspect import signature
        from databricks.koalas import Series
        from databricks.koalas.series import first_series

        if name not in ("count", "min", "max") and not numeric_only:
            raise ValueError("Disabling 'numeric_only' parameter is not supported.")

        axis = validate_axis(axis)
        if axis == 0:
            exprs = [F.lit(None).cast(StringType()).alias(SPARK_DEFAULT_INDEX_NAME)]
            new_column_labels = []
            num_args = len(signature(sfun).parameters)
            for label in self._internal.column_labels:
                col_sdf = self._internal.spark_column_for(label)
                col_type = self._internal.spark_type_for(label)

                is_numeric_or_boolean = isinstance(col_type, (NumericType, BooleanType))
                min_or_max = sfun.__name__ in ("min", "max")
                keep_column = not numeric_only or is_numeric_or_boolean or min_or_max

                if keep_column:
                    if isinstance(col_type, BooleanType) and not min_or_max:
                        # Stat functions cannot be used with boolean values by default
                        # Thus, cast to integer (true to 1 and false to 0)
                        # Exclude the min and max methods though since those work with booleans
                        col_sdf = col_sdf.cast("integer")
                    if num_args == 1:
                        # Only pass in the column if sfun accepts only one arg
                        col_sdf = sfun(col_sdf)
                    else:  # must be 2
                        assert num_args == 2
                        # Pass in both the column and its data type if sfun accepts two args
                        col_sdf = sfun(col_sdf, col_type)
                    exprs.append(col_sdf.alias(name_like_string(label)))
                    new_column_labels.append(label)

            sdf = self._internal.spark_frame.select(*exprs)

            # The data is expected to be small so it's fine to transpose/use default index.
            with ks.option_context("compute.max_rows", None):
                internal = InternalFrame(
                    spark_frame=sdf,
                    index_spark_column_names=[SPARK_DEFAULT_INDEX_NAME],
                    column_labels=new_column_labels,
                    column_label_names=self._internal.column_label_names,
                )
                return first_series(DataFrame(internal).transpose())

        elif axis == 1:
            # Here we execute with the first 1000 to get the return type.
            # If the records were less than 1000, it uses pandas API directly for a shortcut.
            limit = get_option("compute.shortcut_limit")
            pdf = self.head(limit + 1)._to_internal_pandas()
            pser = getattr(pdf, name)(axis=axis, numeric_only=numeric_only)
            if len(pdf) <= limit:
                return Series(pser)

            @pandas_udf(returnType=as_spark_type(pser.dtype.type))
            def calculate_columns_axis(*cols):
                return getattr(pd.concat(cols, axis=1), name)(axis=axis, numeric_only=numeric_only)

            sdf = self._internal.spark_frame.select(
                calculate_columns_axis(*self._internal.data_spark_columns).alias(
                    SPARK_DEFAULT_SERIES_NAME
                )
            )
            return DataFrame(sdf)[SPARK_DEFAULT_SERIES_NAME].rename(pser.name)

        else:
            raise ValueError("No axis named %s for object type %s." % (axis, type(axis).__name__))

    def _kser_for(self, label):
        """
        Create Series with a proper column label.

        The given label must be verified to exist in `InternalFrame.column_labels`.

        For example, in some method, self is like:

        >>> self = ks.range(3)

        `self._kser_for(label)` can be used with `InternalFrame.column_labels`:

        >>> self._kser_for(self._internal.column_labels[0])
        0    0
        1    1
        2    2
        Name: id, dtype: int64

        `self._kser_for(label)` must not be used directly with user inputs.
        In that case, `self[label]` should be used instead, which checks the label exists or not:

        >>> self['id']
        0    0
        1    1
        2    2
        Name: id, dtype: int64
        """
        return self._ksers[label]

    def _apply_series_op(self, op, should_resolve: bool = False):
        applied = []
        for label in self._internal.column_labels:
            applied.append(op(self._kser_for(label)))
        internal = self._internal.with_new_columns(applied)
        if should_resolve:
            internal = internal.resolved_copy
        return DataFrame(internal)

    # Arithmetic Operators
    def _map_series_op(self, op, other):
        from databricks.koalas.base import IndexOpsMixin

        if not isinstance(other, DataFrame) and (
            isinstance(other, IndexOpsMixin) or is_sequence(other)
        ):
            raise ValueError(
                "%s with a sequence is currently not supported; "
                "however, got %s." % (op, type(other).__name__)
            )

        if isinstance(other, DataFrame):
            if self._internal.column_labels_level != other._internal.column_labels_level:
                raise ValueError("cannot join with no overlapping index names")

            if not same_anchor(self, other):
                # Different DataFrames
                def apply_op(kdf, this_column_labels, that_column_labels):
                    for this_label, that_label in zip(this_column_labels, that_column_labels):
                        yield (
                            getattr(kdf._kser_for(this_label), op)(
                                kdf._kser_for(that_label)
                            ).rename(this_label),
                            this_label,
                        )

                return align_diff_frames(apply_op, self, other, fillna=True, how="full")
            else:
                applied = []
                column_labels = []
                for label in self._internal.column_labels:
                    if label in other._internal.column_labels:
                        applied.append(getattr(self._kser_for(label), op)(other._kser_for(label)))
                    else:
                        applied.append(
                            F.lit(None)
                            .cast(self._internal.spark_type_for(label))
                            .alias(name_like_string(label))
                        )
                    column_labels.append(label)
                for label in other._internal.column_labels:
                    if label not in column_labels:
                        applied.append(
                            F.lit(None)
                            .cast(other._internal.spark_type_for(label))
                            .alias(name_like_string(label))
                        )
                        column_labels.append(label)
                internal = self._internal.with_new_columns(applied, column_labels)
                return DataFrame(internal)
        else:
            return self._apply_series_op(lambda kser: getattr(kser, op)(other))

    def __add__(self, other) -> "DataFrame":
        return self._map_series_op("add", other)

    def __radd__(self, other) -> "DataFrame":
        return self._map_series_op("radd", other)

    def __div__(self, other) -> "DataFrame":
        return self._map_series_op("div", other)

    def __rdiv__(self, other) -> "DataFrame":
        return self._map_series_op("rdiv", other)

    def __truediv__(self, other) -> "DataFrame":
        return self._map_series_op("truediv", other)

    def __rtruediv__(self, other) -> "DataFrame":
        return self._map_series_op("rtruediv", other)

    def __mul__(self, other) -> "DataFrame":
        return self._map_series_op("mul", other)

    def __rmul__(self, other) -> "DataFrame":
        return self._map_series_op("rmul", other)

    def __sub__(self, other) -> "DataFrame":
        return self._map_series_op("sub", other)

    def __rsub__(self, other) -> "DataFrame":
        return self._map_series_op("rsub", other)

    def __pow__(self, other) -> "DataFrame":
        return self._map_series_op("pow", other)

    def __rpow__(self, other) -> "DataFrame":
        return self._map_series_op("rpow", other)

    def __mod__(self, other) -> "DataFrame":
        return self._map_series_op("mod", other)

    def __rmod__(self, other) -> "DataFrame":
        return self._map_series_op("rmod", other)

    def __floordiv__(self, other) -> "DataFrame":
        return self._map_series_op("floordiv", other)

    def __rfloordiv__(self, other) -> "DataFrame":
        return self._map_series_op("rfloordiv", other)

    def __abs__(self) -> "DataFrame":
        return self._apply_series_op(lambda kser: abs(kser))

    def __neg__(self) -> "DataFrame":
        return self._apply_series_op(lambda kser: -kser)

    def add(self, other) -> "DataFrame":
        return self + other

    # create accessor for plot
    plot = CachedAccessor("plot", KoalasPlotAccessor)

    # create accessor for Spark related methods.
    spark = CachedAccessor("spark", SparkFrameMethods)

    # create accessor for Koalas specific methods.
    koalas = CachedAccessor("koalas", KoalasFrameMethods)

    def hist(self, bins=10, **kwds):
        return self.plot.hist(bins, **kwds)

    hist.__doc__ = KoalasPlotAccessor.hist.__doc__

    def kde(self, bw_method=None, ind=None, **kwds):
        return self.plot.kde(bw_method, ind, **kwds)

    kde.__doc__ = KoalasPlotAccessor.kde.__doc__

    add.__doc__ = _flex_doc_FRAME.format(
        desc="Addition", op_name="+", equiv="dataframe + other", reverse="radd"
    )

    def radd(self, other) -> "DataFrame":
        return other + self

    radd.__doc__ = _flex_doc_FRAME.format(
        desc="Addition", op_name="+", equiv="other + dataframe", reverse="add"
    )

    def div(self, other) -> "DataFrame":
        return self / other

    div.__doc__ = _flex_doc_FRAME.format(
        desc="Floating division", op_name="/", equiv="dataframe / other", reverse="rdiv"
    )

    divide = div

    def rdiv(self, other) -> "DataFrame":
        return other / self

    rdiv.__doc__ = _flex_doc_FRAME.format(
        desc="Floating division", op_name="/", equiv="other / dataframe", reverse="div"
    )

    def truediv(self, other) -> "DataFrame":
        return self / other

    truediv.__doc__ = _flex_doc_FRAME.format(
        desc="Floating division", op_name="/", equiv="dataframe / other", reverse="rtruediv"
    )

    def rtruediv(self, other) -> "DataFrame":
        return other / self

    rtruediv.__doc__ = _flex_doc_FRAME.format(
        desc="Floating division", op_name="/", equiv="other / dataframe", reverse="truediv"
    )

    def mul(self, other) -> "DataFrame":
        return self * other

    mul.__doc__ = _flex_doc_FRAME.format(
        desc="Multiplication", op_name="*", equiv="dataframe * other", reverse="rmul"
    )

    multiply = mul

    def rmul(self, other) -> "DataFrame":
        return other * self

    rmul.__doc__ = _flex_doc_FRAME.format(
        desc="Multiplication", op_name="*", equiv="other * dataframe", reverse="mul"
    )

    def sub(self, other) -> "DataFrame":
        return self - other

    sub.__doc__ = _flex_doc_FRAME.format(
        desc="Subtraction", op_name="-", equiv="dataframe - other", reverse="rsub"
    )

    subtract = sub

    def rsub(self, other) -> "DataFrame":
        return other - self

    rsub.__doc__ = _flex_doc_FRAME.format(
        desc="Subtraction", op_name="-", equiv="other - dataframe", reverse="sub"
    )

    def mod(self, other) -> "DataFrame":
        return self % other

    mod.__doc__ = _flex_doc_FRAME.format(
        desc="Modulo", op_name="%", equiv="dataframe % other", reverse="rmod"
    )

    def rmod(self, other) -> "DataFrame":
        return other % self

    rmod.__doc__ = _flex_doc_FRAME.format(
        desc="Modulo", op_name="%", equiv="other % dataframe", reverse="mod"
    )

    def pow(self, other) -> "DataFrame":
        return self ** other

    pow.__doc__ = _flex_doc_FRAME.format(
        desc="Exponential power of series", op_name="**", equiv="dataframe ** other", reverse="rpow"
    )

    def rpow(self, other) -> "DataFrame":
        return other ** self

    rpow.__doc__ = _flex_doc_FRAME.format(
        desc="Exponential power", op_name="**", equiv="other ** dataframe", reverse="pow"
    )

    def floordiv(self, other) -> "DataFrame":
        return self // other

    floordiv.__doc__ = _flex_doc_FRAME.format(
        desc="Integer division", op_name="//", equiv="dataframe // other", reverse="rfloordiv"
    )

    def rfloordiv(self, other) -> "DataFrame":
        return other // self

    rfloordiv.__doc__ = _flex_doc_FRAME.format(
        desc="Integer division", op_name="//", equiv="other // dataframe", reverse="floordiv"
    )

    # Comparison Operators
    def __eq__(self, other) -> "DataFrame":  # type: ignore
        return self._map_series_op("eq", other)

    def __ne__(self, other) -> "DataFrame":  # type: ignore
        return self._map_series_op("ne", other)

    def __lt__(self, other) -> "DataFrame":
        return self._map_series_op("lt", other)

    def __le__(self, other) -> "DataFrame":
        return self._map_series_op("le", other)

    def __ge__(self, other) -> "DataFrame":
        return self._map_series_op("ge", other)

    def __gt__(self, other) -> "DataFrame":
        return self._map_series_op("gt", other)

    def eq(self, other) -> "DataFrame":
        """
        Compare if the current value is equal to the other.

        >>> df = ks.DataFrame({'a': [1, 2, 3, 4],
        ...                    'b': [1, np.nan, 1, np.nan]},
        ...                   index=['a', 'b', 'c', 'd'], columns=['a', 'b'])

        >>> df.eq(1)
               a      b
        a   True   True
        b  False  False
        c  False   True
        d  False  False
        """
        return self == other

    equals = eq

    def gt(self, other) -> "DataFrame":
        """
        Compare if the current value is greater than the other.

        >>> df = ks.DataFrame({'a': [1, 2, 3, 4],
        ...                    'b': [1, np.nan, 1, np.nan]},
        ...                   index=['a', 'b', 'c', 'd'], columns=['a', 'b'])

        >>> df.gt(2)
               a      b
        a  False  False
        b  False  False
        c   True  False
        d   True  False
        """
        return self > other

    def ge(self, other) -> "DataFrame":
        """
        Compare if the current value is greater than or equal to the other.

        >>> df = ks.DataFrame({'a': [1, 2, 3, 4],
        ...                    'b': [1, np.nan, 1, np.nan]},
        ...                   index=['a', 'b', 'c', 'd'], columns=['a', 'b'])

        >>> df.ge(1)
              a      b
        a  True   True
        b  True  False
        c  True   True
        d  True  False
        """
        return self >= other

    def lt(self, other) -> "DataFrame":
        """
        Compare if the current value is less than the other.

        >>> df = ks.DataFrame({'a': [1, 2, 3, 4],
        ...                    'b': [1, np.nan, 1, np.nan]},
        ...                   index=['a', 'b', 'c', 'd'], columns=['a', 'b'])

        >>> df.lt(1)
               a      b
        a  False  False
        b  False  False
        c  False  False
        d  False  False
        """
        return self < other

    def le(self, other) -> "DataFrame":
        """
        Compare if the current value is less than or equal to the other.

        >>> df = ks.DataFrame({'a': [1, 2, 3, 4],
        ...                    'b': [1, np.nan, 1, np.nan]},
        ...                   index=['a', 'b', 'c', 'd'], columns=['a', 'b'])

        >>> df.le(2)
               a      b
        a   True   True
        b   True  False
        c  False   True
        d  False  False
        """
        return self <= other

    def ne(self, other) -> "DataFrame":
        """
        Compare if the current value is not equal to the other.

        >>> df = ks.DataFrame({'a': [1, 2, 3, 4],
        ...                    'b': [1, np.nan, 1, np.nan]},
        ...                   index=['a', 'b', 'c', 'd'], columns=['a', 'b'])

        >>> df.ne(1)
               a      b
        a  False  False
        b   True   True
        c   True  False
        d   True   True
        """
        return self != other

    def applymap(self, func) -> "DataFrame":
        """
        Apply a function to a Dataframe elementwise.

        This method applies a function that accepts and returns a scalar
        to every element of a DataFrame.

        .. note:: this API executes the function once to infer the type which is
             potentially expensive, for instance, when the dataset is created after
             aggregations or sorting.

             To avoid this, specify return type in ``func``, for instance, as below:

             >>> def square(x) -> np.int32:
             ...     return x ** 2

             Koalas uses return type hint and does not try to infer the type.

        Parameters
        ----------
        func : callable
            Python function, returns a single value from a single value.

        Returns
        -------
        DataFrame
            Transformed DataFrame.

        Examples
        --------
        >>> df = ks.DataFrame([[1, 2.12], [3.356, 4.567]])
        >>> df
               0      1
        0  1.000  2.120
        1  3.356  4.567

        >>> def str_len(x) -> int:
        ...     return len(str(x))
        >>> df.applymap(str_len)
           0  1
        0  3  4
        1  5  5

        >>> def power(x) -> float:
        ...     return x ** 2
        >>> df.applymap(power)
                   0          1
        0   1.000000   4.494400
        1  11.262736  20.857489

        You can omit the type hint and let Koalas infer its type.

        >>> df.applymap(lambda x: x ** 2)
                   0          1
        0   1.000000   4.494400
        1  11.262736  20.857489
        """

        # TODO: We can implement shortcut theoretically since it creates new DataFrame
        #  anyway and we don't have to worry about operations on different DataFrames.
        return self._apply_series_op(lambda kser: kser.apply(func))

    # TODO: not all arguments are implemented comparing to pandas' for now.
    def aggregate(
        self, func: Union[List[str], Dict[Any, List[str]]]
    ) -> Union["ks.Series", "DataFrame", "ks.Index"]:
        """Aggregate using one or more operations over the specified axis.

        Parameters
        ----------
        func : dict or a list
             a dict mapping from column name (string) to
             aggregate functions (list of strings).
             If a list is given, the aggregation is performed against
             all columns.

        Returns
        -------
        DataFrame

        Notes
        -----
        `agg` is an alias for `aggregate`. Use the alias.

        See Also
        --------
        DataFrame.apply : Invoke function on DataFrame.
        DataFrame.transform : Only perform transforming type operations.
        DataFrame.groupby : Perform operations over groups.
        Series.aggregate : The equivalent function for Series.

        Examples
        --------
        >>> df = ks.DataFrame([[1, 2, 3],
        ...                    [4, 5, 6],
        ...                    [7, 8, 9],
        ...                    [np.nan, np.nan, np.nan]],
        ...                   columns=['A', 'B', 'C'])

        >>> df
             A    B    C
        0  1.0  2.0  3.0
        1  4.0  5.0  6.0
        2  7.0  8.0  9.0
        3  NaN  NaN  NaN

        Aggregate these functions over the rows.

        >>> df.agg(['sum', 'min'])[['A', 'B', 'C']].sort_index()
                A     B     C
        min   1.0   2.0   3.0
        sum  12.0  15.0  18.0

        Different aggregations per column.

        >>> df.agg({'A' : ['sum', 'min'], 'B' : ['min', 'max']})[['A', 'B']].sort_index()
                A    B
        max   NaN  8.0
        min   1.0  2.0
        sum  12.0  NaN

        For multi-index columns:

        >>> df.columns = pd.MultiIndex.from_tuples([("X", "A"), ("X", "B"), ("Y", "C")])
        >>> df.agg(['sum', 'min'])[[("X", "A"), ("X", "B"), ("Y", "C")]].sort_index()
                X           Y
                A     B     C
        min   1.0   2.0   3.0
        sum  12.0  15.0  18.0

        >>> aggregated = df.agg({("X", "A") : ['sum', 'min'], ("X", "B") : ['min', 'max']})
        >>> aggregated[[("X", "A"), ("X", "B")]].sort_index()  # doctest: +NORMALIZE_WHITESPACE
                X
                A    B
        max   NaN  8.0
        min   1.0  2.0
        sum  12.0  NaN
        """
        from databricks.koalas.groupby import GroupBy

        if isinstance(func, list):
            if all((isinstance(f, str) for f in func)):
                func = dict([(column, func) for column in self.columns])
            else:
                raise ValueError(
                    "If the given function is a list, it "
                    "should only contains function names as strings."
                )

        if not isinstance(func, dict) or not all(
            is_name_like_value(key)
            and (
                isinstance(value, str)
                or (isinstance(value, list) and all(isinstance(v, str) for v in value))
            )
            for key, value in func.items()
        ):
            raise ValueError(
                "aggs must be a dict mapping from column name to aggregate "
                "functions (string or list of strings)."
            )

        with option_context("compute.default_index_type", "distributed"):
            kdf = DataFrame(GroupBy._spark_groupby(self, func))  # type: DataFrame

            # The codes below basically converts:
            #
            #           A         B
            #         sum  min  min  max
            #     0  12.0  1.0  2.0  8.0
            #
            # to:
            #             A    B
            #     max   NaN  8.0
            #     min   1.0  2.0
            #     sum  12.0  NaN
            #
            # Aggregated output is usually pretty much small.

            if LooseVersion(pyspark.__version__) >= LooseVersion("2.4"):
                return kdf.stack().droplevel(0)[list(func.keys())]
            else:
                pdf = kdf._to_internal_pandas().stack()
                pdf.index = pdf.index.droplevel()
                return ks.from_pandas(pdf[list(func.keys())])

    agg = aggregate

    def corr(self, method="pearson") -> Union["ks.Series", "DataFrame", "ks.Index"]:
        """
        Compute pairwise correlation of columns, excluding NA/null values.

        Parameters
        ----------
        method : {'pearson', 'spearman'}
            * pearson : standard correlation coefficient
            * spearman : Spearman rank correlation

        Returns
        -------
        y : DataFrame

        See Also
        --------
        Series.corr

        Examples
        --------
        >>> df = ks.DataFrame([(.2, .3), (.0, .6), (.6, .0), (.2, .1)],
        ...                   columns=['dogs', 'cats'])
        >>> df.corr('pearson')
                  dogs      cats
        dogs  1.000000 -0.851064
        cats -0.851064  1.000000

        >>> df.corr('spearman')
                  dogs      cats
        dogs  1.000000 -0.948683
        cats -0.948683  1.000000

        Notes
        -----
        There are behavior differences between Koalas and pandas.

        * the `method` argument only accepts 'pearson', 'spearman'
        * the data should not contain NaNs. Koalas will return an error.
        * Koalas doesn't support the following argument(s).

          * `min_periods` argument is not supported
        """
        return ks.from_pandas(corr(self, method))

    def iteritems(self) -> Iterator:
        """
        Iterator over (column name, Series) pairs.

        Iterates over the DataFrame columns, returning a tuple with
        the column name and the content as a Series.

        Returns
        -------
        label : object
            The column names for the DataFrame being iterated over.
        content : Series
            The column entries belonging to each label, as a Series.

        Examples
        --------
        >>> df = ks.DataFrame({'species': ['bear', 'bear', 'marsupial'],
        ...                    'population': [1864, 22000, 80000]},
        ...                   index=['panda', 'polar', 'koala'],
        ...                   columns=['species', 'population'])
        >>> df
                 species  population
        panda       bear        1864
        polar       bear       22000
        koala  marsupial       80000

        >>> for label, content in df.iteritems():
        ...    print('label:', label)
        ...    print('content:', content.to_string())
        ...
        label: species
        content: panda         bear
        polar         bear
        koala    marsupial
        label: population
        content: panda     1864
        polar    22000
        koala    80000
        """
        return (
            (label if len(label) > 1 else label[0], self._kser_for(label))
            for label in self._internal.column_labels
        )

    def iterrows(self) -> Iterator:
        """
        Iterate over DataFrame rows as (index, Series) pairs.

        Yields
        ------
        index : label or tuple of label
            The index of the row. A tuple for a `MultiIndex`.
        data : pandas.Series
            The data of the row as a Series.

        it : generator
            A generator that iterates over the rows of the frame.

        Notes
        -----

        1. Because ``iterrows`` returns a Series for each row,
           it does **not** preserve dtypes across the rows (dtypes are
           preserved across columns for DataFrames). For example,

           >>> df = ks.DataFrame([[1, 1.5]], columns=['int', 'float'])
           >>> row = next(df.iterrows())[1]
           >>> row
           int      1.0
           float    1.5
           Name: 0, dtype: float64
           >>> print(row['int'].dtype)
           float64
           >>> print(df['int'].dtype)
           int64

           To preserve dtypes while iterating over the rows, it is better
           to use :meth:`itertuples` which returns namedtuples of the values
           and which is generally faster than ``iterrows``.

        2. You should **never modify** something you are iterating over.
           This is not guaranteed to work in all cases. Depending on the
           data types, the iterator returns a copy and not a view, and writing
           to it will have no effect.
        """

        columns = self.columns
        internal_index_columns = self._internal.index_spark_column_names
        internal_data_columns = self._internal.data_spark_column_names

        def extract_kv_from_spark_row(row):
            k = (
                row[internal_index_columns[0]]
                if len(internal_index_columns) == 1
                else tuple(row[c] for c in internal_index_columns)
            )
            v = [row[c] for c in internal_data_columns]
            return k, v

        for k, v in map(
            extract_kv_from_spark_row, self._internal.resolved_copy.spark_frame.toLocalIterator()
        ):
            s = pd.Series(v, index=columns, name=k)
            yield k, s

    def items(self) -> Iterator:
        """This is an alias of ``iteritems``."""
        return self.iteritems()

    def to_clipboard(self, excel=True, sep=None, **kwargs):
        """
        Copy object to the system clipboard.

        Write a text representation of object to the system clipboard.
        This can be pasted into Excel, for example.

        .. note:: This method should only be used if the resulting DataFrame is expected
            to be small, as all the data is loaded into the driver's memory.

        Parameters
        ----------
        excel : bool, default True
            - True, use the provided separator, writing in a csv format for
              allowing easy pasting into excel.
            - False, write a string representation of the object to the
              clipboard.

        sep : str, default ``'\\t'``
            Field delimiter.
        **kwargs
            These parameters will be passed to DataFrame.to_csv.

        Notes
        -----
        Requirements for your platform.

          - Linux : `xclip`, or `xsel` (with `gtk` or `PyQt4` modules)
          - Windows : none
          - OS X : none

        See Also
        --------
        read_clipboard : Read text from clipboard.

        Examples
        --------
        Copy the contents of a DataFrame to the clipboard.

        >>> df = ks.DataFrame([[1, 2, 3], [4, 5, 6]], columns=['A', 'B', 'C'])  # doctest: +SKIP
        >>> df.to_clipboard(sep=',')  # doctest: +SKIP
        ... # Wrote the following to the system clipboard:
        ... # ,A,B,C
        ... # 0,1,2,3
        ... # 1,4,5,6

        We can omit the index by passing the keyword `index` and setting
        it to false.

        >>> df.to_clipboard(sep=',', index=False)  # doctest: +SKIP
        ... # Wrote the following to the system clipboard:
        ... # A,B,C
        ... # 1,2,3
        ... # 4,5,6

        This function also works for Series:

        >>> df = ks.Series([1, 2, 3, 4, 5, 6, 7], name='x')  # doctest: +SKIP
        >>> df.to_clipboard(sep=',')  # doctest: +SKIP
        ... # Wrote the following to the system clipboard:
        ... # 0, 1
        ... # 1, 2
        ... # 2, 3
        ... # 3, 4
        ... # 4, 5
        ... # 5, 6
        ... # 6, 7
        """

        args = locals()
        kdf = self
        return validate_arguments_and_invoke_function(
            kdf._to_internal_pandas(), self.to_clipboard, pd.DataFrame.to_clipboard, args
        )

    def to_html(
        self,
        buf=None,
        columns=None,
        col_space=None,
        header=True,
        index=True,
        na_rep="NaN",
        formatters=None,
        float_format=None,
        sparsify=None,
        index_names=True,
        justify=None,
        max_rows=None,
        max_cols=None,
        show_dimensions=False,
        decimal=".",
        bold_rows=True,
        classes=None,
        escape=True,
        notebook=False,
        border=None,
        table_id=None,
        render_links=False,
    ) -> Optional[str]:
        """
        Render a DataFrame as an HTML table.

        .. note:: This method should only be used if the resulting pandas object is expected
                  to be small, as all the data is loaded into the driver's memory. If the input
                  is large, set max_rows parameter.

        Parameters
        ----------
        buf : StringIO-like, optional
            Buffer to write to.
        columns : sequence, optional, default None
            The subset of columns to write. Writes all columns by default.
        col_space : int, optional
            The minimum width of each column.
        header : bool, optional
            Write out the column names. If a list of strings is given, it
            is assumed to be aliases for the column names
        index : bool, optional, default True
            Whether to print index (row) labels.
        na_rep : str, optional, default 'NaN'
            String representation of NAN to use.
        formatters : list or dict of one-param. functions, optional
            Formatter functions to apply to columns' elements by position or
            name.
            The result of each function must be a unicode string.
            List must be of length equal to the number of columns.
        float_format : one-parameter function, optional, default None
            Formatter function to apply to columns' elements if they are
            floats. The result of this function must be a unicode string.
        sparsify : bool, optional, default True
            Set to False for a DataFrame with a hierarchical index to print
            every multiindex key at each row.
        index_names : bool, optional, default True
            Prints the names of the indexes.
        justify : str, default None
            How to justify the column labels. If None uses the option from
            the print configuration (controlled by set_option), 'right' out
            of the box. Valid values are

            * left
            * right
            * center
            * justify
            * justify-all
            * start
            * end
            * inherit
            * match-parent
            * initial
            * unset.
        max_rows : int, optional
            Maximum number of rows to display in the console.
        max_cols : int, optional
            Maximum number of columns to display in the console.
        show_dimensions : bool, default False
            Display DataFrame dimensions (number of rows by number of columns).
        decimal : str, default '.'
            Character recognized as decimal separator, e.g. ',' in Europe.
        bold_rows : bool, default True
            Make the row labels bold in the output.
        classes : str or list or tuple, default None
            CSS class(es) to apply to the resulting html table.
        escape : bool, default True
            Convert the characters <, >, and & to HTML-safe sequences.
        notebook : {True, False}, default False
            Whether the generated HTML is for IPython Notebook.
        border : int
            A ``border=border`` attribute is included in the opening
            `<table>` tag. Default ``pd.options.html.border``.
        table_id : str, optional
            A css id is included in the opening `<table>` tag if specified.
        render_links : bool, default False
            Convert URLs to HTML links (only works with pandas 0.24+).

        Returns
        -------
        str (or unicode, depending on data and options)
            String representation of the dataframe.

        See Also
        --------
        to_string : Convert DataFrame to a string.
        """
        # Make sure locals() call is at the top of the function so we don't capture local variables.
        args = locals()
        if max_rows is not None:
            kdf = self.head(max_rows)
        else:
            kdf = self

        return validate_arguments_and_invoke_function(
            kdf._to_internal_pandas(), self.to_html, pd.DataFrame.to_html, args
        )

    def to_string(
        self,
        buf=None,
        columns=None,
        col_space=None,
        header=True,
        index=True,
        na_rep="NaN",
        formatters=None,
        float_format=None,
        sparsify=None,
        index_names=True,
        justify=None,
        max_rows=None,
        max_cols=None,
        show_dimensions=False,
        decimal=".",
        line_width=None,
    ) -> Optional[str]:
        """
        Render a DataFrame to a console-friendly tabular output.

        .. note:: This method should only be used if the resulting pandas object is expected
                  to be small, as all the data is loaded into the driver's memory. If the input
                  is large, set max_rows parameter.

        Parameters
        ----------
        buf : StringIO-like, optional
            Buffer to write to.
        columns : sequence, optional, default None
            The subset of columns to write. Writes all columns by default.
        col_space : int, optional
            The minimum width of each column.
        header : bool, optional
            Write out the column names. If a list of strings is given, it
            is assumed to be aliases for the column names
        index : bool, optional, default True
            Whether to print index (row) labels.
        na_rep : str, optional, default 'NaN'
            String representation of NAN to use.
        formatters : list or dict of one-param. functions, optional
            Formatter functions to apply to columns' elements by position or
            name.
            The result of each function must be a unicode string.
            List must be of length equal to the number of columns.
        float_format : one-parameter function, optional, default None
            Formatter function to apply to columns' elements if they are
            floats. The result of this function must be a unicode string.
        sparsify : bool, optional, default True
            Set to False for a DataFrame with a hierarchical index to print
            every multiindex key at each row.
        index_names : bool, optional, default True
            Prints the names of the indexes.
        justify : str, default None
            How to justify the column labels. If None uses the option from
            the print configuration (controlled by set_option), 'right' out
            of the box. Valid values are

            * left
            * right
            * center
            * justify
            * justify-all
            * start
            * end
            * inherit
            * match-parent
            * initial
            * unset.
        max_rows : int, optional
            Maximum number of rows to display in the console.
        max_cols : int, optional
            Maximum number of columns to display in the console.
        show_dimensions : bool, default False
            Display DataFrame dimensions (number of rows by number of columns).
        decimal : str, default '.'
            Character recognized as decimal separator, e.g. ',' in Europe.
        line_width : int, optional
            Width to wrap a line in characters.

        Returns
        -------
        str (or unicode, depending on data and options)
            String representation of the dataframe.

        See Also
        --------
        to_html : Convert DataFrame to HTML.

        Examples
        --------
        >>> df = ks.DataFrame({'col1': [1, 2, 3], 'col2': [4, 5, 6]}, columns=['col1', 'col2'])
        >>> print(df.to_string())
           col1  col2
        0     1     4
        1     2     5
        2     3     6

        >>> print(df.to_string(max_rows=2))
           col1  col2
        0     1     4
        1     2     5
        """
        # Make sure locals() call is at the top of the function so we don't capture local variables.
        args = locals()
        if max_rows is not None:
            kdf = self.head(max_rows)
        else:
            kdf = self

        return validate_arguments_and_invoke_function(
            kdf._to_internal_pandas(), self.to_string, pd.DataFrame.to_string, args
        )

    def to_dict(self, orient="dict", into=dict) -> Union[List, Mapping]:
        """
        Convert the DataFrame to a dictionary.

        The type of the key-value pairs can be customized with the parameters
        (see below).

        .. note:: This method should only be used if the resulting pandas DataFrame is expected
            to be small, as all the data is loaded into the driver's memory.

        Parameters
        ----------
        orient : str {'dict', 'list', 'series', 'split', 'records', 'index'}
            Determines the type of the values of the dictionary.

            - 'dict' (default) : dict like {column -> {index -> value}}
            - 'list' : dict like {column -> [values]}
            - 'series' : dict like {column -> Series(values)}
            - 'split' : dict like
              {'index' -> [index], 'columns' -> [columns], 'data' -> [values]}
            - 'records' : list like
              [{column -> value}, ... , {column -> value}]
            - 'index' : dict like {index -> {column -> value}}

            Abbreviations are allowed. `s` indicates `series` and `sp`
            indicates `split`.

        into : class, default dict
            The collections.abc.Mapping subclass used for all Mappings
            in the return value.  Can be the actual class or an empty
            instance of the mapping type you want.  If you want a
            collections.defaultdict, you must pass it initialized.

        Returns
        -------
        dict, list or collections.abc.Mapping
            Return a collections.abc.Mapping object representing the DataFrame.
            The resulting transformation depends on the `orient` parameter.

        Examples
        --------
        >>> df = ks.DataFrame({'col1': [1, 2],
        ...                    'col2': [0.5, 0.75]},
        ...                   index=['row1', 'row2'],
        ...                   columns=['col1', 'col2'])
        >>> df
              col1  col2
        row1     1  0.50
        row2     2  0.75

        >>> df_dict = df.to_dict()
        >>> sorted([(key, sorted(values.items())) for key, values in df_dict.items()])
        [('col1', [('row1', 1), ('row2', 2)]), ('col2', [('row1', 0.5), ('row2', 0.75)])]

        You can specify the return orientation.

        >>> df_dict = df.to_dict('series')
        >>> sorted(df_dict.items())
        [('col1', row1    1
        row2    2
        Name: col1, dtype: int64), ('col2', row1    0.50
        row2    0.75
        Name: col2, dtype: float64)]

        >>> df_dict = df.to_dict('split')
        >>> sorted(df_dict.items())  # doctest: +ELLIPSIS
        [('columns', ['col1', 'col2']), ('data', [[1..., 0.75]]), ('index', ['row1', 'row2'])]

        >>> df_dict = df.to_dict('records')
        >>> [sorted(values.items()) for values in df_dict]  # doctest: +ELLIPSIS
        [[('col1', 1...), ('col2', 0.5)], [('col1', 2...), ('col2', 0.75)]]

        >>> df_dict = df.to_dict('index')
        >>> sorted([(key, sorted(values.items())) for key, values in df_dict.items()])
        [('row1', [('col1', 1), ('col2', 0.5)]), ('row2', [('col1', 2), ('col2', 0.75)])]

        You can also specify the mapping type.

        >>> from collections import OrderedDict, defaultdict
        >>> df.to_dict(into=OrderedDict)
        OrderedDict([('col1', OrderedDict([('row1', 1), ('row2', 2)])), \
('col2', OrderedDict([('row1', 0.5), ('row2', 0.75)]))])

        If you want a `defaultdict`, you need to initialize it:

        >>> dd = defaultdict(list)
        >>> df.to_dict('records', into=dd)  # doctest: +ELLIPSIS
        [defaultdict(<class 'list'>, {'col..., 'col...}), \
defaultdict(<class 'list'>, {'col..., 'col...})]
        """
        # Make sure locals() call is at the top of the function so we don't capture local variables.
        args = locals()
        kdf = self
        return validate_arguments_and_invoke_function(
            kdf._to_internal_pandas(), self.to_dict, pd.DataFrame.to_dict, args
        )

    def to_latex(
        self,
        buf=None,
        columns=None,
        col_space=None,
        header=True,
        index=True,
        na_rep="NaN",
        formatters=None,
        float_format=None,
        sparsify=None,
        index_names=True,
        bold_rows=False,
        column_format=None,
        longtable=None,
        escape=None,
        encoding=None,
        decimal=".",
        multicolumn=None,
        multicolumn_format=None,
        multirow=None,
    ) -> Optional[str]:
        r"""
        Render an object to a LaTeX tabular environment table.

        Render an object to a tabular environment table. You can splice this into a LaTeX
        document. Requires usepackage{booktabs}.

        .. note:: This method should only be used if the resulting pandas object is expected
                  to be small, as all the data is loaded into the driver's memory. If the input
                  is large, consider alternative formats.

        Parameters
        ----------
        buf : file descriptor or None
            Buffer to write to. If None, the output is returned as a string.
        columns : list of label, optional
            The subset of columns to write. Writes all columns by default.
        col_space : int, optional
            The minimum width of each column.
        header : bool or list of str, default True
            Write out the column names. If a list of strings is given, it is assumed to be aliases
            for the column names.
        index : bool, default True
            Write row names (index).
        na_rep : str, default ‘NaN’
            Missing data representation.
        formatters : list of functions or dict of {str: function}, optional
            Formatter functions to apply to columns’ elements by position or name. The result of
            each function must be a unicode string. List must be of length equal to the number of
            columns.
        float_format : str, optional
            Format string for floating point numbers.
        sparsify : bool, optional
            Set to False for a DataFrame with a hierarchical index to print every multiindex key at
            each row. By default, the value will be read from the config module.
        index_names : bool, default True
            Prints the names of the indexes.
        bold_rows : bool, default False
            Make the row labels bold in the output.
        column_format : str, optional
            The columns format as specified in LaTeX table format e.g. ‘rcl’ for 3 columns. By
            default, ‘l’ will be used for all columns except columns of numbers, which default
            to ‘r’.
        longtable : bool, optional
            By default, the value will be read from the pandas config module. Use a longtable
            environment instead of tabular. Requires adding a usepackage{longtable} to your LaTeX
            preamble.
        escape : bool, optional
            By default, the value will be read from the pandas config module. When set to False
            prevents from escaping latex special characters in column names.
        encoding : str, optional
            A string representing the encoding to use in the output file, defaults to ‘ascii’ on
            Python 2 and ‘utf-8’ on Python 3.
        decimal : str, default ‘.’
            Character recognized as decimal separator, e.g. ‘,’ in Europe.
        multicolumn : bool, default True
            Use multicolumn to enhance MultiIndex columns. The default will be read from the config
            module.
        multicolumn_format : str, default ‘l’
            The alignment for multicolumns, similar to column_format The default will be read from
            the config module.
        multirow : bool, default False
            Use multirow to enhance MultiIndex rows. Requires adding a usepackage{multirow} to your
            LaTeX preamble. Will print centered labels (instead of top-aligned) across the contained
            rows, separating groups via clines. The default will be read from the pandas config
            module.

        Returns
        -------
        str or None
            If buf is None, returns the resulting LateX format as a string. Otherwise returns None.

        See Also
        --------
        DataFrame.to_string : Render a DataFrame to a console-friendly
            tabular output.
        DataFrame.to_html : Render a DataFrame as an HTML table.


        Examples
        --------
        >>> df = ks.DataFrame({'name': ['Raphael', 'Donatello'],
        ...                    'mask': ['red', 'purple'],
        ...                    'weapon': ['sai', 'bo staff']},
        ...                   columns=['name', 'mask', 'weapon'])
        >>> df.to_latex(index=False) # doctest: +NORMALIZE_WHITESPACE
        '\\begin{tabular}{lll}\n\\toprule\n name & mask & weapon
        \\\\\n\\midrule\n Raphael & red & sai \\\\\n Donatello &
        purple & bo staff \\\\\n\\bottomrule\n\\end{tabular}\n'
        """

        args = locals()
        kdf = self
        return validate_arguments_and_invoke_function(
            kdf._to_internal_pandas(), self.to_latex, pd.DataFrame.to_latex, args
        )

    # TODO: enable doctests once we drop Spark 2.3.x (due to type coercion logic
    #  when creating arrays)
    def transpose(self) -> "DataFrame":
        """
        Transpose index and columns.

        Reflect the DataFrame over its main diagonal by writing rows as columns
        and vice-versa. The property :attr:`.T` is an accessor to the method
        :meth:`transpose`.

        .. note:: This method is based on an expensive operation due to the nature
            of big data. Internally it needs to generate each row for each value, and
            then group twice - it is a huge operation. To prevent misusage, this method
            has the 'compute.max_rows' default limit of input length, and raises a ValueError.

                >>> from databricks.koalas.config import option_context
                >>> with option_context('compute.max_rows', 1000):  # doctest: +NORMALIZE_WHITESPACE
                ...     ks.DataFrame({'a': range(1001)}).transpose()
                Traceback (most recent call last):
                  ...
                ValueError: Current DataFrame has more then the given limit 1000 rows.
                Please set 'compute.max_rows' by using 'databricks.koalas.config.set_option'
                to retrieve to retrieve more than 1000 rows. Note that, before changing the
                'compute.max_rows', this operation is considerably expensive.

        Returns
        -------
        DataFrame
            The transposed DataFrame.

        Notes
        -----
        Transposing a DataFrame with mixed dtypes will result in a homogeneous
        DataFrame with the coerced dtype. For instance, if int and float have
        to be placed in same column, it becomes float. If type coercion is not
        possible, it fails.

        Also, note that the values in index should be unique because they become
        unique column names.

        In addition, if Spark 2.3 is used, the types should always be exactly same.

        Examples
        --------
        **Square DataFrame with homogeneous dtype**

        >>> d1 = {'col1': [1, 2], 'col2': [3, 4]}
        >>> df1 = ks.DataFrame(data=d1, columns=['col1', 'col2'])
        >>> df1
           col1  col2
        0     1     3
        1     2     4

        >>> df1_transposed = df1.T.sort_index()  # doctest: +SKIP
        >>> df1_transposed  # doctest: +SKIP
              0  1
        col1  1  2
        col2  3  4

        When the dtype is homogeneous in the original DataFrame, we get a
        transposed DataFrame with the same dtype:

        >>> df1.dtypes
        col1    int64
        col2    int64
        dtype: object
        >>> df1_transposed.dtypes  # doctest: +SKIP
        0    int64
        1    int64
        dtype: object

        **Non-square DataFrame with mixed dtypes**

        >>> d2 = {'score': [9.5, 8],
        ...       'kids': [0, 0],
        ...       'age': [12, 22]}
        >>> df2 = ks.DataFrame(data=d2, columns=['score', 'kids', 'age'])
        >>> df2
           score  kids  age
        0    9.5     0   12
        1    8.0     0   22

        >>> df2_transposed = df2.T.sort_index()  # doctest: +SKIP
        >>> df2_transposed  # doctest: +SKIP
                  0     1
        age    12.0  22.0
        kids    0.0   0.0
        score   9.5   8.0

        When the DataFrame has mixed dtypes, we get a transposed DataFrame with
        the coerced dtype:

        >>> df2.dtypes
        score    float64
        kids       int64
        age        int64
        dtype: object

        >>> df2_transposed.dtypes  # doctest: +SKIP
        0    float64
        1    float64
        dtype: object
        """
        max_compute_count = get_option("compute.max_rows")
        if max_compute_count is not None:
            pdf = self.head(max_compute_count + 1)._to_internal_pandas()
            if len(pdf) > max_compute_count:
                raise ValueError(
                    "Current DataFrame has more then the given limit {0} rows. "
                    "Please set 'compute.max_rows' by using 'databricks.koalas.config.set_option' "
                    "to retrieve to retrieve more than {0} rows. Note that, before changing the "
                    "'compute.max_rows', this operation is considerably expensive.".format(
                        max_compute_count
                    )
                )
            return DataFrame(pdf.transpose())

        # Explode the data to be pairs.
        #
        # For instance, if the current input DataFrame is as below:
        #
        # +------+------+------+------+------+
        # |index1|index2|(a,x1)|(a,x2)|(b,x3)|
        # +------+------+------+------+------+
        # |    y1|    z1|     1|     0|     0|
        # |    y2|    z2|     0|    50|     0|
        # |    y3|    z3|     3|     2|     1|
        # +------+------+------+------+------+
        #
        # Output of `exploded_df` becomes as below:
        #
        # +-----------------+-----------------+-----------------+-----+
        # |            index|__index_level_0__|__index_level_1__|value|
        # +-----------------+-----------------+-----------------+-----+
        # |{"a":["y1","z1"]}|                a|               x1|    1|
        # |{"a":["y1","z1"]}|                a|               x2|    0|
        # |{"a":["y1","z1"]}|                b|               x3|    0|
        # |{"a":["y2","z2"]}|                a|               x1|    0|
        # |{"a":["y2","z2"]}|                a|               x2|   50|
        # |{"a":["y2","z2"]}|                b|               x3|    0|
        # |{"a":["y3","z3"]}|                a|               x1|    3|
        # |{"a":["y3","z3"]}|                a|               x2|    2|
        # |{"a":["y3","z3"]}|                b|               x3|    1|
        # +-----------------+-----------------+-----------------+-----+
        pairs = F.explode(
            F.array(
                *[
                    F.struct(
                        [
                            F.lit(col).alias(SPARK_INDEX_NAME_FORMAT(i))
                            for i, col in enumerate(label)
                        ]
                        + [self._internal.spark_column_for(label).alias("value")]
                    )
                    for label in self._internal.column_labels
                ]
            )
        )

        exploded_df = self._internal.spark_frame.withColumn("pairs", pairs).select(
            [
                F.to_json(
                    F.struct(
                        F.array([scol for scol in self._internal.index_spark_columns]).alias("a")
                    )
                ).alias("index"),
                F.col("pairs.*"),
            ]
        )

        # After that, executes pivot with key and its index column.
        # Note that index column should contain unique values since column names
        # should be unique.
        internal_index_columns = [
            SPARK_INDEX_NAME_FORMAT(i) for i in range(self._internal.column_labels_level)
        ]
        pivoted_df = exploded_df.groupBy(internal_index_columns).pivot("index")

        transposed_df = pivoted_df.agg(F.first(F.col("value")))

        new_data_columns = list(
            filter(lambda x: x not in internal_index_columns, transposed_df.columns)
        )

        column_labels = [
            None if len(label) == 1 and label[0] is None else label
            for label in (tuple(json.loads(col)["a"]) for col in new_data_columns)
        ]

        internal = self._internal.copy(
            spark_frame=transposed_df,
            index_spark_column_names=internal_index_columns,
            index_names=self._internal.column_label_names,
            column_labels=column_labels,
            data_spark_columns=[scol_for(transposed_df, col) for col in new_data_columns],
            column_label_names=self._internal.index_names,
        )

        return DataFrame(internal)

    T = property(transpose)

    def apply_batch(self, func, args=(), **kwds) -> "DataFrame":
        warnings.warn(
            "DataFrame.apply_batch is deprecated as of DataFrame.koalas.apply_batch. "
            "Please use the API instead.",
            FutureWarning,
        )
        return self.koalas.apply_batch(func, args=args, **kwds)

    apply_batch.__doc__ = KoalasFrameMethods.apply_batch.__doc__

    # TODO: Remove this API when Koalas 2.0.0.
    def map_in_pandas(self, func) -> "DataFrame":
        warnings.warn(
            "DataFrame.map_in_pandas is deprecated as of DataFrame.koalas.apply_batch. "
            "Please use the API instead.",
            FutureWarning,
        )
        return self.koalas.apply_batch(func)

    map_in_pandas.__doc__ = KoalasFrameMethods.apply_batch.__doc__

    def apply(self, func, axis=0, args=(), **kwds) -> Union["ks.Series", "DataFrame", "ks.Index"]:
        """
        Apply a function along an axis of the DataFrame.

        Objects passed to the function are Series objects whose index is
        either the DataFrame's index (``axis=0``) or the DataFrame's columns
        (``axis=1``).

        See also `Transform and apply a function
        <https://koalas.readthedocs.io/en/latest/user_guide/transform_apply.html>`_.

        .. note:: when `axis` is 0 or 'index', the `func` is unable to access
            to the whole input series. Koalas internally splits the input series into multiple
            batches and calls `func` with each batch multiple times. Therefore, operations
            such as global aggregations are impossible. See the example below.

            >>> # This case does not return the length of whole series but of the batch internally
            ... # used.
            ... def length(s) -> int:
            ...     return len(s)
            ...
            >>> df = ks.DataFrame({'A': range(1000)})
            >>> df.apply(length, axis=0)  # doctest: +SKIP
            0     83
            1     83
            2     83
            ...
            10    83
            11    83
            dtype: int32

        .. note:: this API executes the function once to infer the type which is
            potentially expensive, for instance, when the dataset is created after
            aggregations or sorting.

            To avoid this, specify the return type as `Series` or scalar value in ``func``,
            for instance, as below:

            >>> def square(s) -> ks.Series[np.int32]:
            ...     return s ** 2

            Koalas uses return type hint and does not try to infer the type.

            In case when axis is 1, it requires to specify `DataFrame` or scalar value
            with type hints as below:

            >>> def plus_one(x) -> ks.DataFrame[float, float]:
            ...     return x + 1

            If the return type is specified as `DataFrame`, the output column names become
            `c0, c1, c2 ... cn`. These names are positionally mapped to the returned
            DataFrame in ``func``.

            To specify the column names, you can assign them in a pandas friendly style as below:

            >>> def plus_one(x) -> ks.DataFrame["a": float, "b": float]:
            ...     return x + 1

            >>> pdf = pd.DataFrame({'a': [1, 2, 3], 'b': [3, 4, 5]})
            >>> def plus_one(x) -> ks.DataFrame[zip(pdf.dtypes, pdf.columns)]:
            ...     return x + 1

            However, this way switches the index type to default index type in the output
            because the type hint cannot express the index type at this moment. Use
            `reset_index()` to keep index as a workaround.

        Parameters
        ----------
        func : function
            Function to apply to each column or row.
        axis : {0 or 'index', 1 or 'columns'}, default 0
            Axis along which the function is applied:

            * 0 or 'index': apply function to each column.
            * 1 or 'columns': apply function to each row.
        args : tuple
            Positional arguments to pass to `func` in addition to the
            array/series.
        **kwds
            Additional keyword arguments to pass as keywords arguments to
            `func`.

        Returns
        -------
        Series or DataFrame
            Result of applying ``func`` along the given axis of the
            DataFrame.

        See Also
        --------
        DataFrame.applymap : For elementwise operations.
        DataFrame.aggregate : Only perform aggregating type operations.
        DataFrame.transform : Only perform transforming type operations.
        Series.apply : The equivalent function for Series.

        Examples
        --------
        >>> df = ks.DataFrame([[4, 9]] * 3, columns=['A', 'B'])
        >>> df
           A  B
        0  4  9
        1  4  9
        2  4  9

        Using a numpy universal function (in this case the same as
        ``np.sqrt(df)``):

        >>> def sqrt(x) -> ks.Series[float]:
        ...     return np.sqrt(x)
        ...
        >>> df.apply(sqrt, axis=0)
             A    B
        0  2.0  3.0
        1  2.0  3.0
        2  2.0  3.0

        You can omit the type hint and let Koalas infer its type.

        >>> df.apply(np.sqrt, axis=0)
             A    B
        0  2.0  3.0
        1  2.0  3.0
        2  2.0  3.0

        When `axis` is 1 or 'columns', it applies the function for each row.

        >>> def summation(x) -> np.int64:
        ...     return np.sum(x)
        ...
        >>> df.apply(summation, axis=1)
        0    13
        1    13
        2    13
        dtype: int64

        Likewise, you can omit the type hint and let Koalas infer its type.

        >>> df.apply(np.sum, axis=1)
        0    13
        1    13
        2    13
        dtype: int64

        >>> df.apply(max, axis=1)
        0    9
        1    9
        2    9
        dtype: int64

        Returning a list-like will result in a Series

        >>> df.apply(lambda x: [1, 2], axis=1)
        0    [1, 2]
        1    [1, 2]
        2    [1, 2]
        dtype: object

        In order to specify the types when `axis` is '1', it should use DataFrame[...]
        annotation. In this case, the column names are automatically generated.

        >>> def identify(x) -> ks.DataFrame['A': np.int64, 'B': np.int64]:
        ...     return x
        ...
        >>> df.apply(identify, axis=1)
           A  B
        0  4  9
        1  4  9
        2  4  9

        You can also specify extra arguments.

        >>> def plus_two(a, b, c) -> ks.DataFrame[np.int64, np.int64]:
        ...     return a + b + c
        ...
        >>> df.apply(plus_two, axis=1, args=(1,), c=3)
           c0  c1
        0   8  13
        1   8  13
        2   8  13
        """
        from databricks.koalas.groupby import GroupBy
        from databricks.koalas.series import first_series

        if not isinstance(func, types.FunctionType):
            assert callable(func), "the first argument should be a callable function."
            f = func
            func = lambda *args, **kwargs: f(*args, **kwargs)

        axis = validate_axis(axis)
        should_return_series = False
        spec = inspect.getfullargspec(func)
        return_sig = spec.annotations.get("return", None)
        should_infer_schema = return_sig is None
        should_use_map_in_pandas = LooseVersion(pyspark.__version__) >= "3.0"

        def apply_func(pdf):
            pdf_or_pser = pdf.apply(func, axis=axis, args=args, **kwds)
            if isinstance(pdf_or_pser, pd.Series):
                return pdf_or_pser.to_frame()
            else:
                return pdf_or_pser

        self_applied = DataFrame(self._internal.resolved_copy)  # type: "DataFrame"

        column_labels = None  # type: Optional[List[Tuple]]
        if should_infer_schema:
            # Here we execute with the first 1000 to get the return type.
            # If the records were less than 1000, it uses pandas API directly for a shortcut.
            limit = get_option("compute.shortcut_limit")
            pdf = self_applied.head(limit + 1)._to_internal_pandas()
            applied = pdf.apply(func, axis=axis, args=args, **kwds)
            kser_or_kdf = ks.from_pandas(applied)
            if len(pdf) <= limit:
                return kser_or_kdf

            kdf = kser_or_kdf
            if isinstance(kser_or_kdf, ks.Series):
                should_return_series = True
                kdf = kser_or_kdf._kdf

            return_schema = kdf._internal.to_internal_spark_frame.schema

            if should_use_map_in_pandas:
                output_func = GroupBy._make_pandas_df_builder_func(
                    self_applied, apply_func, return_schema, retain_index=True
                )
                sdf = self_applied._internal.to_internal_spark_frame.mapInPandas(
                    lambda iterator: map(output_func, iterator), schema=return_schema
                )
            else:
                sdf = GroupBy._spark_group_map_apply(
                    self_applied,
                    apply_func,
                    (F.spark_partition_id(),),
                    return_schema,
                    retain_index=True,
                )

            # If schema is inferred, we can restore indexes too.
            internal = kdf._internal.with_new_sdf(sdf)
        else:
            return_type = infer_return_type(func)
            return_schema = return_type.tpe
            require_index_axis = isinstance(return_type, SeriesType)
            require_column_axis = isinstance(return_type, DataFrameType)

            if require_index_axis:
                if axis != 0:
                    raise TypeError(
                        "The given function should specify a scalar or a series as its type "
                        "hints when axis is 0 or 'index'; however, the return type "
                        "was %s" % return_sig
                    )
                fields_types = zip(
                    self_applied.columns, [return_schema] * len(self_applied.columns)
                )
                return_schema = StructType([StructField(c, t) for c, t in fields_types])
            elif require_column_axis:
                if axis != 1:
                    raise TypeError(
                        "The given function should specify a scalar or a frame as its type "
                        "hints when axis is 1 or 'column'; however, the return type "
                        "was %s" % return_sig
                    )
            else:
                # any axis is fine.
                should_return_series = True
                return_schema = StructType([StructField(SPARK_DEFAULT_SERIES_NAME, return_schema)])
                column_labels = [None]

            if should_use_map_in_pandas:
                output_func = GroupBy._make_pandas_df_builder_func(
                    self_applied, apply_func, return_schema, retain_index=False
                )
                sdf = self_applied._internal.to_internal_spark_frame.mapInPandas(
                    lambda iterator: map(output_func, iterator), schema=return_schema
                )
            else:
                sdf = GroupBy._spark_group_map_apply(
                    self_applied,
                    apply_func,
                    (F.spark_partition_id(),),
                    return_schema,
                    retain_index=False,
                )

            # Otherwise, it loses index.
            internal = InternalFrame(
                spark_frame=sdf, index_spark_column_names=None, column_labels=column_labels
            )

        result = DataFrame(internal)  # type: "DataFrame"
        if should_return_series:
            return first_series(result)
        else:
            return result

    def transform(self, func, axis=0, *args, **kwargs) -> "DataFrame":
        """
        Call ``func`` on self producing a Series with transformed values
        and that has the same length as its input.

        See also `Transform and apply a function
        <https://koalas.readthedocs.io/en/latest/user_guide/transform_apply.html>`_.

        .. note:: this API executes the function once to infer the type which is
             potentially expensive, for instance, when the dataset is created after
             aggregations or sorting.

             To avoid this, specify return type in ``func``, for instance, as below:

             >>> def square(x) -> ks.Series[np.int32]:
             ...     return x ** 2

             Koalas uses return type hint and does not try to infer the type.

        .. note:: the series within ``func`` is actually multiple pandas series as the
            segments of the whole Koalas series; therefore, the length of each series
            is not guaranteed. As an example, an aggregation against each series
            does work as a global aggregation but an aggregation of each segment. See
            below:

            >>> def func(x) -> ks.Series[np.int32]:
            ...     return x + sum(x)

        Parameters
        ----------
        func : function
            Function to use for transforming the data. It must work when pandas Series
            is passed.
        axis : int, default 0 or 'index'
            Can only be set to 0 at the moment.
        *args
            Positional arguments to pass to func.
        **kwargs
            Keyword arguments to pass to func.

        Returns
        -------
        DataFrame
            A DataFrame that must have the same length as self.

        Raises
        ------
        Exception : If the returned DataFrame has a different length than self.

        See Also
        --------
        DataFrame.aggregate : Only perform aggregating type operations.
        DataFrame.apply : Invoke function on DataFrame.
        Series.transform : The equivalent function for Series.

        Examples
        --------
        >>> df = ks.DataFrame({'A': range(3), 'B': range(1, 4)}, columns=['A', 'B'])
        >>> df
           A  B
        0  0  1
        1  1  2
        2  2  3

        >>> def square(x) -> ks.Series[np.int32]:
        ...     return x ** 2
        >>> df.transform(square)
           A  B
        0  0  1
        1  1  4
        2  4  9

        You can omit the type hint and let Koalas infer its type.

        >>> df.transform(lambda x: x ** 2)
           A  B
        0  0  1
        1  1  4
        2  4  9

        For multi-index columns:

        >>> df.columns = [('X', 'A'), ('X', 'B')]
        >>> df.transform(square)  # doctest: +NORMALIZE_WHITESPACE
           X
           A  B
        0  0  1
        1  1  4
        2  4  9

        >>> (df * -1).transform(abs)  # doctest: +NORMALIZE_WHITESPACE
           X
           A  B
        0  0  1
        1  1  2
        2  2  3

        You can also specify extra arguments.

        >>> def calculation(x, y, z) -> ks.Series[int]:
        ...     return x ** y + z
        >>> df.transform(calculation, y=10, z=20)  # doctest: +NORMALIZE_WHITESPACE
              X
              A      B
        0    20     21
        1    21   1044
        2  1044  59069
        """
        if not isinstance(func, types.FunctionType):
            assert callable(func), "the first argument should be a callable function."
            f = func
            func = lambda *args, **kwargs: f(*args, **kwargs)

        axis = validate_axis(axis)
        if axis != 0:
            raise NotImplementedError('axis should be either 0 or "index" currently.')

        spec = inspect.getfullargspec(func)
        return_sig = spec.annotations.get("return", None)
        should_infer_schema = return_sig is None

        if should_infer_schema:
            # Here we execute with the first 1000 to get the return type.
            # If the records were less than 1000, it uses pandas API directly for a shortcut.
            limit = get_option("compute.shortcut_limit")
            pdf = self.head(limit + 1)._to_internal_pandas()
            transformed = pdf.transform(func, axis, *args, **kwargs)
            kdf = DataFrame(transformed)  # type: "DataFrame"
            if len(pdf) <= limit:
                return kdf

            applied = []
            for input_label, output_label in zip(
                self._internal.column_labels, kdf._internal.column_labels
            ):
                pudf = pandas_udf(
                    lambda c: func(c, *args, **kwargs),
                    returnType=kdf._internal.spark_type_for(output_label),
                    functionType=PandasUDFType.SCALAR,
                )
                kser = self._kser_for(input_label)
                applied.append(kser._with_new_scol(scol=pudf(kser.spark.column)))

            internal = self._internal.with_new_columns(applied)
            return DataFrame(internal)
        else:
            return self._apply_series_op(
                lambda kser: kser.koalas.transform_batch(func, *args, **kwargs)
            )

    def transform_batch(self, func, *args, **kwargs) -> "DataFrame":
        warnings.warn(
            "DataFrame.transform_batch is deprecated as of DataFrame.koalas.transform_batch. "
            "Please use the API instead.",
            FutureWarning,
        )
        return self.koalas.transform_batch(func, *args, **kwargs)

    transform_batch.__doc__ = KoalasFrameMethods.transform_batch.__doc__

    def pop(self, item) -> "DataFrame":
        """
        Return item and drop from frame. Raise KeyError if not found.

        Parameters
        ----------
        item : str
            Label of column to be popped.

        Returns
        -------
        Series

        Examples
        --------
        >>> df = ks.DataFrame([('falcon', 'bird', 389.0),
        ...                    ('parrot', 'bird', 24.0),
        ...                    ('lion', 'mammal', 80.5),
        ...                    ('monkey','mammal', np.nan)],
        ...                   columns=('name', 'class', 'max_speed'))

        >>> df
             name   class  max_speed
        0  falcon    bird      389.0
        1  parrot    bird       24.0
        2    lion  mammal       80.5
        3  monkey  mammal        NaN

        >>> df.pop('class')
        0      bird
        1      bird
        2    mammal
        3    mammal
        Name: class, dtype: object

        >>> df
             name  max_speed
        0  falcon      389.0
        1  parrot       24.0
        2    lion       80.5
        3  monkey        NaN

        Also support for MultiIndex

        >>> df = ks.DataFrame([('falcon', 'bird', 389.0),
        ...                    ('parrot', 'bird', 24.0),
        ...                    ('lion', 'mammal', 80.5),
        ...                    ('monkey','mammal', np.nan)],
        ...                   columns=('name', 'class', 'max_speed'))
        >>> columns = [('a', 'name'), ('a', 'class'), ('b', 'max_speed')]
        >>> df.columns = pd.MultiIndex.from_tuples(columns)
        >>> df
                a                 b
             name   class max_speed
        0  falcon    bird     389.0
        1  parrot    bird      24.0
        2    lion  mammal      80.5
        3  monkey  mammal       NaN

        >>> df.pop('a')
             name   class
        0  falcon    bird
        1  parrot    bird
        2    lion  mammal
        3  monkey  mammal

        >>> df
                  b
          max_speed
        0     389.0
        1      24.0
        2      80.5
        3       NaN
        """
        result = self[item]
        self._update_internal_frame(self.drop(item)._internal)
        return result

    # TODO: add axis parameter can work when '1' or 'columns'
    def xs(self, key, axis=0, level=None) -> Union["DataFrame", "ks.Series"]:
        """
        Return cross-section from the DataFrame.

        This method takes a `key` argument to select data at a particular
        level of a MultiIndex.

        Parameters
        ----------
        key : label or tuple of label
            Label contained in the index, or partially in a MultiIndex.
        axis : 0 or 'index', default 0
            Axis to retrieve cross-section on.
            currently only support 0 or 'index'
        level : object, defaults to first n levels (n=1 or len(key))
            In case of a key partially contained in a MultiIndex, indicate
            which levels are used. Levels can be referred by label or position.

        Returns
        -------
        DataFrame or Series
            Cross-section from the original DataFrame
            corresponding to the selected index levels.

        See Also
        --------
        DataFrame.loc : Access a group of rows and columns
            by label(s) or a boolean array.
        DataFrame.iloc : Purely integer-location based indexing
            for selection by position.

        Examples
        --------
        >>> d = {'num_legs': [4, 4, 2, 2],
        ...      'num_wings': [0, 0, 2, 2],
        ...      'class': ['mammal', 'mammal', 'mammal', 'bird'],
        ...      'animal': ['cat', 'dog', 'bat', 'penguin'],
        ...      'locomotion': ['walks', 'walks', 'flies', 'walks']}
        >>> df = ks.DataFrame(data=d)
        >>> df = df.set_index(['class', 'animal', 'locomotion'])
        >>> df  # doctest: +NORMALIZE_WHITESPACE
                                   num_legs  num_wings
        class  animal  locomotion
        mammal cat     walks              4          0
               dog     walks              4          0
               bat     flies              2          2
        bird   penguin walks              2          2

        Get values at specified index

        >>> df.xs('mammal')  # doctest: +NORMALIZE_WHITESPACE
                           num_legs  num_wings
        animal locomotion
        cat    walks              4          0
        dog    walks              4          0
        bat    flies              2          2

        Get values at several indexes

        >>> df.xs(('mammal', 'dog'))  # doctest: +NORMALIZE_WHITESPACE
                    num_legs  num_wings
        locomotion
        walks              4          0

        >>> df.xs(('mammal', 'dog', 'walks'))  # doctest: +NORMALIZE_WHITESPACE
        num_legs     4
        num_wings    0
        Name: (mammal, dog, walks), dtype: int64

        Get values at specified index and level

        >>> df.xs('cat', level=1)  # doctest: +NORMALIZE_WHITESPACE
                           num_legs  num_wings
        class  locomotion
        mammal walks              4          0
        """
        from databricks.koalas.series import first_series

        if not is_name_like_value(key):
            raise ValueError("'key' should be a scalar value or tuple that contains scalar values")

        if level is not None and is_name_like_tuple(key):
            raise KeyError(key)

        axis = validate_axis(axis)
        if axis != 0:
            raise NotImplementedError('axis should be either 0 or "index" currently.')

        if not is_name_like_tuple(key):
            key = (key,)
        if len(key) > self._internal.index_level:
            raise KeyError(
                "Key length ({}) exceeds index depth ({})".format(
                    len(key), self._internal.index_level
                )
            )
        if level is None:
            level = 0

        rows = [
            self._internal.index_spark_columns[lvl] == index for lvl, index in enumerate(key, level)
        ]
        internal = self._internal.with_filter(reduce(lambda x, y: x & y, rows))

<<<<<<< HEAD
        if len(key) == self._internal.index_level:
            result = first_series(
                DataFrame(InternalFrame(spark_frame=sdf, index_spark_column_names=None)).T
            ).rename(key)
=======
        if len(key) == len(self._internal.index_spark_columns):
            kdf = DataFrame(internal)  # type: DataFrame
            pdf = kdf.head(2)._to_internal_pandas()
            if len(pdf) == 0:
                raise KeyError(key)
            elif len(pdf) > 1:
                return kdf
            else:
                return first_series(DataFrame(pdf.transpose()))
>>>>>>> 5a7c2fcf
        else:
            index_spark_column_names = (
                internal.index_spark_column_names[:level]
                + internal.index_spark_column_names[level + len(key) :]
            )
            index_names = internal.index_names[:level] + internal.index_names[level + len(key) :]

            internal = internal.copy(
                index_spark_column_names=index_spark_column_names, index_names=index_names
            ).resolved_copy
            return DataFrame(internal)

    def where(self, cond, other=np.nan) -> "DataFrame":
        """
        Replace values where the condition is False.

        Parameters
        ----------
        cond : boolean DataFrame
            Where cond is True, keep the original value. Where False,
            replace with corresponding value from other.
        other : scalar, DataFrame
            Entries where cond is False are replaced with corresponding value from other.

        Returns
        -------
        DataFrame

        Examples
        --------

        >>> from databricks.koalas.config import set_option, reset_option
        >>> set_option("compute.ops_on_diff_frames", True)
        >>> df1 = ks.DataFrame({'A': [0, 1, 2, 3, 4], 'B':[100, 200, 300, 400, 500]})
        >>> df2 = ks.DataFrame({'A': [0, -1, -2, -3, -4], 'B':[-100, -200, -300, -400, -500]})
        >>> df1
           A    B
        0  0  100
        1  1  200
        2  2  300
        3  3  400
        4  4  500
        >>> df2
           A    B
        0  0 -100
        1 -1 -200
        2 -2 -300
        3 -3 -400
        4 -4 -500

        >>> df1.where(df1 > 0).sort_index()
             A      B
        0  NaN  100.0
        1  1.0  200.0
        2  2.0  300.0
        3  3.0  400.0
        4  4.0  500.0

        >>> df1.where(df1 > 1, 10).sort_index()
            A    B
        0  10  100
        1  10  200
        2   2  300
        3   3  400
        4   4  500

        >>> df1.where(df1 > 1, df1 + 100).sort_index()
             A    B
        0  100  100
        1  101  200
        2    2  300
        3    3  400
        4    4  500

        >>> df1.where(df1 > 1, df2).sort_index()
           A    B
        0  0  100
        1 -1  200
        2  2  300
        3  3  400
        4  4  500

        When the column name of cond is different from self, it treats all values are False

        >>> cond = ks.DataFrame({'C': [0, -1, -2, -3, -4], 'D':[4, 3, 2, 1, 0]}) % 3 == 0
        >>> cond
               C      D
        0   True  False
        1  False   True
        2  False  False
        3   True  False
        4  False   True

        >>> df1.where(cond).sort_index()
            A   B
        0 NaN NaN
        1 NaN NaN
        2 NaN NaN
        3 NaN NaN
        4 NaN NaN

        When the type of cond is Series, it just check boolean regardless of column name

        >>> cond = ks.Series([1, 2]) > 1
        >>> cond
        0    False
        1     True
        dtype: bool

        >>> df1.where(cond).sort_index()
             A      B
        0  NaN    NaN
        1  1.0  200.0
        2  NaN    NaN
        3  NaN    NaN
        4  NaN    NaN

        >>> reset_option("compute.ops_on_diff_frames")
        """
        from databricks.koalas.series import Series

        tmp_cond_col_name = "__tmp_cond_col_{}__".format
        tmp_other_col_name = "__tmp_other_col_{}__".format

        kdf = self.copy()

        tmp_cond_col_names = [
            tmp_cond_col_name(name_like_string(label)) for label in self._internal.column_labels
        ]
        if isinstance(cond, DataFrame):
            cond = cond[
                [
                    (
                        cond._internal.spark_column_for(label)
                        if label in cond._internal.column_labels
                        else F.lit(False)
                    ).alias(name)
                    for label, name in zip(self._internal.column_labels, tmp_cond_col_names)
                ]
            ]
            kdf[tmp_cond_col_names] = cond
        elif isinstance(cond, Series):
            cond = cond.to_frame()
            cond = cond[
                [cond._internal.data_spark_columns[0].alias(name) for name in tmp_cond_col_names]
            ]
            kdf[tmp_cond_col_names] = cond
        else:
            raise ValueError("type of cond must be a DataFrame or Series")

        tmp_other_col_names = [
            tmp_other_col_name(name_like_string(label)) for label in self._internal.column_labels
        ]
        if isinstance(other, DataFrame):
            other = other[
                [
                    (
                        other._internal.spark_column_for(label)
                        if label in other._internal.column_labels
                        else F.lit(np.nan)
                    ).alias(name)
                    for label, name in zip(self._internal.column_labels, tmp_other_col_names)
                ]
            ]
            kdf[tmp_other_col_names] = other
        elif isinstance(other, Series):
            other = other.to_frame()
            other = other[
                [other._internal.data_spark_columns[0].alias(name) for name in tmp_other_col_names]
            ]
            kdf[tmp_other_col_names] = other
        else:
            for label in self._internal.column_labels:
                kdf[tmp_other_col_name(name_like_string(label))] = other

        # above logic make spark dataframe looks like below:
        # +-----------------+---+---+------------------+-------------------+------------------+--...
        # |__index_level_0__|  A|  B|__tmp_cond_col_A__|__tmp_other_col_A__|__tmp_cond_col_B__|__...
        # +-----------------+---+---+------------------+-------------------+------------------+--...
        # |                0|  0|100|              true|                  0|             false|  ...
        # |                1|  1|200|             false|                 -1|             false|  ...
        # |                3|  3|400|              true|                 -3|             false|  ...
        # |                2|  2|300|             false|                 -2|              true|  ...
        # |                4|  4|500|             false|                 -4|             false|  ...
        # +-----------------+---+---+------------------+-------------------+------------------+--...

        data_spark_columns = []
        for label in self._internal.column_labels:
            data_spark_columns.append(
                F.when(
                    kdf[tmp_cond_col_name(name_like_string(label))].spark.column,
                    kdf._internal.spark_column_for(label),
                )
                .otherwise(kdf[tmp_other_col_name(name_like_string(label))].spark.column)
                .alias(kdf._internal.spark_column_name_for(label))
            )

        return DataFrame(
            kdf._internal.with_new_columns(
                data_spark_columns, column_labels=self._internal.column_labels
            )
        )

    def mask(self, cond, other=np.nan) -> "DataFrame":
        """
        Replace values where the condition is True.

        Parameters
        ----------
        cond : boolean DataFrame
            Where cond is False, keep the original value. Where True,
            replace with corresponding value from other.
        other : scalar, DataFrame
            Entries where cond is True are replaced with corresponding value from other.

        Returns
        -------
        DataFrame

        Examples
        --------

        >>> from databricks.koalas.config import set_option, reset_option
        >>> set_option("compute.ops_on_diff_frames", True)
        >>> df1 = ks.DataFrame({'A': [0, 1, 2, 3, 4], 'B':[100, 200, 300, 400, 500]})
        >>> df2 = ks.DataFrame({'A': [0, -1, -2, -3, -4], 'B':[-100, -200, -300, -400, -500]})
        >>> df1
           A    B
        0  0  100
        1  1  200
        2  2  300
        3  3  400
        4  4  500
        >>> df2
           A    B
        0  0 -100
        1 -1 -200
        2 -2 -300
        3 -3 -400
        4 -4 -500

        >>> df1.mask(df1 > 0).sort_index()
             A   B
        0  0.0 NaN
        1  NaN NaN
        2  NaN NaN
        3  NaN NaN
        4  NaN NaN

        >>> df1.mask(df1 > 1, 10).sort_index()
            A   B
        0   0  10
        1   1  10
        2  10  10
        3  10  10
        4  10  10

        >>> df1.mask(df1 > 1, df1 + 100).sort_index()
             A    B
        0    0  200
        1    1  300
        2  102  400
        3  103  500
        4  104  600

        >>> df1.mask(df1 > 1, df2).sort_index()
           A    B
        0  0 -100
        1  1 -200
        2 -2 -300
        3 -3 -400
        4 -4 -500

        >>> reset_option("compute.ops_on_diff_frames")
        """
        from databricks.koalas.series import Series

        if not isinstance(cond, (DataFrame, Series)):
            raise ValueError("type of cond must be a DataFrame or Series")

        cond_inversed = cond._apply_series_op(lambda kser: ~kser)
        return self.where(cond_inversed, other)

    @property
    def index(self) -> "ks.Index":
        """The index (row labels) Column of the DataFrame.

        Currently not supported when the DataFrame has no index.

        See Also
        --------
        Index
        """
        from databricks.koalas.indexes import Index, MultiIndex

        if self._internal.index_level == 1:
            return Index(self)
        else:
            return MultiIndex(self)

    @property
    def empty(self) -> bool:
        """
        Returns true if the current DataFrame is empty. Otherwise, returns false.

        Examples
        --------
        >>> ks.range(10).empty
        False

        >>> ks.range(0).empty
        True

        >>> ks.DataFrame({}, index=list('abc')).empty
        True
        """
        return (
            len(self._internal.column_labels) == 0
            or self._internal.resolved_copy.spark_frame.rdd.isEmpty()
        )

    @property
    def style(self) -> Styler:
        """
        Property returning a Styler object containing methods for
        building a styled HTML representation for the DataFrame.

        .. note:: currently it collects top 1000 rows and return its
            pandas `pandas.io.formats.style.Styler` instance.

        Examples
        --------
        >>> ks.range(1001).style  # doctest: +ELLIPSIS
        <pandas.io.formats.style.Styler object at ...>
        """
        max_results = get_option("compute.max_rows")
        pdf = self.head(max_results + 1)._to_internal_pandas()
        if len(pdf) > max_results:
            warnings.warn("'style' property will only use top %s rows." % max_results, UserWarning)
        return pdf.head(max_results).style

    def set_index(self, keys, drop=True, append=False, inplace=False) -> Optional["DataFrame"]:
        """Set the DataFrame index (row labels) using one or more existing columns.

        Set the DataFrame index (row labels) using one or more existing
        columns or arrays (of the correct length). The index can replace the
        existing index or expand on it.

        Parameters
        ----------
        keys : label or array-like or list of labels/arrays
            This parameter can be either a single column key, a single array of
            the same length as the calling DataFrame, or a list containing an
            arbitrary combination of column keys and arrays. Here, "array"
            encompasses :class:`Series`, :class:`Index` and ``np.ndarray``.
        drop : bool, default True
            Delete columns to be used as the new index.
        append : bool, default False
            Whether to append columns to existing index.
        inplace : bool, default False
            Modify the DataFrame in place (do not create a new object).

        Returns
        -------
        DataFrame
            Changed row labels.

        See Also
        --------
        DataFrame.reset_index : Opposite of set_index.

        Examples
        --------
        >>> df = ks.DataFrame({'month': [1, 4, 7, 10],
        ...                    'year': [2012, 2014, 2013, 2014],
        ...                    'sale': [55, 40, 84, 31]},
        ...                   columns=['month', 'year', 'sale'])
        >>> df
           month  year  sale
        0      1  2012    55
        1      4  2014    40
        2      7  2013    84
        3     10  2014    31

        Set the index to become the 'month' column:

        >>> df.set_index('month')  # doctest: +NORMALIZE_WHITESPACE
               year  sale
        month
        1      2012    55
        4      2014    40
        7      2013    84
        10     2014    31

        Create a MultiIndex using columns 'year' and 'month':

        >>> df.set_index(['year', 'month'])  # doctest: +NORMALIZE_WHITESPACE
                    sale
        year  month
        2012  1     55
        2014  4     40
        2013  7     84
        2014  10    31
        """
        inplace = validate_bool_kwarg(inplace, "inplace")
        if is_name_like_tuple(keys):
            keys = [keys]
        elif is_name_like_value(keys):
            keys = [(keys,)]
        else:
            keys = [key if is_name_like_tuple(key) else (key,) for key in keys]
        columns = set(self._internal.column_labels)
        for key in keys:
            if key not in columns:
                raise KeyError(name_like_string(key))

        if drop:
            column_labels = [label for label in self._internal.column_labels if label not in keys]
        else:
            column_labels = self._internal.column_labels
        if append:
            index_spark_column_names = self._internal.index_spark_column_names + [
                self._internal.spark_column_name_for(label) for label in keys
            ]
            index_names = self._internal.index_names + keys
        else:
            index_spark_column_names = [
                self._internal.spark_column_name_for(label) for label in keys
            ]
            index_names = keys

        internal = self._internal.resolved_copy
        internal = internal.copy(
            index_spark_column_names=index_spark_column_names,
            index_names=index_names,
            column_labels=column_labels,
            data_spark_columns=[internal.spark_column_for(label) for label in column_labels],
        )

        if inplace:
            self._update_internal_frame(internal)
            return None
        else:
            return DataFrame(internal)

    def reset_index(
        self, level=None, drop=False, inplace=False, col_level=0, col_fill=""
    ) -> Optional["DataFrame"]:
        """Reset the index, or a level of it.

        For DataFrame with multi-level index, return new DataFrame with labeling information in
        the columns under the index names, defaulting to 'level_0', 'level_1', etc. if any are None.
        For a standard index, the index name will be used (if set), otherwise a default 'index' or
        'level_0' (if 'index' is already taken) will be used.

        Parameters
        ----------
        level : int, str, tuple, or list, default None
            Only remove the given levels from the index. Removes all levels by
            default.
        drop : bool, default False
            Do not try to insert index into dataframe columns. This resets
            the index to the default integer index.
        inplace : bool, default False
            Modify the DataFrame in place (do not create a new object).
        col_level : int or str, default 0
            If the columns have multiple levels, determines which level the
            labels are inserted into. By default it is inserted into the first
            level.
        col_fill : object, default ''
            If the columns have multiple levels, determines how the other
            levels are named. If None then the index name is repeated.

        Returns
        -------
        DataFrame
            DataFrame with the new index.

        See Also
        --------
        DataFrame.set_index : Opposite of reset_index.

        Examples
        --------
        >>> df = ks.DataFrame([('bird', 389.0),
        ...                    ('bird', 24.0),
        ...                    ('mammal', 80.5),
        ...                    ('mammal', np.nan)],
        ...                   index=['falcon', 'parrot', 'lion', 'monkey'],
        ...                   columns=('class', 'max_speed'))
        >>> df
                 class  max_speed
        falcon    bird      389.0
        parrot    bird       24.0
        lion    mammal       80.5
        monkey  mammal        NaN

        When we reset the index, the old index is added as a column. Unlike pandas, Koalas
        does not automatically add a sequential index. The following 0, 1, 2, 3 are only
        there when we display the DataFrame.

        >>> df.reset_index()
            index   class  max_speed
        0  falcon    bird      389.0
        1  parrot    bird       24.0
        2    lion  mammal       80.5
        3  monkey  mammal        NaN

        We can use the `drop` parameter to avoid the old index being added as
        a column:

        >>> df.reset_index(drop=True)
            class  max_speed
        0    bird      389.0
        1    bird       24.0
        2  mammal       80.5
        3  mammal        NaN

        You can also use `reset_index` with `MultiIndex`.

        >>> index = pd.MultiIndex.from_tuples([('bird', 'falcon'),
        ...                                    ('bird', 'parrot'),
        ...                                    ('mammal', 'lion'),
        ...                                    ('mammal', 'monkey')],
        ...                                   names=['class', 'name'])
        >>> columns = pd.MultiIndex.from_tuples([('speed', 'max'),
        ...                                      ('species', 'type')])
        >>> df = ks.DataFrame([(389.0, 'fly'),
        ...                    ( 24.0, 'fly'),
        ...                    ( 80.5, 'run'),
        ...                    (np.nan, 'jump')],
        ...                   index=index,
        ...                   columns=columns)
        >>> df  # doctest: +NORMALIZE_WHITESPACE
                       speed species
                         max    type
        class  name
        bird   falcon  389.0     fly
               parrot   24.0     fly
        mammal lion     80.5     run
               monkey    NaN    jump

        If the index has multiple levels, we can reset a subset of them:

        >>> df.reset_index(level='class')  # doctest: +NORMALIZE_WHITESPACE
                 class  speed species
                          max    type
        name
        falcon    bird  389.0     fly
        parrot    bird   24.0     fly
        lion    mammal   80.5     run
        monkey  mammal    NaN    jump

        If we are not dropping the index, by default, it is placed in the top
        level. We can place it in another level:

        >>> df.reset_index(level='class', col_level=1)  # doctest: +NORMALIZE_WHITESPACE
                        speed species
                 class    max    type
        name
        falcon    bird  389.0     fly
        parrot    bird   24.0     fly
        lion    mammal   80.5     run
        monkey  mammal    NaN    jump

        When the index is inserted under another level, we can specify under
        which one with the parameter `col_fill`:

        >>> df.reset_index(level='class', col_level=1,
        ...                col_fill='species')  # doctest: +NORMALIZE_WHITESPACE
                      species  speed species
                        class    max    type
        name
        falcon           bird  389.0     fly
        parrot           bird   24.0     fly
        lion           mammal   80.5     run
        monkey         mammal    NaN    jump

        If we specify a nonexistent level for `col_fill`, it is created:

        >>> df.reset_index(level='class', col_level=1,
        ...                col_fill='genus')  # doctest: +NORMALIZE_WHITESPACE
                        genus  speed species
                        class    max    type
        name
        falcon           bird  389.0     fly
        parrot           bird   24.0     fly
        lion           mammal   80.5     run
        monkey         mammal    NaN    jump
        """
        inplace = validate_bool_kwarg(inplace, "inplace")
        multi_index = self._internal.index_level > 1

        def rename(index):
            if multi_index:
                return ("level_{}".format(index),)
            else:
                if ("index",) not in self._internal.column_labels:
                    return ("index",)
                else:
                    return ("level_{}".format(index),)

        if level is None:
            new_index_map = [
                (column, name if name is not None else rename(i))
                for i, (column, name) in enumerate(self._internal.index_map.items())
            ]
            index_map = {}  # type: Dict
        else:
            if is_list_like(level):
                level = list(level)
            if isinstance(level, int) or is_name_like_tuple(level):
                level = [level]
            elif is_name_like_value(level):
                level = [(level,)]
            else:
                level = [
                    lvl if isinstance(lvl, int) or is_name_like_tuple(lvl) else (lvl,)
                    for lvl in level
                ]

            if all(isinstance(l, int) for l in level):
                for lev in level:
                    if lev >= self._internal.index_level:
                        raise IndexError(
                            "Too many levels: Index has only {} level, not {}".format(
                                self._internal.index_level, lev + 1
                            )
                        )
                idx = level
            elif all(is_name_like_tuple(lev) for lev in level):
                idx = []
                for l in level:
                    try:
                        i = self._internal.index_names.index(l)
                        idx.append(i)
                    except ValueError:
                        if multi_index:
                            raise KeyError("Level unknown not found")
                        else:
                            raise KeyError(
                                "Level unknown must be same as name ({})".format(
                                    name_like_string(self._internal.index_names[0])
                                )
                            )
            else:
                raise ValueError("Level should be all int or all string.")
            idx.sort()

            new_index_map = []
            index_map_items = list(self._internal.index_map.items())
            new_index_map_items = index_map_items.copy()
            for i in idx:
                info = index_map_items[i]
                index_column, index_name = info
                new_index_map.append(
                    (index_column, index_name if index_name is not None else rename(i))
                )
                new_index_map_items.remove(info)

            index_map = OrderedDict(new_index_map_items)

        if drop:
            new_index_map = []

        for _, name in new_index_map:
            if name in self._internal.column_labels:
                raise ValueError("cannot insert {}, already exists".format(name_like_string(name)))

        sdf = self._internal.spark_frame
        new_data_scols = [
            scol_for(sdf, column).alias(name_like_string(name)) for column, name in new_index_map
        ]

        index_scols = [scol_for(sdf, column) for column in index_map]
        sdf = sdf.select(
            index_scols + new_data_scols + self._internal.data_spark_columns + list(HIDDEN_COLUMNS)
        )

        if self._internal.column_labels_level > 1:
            column_depth = len(self._internal.column_labels[0])
            if col_level >= column_depth:
                raise IndexError(
                    "Too many levels: Index has only {} levels, not {}".format(
                        column_depth, col_level + 1
                    )
                )
            if any(col_level + len(name) > column_depth for _, name in new_index_map):
                raise ValueError("Item must have length equal to number of levels.")
            column_labels = [
                tuple(
                    ([col_fill] * col_level)
                    + list(name)
                    + ([col_fill] * (column_depth - (len(name) + col_level)))
                )
                for _, name in new_index_map
            ] + self._internal.column_labels
        else:
            column_labels = [name for _, name in new_index_map] + self._internal.column_labels

        internal = self._internal.copy(
            spark_frame=sdf,
            index_spark_column_names=list(index_map.keys()),
            index_names=list(index_map.values()),
            column_labels=column_labels,
            data_spark_columns=(
                [scol_for(sdf, name_like_string(name)) for _, name in new_index_map]
                + [scol_for(sdf, col) for col in self._internal.data_spark_column_names]
            ),
        )

        if inplace:
            self._update_internal_frame(internal)
            return None
        else:
            return DataFrame(internal)

    def isnull(self) -> "DataFrame":
        """
        Detects missing values for items in the current Dataframe.

        Return a boolean same-sized Dataframe indicating if the values are NA.
        NA values, such as None or numpy.NaN, gets mapped to True values.
        Everything else gets mapped to False values.

        See Also
        --------
        DataFrame.notnull

        Examples
        --------
        >>> df = ks.DataFrame([(.2, .3), (.0, None), (.6, None), (.2, .1)])
        >>> df.isnull()
               0      1
        0  False  False
        1  False   True
        2  False   True
        3  False  False

        >>> df = ks.DataFrame([[None, 'bee', None], ['dog', None, 'fly']])
        >>> df.isnull()
               0      1      2
        0   True  False   True
        1  False   True  False
        """
        return self._apply_series_op(lambda kser: kser.isnull())

    isna = isnull

    def notnull(self) -> "DataFrame":
        """
        Detects non-missing values for items in the current Dataframe.

        This function takes a dataframe and indicates whether it's
        values are valid (not missing, which is ``NaN`` in numeric
        datatypes, ``None`` or ``NaN`` in objects and ``NaT`` in datetimelike).

        See Also
        --------
        DataFrame.isnull

        Examples
        --------
        >>> df = ks.DataFrame([(.2, .3), (.0, None), (.6, None), (.2, .1)])
        >>> df.notnull()
              0      1
        0  True   True
        1  True  False
        2  True  False
        3  True   True

        >>> df = ks.DataFrame([['ant', 'bee', 'cat'], ['dog', None, 'fly']])
        >>> df.notnull()
              0      1     2
        0  True   True  True
        1  True  False  True
        """
        return self._apply_series_op(lambda kser: kser.notnull())

    notna = notnull

    # TODO: add frep and axis parameter
    def shift(self, periods=1, fill_value=None) -> "DataFrame":
        """
        Shift DataFrame by desired number of periods.

        .. note:: the current implementation of shift uses Spark's Window without
            specifying partition specification. This leads to move all data into
            single partition in single machine and could cause serious
            performance degradation. Avoid this method against very large dataset.

        Parameters
        ----------
        periods : int
            Number of periods to shift. Can be positive or negative.
        fill_value : object, optional
            The scalar value to use for newly introduced missing values.
            The default depends on the dtype of self. For numeric data, np.nan is used.

        Returns
        -------
        Copy of input DataFrame, shifted.

        Examples
        --------
        >>> df = ks.DataFrame({'Col1': [10, 20, 15, 30, 45],
        ...                    'Col2': [13, 23, 18, 33, 48],
        ...                    'Col3': [17, 27, 22, 37, 52]},
        ...                   columns=['Col1', 'Col2', 'Col3'])

        >>> df.shift(periods=3)
           Col1  Col2  Col3
        0   NaN   NaN   NaN
        1   NaN   NaN   NaN
        2   NaN   NaN   NaN
        3  10.0  13.0  17.0
        4  20.0  23.0  27.0

        >>> df.shift(periods=3, fill_value=0)
           Col1  Col2  Col3
        0     0     0     0
        1     0     0     0
        2     0     0     0
        3    10    13    17
        4    20    23    27

        """
        return self._apply_series_op(lambda kser: kser.shift(periods, fill_value))

    # TODO: axis should support 1 or 'columns' either at this moment
    def diff(self, periods: int = 1, axis: Union[int, str] = 0) -> "DataFrame":
        """
        First discrete difference of element.

        Calculates the difference of a DataFrame element compared with another element in the
        DataFrame (default is the element in the same column of the previous row).

        .. note:: the current implementation of diff uses Spark's Window without
            specifying partition specification. This leads to move all data into
            single partition in single machine and could cause serious
            performance degradation. Avoid this method against very large dataset.

        Parameters
        ----------
        periods : int, default 1
            Periods to shift for calculating difference, accepts negative values.
        axis : int, default 0 or 'index'
            Can only be set to 0 at the moment.

        Returns
        -------
        diffed : DataFrame

        Examples
        --------
        >>> df = ks.DataFrame({'a': [1, 2, 3, 4, 5, 6],
        ...                    'b': [1, 1, 2, 3, 5, 8],
        ...                    'c': [1, 4, 9, 16, 25, 36]}, columns=['a', 'b', 'c'])
        >>> df
           a  b   c
        0  1  1   1
        1  2  1   4
        2  3  2   9
        3  4  3  16
        4  5  5  25
        5  6  8  36

        >>> df.diff()
             a    b     c
        0  NaN  NaN   NaN
        1  1.0  0.0   3.0
        2  1.0  1.0   5.0
        3  1.0  1.0   7.0
        4  1.0  2.0   9.0
        5  1.0  3.0  11.0

        Difference with previous column

        >>> df.diff(periods=3)
             a    b     c
        0  NaN  NaN   NaN
        1  NaN  NaN   NaN
        2  NaN  NaN   NaN
        3  3.0  2.0  15.0
        4  3.0  4.0  21.0
        5  3.0  6.0  27.0

        Difference with following row

        >>> df.diff(periods=-1)
             a    b     c
        0 -1.0  0.0  -3.0
        1 -1.0 -1.0  -5.0
        2 -1.0 -1.0  -7.0
        3 -1.0 -2.0  -9.0
        4 -1.0 -3.0 -11.0
        5  NaN  NaN   NaN
        """
        axis = validate_axis(axis)
        if axis != 0:
            raise NotImplementedError('axis should be either 0 or "index" currently.')

        return self._apply_series_op(lambda kser: kser.diff(periods))

    # TODO: axis should support 1 or 'columns' either at this moment
    def nunique(
        self,
        axis: Union[int, str] = 0,
        dropna: bool = True,
        approx: bool = False,
        rsd: float = 0.05,
    ) -> "ks.Series":
        """
        Return number of unique elements in the object.

        Excludes NA values by default.

        Parameters
        ----------
        axis : int, default 0 or 'index'
            Can only be set to 0 at the moment.
        dropna : bool, default True
            Don’t include NaN in the count.
        approx: bool, default False
            If False, will use the exact algorithm and return the exact number of unique.
            If True, it uses the HyperLogLog approximate algorithm, which is significantly faster
            for large amount of data.
            Note: This parameter is specific to Koalas and is not found in pandas.
        rsd: float, default 0.05
            Maximum estimation error allowed in the HyperLogLog algorithm.
            Note: Just like ``approx`` this parameter is specific to Koalas.

        Returns
        -------
        The number of unique values per column as a Koalas Series.

        Examples
        --------
        >>> df = ks.DataFrame({'A': [1, 2, 3], 'B': [np.nan, 3, np.nan]})
        >>> df.nunique()
        A    3
        B    1
        dtype: int64

        >>> df.nunique(dropna=False)
        A    3
        B    2
        dtype: int64

        On big data, we recommend using the approximate algorithm to speed up this function.
        The result will be very close to the exact unique count.

        >>> df.nunique(approx=True)
        A    3
        B    1
        dtype: int64
        """
        from databricks.koalas.series import first_series

        axis = validate_axis(axis)
        if axis != 0:
            raise NotImplementedError('axis should be either 0 or "index" currently.')
        sdf = self._internal.spark_frame.select(
            [F.lit(None).cast(StringType()).alias(SPARK_DEFAULT_INDEX_NAME)]
            + [
                self._kser_for(label)._nunique(dropna, approx, rsd)
                for label in self._internal.column_labels
            ]
        )

        # The data is expected to be small so it's fine to transpose/use default index.
        with ks.option_context("compute.max_rows", None):
            internal = self._internal.copy(
                spark_frame=sdf,
                index_spark_column_names=[SPARK_DEFAULT_INDEX_NAME],
                index_names=[None],
                data_spark_columns=[
                    scol_for(sdf, col) for col in self._internal.data_spark_column_names
                ],
            )

            return first_series(DataFrame(internal).transpose())

    def round(self, decimals=0):
        """
        Round a DataFrame to a variable number of decimal places.

        Parameters
        ----------
        decimals : int, dict, Series
            Number of decimal places to round each column to. If an int is
            given, round each column to the same number of places.
            Otherwise dict and Series round to variable numbers of places.
            Column names should be in the keys if `decimals` is a
            dict-like, or in the index if `decimals` is a Series. Any
            columns not included in `decimals` will be left as is. Elements
            of `decimals` which are not columns of the input will be
            ignored.

            .. note:: If `decimals` is a Series, it is expected to be small,
                as all the data is loaded into the driver's memory.

        Returns
        -------
        DataFrame

        See Also
        --------
        Series.round

        Examples
        --------
        >>> df = ks.DataFrame({'A':[0.028208, 0.038683, 0.877076],
        ...                    'B':[0.992815, 0.645646, 0.149370],
        ...                    'C':[0.173891, 0.577595, 0.491027]},
        ...                    columns=['A', 'B', 'C'],
        ...                    index=['first', 'second', 'third'])
        >>> df
                       A         B         C
        first   0.028208  0.992815  0.173891
        second  0.038683  0.645646  0.577595
        third   0.877076  0.149370  0.491027

        >>> df.round(2)
                   A     B     C
        first   0.03  0.99  0.17
        second  0.04  0.65  0.58
        third   0.88  0.15  0.49

        >>> df.round({'A': 1, 'C': 2})
                  A         B     C
        first   0.0  0.992815  0.17
        second  0.0  0.645646  0.58
        third   0.9  0.149370  0.49

        >>> decimals = ks.Series([1, 0, 2], index=['A', 'B', 'C'])
        >>> df.round(decimals)
                  A    B     C
        first   0.0  1.0  0.17
        second  0.0  1.0  0.58
        third   0.9  0.0  0.49
        """
        if isinstance(decimals, ks.Series):
            decimals = {
                k if isinstance(k, tuple) else (k,): v
                for k, v in decimals._to_internal_pandas().items()
            }
        elif isinstance(decimals, dict):
            decimals = {k if is_name_like_tuple(k) else (k,): v for k, v in decimals.items()}
        elif isinstance(decimals, int):
            decimals = {k: decimals for k in self._internal.column_labels}
        else:
            raise ValueError("decimals must be an integer, a dict-like or a Series")

        def op(kser):
            label = kser._column_label
            if label in decimals:
                return F.round(kser.spark.column, decimals[label]).alias(
                    kser._internal.data_spark_column_names[0]
                )
            else:
                return kser

        return self._apply_series_op(op)

    def _mark_duplicates(self, subset=None, keep="first"):
        if subset is None:
            subset = self._internal.column_labels
        else:
            if is_name_like_tuple(subset):
                subset = [subset]
            elif is_name_like_value(subset):
                subset = [(subset,)]
            else:
                subset = [sub if is_name_like_tuple(sub) else (sub,) for sub in subset]
            diff = set(subset).difference(set(self._internal.column_labels))
            if len(diff) > 0:
                raise KeyError(", ".join([name_like_string(d) for d in diff]))
        group_cols = [self._internal.spark_column_name_for(label) for label in subset]

        sdf = self._internal.resolved_copy.spark_frame

        column = verify_temp_column_name(sdf, "__duplicated__")

        if keep == "first" or keep == "last":
            if keep == "first":
                ord_func = spark.functions.asc
            else:
                ord_func = spark.functions.desc
            window = (
                Window.partitionBy(group_cols)
                .orderBy(ord_func(NATURAL_ORDER_COLUMN_NAME))
                .rowsBetween(Window.unboundedPreceding, Window.currentRow)
            )
            sdf = sdf.withColumn(column, F.row_number().over(window) > 1)
        elif not keep:
            window = Window.partitionBy(group_cols).rowsBetween(
                Window.unboundedPreceding, Window.unboundedFollowing
            )
            sdf = sdf.withColumn(column, F.count("*").over(window) > 1)
        else:
            raise ValueError("'keep' only supports 'first', 'last' and False")
        return sdf, column

    def duplicated(self, subset=None, keep="first") -> "ks.Series":
        """
        Return boolean Series denoting duplicate rows, optionally only considering certain columns.

        Parameters
        ----------
        subset : column label or sequence of labels, optional
            Only consider certain columns for identifying duplicates,
            by default use all of the columns
        keep : {'first', 'last', False}, default 'first'
           - ``first`` : Mark duplicates as ``True`` except for the first occurrence.
           - ``last`` : Mark duplicates as ``True`` except for the last occurrence.
           - False : Mark all duplicates as ``True``.

        Returns
        -------
        duplicated : Series

        Examples
        --------
        >>> df = ks.DataFrame({'a': [1, 1, 1, 3], 'b': [1, 1, 1, 4], 'c': [1, 1, 1, 5]},
        ...                   columns = ['a', 'b', 'c'])
        >>> df
           a  b  c
        0  1  1  1
        1  1  1  1
        2  1  1  1
        3  3  4  5

        >>> df.duplicated().sort_index()
        0    False
        1     True
        2     True
        3    False
        dtype: bool

        Mark duplicates as ``True`` except for the last occurrence.

        >>> df.duplicated(keep='last').sort_index()
        0     True
        1     True
        2    False
        3    False
        dtype: bool

        Mark all duplicates as ``True``.

        >>> df.duplicated(keep=False).sort_index()
        0     True
        1     True
        2     True
        3    False
        dtype: bool
        """
        from databricks.koalas.series import first_series

        sdf, column = self._mark_duplicates(subset, keep)

        sdf = sdf.select(
            self._internal.index_spark_columns
            + [scol_for(sdf, column).alias(SPARK_DEFAULT_SERIES_NAME)]
        )
        return first_series(
            DataFrame(
                InternalFrame(
                    spark_frame=sdf,
                    index_spark_column_names=self._internal.index_spark_column_names,
                    index_names=self._internal.index_names,
                    column_labels=[None],  # type: ignore
                    data_spark_columns=[scol_for(sdf, SPARK_DEFAULT_SERIES_NAME)],
                )
            )
        )

    def to_koalas(self, index_col: Optional[Union[str, List[str]]] = None) -> "DataFrame":
        """
        Converts the existing DataFrame into a Koalas DataFrame.

        This method is monkey-patched into Spark's DataFrame and can be used
        to convert a Spark DataFrame into a Koalas DataFrame. If running on
        an existing Koalas DataFrame, the method returns itself.

        If a Koalas DataFrame is converted to a Spark DataFrame and then back
        to Koalas, it will lose the index information and the original index
        will be turned into a normal column.

        Parameters
        ----------
        index_col: str or list of str, optional, default: None
            Index column of table in Spark.

        See Also
        --------
        DataFrame.to_spark

        Examples
        --------
        >>> df = ks.DataFrame({'col1': [1, 2], 'col2': [3, 4]}, columns=['col1', 'col2'])
        >>> df
           col1  col2
        0     1     3
        1     2     4

        >>> spark_df = df.to_spark()
        >>> spark_df
        DataFrame[col1: bigint, col2: bigint]

        >>> kdf = spark_df.to_koalas()
        >>> kdf
           col1  col2
        0     1     3
        1     2     4

        We can specify the index columns.

        >>> kdf = spark_df.to_koalas(index_col='col1')
        >>> kdf  # doctest: +NORMALIZE_WHITESPACE
              col2
        col1
        1        3
        2        4

        Calling to_koalas on a Koalas DataFrame simply returns itself.

        >>> df.to_koalas()
           col1  col2
        0     1     3
        1     2     4
        """
        if isinstance(self, DataFrame):
            return self
        else:
            assert isinstance(self, spark.DataFrame), type(self)
            from databricks.koalas.namespace import _get_index_map

            index_spark_column_names, index_names = _get_index_map(self, index_col)
            internal = InternalFrame(
                spark_frame=self,
                index_spark_column_names=index_spark_column_names,
                index_names=index_names,
            )
            return DataFrame(internal)

    def cache(self) -> "CachedDataFrame":
        warnings.warn(
            "DataFrame.cache is deprecated as of DataFrame.spark.cache. "
            "Please use the API instead.",
            FutureWarning,
        )
        return self.spark.cache()

    cache.__doc__ = SparkFrameMethods.cache.__doc__

    def persist(self, storage_level=StorageLevel.MEMORY_AND_DISK) -> "CachedDataFrame":
        warnings.warn(
            "DataFrame.persist is deprecated as of DataFrame.spark.persist. "
            "Please use the API instead.",
            FutureWarning,
        )
        return self.spark.persist(storage_level)

    persist.__doc__ = SparkFrameMethods.persist.__doc__

    def hint(self, name: str, *parameters) -> "DataFrame":
        warnings.warn(
            "DataFrame.hint is deprecated as of DataFrame.spark.hint. "
            "Please use the API instead.",
            FutureWarning,
        )
        return self.spark.hint(name, *parameters)

    hint.__doc__ = SparkFrameMethods.hint.__doc__

    def to_table(
        self,
        name: str,
        format: Optional[str] = None,
        mode: str = "overwrite",
        partition_cols: Optional[Union[str, List[str]]] = None,
        index_col: Optional[Union[str, List[str]]] = None,
        **options
    ) -> None:
        return self.spark.to_table(name, format, mode, partition_cols, index_col, **options)

    to_table.__doc__ = SparkFrameMethods.to_table.__doc__

    def to_delta(
        self,
        path: str,
        mode: str = "overwrite",
        partition_cols: Optional[Union[str, List[str]]] = None,
        index_col: Optional[Union[str, List[str]]] = None,
        **options
    ) -> None:
        """
        Write the DataFrame out as a Delta Lake table.

        Parameters
        ----------
        path : str, required
            Path to write to.
        mode : str {'append', 'overwrite', 'ignore', 'error', 'errorifexists'}, default
            'overwrite'. Specifies the behavior of the save operation when the destination
            exists already.

            - 'append': Append the new data to existing data.
            - 'overwrite': Overwrite existing data.
            - 'ignore': Silently ignore this operation if data already exists.
            - 'error' or 'errorifexists': Throw an exception if data already exists.

        partition_cols : str or list of str, optional, default None
            Names of partitioning columns
        index_col: str or list of str, optional, default: None
            Column names to be used in Spark to represent Koalas' index. The index name
            in Koalas is ignored. By default, the index is always lost.
        options : dict
            All other options passed directly into Delta Lake.

        See Also
        --------
        read_delta
        DataFrame.to_parquet
        DataFrame.to_table
        DataFrame.to_spark_io

        Examples
        --------

        >>> df = ks.DataFrame(dict(
        ...    date=list(pd.date_range('2012-1-1 12:00:00', periods=3, freq='M')),
        ...    country=['KR', 'US', 'JP'],
        ...    code=[1, 2 ,3]), columns=['date', 'country', 'code'])
        >>> df
                         date country  code
        0 2012-01-31 12:00:00      KR     1
        1 2012-02-29 12:00:00      US     2
        2 2012-03-31 12:00:00      JP     3

        Create a new Delta Lake table, partitioned by one column:

        >>> df.to_delta('%s/to_delta/foo' % path, partition_cols='date')

        Partitioned by two columns:

        >>> df.to_delta('%s/to_delta/bar' % path, partition_cols=['date', 'country'])

        Overwrite an existing table's partitions, using the 'replaceWhere' capability in Delta:

        >>> df.to_delta('%s/to_delta/bar' % path,
        ...             mode='overwrite', replaceWhere='date >= "2012-01-01"')
        """
        if "options" in options and isinstance(options.get("options"), dict) and len(options) == 1:
            options = options.get("options")  # type: ignore

        self.to_spark_io(
            path=path,
            mode=mode,
            format="delta",
            partition_cols=partition_cols,
            index_col=index_col,
            **options,
        )

    def to_parquet(
        self,
        path: str,
        mode: str = "overwrite",
        partition_cols: Optional[Union[str, List[str]]] = None,
        compression: Optional[str] = None,
        index_col: Optional[Union[str, List[str]]] = None,
        **options
    ) -> None:
        """
        Write the DataFrame out as a Parquet file or directory.

        Parameters
        ----------
        path : str, required
            Path to write to.
        mode : str {'append', 'overwrite', 'ignore', 'error', 'errorifexists'},
            default 'overwrite'. Specifies the behavior of the save operation when the
            destination exists already.

            - 'append': Append the new data to existing data.
            - 'overwrite': Overwrite existing data.
            - 'ignore': Silently ignore this operation if data already exists.
            - 'error' or 'errorifexists': Throw an exception if data already exists.

        partition_cols : str or list of str, optional, default None
            Names of partitioning columns
        compression : str {'none', 'uncompressed', 'snappy', 'gzip', 'lzo', 'brotli', 'lz4', 'zstd'}
            Compression codec to use when saving to file. If None is set, it uses the
            value specified in `spark.sql.parquet.compression.codec`.
        index_col: str or list of str, optional, default: None
            Column names to be used in Spark to represent Koalas' index. The index name
            in Koalas is ignored. By default, the index is always lost.
        options : dict
            All other options passed directly into Spark's data source.

        See Also
        --------
        read_parquet
        DataFrame.to_delta
        DataFrame.to_table
        DataFrame.to_spark_io

        Examples
        --------
        >>> df = ks.DataFrame(dict(
        ...    date=list(pd.date_range('2012-1-1 12:00:00', periods=3, freq='M')),
        ...    country=['KR', 'US', 'JP'],
        ...    code=[1, 2 ,3]), columns=['date', 'country', 'code'])
        >>> df
                         date country  code
        0 2012-01-31 12:00:00      KR     1
        1 2012-02-29 12:00:00      US     2
        2 2012-03-31 12:00:00      JP     3

        >>> df.to_parquet('%s/to_parquet/foo.parquet' % path, partition_cols='date')

        >>> df.to_parquet(
        ...     '%s/to_parquet/foo.parquet' % path,
        ...     mode = 'overwrite',
        ...     partition_cols=['date', 'country'])
        """
        if "options" in options and isinstance(options.get("options"), dict) and len(options) == 1:
            options = options.get("options")  # type: ignore

        builder = self.to_spark(index_col=index_col).write.mode(mode)
        if partition_cols is not None:
            builder.partitionBy(partition_cols)
        builder._set_opts(compression=compression)
        builder.options(**options).format("parquet").save(path)

    def to_spark_io(
        self,
        path: Optional[str] = None,
        format: Optional[str] = None,
        mode: str = "overwrite",
        partition_cols: Optional[Union[str, List[str]]] = None,
        index_col: Optional[Union[str, List[str]]] = None,
        **options
    ) -> None:
        return self.spark.to_spark_io(path, format, mode, partition_cols, index_col, **options)

    to_spark_io.__doc__ = SparkFrameMethods.to_spark_io.__doc__

    def to_spark(self, index_col: Optional[Union[str, List[str]]] = None) -> SparkDataFrame:
        return self.spark.frame(index_col)

    to_spark.__doc__ = SparkFrameMethods.__doc__

    def to_pandas(self) -> pd.DataFrame:
        """
        Return a pandas DataFrame.

        .. note:: This method should only be used if the resulting pandas DataFrame is expected
            to be small, as all the data is loaded into the driver's memory.

        Examples
        --------
        >>> df = ks.DataFrame([(.2, .3), (.0, .6), (.6, .0), (.2, .1)],
        ...                   columns=['dogs', 'cats'])
        >>> df.to_pandas()
           dogs  cats
        0   0.2   0.3
        1   0.0   0.6
        2   0.6   0.0
        3   0.2   0.1
        """
        return self._internal.to_pandas_frame.copy()

    # Alias to maintain backward compatibility with Spark
    def toPandas(self) -> pd.DataFrame:
        warnings.warn(
            "DataFrame.toPandas is deprecated as of DataFrame.to_pandas. "
            "Please use the API instead.",
            FutureWarning,
        )
        return self.to_pandas()

    toPandas.__doc__ = to_pandas.__doc__

    def assign(self, **kwargs) -> "DataFrame":
        """
        Assign new columns to a DataFrame.

        Returns a new object with all original columns in addition to new ones.
        Existing columns that are re-assigned will be overwritten.

        Parameters
        ----------
        **kwargs : dict of {str: callable, Series or Index}
            The column names are keywords. If the values are
            callable, they are computed on the DataFrame and
            assigned to the new columns. The callable must not
            change input DataFrame (though Koalas doesn't check it).
            If the values are not callable, (e.g. a Series or a literal),
            they are simply assigned.

        Returns
        -------
        DataFrame
            A new DataFrame with the new columns in addition to
            all the existing columns.

        Examples
        --------
        >>> df = ks.DataFrame({'temp_c': [17.0, 25.0]},
        ...                   index=['Portland', 'Berkeley'])
        >>> df
                  temp_c
        Portland    17.0
        Berkeley    25.0

        Where the value is a callable, evaluated on `df`:

        >>> df.assign(temp_f=lambda x: x.temp_c * 9 / 5 + 32)
                  temp_c  temp_f
        Portland    17.0    62.6
        Berkeley    25.0    77.0

        Alternatively, the same behavior can be achieved by directly
        referencing an existing Series or sequence and you can also
        create multiple columns within the same assign.

        >>> assigned = df.assign(temp_f=df['temp_c'] * 9 / 5 + 32,
        ...                      temp_k=df['temp_c'] + 273.15,
        ...                      temp_idx=df.index)
        >>> assigned[['temp_c', 'temp_f', 'temp_k', 'temp_idx']]
                  temp_c  temp_f  temp_k  temp_idx
        Portland    17.0    62.6  290.15  Portland
        Berkeley    25.0    77.0  298.15  Berkeley

        Notes
        -----
        Assigning multiple columns within the same ``assign`` is possible
        but you cannot refer to newly created or modified columns. This
        feature is supported in pandas for Python 3.6 and later but not in
        Koalas. In Koalas, all items are computed first, and then assigned.
        """
        return self._assign(kwargs)

    def _assign(self, kwargs):
        assert isinstance(kwargs, dict)
        from databricks.koalas.indexes import MultiIndex
        from databricks.koalas.series import IndexOpsMixin

        for k, v in kwargs.items():
            is_invalid_assignee = (
                not (isinstance(v, (IndexOpsMixin, spark.Column)) or callable(v) or is_scalar(v))
            ) or isinstance(v, MultiIndex)
            if is_invalid_assignee:
                raise TypeError(
                    "Column assignment doesn't support type " "{0}".format(type(v).__name__)
                )
            if callable(v):
                kwargs[k] = v(self)

        pairs = {
            (k if is_name_like_tuple(k) else (k,)): (
                v.spark.column
                if isinstance(v, IndexOpsMixin) and not isinstance(v, MultiIndex)
                else v
                if isinstance(v, spark.Column)
                else F.lit(v)
            )
            for k, v in kwargs.items()
        }

        scols = []
        for label in self._internal.column_labels:
            for i in range(len(label)):
                if label[: len(label) - i] in pairs:
                    name = self._internal.spark_column_name_for(label)
                    scol = pairs[label[: len(label) - i]].alias(name)
                    break
            else:
                scol = self._internal.spark_column_for(label)
            scols.append(scol)

        column_labels = self._internal.column_labels.copy()
        for label, scol in pairs.items():
            if label not in set(i[: len(label)] for i in self._internal.column_labels):
                scols.append(scol.alias(name_like_string(label)))
                column_labels.append(label)

        level = self._internal.column_labels_level
        column_labels = [
            tuple(list(label) + ([""] * (level - len(label)))) for label in column_labels
        ]

        internal = self._internal.with_new_columns(scols, column_labels=column_labels)
        return DataFrame(internal)

    @staticmethod
    def from_records(
        data: Union[np.array, List[tuple], dict, pd.DataFrame],
        index: Union[str, list, np.array] = None,
        exclude: list = None,
        columns: list = None,
        coerce_float: bool = False,
        nrows: int = None,
    ) -> "DataFrame":
        """
        Convert structured or record ndarray to DataFrame.

        Parameters
        ----------
        data : ndarray (structured dtype), list of tuples, dict, or DataFrame
        index : string, list of fields, array-like
            Field of array to use as the index, alternately a specific set of input labels to use
        exclude : sequence, default None
            Columns or fields to exclude
        columns : sequence, default None
            Column names to use. If the passed data do not have names associated with them, this
            argument provides names for the columns. Otherwise this argument indicates the order of
            the columns in the result (any names not found in the data will become all-NA columns)
        coerce_float : boolean, default False
            Attempt to convert values of non-string, non-numeric objects (like decimal.Decimal) to
            floating point, useful for SQL result sets
        nrows : int, default None
            Number of rows to read if data is an iterator

        Returns
        -------
        df : DataFrame

        Examples
        --------
        Use dict as input

        >>> ks.DataFrame.from_records({'A': [1, 2, 3]})
           A
        0  1
        1  2
        2  3

        Use list of tuples as input

        >>> ks.DataFrame.from_records([(1, 2), (3, 4)])
           0  1
        0  1  2
        1  3  4

        Use NumPy array as input

        >>> ks.DataFrame.from_records(np.eye(3))
             0    1    2
        0  1.0  0.0  0.0
        1  0.0  1.0  0.0
        2  0.0  0.0  1.0
        """
        return DataFrame(
            pd.DataFrame.from_records(data, index, exclude, columns, coerce_float, nrows)
        )

    def to_records(self, index=True, column_dtypes=None, index_dtypes=None) -> np.recarray:
        """
        Convert DataFrame to a NumPy record array.

        Index will be included as the first field of the record array if
        requested.

        .. note:: This method should only be used if the resulting NumPy ndarray is
            expected to be small, as all the data is loaded into the driver's memory.

        Parameters
        ----------
        index : bool, default True
            Include index in resulting record array, stored in 'index'
            field or using the index label, if set.
        column_dtypes : str, type, dict, default None
            If a string or type, the data type to store all columns. If
            a dictionary, a mapping of column names and indices (zero-indexed)
            to specific data types.
        index_dtypes : str, type, dict, default None
            If a string or type, the data type to store all index levels. If
            a dictionary, a mapping of index level names and indices
            (zero-indexed) to specific data types.
            This mapping is applied only if `index=True`.

        Returns
        -------
        numpy.recarray
            NumPy ndarray with the DataFrame labels as fields and each row
            of the DataFrame as entries.

        See Also
        --------
        DataFrame.from_records: Convert structured or record ndarray
            to DataFrame.
        numpy.recarray: An ndarray that allows field access using
            attributes, analogous to typed columns in a
            spreadsheet.

        Examples
        --------
        >>> df = ks.DataFrame({'A': [1, 2], 'B': [0.5, 0.75]},
        ...                   index=['a', 'b'])
        >>> df
           A     B
        a  1  0.50
        b  2  0.75

        >>> df.to_records() # doctest: +SKIP
        rec.array([('a', 1, 0.5 ), ('b', 2, 0.75)],
                  dtype=[('index', 'O'), ('A', '<i8'), ('B', '<f8')])

        The index can be excluded from the record array:

        >>> df.to_records(index=False) # doctest: +SKIP
        rec.array([(1, 0.5 ), (2, 0.75)],
                  dtype=[('A', '<i8'), ('B', '<f8')])

        Specification of dtype for columns is new in pandas 0.24.0.
        Data types can be specified for the columns:

        >>> df.to_records(column_dtypes={"A": "int32"}) # doctest: +SKIP
        rec.array([('a', 1, 0.5 ), ('b', 2, 0.75)],
                  dtype=[('index', 'O'), ('A', '<i4'), ('B', '<f8')])

        Specification of dtype for index is new in pandas 0.24.0.
        Data types can also be specified for the index:

        >>> df.to_records(index_dtypes="<S2") # doctest: +SKIP
        rec.array([(b'a', 1, 0.5 ), (b'b', 2, 0.75)],
                  dtype=[('index', 'S2'), ('A', '<i8'), ('B', '<f8')])
        """
        args = locals()
        kdf = self

        return validate_arguments_and_invoke_function(
            kdf._to_internal_pandas(), self.to_records, pd.DataFrame.to_records, args
        )

    def copy(self, deep=None) -> "DataFrame":
        """
        Make a copy of this object's indices and data.

        Parameters
        ----------
        deep : None
            this parameter is not supported but just dummy parameter to match pandas.

        Returns
        -------
        copy : DataFrame

        Examples
        --------
        >>> df = ks.DataFrame({'x': [1, 2], 'y': [3, 4], 'z': [5, 6], 'w': [7, 8]},
        ...                   columns=['x', 'y', 'z', 'w'])
        >>> df
           x  y  z  w
        0  1  3  5  7
        1  2  4  6  8
        >>> df_copy = df.copy()
        >>> df_copy
           x  y  z  w
        0  1  3  5  7
        1  2  4  6  8
        """
        return DataFrame(self._internal)

    def dropna(
        self, axis=0, how="any", thresh=None, subset=None, inplace=False
    ) -> Optional["DataFrame"]:
        """
        Remove missing values.

        Parameters
        ----------
        axis : {0 or 'index'}, default 0
            Determine if rows or columns which contain missing values are
            removed.

            * 0, or 'index' : Drop rows which contain missing values.
        how : {'any', 'all'}, default 'any'
            Determine if row or column is removed from DataFrame, when we have
            at least one NA or all NA.

            * 'any' : If any NA values are present, drop that row or column.
            * 'all' : If all values are NA, drop that row or column.

        thresh : int, optional
            Require that many non-NA values.
        subset : array-like, optional
            Labels along other axis to consider, e.g. if you are dropping rows
            these would be a list of columns to include.
        inplace : bool, default False
            If True, do operation inplace and return None.

        Returns
        -------
        DataFrame
            DataFrame with NA entries dropped from it.

        See Also
        --------
        DataFrame.drop : Drop specified labels from columns.
        DataFrame.isnull: Indicate missing values.
        DataFrame.notnull : Indicate existing (non-missing) values.

        Examples
        --------
        >>> df = ks.DataFrame({"name": ['Alfred', 'Batman', 'Catwoman'],
        ...                    "toy": [None, 'Batmobile', 'Bullwhip'],
        ...                    "born": [None, "1940-04-25", None]},
        ...                   columns=['name', 'toy', 'born'])
        >>> df
               name        toy        born
        0    Alfred       None        None
        1    Batman  Batmobile  1940-04-25
        2  Catwoman   Bullwhip        None

        Drop the rows where at least one element is missing.

        >>> df.dropna()
             name        toy        born
        1  Batman  Batmobile  1940-04-25

        Drop the columns where at least one element is missing.

        >>> df.dropna(axis='columns')
               name
        0    Alfred
        1    Batman
        2  Catwoman

        Drop the rows where all elements are missing.

        >>> df.dropna(how='all')
               name        toy        born
        0    Alfred       None        None
        1    Batman  Batmobile  1940-04-25
        2  Catwoman   Bullwhip        None

        Keep only the rows with at least 2 non-NA values.

        >>> df.dropna(thresh=2)
               name        toy        born
        1    Batman  Batmobile  1940-04-25
        2  Catwoman   Bullwhip        None

        Define in which columns to look for missing values.

        >>> df.dropna(subset=['name', 'born'])
             name        toy        born
        1  Batman  Batmobile  1940-04-25

        Keep the DataFrame with valid entries in the same variable.

        >>> df.dropna(inplace=True)
        >>> df
             name        toy        born
        1  Batman  Batmobile  1940-04-25
        """
        axis = validate_axis(axis)
        inplace = validate_bool_kwarg(inplace, "inplace")

        if thresh is None:
            if how is None:
                raise TypeError("must specify how or thresh")
            elif how not in ("any", "all"):
                raise ValueError("invalid how option: {h}".format(h=how))

        if subset is not None:
            if isinstance(subset, str):
                labels = [(subset,)]  # type: Optional[List[Tuple]]
            elif isinstance(subset, tuple):
                labels = [subset]
            else:
                labels = [sub if isinstance(sub, tuple) else (sub,) for sub in subset]
        else:
            labels = None

        if axis == 0:
            if labels is not None:
                invalids = [label for label in labels if label not in self._internal.column_labels]
                if len(invalids) > 0:
                    raise KeyError(invalids)
            else:
                labels = self._internal.column_labels

            cnt = reduce(
                lambda x, y: x + y,
                [
                    F.when(self._kser_for(label).notna().spark.column, 1).otherwise(0)
                    for label in labels
                ],
                F.lit(0),
            )
            if thresh is not None:
                pred = cnt >= F.lit(int(thresh))
            elif how == "any":
                pred = cnt == F.lit(len(labels))
            elif how == "all":
                pred = cnt > F.lit(0)

            internal = self._internal.with_filter(pred)
            if inplace:
                self._update_internal_frame(internal)
                return None
            else:
                return DataFrame(internal)
        else:
            assert axis == 1

            internal = self._internal.resolved_copy

            if labels is not None:
                if any(len(lbl) != internal.index_level for lbl in labels):
                    raise ValueError(
                        "The length of each subset must be the same as the index size."
                    )

                cond = reduce(
                    lambda x, y: x | y,
                    [
                        reduce(
                            lambda x, y: x & y,
                            [
                                scol == F.lit(l)
                                for l, scol in zip(lbl, internal.index_spark_columns)
                            ],
                        )
                        for lbl in labels
                    ],
                )

                internal = internal.with_filter(cond)

            null_counts = []
            for label in internal.column_labels:
                scol = internal.spark_column_for(label)
                if isinstance(internal.spark_type_for(label), (FloatType, DoubleType)):
                    cond = scol.isNull() | F.isnan(scol)
                else:
                    cond = scol.isNull()
                null_counts.append(
                    F.sum(F.when(~cond, 1).otherwise(0)).alias(name_like_string(label))
                )

            counts = internal.spark_frame.select(null_counts + [F.count("*")]).head()

            if thresh is not None:
                column_labels = [
                    label
                    for label, cnt in zip(internal.column_labels, counts)
                    if (cnt or 0) >= int(thresh)
                ]
            elif how == "any":
                column_labels = [
                    label
                    for label, cnt in zip(internal.column_labels, counts)
                    if (cnt or 0) == counts[-1]
                ]
            elif how == "all":
                column_labels = [
                    label for label, cnt in zip(internal.column_labels, counts) if (cnt or 0) > 0
                ]

            kdf = self[column_labels]
            if inplace:
                self._update_internal_frame(kdf._internal)
                return None
            else:
                return kdf

    # TODO: add 'limit' when value parameter exists
    def fillna(
        self, value=None, method=None, axis=None, inplace=False, limit=None
    ) -> Optional["DataFrame"]:
        """Fill NA/NaN values.

        .. note:: the current implementation of 'method' parameter in fillna uses Spark's Window
            without specifying partition specification. This leads to move all data into
            single partition in single machine and could cause serious
            performance degradation. Avoid this method against very large dataset.

        Parameters
        ----------
        value : scalar, dict, Series
            Value to use to fill holes. alternately a dict/Series of values
            specifying which value to use for each column.
            DataFrame is not supported.
        method : {'backfill', 'bfill', 'pad', 'ffill', None}, default None
            Method to use for filling holes in reindexed Series pad / ffill: propagate last valid
            observation forward to next valid backfill / bfill:
            use NEXT valid observation to fill gap
        axis : {0 or `index`}
            1 and `columns` are not supported.
        inplace : boolean, default False
            Fill in place (do not create a new object)
        limit : int, default None
            If method is specified, this is the maximum number of consecutive NaN values to
            forward/backward fill. In other words, if there is a gap with more than this number of
            consecutive NaNs, it will only be partially filled. If method is not specified,
            this is the maximum number of entries along the entire axis where NaNs will be filled.
            Must be greater than 0 if not None

        Returns
        -------
        DataFrame
            DataFrame with NA entries filled.

        Examples
        --------
        >>> df = ks.DataFrame({
        ...     'A': [None, 3, None, None],
        ...     'B': [2, 4, None, 3],
        ...     'C': [None, None, None, 1],
        ...     'D': [0, 1, 5, 4]
        ...     },
        ...     columns=['A', 'B', 'C', 'D'])
        >>> df
             A    B    C  D
        0  NaN  2.0  NaN  0
        1  3.0  4.0  NaN  1
        2  NaN  NaN  NaN  5
        3  NaN  3.0  1.0  4

        Replace all NaN elements with 0s.

        >>> df.fillna(0)
             A    B    C  D
        0  0.0  2.0  0.0  0
        1  3.0  4.0  0.0  1
        2  0.0  0.0  0.0  5
        3  0.0  3.0  1.0  4

        We can also propagate non-null values forward or backward.

        >>> df.fillna(method='ffill')
             A    B    C  D
        0  NaN  2.0  NaN  0
        1  3.0  4.0  NaN  1
        2  3.0  4.0  NaN  5
        3  3.0  3.0  1.0  4

        Replace all NaN elements in column 'A', 'B', 'C', and 'D', with 0, 1,
        2, and 3 respectively.

        >>> values = {'A': 0, 'B': 1, 'C': 2, 'D': 3}
        >>> df.fillna(value=values)
             A    B    C  D
        0  0.0  2.0  2.0  0
        1  3.0  4.0  2.0  1
        2  0.0  1.0  2.0  5
        3  0.0  3.0  1.0  4
        """
        axis = validate_axis(axis)
        if axis != 0:
            raise NotImplementedError("fillna currently only works for axis=0 or axis='index'")

        if value is not None:
            if not isinstance(value, (float, int, str, bool, dict, pd.Series)):
                raise TypeError("Unsupported type %s" % type(value).__name__)
            if limit is not None:
                raise ValueError("limit parameter for value is not support now")
            if isinstance(value, pd.Series):
                value = value.to_dict()
            if isinstance(value, dict):
                for v in value.values():
                    if not isinstance(v, (float, int, str, bool)):
                        raise TypeError("Unsupported type %s" % type(v).__name__)
                value = {k if is_name_like_tuple(k) else (k,): v for k, v in value.items()}

                def op(kser):
                    label = kser._column_label
                    for k, v in value.items():
                        if k == label[: len(k)]:
                            return kser._fillna(
                                value=value[k], method=method, axis=axis, limit=limit
                            )
                    else:
                        return kser

            else:
                op = lambda kser: kser._fillna(value=value, method=method, axis=axis, limit=limit)
        elif method is not None:
            op = lambda kser: kser._fillna(value=value, method=method, axis=axis, limit=limit)
        else:
            raise ValueError("Must specify a fillna 'value' or 'method' parameter.")

        kdf = self._apply_series_op(op, should_resolve=(method is not None))

        inplace = validate_bool_kwarg(inplace, "inplace")
        if inplace:
            self._update_internal_frame(kdf._internal, requires_same_anchor=False)
            return None
        else:
            return kdf

    def replace(
        self, to_replace=None, value=None, inplace=False, limit=None, regex=False, method="pad",
    ) -> Optional["DataFrame"]:
        """
        Returns a new DataFrame replacing a value with another value.

        Parameters
        ----------
        to_replace : int, float, string, list or dict
            Value to be replaced.
        value : int, float, string, or list
            Value to use to replace holes. The replacement value must be an int, float,
            or string. If value is a list, value should be of the same length with to_replace.
        inplace : boolean, default False
            Fill in place (do not create a new object)

        Returns
        -------
        DataFrame
            Object after replacement.

        Examples
        --------
        >>> df = ks.DataFrame({"name": ['Ironman', 'Captain America', 'Thor', 'Hulk'],
        ...                    "weapon": ['Mark-45', 'Shield', 'Mjolnir', 'Smash']},
        ...                   columns=['name', 'weapon'])
        >>> df
                      name   weapon
        0          Ironman  Mark-45
        1  Captain America   Shield
        2             Thor  Mjolnir
        3             Hulk    Smash

        Scalar `to_replace` and `value`

        >>> df.replace('Ironman', 'War-Machine')
                      name   weapon
        0      War-Machine  Mark-45
        1  Captain America   Shield
        2             Thor  Mjolnir
        3             Hulk    Smash

        List like `to_replace` and `value`

        >>> df.replace(['Ironman', 'Captain America'], ['Rescue', 'Hawkeye'], inplace=True)
        >>> df
              name   weapon
        0   Rescue  Mark-45
        1  Hawkeye   Shield
        2     Thor  Mjolnir
        3     Hulk    Smash

        Dicts can be used to specify different replacement values for different existing values
        To use a dict in this way the value parameter should be None

        >>> df.replace({'Mjolnir': 'Stormbuster'})
              name       weapon
        0   Rescue      Mark-45
        1  Hawkeye       Shield
        2     Thor  Stormbuster
        3     Hulk        Smash

        Dict can specify that different values should be replaced in different columns
        The value parameter should not be None in this case

        >>> df.replace({'weapon': 'Mjolnir'}, 'Stormbuster')
              name       weapon
        0   Rescue      Mark-45
        1  Hawkeye       Shield
        2     Thor  Stormbuster
        3     Hulk        Smash

        Nested dictionaries
        The value parameter should be None to use a nested dict in this way

        >>> df.replace({'weapon': {'Mjolnir': 'Stormbuster'}})
              name       weapon
        0   Rescue      Mark-45
        1  Hawkeye       Shield
        2     Thor  Stormbuster
        3     Hulk        Smash
        """
        if method != "pad":
            raise NotImplementedError("replace currently works only for method='pad")
        if limit is not None:
            raise NotImplementedError("replace currently works only when limit=None")
        if regex is not False:
            raise NotImplementedError("replace currently doesn't supports regex")
        inplace = validate_bool_kwarg(inplace, "inplace")

        if value is not None and not isinstance(value, (int, float, str, list, dict)):
            raise TypeError("Unsupported type {}".format(type(value).__name__))
        if to_replace is not None and not isinstance(to_replace, (int, float, str, list, dict)):
            raise TypeError("Unsupported type {}".format(type(to_replace).__name__))

        if isinstance(value, list) and isinstance(to_replace, list):
            if len(value) != len(to_replace):
                raise ValueError("Length of to_replace and value must be same")

        if isinstance(to_replace, dict) and (
            value is not None or all(isinstance(i, dict) for i in to_replace.values())
        ):

            def op(kser):
                if kser.name in to_replace:
                    return kser.replace(to_replace=to_replace[kser.name], value=value, regex=regex)
                else:
                    return kser

        else:
            op = lambda kser: kser.replace(to_replace=to_replace, value=value, regex=regex)

        kdf = self._apply_series_op(op)
        if inplace:
            self._update_internal_frame(kdf._internal)
            return None
        else:
            return kdf

    def clip(self, lower: Union[float, int] = None, upper: Union[float, int] = None) -> "DataFrame":
        """
        Trim values at input threshold(s).

        Assigns values outside boundary to boundary values.

        Parameters
        ----------
        lower : float or int, default None
            Minimum threshold value. All values below this threshold will be set to it.
        upper : float or int, default None
            Maximum threshold value. All values above this threshold will be set to it.

        Returns
        -------
        DataFrame
            DataFrame with the values outside the clip boundaries replaced.

        Examples
        --------
        >>> ks.DataFrame({'A': [0, 2, 4]}).clip(1, 3)
           A
        0  1
        1  2
        2  3

        Notes
        -----
        One difference between this implementation and pandas is that running
        pd.DataFrame({'A': ['a', 'b']}).clip(0, 1) will crash with "TypeError: '<=' not supported
        between instances of 'str' and 'int'" while ks.DataFrame({'A': ['a', 'b']}).clip(0, 1)
        will output the original DataFrame, simply ignoring the incompatible types.
        """
        if is_list_like(lower) or is_list_like(upper):
            raise ValueError(
                "List-like value are not supported for 'lower' and 'upper' at the " + "moment"
            )

        if lower is None and upper is None:
            return self

        return self._apply_series_op(lambda kser: kser.clip(lower=lower, upper=upper))

    def head(self, n: int = 5) -> "DataFrame":
        """
        Return the first `n` rows.

        This function returns the first `n` rows for the object based
        on position. It is useful for quickly testing if your object
        has the right type of data in it.

        Parameters
        ----------
        n : int, default 5
            Number of rows to select.

        Returns
        -------
        obj_head : same type as caller
            The first `n` rows of the caller object.

        Examples
        --------
        >>> df = ks.DataFrame({'animal':['alligator', 'bee', 'falcon', 'lion',
        ...                    'monkey', 'parrot', 'shark', 'whale', 'zebra']})
        >>> df
              animal
        0  alligator
        1        bee
        2     falcon
        3       lion
        4     monkey
        5     parrot
        6      shark
        7      whale
        8      zebra

        Viewing the first 5 lines

        >>> df.head()
              animal
        0  alligator
        1        bee
        2     falcon
        3       lion
        4     monkey

        Viewing the first `n` lines (three in this case)

        >>> df.head(3)
              animal
        0  alligator
        1        bee
        2     falcon
        """
        if n < 0:
            n = len(self) + n
        if n <= 0:
            return DataFrame(self._internal.with_filter(F.lit(False)))
        else:
            sdf = self._internal.resolved_copy.spark_frame
            if get_option("compute.ordered_head"):
                sdf = sdf.orderBy(NATURAL_ORDER_COLUMN_NAME)
            return DataFrame(self._internal.with_new_sdf(sdf.limit(n)))

    def pivot_table(
        self, values=None, index=None, columns=None, aggfunc="mean", fill_value=None
    ) -> "DataFrame":
        """
        Create a spreadsheet-style pivot table as a DataFrame. The levels in
        the pivot table will be stored in MultiIndex objects (hierarchical
        indexes) on the index and columns of the result DataFrame.

        Parameters
        ----------
        values : column to aggregate.
            They should be either a list less than three or a string.
        index : column (string) or list of columns
            If an array is passed, it must be the same length as the data.
            The list should contain string.
        columns : column
            Columns used in the pivot operation. Only one column is supported and
            it should be a string.
        aggfunc : function (string), dict, default mean
            If dict is passed, the key is column to aggregate and value
            is function or list of functions.
        fill_value : scalar, default None
            Value to replace missing values with.

        Returns
        -------
        table : DataFrame

        Examples
        --------
        >>> df = ks.DataFrame({"A": ["foo", "foo", "foo", "foo", "foo",
        ...                          "bar", "bar", "bar", "bar"],
        ...                    "B": ["one", "one", "one", "two", "two",
        ...                          "one", "one", "two", "two"],
        ...                    "C": ["small", "large", "large", "small",
        ...                          "small", "large", "small", "small",
        ...                          "large"],
        ...                    "D": [1, 2, 2, 3, 3, 4, 5, 6, 7],
        ...                    "E": [2, 4, 5, 5, 6, 6, 8, 9, 9]},
        ...                   columns=['A', 'B', 'C', 'D', 'E'])
        >>> df
             A    B      C  D  E
        0  foo  one  small  1  2
        1  foo  one  large  2  4
        2  foo  one  large  2  5
        3  foo  two  small  3  5
        4  foo  two  small  3  6
        5  bar  one  large  4  6
        6  bar  one  small  5  8
        7  bar  two  small  6  9
        8  bar  two  large  7  9

        This first example aggregates values by taking the sum.

        >>> table = df.pivot_table(values='D', index=['A', 'B'],
        ...                        columns='C', aggfunc='sum')
        >>> table.sort_index()  # doctest: +NORMALIZE_WHITESPACE
        C        large  small
        A   B
        bar one    4.0      5
            two    7.0      6
        foo one    4.0      1
            two    NaN      6

        We can also fill missing values using the `fill_value` parameter.

        >>> table = df.pivot_table(values='D', index=['A', 'B'],
        ...                        columns='C', aggfunc='sum', fill_value=0)
        >>> table.sort_index()  # doctest: +NORMALIZE_WHITESPACE
        C        large  small
        A   B
        bar one      4      5
            two      7      6
        foo one      4      1
            two      0      6

        We can also calculate multiple types of aggregations for any given
        value column.

        >>> table = df.pivot_table(values=['D'], index =['C'],
        ...                        columns="A", aggfunc={'D': 'mean'})
        >>> table.sort_index()  # doctest: +NORMALIZE_WHITESPACE
                 D
        A      bar       foo
        C
        large  5.5  2.000000
        small  5.5  2.333333

        The next example aggregates on multiple values.

        >>> table = df.pivot_table(index=['C'], columns="A", values=['D', 'E'],
        ...                         aggfunc={'D': 'mean', 'E': 'sum'})
        >>> table.sort_index() # doctest: +NORMALIZE_WHITESPACE
                 D             E
        A      bar       foo bar foo
        C
        large  5.5  2.000000  15   9
        small  5.5  2.333333  17  13
        """
        if not is_name_like_value(columns):
            raise ValueError("columns should be one column name.")

        if not is_name_like_value(values) and not (
            isinstance(values, list) and all(is_name_like_value(v) for v in values)
        ):
            raise ValueError("values should be one column or list of columns.")

        if not isinstance(aggfunc, str) and (
            not isinstance(aggfunc, dict)
            or not all(
                is_name_like_value(key) and isinstance(value, str) for key, value in aggfunc.items()
            )
        ):
            raise ValueError(
                "aggfunc must be a dict mapping from column name "
                "to aggregate functions (string)."
            )

        if isinstance(aggfunc, dict) and index is None:
            raise NotImplementedError(
                "pivot_table doesn't support aggfunc" " as dict and without index."
            )
        if isinstance(values, list) and index is None:
            raise NotImplementedError("values can't be a list without index.")

        if columns not in self.columns:
            raise ValueError("Wrong columns {}.".format(name_like_string(columns)))
        if not is_name_like_tuple(columns):
            columns = (columns,)

        if isinstance(values, list):
            values = [col if is_name_like_tuple(col) else (col,) for col in values]
            if not all(
                isinstance(self._internal.spark_type_for(col), NumericType) for col in values
            ):
                raise TypeError("values should be a numeric type.")
        else:
            values = values if is_name_like_tuple(values) else (values,)
            if not isinstance(self._internal.spark_type_for(values), NumericType):
                raise TypeError("values should be a numeric type.")

        if isinstance(aggfunc, str):
            if isinstance(values, list):
                agg_cols = [
                    F.expr(
                        "{1}(`{0}`) as `{0}`".format(
                            self._internal.spark_column_name_for(value), aggfunc
                        )
                    )
                    for value in values
                ]
            else:
                agg_cols = [
                    F.expr(
                        "{1}(`{0}`) as `{0}`".format(
                            self._internal.spark_column_name_for(values), aggfunc
                        )
                    )
                ]
        elif isinstance(aggfunc, dict):
            aggfunc = {
                key if is_name_like_tuple(key) else (key,): value for key, value in aggfunc.items()
            }
            agg_cols = [
                F.expr(
                    "{1}(`{0}`) as `{0}`".format(self._internal.spark_column_name_for(key), value)
                )
                for key, value in aggfunc.items()
            ]
            agg_columns = [key for key, _ in aggfunc.items()]

            if set(agg_columns) != set(values):
                raise ValueError("Columns in aggfunc must be the same as values.")

        sdf = self._internal.resolved_copy.spark_frame
        if index is None:
            sdf = (
                sdf.groupBy()
                .pivot(pivot_col=self._internal.spark_column_name_for(columns))
                .agg(*agg_cols)
            )

        elif isinstance(index, list):
            index = [label if is_name_like_tuple(label) else (label,) for label in index]
            sdf = (
                sdf.groupBy([self._internal.spark_column_name_for(label) for label in index])
                .pivot(pivot_col=self._internal.spark_column_name_for(columns))
                .agg(*agg_cols)
            )
        else:
            raise ValueError("index should be a None or a list of columns.")

        if fill_value is not None and isinstance(fill_value, (int, float)):
            sdf = sdf.fillna(fill_value)

        if index is not None:
            if isinstance(values, list):
                index_columns = [self._internal.spark_column_name_for(label) for label in index]
                data_columns = [column for column in sdf.columns if column not in index_columns]

                if len(values) > 1:
                    # If we have two values, Spark will return column's name
                    # in this format: column_values, where column contains
                    # their values in the DataFrame and values is
                    # the column list passed to the pivot_table().
                    # E.g. if column is b and values is ['b','e'],
                    # then ['2_b', '2_e', '3_b', '3_e'].

                    # We sort the columns of Spark DataFrame by values.
                    data_columns.sort(key=lambda x: x.split("_", 1)[1])
                    sdf = sdf.select(index_columns + data_columns)

                    column_name_to_index = dict(
                        zip(self._internal.data_spark_column_names, self._internal.column_labels)
                    )
                    column_labels = [
                        tuple(list(column_name_to_index[name.split("_")[1]]) + [name.split("_")[0]])
                        for name in data_columns
                    ]
                    column_label_names = ([None] * column_labels_level(values)) + [columns]
                    internal = InternalFrame(
                        spark_frame=sdf,
                        index_spark_column_names=index_columns,
                        index_names=index,
                        column_labels=column_labels,
                        data_spark_columns=[scol_for(sdf, col) for col in data_columns],
                        column_label_names=column_label_names,  # type: ignore
                    )
                    kdf = DataFrame(internal)  # type: "DataFrame"
                else:
                    column_labels = [tuple(list(values[0]) + [column]) for column in data_columns]
                    column_label_names = ([None] * len(values[0])) + [columns]
                    internal = InternalFrame(
                        spark_frame=sdf,
                        index_spark_column_names=index_columns,
                        index_names=index,
                        column_labels=column_labels,
                        data_spark_columns=[scol_for(sdf, col) for col in data_columns],
                        column_label_names=column_label_names,  # type: ignore
                    )
                    kdf = DataFrame(internal)
            else:
                index_columns = [self._internal.spark_column_name_for(label) for label in index]
                internal = InternalFrame(
                    spark_frame=sdf,
                    index_spark_column_names=index_columns,
                    index_names=index,
                    column_label_names=[columns],
                )
                kdf = DataFrame(internal)
        else:
            if isinstance(values, list):
                index_values = values[-1]
            else:
                index_values = values
            index_map = OrderedDict()  # type: Dict[str, Optional[Tuple]]
            for i, index_value in enumerate(index_values):
                colname = SPARK_INDEX_NAME_FORMAT(i)
                sdf = sdf.withColumn(colname, F.lit(index_value))
                index_map[colname] = None
            internal = InternalFrame(
                spark_frame=sdf,
                index_spark_column_names=list(index_map.keys()),
                index_names=list(index_map.values()),
                column_label_names=[columns],
            )
            kdf = DataFrame(internal)

        kdf_columns = kdf.columns
        if isinstance(kdf_columns, pd.MultiIndex):
            kdf.columns = kdf_columns.set_levels(
                kdf_columns.levels[-1].astype(
                    spark_type_to_pandas_dtype(self._kser_for(columns).spark.data_type)
                ),
                level=-1,
            )
        else:
            kdf.columns = kdf_columns.astype(
                spark_type_to_pandas_dtype(self._kser_for(columns).spark.data_type)
            )

        return kdf

    def pivot(self, index=None, columns=None, values=None) -> "DataFrame":
        """
        Return reshaped DataFrame organized by given index / column values.

        Reshape data (produce a "pivot" table) based on column values. Uses
        unique values from specified `index` / `columns` to form axes of the
        resulting DataFrame. This function does not support data
        aggregation.

        Parameters
        ----------
        index : string, optional
            Column to use to make new frame's index. If None, uses
            existing index.
        columns : string
            Column to use to make new frame's columns.
        values : string, object or a list of the previous
            Column(s) to use for populating new frame's values.

        Returns
        -------
        DataFrame
            Returns reshaped DataFrame.

        See Also
        --------
        DataFrame.pivot_table : Generalization of pivot that can handle
            duplicate values for one index/column pair.

        Examples
        --------
        >>> df = ks.DataFrame({'foo': ['one', 'one', 'one', 'two', 'two',
        ...                            'two'],
        ...                    'bar': ['A', 'B', 'C', 'A', 'B', 'C'],
        ...                    'baz': [1, 2, 3, 4, 5, 6],
        ...                    'zoo': ['x', 'y', 'z', 'q', 'w', 't']},
        ...                   columns=['foo', 'bar', 'baz', 'zoo'])
        >>> df
           foo bar  baz zoo
        0  one   A    1   x
        1  one   B    2   y
        2  one   C    3   z
        3  two   A    4   q
        4  two   B    5   w
        5  two   C    6   t

        >>> df.pivot(index='foo', columns='bar', values='baz').sort_index()
        ... # doctest: +NORMALIZE_WHITESPACE
        bar  A  B  C
        foo
        one  1  2  3
        two  4  5  6

        >>> df.pivot(columns='bar', values='baz').sort_index()  # doctest: +NORMALIZE_WHITESPACE
        bar  A    B    C
        0  1.0  NaN  NaN
        1  NaN  2.0  NaN
        2  NaN  NaN  3.0
        3  4.0  NaN  NaN
        4  NaN  5.0  NaN
        5  NaN  NaN  6.0

        Notice that, unlike pandas raises an ValueError when duplicated values are found,
        Koalas' pivot still works with its first value it meets during operation because pivot
        is an expensive operation and it is preferred to permissively execute over failing fast
        when processing large data.

        >>> df = ks.DataFrame({"foo": ['one', 'one', 'two', 'two'],
        ...                    "bar": ['A', 'A', 'B', 'C'],
        ...                    "baz": [1, 2, 3, 4]}, columns=['foo', 'bar', 'baz'])
        >>> df
           foo bar  baz
        0  one   A    1
        1  one   A    2
        2  two   B    3
        3  two   C    4

        >>> df.pivot(index='foo', columns='bar', values='baz').sort_index()
        ... # doctest: +NORMALIZE_WHITESPACE
        bar    A    B    C
        foo
        one  1.0  NaN  NaN
        two  NaN  3.0  4.0

        It also support multi-index and multi-index column.
        >>> df.columns = pd.MultiIndex.from_tuples([('a', 'foo'), ('a', 'bar'), ('b', 'baz')])

        >>> df = df.set_index(('a', 'bar'), append=True)
        >>> df  # doctest: +NORMALIZE_WHITESPACE
                      a   b
                    foo baz
          (a, bar)
        0 A         one   1
        1 A         one   2
        2 B         two   3
        3 C         two   4

        >>> df.pivot(columns=('a', 'foo'), values=('b', 'baz')).sort_index()
        ... # doctest: +NORMALIZE_WHITESPACE
        ('a', 'foo')  one  two
          (a, bar)
        0 A           1.0  NaN
        1 A           2.0  NaN
        2 B           NaN  3.0
        3 C           NaN  4.0

        """
        if columns is None:
            raise ValueError("columns should be set.")

        if values is None:
            raise ValueError("values should be set.")

        should_use_existing_index = index is not None
        if should_use_existing_index:
            df = self
            index = [index]
        else:
            # The index after `reset_index()` will never be used, so use "distributed" index
            # as a dummy to avoid overhead.
            with option_context("compute.default_index_type", "distributed"):
                df = self.reset_index()
            index = df._internal.column_labels[: self._internal.index_level]

        df = df.pivot_table(index=index, columns=columns, values=values, aggfunc="first")

        if should_use_existing_index:
            return df
        else:
            internal = df._internal.copy(index_names=self._internal.index_names)
            return DataFrame(internal)

    @property
    def columns(self) -> pd.Index:
        """The column labels of the DataFrame."""
        names = [
            name if name is None or len(name) > 1 else name[0]
            for name in self._internal.column_label_names
        ]
        if self._internal.column_labels_level > 1:
            columns = pd.MultiIndex.from_tuples(self._internal.column_labels, names=names)
        else:
            columns = pd.Index([label[0] for label in self._internal.column_labels], name=names[0])
        return columns

    @columns.setter
    def columns(self, columns) -> None:
        if isinstance(columns, pd.MultiIndex):
            column_labels = columns.tolist()
        else:
            column_labels = [
                col if is_name_like_tuple(col, allow_none=False) else (col,) for col in columns
            ]

        if len(self._internal.column_labels) != len(column_labels):
            raise ValueError(
                "Length mismatch: Expected axis has {} elements, "
                "new values have {} elements".format(
                    len(self._internal.column_labels), len(column_labels)
                )
            )

        if isinstance(columns, pd.Index):
            column_label_names = [
                name if is_name_like_tuple(name) else (name,) for name in columns.names
            ]  # type: Optional[List]
        else:
            column_label_names = None

        data_columns = [name_like_string(label) for label in column_labels]
        data_spark_columns = [
            self._internal.spark_column_for(label).alias(name)
            for label, name in zip(self._internal.column_labels, data_columns)
        ]
        self._update_internal_frame(
            self._internal.with_new_columns(
                data_spark_columns,
                column_labels=column_labels,
                column_label_names=column_label_names,
            )
        )

    @property
    def dtypes(self) -> pd.Series:
        """Return the dtypes in the DataFrame.

        This returns a Series with the data type of each column. The result's index is the original
        DataFrame's columns. Columns with mixed types are stored with the object dtype.

        Returns
        -------
        pd.Series
            The data type of each column.

        Examples
        --------
        >>> df = ks.DataFrame({'a': list('abc'),
        ...                    'b': list(range(1, 4)),
        ...                    'c': np.arange(3, 6).astype('i1'),
        ...                    'd': np.arange(4.0, 7.0, dtype='float64'),
        ...                    'e': [True, False, True],
        ...                    'f': pd.date_range('20130101', periods=3)},
        ...                   columns=['a', 'b', 'c', 'd', 'e', 'f'])
        >>> df.dtypes
        a            object
        b             int64
        c              int8
        d           float64
        e              bool
        f    datetime64[ns]
        dtype: object
        """
        return pd.Series(
            [self._kser_for(label).dtype for label in self._internal.column_labels],
            index=pd.Index(
                [label if len(label) > 1 else label[0] for label in self._internal.column_labels]
            ),
        )

    def spark_schema(self, index_col: Optional[Union[str, List[str]]] = None) -> StructType:
        warnings.warn(
            "DataFrame.spark_schema is deprecated as of DataFrame.spark.schema. "
            "Please use the API instead.",
            FutureWarning,
        )
        return self.spark.schema(index_col)

    spark_schema.__doc__ = SparkFrameMethods.schema.__doc__

    def print_schema(self, index_col: Optional[Union[str, List[str]]] = None) -> None:
        warnings.warn(
            "DataFrame.print_schema is deprecated as of DataFrame.spark.print_schema. "
            "Please use the API instead.",
            FutureWarning,
        )
        return self.spark.print_schema(index_col)

    print_schema.__doc__ = SparkFrameMethods.print_schema.__doc__

    def select_dtypes(self, include=None, exclude=None) -> "DataFrame":
        """
        Return a subset of the DataFrame's columns based on the column dtypes.

        Parameters
        ----------
        include, exclude : scalar or list-like
            A selection of dtypes or strings to be included/excluded. At least
            one of these parameters must be supplied. It also takes Spark SQL
            DDL type strings, for instance, 'string' and 'date'.

        Returns
        -------
        DataFrame
            The subset of the frame including the dtypes in ``include`` and
            excluding the dtypes in ``exclude``.

        Raises
        ------
        ValueError
            * If both of ``include`` and ``exclude`` are empty

                >>> df = pd.DataFrame({'a': [1, 2] * 3,
                ...                    'b': [True, False] * 3,
                ...                    'c': [1.0, 2.0] * 3})
                >>> df.select_dtypes()
                Traceback (most recent call last):
                ...
                ValueError: at least one of include or exclude must be nonempty

            * If ``include`` and ``exclude`` have overlapping elements

                >>> df = pd.DataFrame({'a': [1, 2] * 3,
                ...                    'b': [True, False] * 3,
                ...                    'c': [1.0, 2.0] * 3})
                >>> df.select_dtypes(include='a', exclude='a')
                Traceback (most recent call last):
                ...
                TypeError: string dtypes are not allowed, use 'object' instead

        Notes
        -----
        * To select datetimes, use ``np.datetime64``, ``'datetime'`` or
          ``'datetime64'``

        Examples
        --------
        >>> df = ks.DataFrame({'a': [1, 2] * 3,
        ...                    'b': [True, False] * 3,
        ...                    'c': [1.0, 2.0] * 3,
        ...                    'd': ['a', 'b'] * 3}, columns=['a', 'b', 'c', 'd'])
        >>> df
           a      b    c  d
        0  1   True  1.0  a
        1  2  False  2.0  b
        2  1   True  1.0  a
        3  2  False  2.0  b
        4  1   True  1.0  a
        5  2  False  2.0  b

        >>> df.select_dtypes(include='bool')
               b
        0   True
        1  False
        2   True
        3  False
        4   True
        5  False

        >>> df.select_dtypes(include=['float64'], exclude=['int'])
             c
        0  1.0
        1  2.0
        2  1.0
        3  2.0
        4  1.0
        5  2.0

        >>> df.select_dtypes(exclude=['int'])
               b    c  d
        0   True  1.0  a
        1  False  2.0  b
        2   True  1.0  a
        3  False  2.0  b
        4   True  1.0  a
        5  False  2.0  b

        Spark SQL DDL type strings can be used as well.

        >>> df.select_dtypes(exclude=['string'])
           a      b    c
        0  1   True  1.0
        1  2  False  2.0
        2  1   True  1.0
        3  2  False  2.0
        4  1   True  1.0
        5  2  False  2.0
        """
        from pyspark.sql.types import _parse_datatype_string

        if not is_list_like(include):
            include = (include,) if include is not None else ()
        if not is_list_like(exclude):
            exclude = (exclude,) if exclude is not None else ()

        if not any((include, exclude)):
            raise ValueError("at least one of include or exclude must be " "nonempty")

        # can't both include AND exclude!
        if set(include).intersection(set(exclude)):
            raise ValueError(
                "include and exclude overlap on {inc_ex}".format(
                    inc_ex=set(include).intersection(set(exclude))
                )
            )

        # Handle Spark types
        include_spark_type = []
        for inc in include:
            try:
                include_spark_type.append(_parse_datatype_string(inc))
            except:
                pass

        exclude_spark_type = []
        for exc in exclude:
            try:
                exclude_spark_type.append(_parse_datatype_string(exc))
            except:
                pass

        # Handle pandas types
        include_numpy_type = []
        for inc in include:
            try:
                include_numpy_type.append(infer_dtype_from_object(inc))
            except:
                pass

        exclude_numpy_type = []
        for exc in exclude:
            try:
                exclude_numpy_type.append(infer_dtype_from_object(exc))
            except:
                pass

        column_labels = []
        for label in self._internal.column_labels:
            if len(include) > 0:
                should_include = (
                    infer_dtype_from_object(self._kser_for(label).dtype.name) in include_numpy_type
                    or self._internal.spark_type_for(label) in include_spark_type
                )
            else:
                should_include = not (
                    infer_dtype_from_object(self._kser_for(label).dtype.name) in exclude_numpy_type
                    or self._internal.spark_type_for(label) in exclude_spark_type
                )

            if should_include:
                column_labels.append(label)

        data_spark_columns = [self._internal.spark_column_for(label) for label in column_labels]
        return DataFrame(
            self._internal.with_new_columns(data_spark_columns, column_labels=column_labels)
        )

    def count(self, axis=None) -> pd.Series:
        """
        Count non-NA cells for each column.

        The values `None`, `NaN` are considered NA.

        Parameters
        ----------
        axis : {0 or ‘index’, 1 or ‘columns’}, default 0
            If 0 or ‘index’ counts are generated for each column. If 1 or ‘columns’ counts are
            generated for each row.

        Returns
        -------
        pandas.Series

        See Also
        --------
        Series.count: Number of non-NA elements in a Series.
        DataFrame.shape: Number of DataFrame rows and columns (including NA
            elements).
        DataFrame.isna: Boolean same-sized DataFrame showing places of NA
            elements.

        Examples
        --------
        Constructing DataFrame from a dictionary:

        >>> df = ks.DataFrame({"Person":
        ...                    ["John", "Myla", "Lewis", "John", "Myla"],
        ...                    "Age": [24., np.nan, 21., 33, 26],
        ...                    "Single": [False, True, True, True, False]},
        ...                   columns=["Person", "Age", "Single"])
        >>> df
          Person   Age  Single
        0   John  24.0   False
        1   Myla   NaN    True
        2  Lewis  21.0    True
        3   John  33.0    True
        4   Myla  26.0   False

        Notice the uncounted NA values:

        >>> df.count()
        Person    5
        Age       4
        Single    5
        dtype: int64

        >>> df.count(axis=1)
        0    3
        1    2
        2    3
        3    3
        4    3
        dtype: int64
        """
        return self._reduce_for_stat_function(
            Frame._count_expr, name="count", axis=axis, numeric_only=False
        )

    def droplevel(self, level, axis=0) -> "DataFrame":
        """
        Return DataFrame with requested index / column level(s) removed.

        Parameters
        ----------
        level: int, str, or list-like
            If a string is given, must be the name of a level If list-like, elements must
            be names or positional indexes of levels.

        axis: {0 or ‘index’, 1 or ‘columns’}, default 0

        Returns
        -------
        DataFrame with requested index / column level(s) removed.

        Examples
        --------
        >>> df = ks.DataFrame(
        ...     [[3, 4], [7, 8], [11, 12]],
        ...     index=pd.MultiIndex.from_tuples([(1, 2), (5, 6), (9, 10)], names=["a", "b"]),
        ... )

        >>> df.columns = pd.MultiIndex.from_tuples([
        ...   ('c', 'e'), ('d', 'f')
        ... ], names=['level_1', 'level_2'])

        >>> df  # doctest: +NORMALIZE_WHITESPACE
        level_1   c   d
        level_2   e   f
        a b
        1 2      3   4
        5 6      7   8
        9 10    11  12

        >>> df.droplevel('a')  # doctest: +NORMALIZE_WHITESPACE
        level_1   c   d
        level_2   e   f
        b
        2        3   4
        6        7   8
        10      11  12

        >>> df.droplevel('level_2', axis=1)  # doctest: +NORMALIZE_WHITESPACE
        level_1   c   d
        a b
        1 2      3   4
        5 6      7   8
        9 10    11  12
        """
        axis = validate_axis(axis)
        if axis == 0:
            if not isinstance(level, (tuple, list)):  # huh?
                level = [level]

            spark_frame = self._internal.spark_frame
            index_map = self._internal.index_map.copy()
            index_names = self.index.names
            nlevels = self.index.nlevels
            int_levels = list()
            for n in level:
                if isinstance(n, int):
                    if n < 0:
                        n = n + nlevels
                        if n < 0:
                            raise IndexError(
                                "Too many levels: Index has only {} levels, "
                                "{} is not a valid level number".format(nlevels, (n - nlevels))
                            )
                    if n >= nlevels:
                        raise IndexError(
                            "Too many levels: Index has only {} levels, not {}".format(
                                nlevels, (n + 1)
                            )
                        )
                else:
                    if n not in index_names:
                        raise KeyError("Level {} not found".format(n))
                    n = index_names.index(n)
                int_levels.append(n)

            if len(int_levels) >= nlevels:
                raise ValueError(
                    "Cannot remove {} levels from an index with {} levels: "
                    "at least one level must be left.".format(len(int_levels), nlevels)
                )

            for int_level in int_levels:
                index_spark_column = self._internal.index_spark_column_names[int_level]
                spark_frame = spark_frame.drop(index_spark_column)
                index_map.pop(index_spark_column)
            internal = self._internal.copy(
                spark_frame=spark_frame,
                index_spark_column_names=list(index_map.keys()),
                index_names=list(index_map.values()),
            )
            return DataFrame(internal)
        else:
            kdf = self.copy()
            kdf.columns = kdf.columns.droplevel(level)
            return kdf

    def drop(
        self, labels=None, axis=1, columns: Union[Any, Tuple, List[Any], List[Tuple]] = None
    ) -> "DataFrame":
        """
        Drop specified labels from columns.

        Remove columns by specifying label names and axis=1 or columns.
        When specifying both labels and columns, only labels will be dropped.
        Removing rows is yet to be implemented.

        Parameters
        ----------
        labels : single label or list-like
            Column labels to drop.
        axis : {1 or 'columns'}, default 1
            .. dropna currently only works for axis=1 'columns'
               axis=0 is yet to be implemented.
        columns : single label or list-like
            Alternative to specifying axis (``labels, axis=1``
            is equivalent to ``columns=labels``).

        Returns
        -------
        dropped : DataFrame

        See Also
        --------
        Series.dropna

        Examples
        --------
        >>> df = ks.DataFrame({'x': [1, 2], 'y': [3, 4], 'z': [5, 6], 'w': [7, 8]},
        ...                   columns=['x', 'y', 'z', 'w'])
        >>> df
           x  y  z  w
        0  1  3  5  7
        1  2  4  6  8

        >>> df.drop('x', axis=1)
           y  z  w
        0  3  5  7
        1  4  6  8

        >>> df.drop(['y', 'z'], axis=1)
           x  w
        0  1  7
        1  2  8

        >>> df.drop(columns=['y', 'z'])
           x  w
        0  1  7
        1  2  8

        Also support for MultiIndex

        >>> df = ks.DataFrame({'x': [1, 2], 'y': [3, 4], 'z': [5, 6], 'w': [7, 8]},
        ...                   columns=['x', 'y', 'z', 'w'])
        >>> columns = [('a', 'x'), ('a', 'y'), ('b', 'z'), ('b', 'w')]
        >>> df.columns = pd.MultiIndex.from_tuples(columns)
        >>> df  # doctest: +NORMALIZE_WHITESPACE
           a     b
           x  y  z  w
        0  1  3  5  7
        1  2  4  6  8
        >>> df.drop('a')  # doctest: +NORMALIZE_WHITESPACE
           b
           z  w
        0  5  7
        1  6  8

        Notes
        -----
        Currently only axis = 1 is supported in this function,
        axis = 0 is yet to be implemented.
        """
        if labels is not None:
            axis = validate_axis(axis)
            if axis == 1:
                return self.drop(columns=labels)
            raise NotImplementedError("Drop currently only works for axis=1")
        elif columns is not None:
            if is_name_like_tuple(columns):
                columns = [columns]
            elif is_name_like_value(columns):
                columns = [(columns,)]
            else:
                columns = [col if is_name_like_tuple(col) else (col,) for col in columns]
            drop_column_labels = set(
                label
                for label in self._internal.column_labels
                for col in columns
                if label[: len(col)] == col
            )
            if len(drop_column_labels) == 0:
                raise KeyError(columns)
            cols, labels = zip(
                *(
                    (column, label)
                    for column, label in zip(
                        self._internal.data_spark_column_names, self._internal.column_labels
                    )
                    if label not in drop_column_labels
                )
            )
            data_spark_columns = [self._internal.spark_column_for(label) for label in labels]
            internal = self._internal.with_new_columns(
                data_spark_columns, column_labels=list(labels)
            )
            return DataFrame(internal)
        else:
            raise ValueError("Need to specify at least one of 'labels' or 'columns'")

    def _sort(
        self, by: List[Column], ascending: Union[bool, List[bool]], inplace: bool, na_position: str
    ):
        if isinstance(ascending, bool):
            ascending = [ascending] * len(by)
        if len(ascending) != len(by):
            raise ValueError(
                "Length of ascending ({}) != length of by ({})".format(len(ascending), len(by))
            )
        if na_position not in ("first", "last"):
            raise ValueError("invalid na_position: '{}'".format(na_position))

        # Mapper: Get a spark column function for (ascending, na_position) combination
        # Note that 'asc_nulls_first' and friends were added as of Spark 2.4, see SPARK-23847.
        mapper = {
            (True, "first"): lambda x: Column(getattr(x._jc, "asc_nulls_first")()),
            (True, "last"): lambda x: Column(getattr(x._jc, "asc_nulls_last")()),
            (False, "first"): lambda x: Column(getattr(x._jc, "desc_nulls_first")()),
            (False, "last"): lambda x: Column(getattr(x._jc, "desc_nulls_last")()),
        }
        by = [mapper[(asc, na_position)](scol) for scol, asc in zip(by, ascending)]
        sdf = self._internal.resolved_copy.spark_frame.sort(*(by + [NATURAL_ORDER_COLUMN_NAME]))
        kdf = DataFrame(self._internal.with_new_sdf(sdf))  # type: ks.DataFrame
        if inplace:
            self._update_internal_frame(kdf._internal)
            return None
        else:
            return kdf

    def sort_values(
        self,
        by: Union[Any, List[Any], Tuple, List[Tuple]],
        ascending: Union[bool, List[bool]] = True,
        inplace: bool = False,
        na_position: str = "last",
    ) -> Optional["DataFrame"]:
        """
        Sort by the values along either axis.

        Parameters
        ----------
        by : str or list of str
        ascending : bool or list of bool, default True
             Sort ascending vs. descending. Specify list for multiple sort
             orders.  If this is a list of bools, must match the length of
             the by.
        inplace : bool, default False
             if True, perform operation in-place
        na_position : {'first', 'last'}, default 'last'
             `first` puts NaNs at the beginning, `last` puts NaNs at the end

        Returns
        -------
        sorted_obj : DataFrame

        Examples
        --------
        >>> df = ks.DataFrame({
        ...     'col1': ['A', 'B', None, 'D', 'C'],
        ...     'col2': [2, 9, 8, 7, 4],
        ...     'col3': [0, 9, 4, 2, 3],
        ...   },
        ...   columns=['col1', 'col2', 'col3'])
        >>> df
           col1  col2  col3
        0     A     2     0
        1     B     9     9
        2  None     8     4
        3     D     7     2
        4     C     4     3

        Sort by col1

        >>> df.sort_values(by=['col1'])
           col1  col2  col3
        0     A     2     0
        1     B     9     9
        4     C     4     3
        3     D     7     2
        2  None     8     4

        Sort Descending

        >>> df.sort_values(by='col1', ascending=False)
           col1  col2  col3
        3     D     7     2
        4     C     4     3
        1     B     9     9
        0     A     2     0
        2  None     8     4

        Sort by multiple columns

        >>> df = ks.DataFrame({
        ...     'col1': ['A', 'A', 'B', None, 'D', 'C'],
        ...     'col2': [2, 1, 9, 8, 7, 4],
        ...     'col3': [0, 1, 9, 4, 2, 3],
        ...   },
        ...   columns=['col1', 'col2', 'col3'])
        >>> df.sort_values(by=['col1', 'col2'])
           col1  col2  col3
        1     A     1     1
        0     A     2     0
        2     B     9     9
        5     C     4     3
        4     D     7     2
        3  None     8     4
        """
        inplace = validate_bool_kwarg(inplace, "inplace")
        if is_name_like_value(by):
            by = [by]
        else:
            assert is_list_like(by), type(by)

        new_by = []
        for colname in by:
            ser = self[colname]
            if not isinstance(ser, ks.Series):
                raise ValueError(
                    "The column %s is not unique. For a multi-index, the label must be a tuple "
                    "with elements corresponding to each level." % name_like_string(colname)
                )
            new_by.append(ser.spark.column)

        return self._sort(by=new_by, ascending=ascending, inplace=inplace, na_position=na_position)

    def sort_index(
        self,
        axis: int = 0,
        level: Optional[Union[int, List[int]]] = None,
        ascending: bool = True,
        inplace: bool = False,
        kind: str = None,
        na_position: str = "last",
    ) -> Optional["DataFrame"]:
        """
        Sort object by labels (along an axis)

        Parameters
        ----------
        axis : index, columns to direct sorting. Currently, only axis = 0 is supported.
        level : int or level name or list of ints or list of level names
            if not None, sort on values in specified index level(s)
        ascending : boolean, default True
            Sort ascending vs. descending
        inplace : bool, default False
            if True, perform operation in-place
        kind : str, default None
            Koalas does not allow specifying the sorting algorithm at the moment, default None
        na_position : {‘first’, ‘last’}, default ‘last’
            first puts NaNs at the beginning, last puts NaNs at the end. Not implemented for
            MultiIndex.

        Returns
        -------
        sorted_obj : DataFrame

        Examples
        --------
        >>> df = ks.DataFrame({'A': [2, 1, np.nan]}, index=['b', 'a', np.nan])

        >>> df.sort_index()
               A
        a    1.0
        b    2.0
        NaN  NaN

        >>> df.sort_index(ascending=False)
               A
        b    2.0
        a    1.0
        NaN  NaN

        >>> df.sort_index(na_position='first')
               A
        NaN  NaN
        a    1.0
        b    2.0

        >>> df.sort_index(inplace=True)
        >>> df
               A
        a    1.0
        b    2.0
        NaN  NaN

        >>> df = ks.DataFrame({'A': range(4), 'B': range(4)[::-1]},
        ...                   index=[['b', 'b', 'a', 'a'], [1, 0, 1, 0]],
        ...                   columns=['A', 'B'])

        >>> df.sort_index()
             A  B
        a 0  3  0
          1  2  1
        b 0  1  2
          1  0  3

        >>> df.sort_index(level=1)  # doctest: +SKIP
             A  B
        a 0  3  0
        b 0  1  2
        a 1  2  1
        b 1  0  3

        >>> df.sort_index(level=[1, 0])
             A  B
        a 0  3  0
        b 0  1  2
        a 1  2  1
        b 1  0  3
        """
        inplace = validate_bool_kwarg(inplace, "inplace")
        axis = validate_axis(axis)
        if axis != 0:
            raise NotImplementedError("No other axis than 0 are supported at the moment")
        if kind is not None:
            raise NotImplementedError(
                "Specifying the sorting algorithm is not supported at the moment."
            )

        if level is None or (is_list_like(level) and len(level) == 0):  # type: ignore
            by = self._internal.index_spark_columns
        elif is_list_like(level):
            by = [self._internal.index_spark_columns[l] for l in level]  # type: ignore
        else:
            by = [self._internal.index_spark_columns[level]]

        return self._sort(by=by, ascending=ascending, inplace=inplace, na_position=na_position)

    # TODO:  add keep = First
    def nlargest(self, n: int, columns: "Any") -> "DataFrame":
        """
        Return the first `n` rows ordered by `columns` in descending order.

        Return the first `n` rows with the largest values in `columns`, in
        descending order. The columns that are not specified are returned as
        well, but not used for ordering.

        This method is equivalent to
        ``df.sort_values(columns, ascending=False).head(n)``, but more
        performant in pandas.
        In Koalas, thanks to Spark's lazy execution and query optimizer,
        the two would have same performance.

        Parameters
        ----------
        n : int
            Number of rows to return.
        columns : label or list of labels
            Column label(s) to order by.

        Returns
        -------
        DataFrame
            The first `n` rows ordered by the given columns in descending
            order.

        See Also
        --------
        DataFrame.nsmallest : Return the first `n` rows ordered by `columns` in
            ascending order.
        DataFrame.sort_values : Sort DataFrame by the values.
        DataFrame.head : Return the first `n` rows without re-ordering.

        Notes
        -----

        This function cannot be used with all column types. For example, when
        specifying columns with `object` or `category` dtypes, ``TypeError`` is
        raised.

        Examples
        --------
        >>> df = ks.DataFrame({'X': [1, 2, 3, 5, 6, 7, np.nan],
        ...                    'Y': [6, 7, 8, 9, 10, 11, 12]})
        >>> df
             X   Y
        0  1.0   6
        1  2.0   7
        2  3.0   8
        3  5.0   9
        4  6.0  10
        5  7.0  11
        6  NaN  12

        In the following example, we will use ``nlargest`` to select the three
        rows having the largest values in column "population".

        >>> df.nlargest(n=3, columns='X')
             X   Y
        5  7.0  11
        4  6.0  10
        3  5.0   9

        >>> df.nlargest(n=3, columns=['Y', 'X'])
             X   Y
        6  NaN  12
        5  7.0  11
        4  6.0  10

        """
        return self.sort_values(by=columns, ascending=False).head(n=n)

    # TODO: add keep = First
    def nsmallest(self, n: int, columns: "Any") -> "DataFrame":
        """
        Return the first `n` rows ordered by `columns` in ascending order.

        Return the first `n` rows with the smallest values in `columns`, in
        ascending order. The columns that are not specified are returned as
        well, but not used for ordering.

        This method is equivalent to ``df.sort_values(columns, ascending=True).head(n)``,
        but more performant. In Koalas, thanks to Spark's lazy execution and query optimizer,
        the two would have same performance.

        Parameters
        ----------
        n : int
            Number of items to retrieve.
        columns : list or str
            Column name or names to order by.

        Returns
        -------
        DataFrame

        See Also
        --------
        DataFrame.nlargest : Return the first `n` rows ordered by `columns` in
            descending order.
        DataFrame.sort_values : Sort DataFrame by the values.
        DataFrame.head : Return the first `n` rows without re-ordering.

        Examples
        --------
        >>> df = ks.DataFrame({'X': [1, 2, 3, 5, 6, 7, np.nan],
        ...                    'Y': [6, 7, 8, 9, 10, 11, 12]})
        >>> df
             X   Y
        0  1.0   6
        1  2.0   7
        2  3.0   8
        3  5.0   9
        4  6.0  10
        5  7.0  11
        6  NaN  12

        In the following example, we will use ``nsmallest`` to select the
        three rows having the smallest values in column "a".

        >>> df.nsmallest(n=3, columns='X') # doctest: +NORMALIZE_WHITESPACE
             X   Y
        0  1.0   6
        1  2.0   7
        2  3.0   8

        To order by the largest values in column "a" and then "c", we can
        specify multiple columns like in the next example.

        >>> df.nsmallest(n=3, columns=['Y', 'X']) # doctest: +NORMALIZE_WHITESPACE
             X   Y
        0  1.0   6
        1  2.0   7
        2  3.0   8
        """
        return self.sort_values(by=columns, ascending=True).head(n=n)

    def isin(self, values) -> "DataFrame":
        """
        Whether each element in the DataFrame is contained in values.

        Parameters
        ----------
        values : iterable or dict
           The sequence of values to test. If values is a dict,
           the keys must be the column names, which must match.
           Series and DataFrame are not supported.

        Returns
        -------
        DataFrame
            DataFrame of booleans showing whether each element in the DataFrame
            is contained in values.

        Examples
        --------
        >>> df = ks.DataFrame({'num_legs': [2, 4], 'num_wings': [2, 0]},
        ...                   index=['falcon', 'dog'],
        ...                   columns=['num_legs', 'num_wings'])
        >>> df
                num_legs  num_wings
        falcon         2          2
        dog            4          0

        When ``values`` is a list check whether every value in the DataFrame
        is present in the list (which animals have 0 or 2 legs or wings)

        >>> df.isin([0, 2])
                num_legs  num_wings
        falcon      True       True
        dog        False       True

        When ``values`` is a dict, we can pass values to check for each
        column separately:

        >>> df.isin({'num_wings': [0, 3]})
                num_legs  num_wings
        falcon     False      False
        dog        False       True
        """
        if isinstance(values, (pd.DataFrame, pd.Series)):
            raise NotImplementedError("DataFrame and Series are not supported")
        if isinstance(values, dict) and not set(values.keys()).issubset(self.columns):
            raise AttributeError(
                "'DataFrame' object has no attribute %s"
                % (set(values.keys()).difference(self.columns))
            )

        data_spark_columns = []
        if isinstance(values, dict):
            for i, col in enumerate(self.columns):
                if col in values:
                    data_spark_columns.append(
                        self._internal.spark_column_for(self._internal.column_labels[i])
                        .isin(values[col])
                        .alias(self._internal.data_spark_column_names[i])
                    )
                else:
                    data_spark_columns.append(
                        F.lit(False).alias(self._internal.data_spark_column_names[i])
                    )
        elif is_list_like(values):
            data_spark_columns += [
                self._internal.spark_column_for(label)
                .isin(list(values))
                .alias(self._internal.spark_column_name_for(label))
                for label in self._internal.column_labels
            ]
        else:
            raise TypeError("Values should be iterable, Series, DataFrame or dict.")

        return DataFrame(self._internal.with_new_columns(data_spark_columns))

    @property
    def shape(self) -> Tuple[int, int]:
        """
        Return a tuple representing the dimensionality of the DataFrame.

        Examples
        --------
        >>> df = ks.DataFrame({'col1': [1, 2], 'col2': [3, 4]})
        >>> df.shape
        (2, 2)

        >>> df = ks.DataFrame({'col1': [1, 2], 'col2': [3, 4],
        ...                    'col3': [5, 6]})
        >>> df.shape
        (2, 3)
        """
        return len(self), len(self.columns)

    def merge(
        self,
        right: "DataFrame",
        how: str = "inner",
        on: Optional[Union[Any, List[Any], Tuple, List[Tuple]]] = None,
        left_on: Optional[Union[Any, List[Any], Tuple, List[Tuple]]] = None,
        right_on: Optional[Union[Any, List[Any], Tuple, List[Tuple]]] = None,
        left_index: bool = False,
        right_index: bool = False,
        suffixes: Tuple[str, str] = ("_x", "_y"),
    ) -> "DataFrame":
        """
        Merge DataFrame objects with a database-style join.

        The index of the resulting DataFrame will be one of the following:
            - 0...n if no index is used for merging
            - Index of the left DataFrame if merged only on the index of the right DataFrame
            - Index of the right DataFrame if merged only on the index of the left DataFrame
            - All involved indices if merged using the indices of both DataFrames
                e.g. if `left` with indices (a, x) and `right` with indices (b, x), the result will
                be an index (x, a, b)

        Parameters
        ----------
        right: Object to merge with.
        how: Type of merge to be performed.
            {'left', 'right', 'outer', 'inner'}, default 'inner'

            left: use only keys from left frame, similar to a SQL left outer join; not preserve
                key order unlike pandas.
            right: use only keys from right frame, similar to a SQL right outer join; not preserve
                key order unlike pandas.
            outer: use union of keys from both frames, similar to a SQL full outer join; sort keys
                lexicographically.
            inner: use intersection of keys from both frames, similar to a SQL inner join;
                not preserve the order of the left keys unlike pandas.
        on: Column or index level names to join on. These must be found in both DataFrames. If on
            is None and not merging on indexes then this defaults to the intersection of the
            columns in both DataFrames.
        left_on: Column or index level names to join on in the left DataFrame. Can also
            be an array or list of arrays of the length of the left DataFrame.
            These arrays are treated as if they are columns.
        right_on: Column or index level names to join on in the right DataFrame. Can also
            be an array or list of arrays of the length of the right DataFrame.
            These arrays are treated as if they are columns.
        left_index: Use the index from the left DataFrame as the join key(s). If it is a
            MultiIndex, the number of keys in the other DataFrame (either the index or a number of
            columns) must match the number of levels.
        right_index: Use the index from the right DataFrame as the join key. Same caveats as
            left_index.
        suffixes: Suffix to apply to overlapping column names in the left and right side,
            respectively.

        Returns
        -------
        DataFrame
            A DataFrame of the two merged objects.

        See Also
        --------
        DataFrame.join : Join columns of another DataFrame.
        DataFrame.update : Modify in place using non-NA values from another DataFrame.
        DataFrame.hint : Specifies some hint on the current DataFrame.
        broadcast : Marks a DataFrame as small enough for use in broadcast joins.

        Examples
        --------
        >>> df1 = ks.DataFrame({'lkey': ['foo', 'bar', 'baz', 'foo'],
        ...                     'value': [1, 2, 3, 5]},
        ...                    columns=['lkey', 'value'])
        >>> df2 = ks.DataFrame({'rkey': ['foo', 'bar', 'baz', 'foo'],
        ...                     'value': [5, 6, 7, 8]},
        ...                    columns=['rkey', 'value'])
        >>> df1
          lkey  value
        0  foo      1
        1  bar      2
        2  baz      3
        3  foo      5
        >>> df2
          rkey  value
        0  foo      5
        1  bar      6
        2  baz      7
        3  foo      8

        Merge df1 and df2 on the lkey and rkey columns. The value columns have
        the default suffixes, _x and _y, appended.

        >>> merged = df1.merge(df2, left_on='lkey', right_on='rkey')
        >>> merged.sort_values(by=['lkey', 'value_x', 'rkey', 'value_y'])  # doctest: +ELLIPSIS
          lkey  value_x rkey  value_y
        ...bar        2  bar        6
        ...baz        3  baz        7
        ...foo        1  foo        5
        ...foo        1  foo        8
        ...foo        5  foo        5
        ...foo        5  foo        8

        >>> left_kdf = ks.DataFrame({'A': [1, 2]})
        >>> right_kdf = ks.DataFrame({'B': ['x', 'y']}, index=[1, 2])

        >>> left_kdf.merge(right_kdf, left_index=True, right_index=True).sort_index()
           A  B
        1  2  x

        >>> left_kdf.merge(right_kdf, left_index=True, right_index=True, how='left').sort_index()
           A     B
        0  1  None
        1  2     x

        >>> left_kdf.merge(right_kdf, left_index=True, right_index=True, how='right').sort_index()
             A  B
        1  2.0  x
        2  NaN  y

        >>> left_kdf.merge(right_kdf, left_index=True, right_index=True, how='outer').sort_index()
             A     B
        0  1.0  None
        1  2.0     x
        2  NaN     y

        Notes
        -----
        As described in #263, joining string columns currently returns None for missing values
            instead of NaN.
        """

        def to_list(os: Optional[Union[Any, List[Any], Tuple, List[Tuple]]]) -> List[Tuple]:
            if os is None:
                return []
            elif is_name_like_tuple(os):
                return [os]  # type: ignore
            elif is_name_like_value(os):
                return [(os,)]
            else:
                return [o if is_name_like_tuple(o) else (o,) for o in os]

        if isinstance(right, ks.Series):
            right = right.to_frame()

        if on:
            if left_on or right_on:
                raise ValueError(
                    'Can only pass argument "on" OR "left_on" and "right_on", '
                    "not a combination of both."
                )
            left_key_names = list(map(self._internal.spark_column_name_for, to_list(on)))
            right_key_names = list(map(right._internal.spark_column_name_for, to_list(on)))
        else:
            # TODO: need special handling for multi-index.
            if left_index:
                left_key_names = self._internal.index_spark_column_names
            else:
                left_key_names = list(map(self._internal.spark_column_name_for, to_list(left_on)))
            if right_index:
                right_key_names = right._internal.index_spark_column_names
            else:
                right_key_names = list(
                    map(right._internal.spark_column_name_for, to_list(right_on))
                )

            if left_key_names and not right_key_names:
                raise ValueError("Must pass right_on or right_index=True")
            if right_key_names and not left_key_names:
                raise ValueError("Must pass left_on or left_index=True")
            if not left_key_names and not right_key_names:
                common = list(self.columns.intersection(right.columns))
                if len(common) == 0:
                    raise ValueError(
                        "No common columns to perform merge on. Merge options: "
                        "left_on=None, right_on=None, left_index=False, right_index=False"
                    )
                left_key_names = list(map(self._internal.spark_column_name_for, to_list(common)))
                right_key_names = list(map(right._internal.spark_column_name_for, to_list(common)))
            if len(left_key_names) != len(right_key_names):
                raise ValueError("len(left_keys) must equal len(right_keys)")

        if how == "full":
            warnings.warn(
                "Warning: While Koalas will accept 'full', you should use 'outer' "
                + "instead to be compatible with the pandas merge API",
                UserWarning,
            )
        if how == "outer":
            # 'outer' in pandas equals 'full' in Spark
            how = "full"
        if how not in ("inner", "left", "right", "full"):
            raise ValueError(
                "The 'how' parameter has to be amongst the following values: ",
                "['inner', 'left', 'right', 'outer']",
            )

        left_table = self._internal.resolved_copy.spark_frame.alias("left_table")
        right_table = right._internal.resolved_copy.spark_frame.alias("right_table")

        left_key_columns = [scol_for(left_table, label) for label in left_key_names]
        right_key_columns = [scol_for(right_table, label) for label in right_key_names]

        join_condition = reduce(
            lambda x, y: x & y,
            [lkey == rkey for lkey, rkey in zip(left_key_columns, right_key_columns)],
        )

        joined_table = left_table.join(right_table, join_condition, how=how)

        # Unpack suffixes tuple for convenience
        left_suffix = suffixes[0]
        right_suffix = suffixes[1]

        # Append suffixes to columns with the same name to avoid conflicts later
        duplicate_columns = set(self._internal.column_labels) & set(right._internal.column_labels)

        exprs = []
        data_columns = []
        column_labels = []

        left_scol_for = lambda label: scol_for(
            left_table, self._internal.spark_column_name_for(label)
        )
        right_scol_for = lambda label: scol_for(
            right_table, right._internal.spark_column_name_for(label)
        )

        for label in self._internal.column_labels:
            col = self._internal.spark_column_name_for(label)
            scol = left_scol_for(label)
            if label in duplicate_columns:
                spark_column_name = self._internal.spark_column_name_for(label)
                if spark_column_name in left_key_names and spark_column_name in right_key_names:
                    right_scol = right_scol_for(label)
                    if how == "right":
                        scol = right_scol
                    elif how == "full":
                        scol = F.when(scol.isNotNull(), scol).otherwise(right_scol).alias(col)
                    else:
                        pass
                else:
                    col = col + left_suffix
                    scol = scol.alias(col)
                    label = tuple([str(label[0]) + left_suffix] + list(label[1:]))
            exprs.append(scol)
            data_columns.append(col)
            column_labels.append(label)
        for label in right._internal.column_labels:
            col = right._internal.spark_column_name_for(label)
            scol = right_scol_for(label)
            if label in duplicate_columns:
                spark_column_name = self._internal.spark_column_name_for(label)
                if spark_column_name in left_key_names and spark_column_name in right_key_names:
                    continue
                else:
                    col = col + right_suffix
                    scol = scol.alias(col)
                    label = tuple([str(label[0]) + right_suffix] + list(label[1:]))
            exprs.append(scol)
            data_columns.append(col)
            column_labels.append(label)

        left_index_scols = self._internal.index_spark_columns
        right_index_scols = right._internal.index_spark_columns

        # Retain indices if they are used for joining
        if left_index:
            if right_index:
                if how in ("inner", "left"):
                    exprs.extend(left_index_scols)
                    index_map = self._internal.index_map
                elif how == "right":
                    exprs.extend(right_index_scols)
                    index_map = right._internal.index_map
                else:
                    index_map = OrderedDict()
                    for (col, name), left_scol, right_scol in zip(
                        self._internal.index_map.items(), left_index_scols, right_index_scols
                    ):
                        scol = F.when(left_scol.isNotNull(), left_scol).otherwise(right_scol)
                        exprs.append(scol.alias(col))
                        index_map[col] = name
            else:
                exprs.extend(right_index_scols)
                index_map = right._internal.index_map
        elif right_index:
            exprs.extend(left_index_scols)
            index_map = self._internal.index_map
        else:
            index_map = OrderedDict()

        selected_columns = joined_table.select(*exprs)

        internal = InternalFrame(
            spark_frame=selected_columns,
            index_spark_column_names=list(index_map.keys()) if index_map else None,
            index_names=list(index_map.values()) if index_map else None,
            column_labels=column_labels,
            data_spark_columns=[scol_for(selected_columns, col) for col in data_columns],
        )
        return DataFrame(internal)

    def join(
        self,
        right: "DataFrame",
        on: Optional[Union[Any, List[Any], Tuple, List[Tuple]]] = None,
        how: str = "left",
        lsuffix: str = "",
        rsuffix: str = "",
    ) -> "DataFrame":
        """
        Join columns of another DataFrame.

        Join columns with `right` DataFrame either on index or on a key column. Efficiently join
        multiple DataFrame objects by index at once by passing a list.

        Parameters
        ----------
        right: DataFrame, Series
        on: str, list of str, or array-like, optional
            Column or index level name(s) in the caller to join on the index in `right`, otherwise
            joins index-on-index. If multiple values given, the `right` DataFrame must have a
            MultiIndex. Can pass an array as the join key if it is not already contained in the
            calling DataFrame. Like an Excel VLOOKUP operation.
        how: {'left', 'right', 'outer', 'inner'}, default 'left'
            How to handle the operation of the two objects.

            * left: use `left` frame’s index (or column if on is specified).
            * right: use `right`’s index.
            * outer: form union of `left` frame’s index (or column if on is specified) with
              right’s index, and sort it. lexicographically.
            * inner: form intersection of `left` frame’s index (or column if on is specified)
              with `right`’s index, preserving the order of the `left`’s one.
        lsuffix : str, default ''
            Suffix to use from left frame's overlapping columns.
        rsuffix : str, default ''
            Suffix to use from `right` frame's overlapping columns.

        Returns
        -------
        DataFrame
            A dataframe containing columns from both the `left` and `right`.

        See Also
        --------
        DataFrame.merge: For column(s)-on-columns(s) operations.
        DataFrame.update : Modify in place using non-NA values from another DataFrame.
        DataFrame.hint : Specifies some hint on the current DataFrame.
        broadcast : Marks a DataFrame as small enough for use in broadcast joins.

        Notes
        -----
        Parameters on, lsuffix, and rsuffix are not supported when passing a list of DataFrame
        objects.

        Examples
        --------
        >>> kdf1 = ks.DataFrame({'key': ['K0', 'K1', 'K2', 'K3'],
        ...                      'A': ['A0', 'A1', 'A2', 'A3']},
        ...                     columns=['key', 'A'])
        >>> kdf2 = ks.DataFrame({'key': ['K0', 'K1', 'K2'],
        ...                      'B': ['B0', 'B1', 'B2']},
        ...                     columns=['key', 'B'])
        >>> kdf1
          key   A
        0  K0  A0
        1  K1  A1
        2  K2  A2
        3  K3  A3
        >>> kdf2
          key   B
        0  K0  B0
        1  K1  B1
        2  K2  B2

        Join DataFrames using their indexes.

        >>> join_kdf = kdf1.join(kdf2, lsuffix='_left', rsuffix='_right')
        >>> join_kdf.sort_values(by=join_kdf.columns)
          key_left   A key_right     B
        0       K0  A0        K0    B0
        1       K1  A1        K1    B1
        2       K2  A2        K2    B2
        3       K3  A3      None  None

        If we want to join using the key columns, we need to set key to be the index in both df and
        right. The joined DataFrame will have key as its index.

        >>> join_kdf = kdf1.set_index('key').join(kdf2.set_index('key'))
        >>> join_kdf.sort_values(by=join_kdf.columns) # doctest: +NORMALIZE_WHITESPACE
              A     B
        key
        K0   A0    B0
        K1   A1    B1
        K2   A2    B2
        K3   A3  None

        Another option to join using the key columns is to use the on parameter. DataFrame.join
        always uses right’s index but we can use any column in df. This method not preserve the
        original DataFrame’s index in the result unlike pandas.

        >>> join_kdf = kdf1.join(kdf2.set_index('key'), on='key')
        >>> join_kdf.index
        Int64Index([0, 1, 2, 3], dtype='int64')
        """
        if isinstance(right, ks.Series):
            common = list(self.columns.intersection([right.name]))
        else:
            common = list(self.columns.intersection(right.columns))
        if len(common) > 0 and not lsuffix and not rsuffix:
            raise ValueError(
                "columns overlap but no suffix specified: " "{rename}".format(rename=common)
            )

        need_set_index = False
        if on:
            if not is_list_like(on):
                on = [on]  # type: ignore
            if len(on) != right._internal.index_level:
                raise ValueError(
                    'len(left_on) must equal the number of levels in the index of "right"'
                )

            need_set_index = len(set(on) & set(self.index.names)) == 0
        if need_set_index:
            self = self.set_index(on)
        join_kdf = self.merge(
            right, left_index=True, right_index=True, how=how, suffixes=(lsuffix, rsuffix)
        )
        return join_kdf.reset_index() if need_set_index else join_kdf

    def append(
        self,
        other: "DataFrame",
        ignore_index: bool = False,
        verify_integrity: bool = False,
        sort: bool = False,
    ) -> "DataFrame":
        """
        Append rows of other to the end of caller, returning a new object.

        Columns in other that are not in the caller are added as new columns.

        Parameters
        ----------
        other : DataFrame or Series/dict-like object, or list of these
            The data to append.

        ignore_index : boolean, default False
            If True, do not use the index labels.

        verify_integrity : boolean, default False
            If True, raise ValueError on creating index with duplicates.

        sort : boolean, default False
            Currently not supported.

        Returns
        -------
        appended : DataFrame

        Examples
        --------
        >>> df = ks.DataFrame([[1, 2], [3, 4]], columns=list('AB'))

        >>> df.append(df)
           A  B
        0  1  2
        1  3  4
        0  1  2
        1  3  4

        >>> df.append(df, ignore_index=True)
           A  B
        0  1  2
        1  3  4
        2  1  2
        3  3  4
        """
        if isinstance(other, ks.Series):
            raise ValueError("DataFrames.append() does not support appending Series to DataFrames")
        if sort:
            raise NotImplementedError("The 'sort' parameter is currently not supported")

        if not ignore_index:
            index_scols = self._internal.index_spark_columns
            if len(index_scols) != other._internal.index_level:
                raise ValueError("Both DataFrames have to have the same number of index levels")

            if verify_integrity and len(index_scols) > 0:
                if (
                    self._internal.spark_frame.select(index_scols)
                    .intersect(
                        other._internal.spark_frame.select(other._internal.index_spark_columns)
                    )
                    .count()
                ) > 0:
                    raise ValueError("Indices have overlapping values")

        # Lazy import to avoid circular dependency issues
        from databricks.koalas.namespace import concat

        return concat([self, other], ignore_index=ignore_index)

    # TODO: add 'filter_func' and 'errors' parameter
    def update(self, other: "DataFrame", join: str = "left", overwrite: bool = True) -> None:
        """
        Modify in place using non-NA values from another DataFrame.
        Aligns on indices. There is no return value.

        Parameters
        ----------
        other : DataFrame, or Series
        join : 'left', default 'left'
            Only left join is implemented, keeping the index and columns of the original object.
        overwrite : bool, default True
            How to handle non-NA values for overlapping keys:

            * True: overwrite original DataFrame's values with values from `other`.
            * False: only update values that are NA in the original DataFrame.

        Returns
        -------
        None : method directly changes calling object

        See Also
        --------
        DataFrame.merge : For column(s)-on-columns(s) operations.
        DataFrame.join : Join columns of another DataFrame.
        DataFrame.hint : Specifies some hint on the current DataFrame.
        broadcast : Marks a DataFrame as small enough for use in broadcast joins.

        Examples
        --------
        >>> df = ks.DataFrame({'A': [1, 2, 3], 'B': [400, 500, 600]}, columns=['A', 'B'])
        >>> new_df = ks.DataFrame({'B': [4, 5, 6], 'C': [7, 8, 9]}, columns=['B', 'C'])
        >>> df.update(new_df)
        >>> df.sort_index()
           A  B
        0  1  4
        1  2  5
        2  3  6

        The DataFrame's length does not increase as a result of the update,
        only values at matching index/column labels are updated.

        >>> df = ks.DataFrame({'A': ['a', 'b', 'c'], 'B': ['x', 'y', 'z']}, columns=['A', 'B'])
        >>> new_df = ks.DataFrame({'B': ['d', 'e', 'f', 'g', 'h', 'i']}, columns=['B'])
        >>> df.update(new_df)
        >>> df.sort_index()
           A  B
        0  a  d
        1  b  e
        2  c  f

        For Series, it's name attribute must be set.

        >>> df = ks.DataFrame({'A': ['a', 'b', 'c'], 'B': ['x', 'y', 'z']}, columns=['A', 'B'])
        >>> new_column = ks.Series(['d', 'e'], name='B', index=[0, 2])
        >>> df.update(new_column)
        >>> df.sort_index()
           A  B
        0  a  d
        1  b  y
        2  c  e

        If `other` contains None the corresponding values are not updated in the original dataframe.

        >>> df = ks.DataFrame({'A': [1, 2, 3], 'B': [400, 500, 600]}, columns=['A', 'B'])
        >>> new_df = ks.DataFrame({'B': [4, None, 6]}, columns=['B'])
        >>> df.update(new_df)
        >>> df.sort_index()
           A      B
        0  1    4.0
        1  2  500.0
        2  3    6.0
        """
        if join != "left":
            raise NotImplementedError("Only left join is supported")

        if isinstance(other, ks.Series):
            other = other.to_frame()

        update_columns = list(
            set(self._internal.column_labels).intersection(set(other._internal.column_labels))
        )
        update_sdf = self.join(
            other[update_columns], rsuffix="_new"
        )._internal.resolved_copy.spark_frame

        for column_labels in update_columns:
            column_name = self._internal.spark_column_name_for(column_labels)
            old_col = scol_for(update_sdf, column_name)
            new_col = scol_for(
                update_sdf, other._internal.spark_column_name_for(column_labels) + "_new"
            )
            if overwrite:
                update_sdf = update_sdf.withColumn(
                    column_name, F.when(new_col.isNull(), old_col).otherwise(new_col)
                )
            else:
                update_sdf = update_sdf.withColumn(
                    column_name, F.when(old_col.isNull(), new_col).otherwise(old_col)
                )
        sdf = update_sdf.select(
            [scol_for(update_sdf, col) for col in self._internal.spark_column_names]
            + list(HIDDEN_COLUMNS)
        )
        internal = self._internal.with_new_sdf(sdf)
        self._update_internal_frame(internal, requires_same_anchor=False)

    def sample(
        self,
        n: Optional[int] = None,
        frac: Optional[float] = None,
        replace: bool = False,
        random_state: Optional[int] = None,
    ) -> "DataFrame":
        """
        Return a random sample of items from an axis of object.

        Please call this function using named argument by specifying the ``frac`` argument.

        You can use `random_state` for reproducibility. However, note that different from pandas,
        specifying a seed in Koalas/Spark does not guarantee the sampled rows will be fixed. The
        result set depends on not only the seed, but also how the data is distributed across
        machines and to some extent network randomness when shuffle operations are involved. Even
        in the simplest case, the result set will depend on the system's CPU core count.

        Parameters
        ----------
        n : int, optional
            Number of items to return. This is currently NOT supported. Use frac instead.
        frac : float, optional
            Fraction of axis items to return.
        replace : bool, default False
            Sample with or without replacement.
        random_state : int, optional
            Seed for the random number generator (if int).

        Returns
        -------
        Series or DataFrame
            A new object of same type as caller containing the sampled items.

        Examples
        --------
        >>> df = ks.DataFrame({'num_legs': [2, 4, 8, 0],
        ...                    'num_wings': [2, 0, 0, 0],
        ...                    'num_specimen_seen': [10, 2, 1, 8]},
        ...                   index=['falcon', 'dog', 'spider', 'fish'],
        ...                   columns=['num_legs', 'num_wings', 'num_specimen_seen'])
        >>> df  # doctest: +SKIP
                num_legs  num_wings  num_specimen_seen
        falcon         2          2                 10
        dog            4          0                  2
        spider         8          0                  1
        fish           0          0                  8

        A random 25% sample of the ``DataFrame``.
        Note that we use `random_state` to ensure the reproducibility of
        the examples.

        >>> df.sample(frac=0.25, random_state=1)  # doctest: +SKIP
                num_legs  num_wings  num_specimen_seen
        falcon         2          2                 10
        fish           0          0                  8

        Extract 25% random elements from the ``Series`` ``df['num_legs']``, with replacement,
        so the same items could appear more than once.

        >>> df['num_legs'].sample(frac=0.4, replace=True, random_state=1)  # doctest: +SKIP
        falcon    2
        spider    8
        spider    8
        Name: num_legs, dtype: int64

        Specifying the exact number of items to return is not supported at the moment.

        >>> df.sample(n=5)  # doctest: +ELLIPSIS
        Traceback (most recent call last):
            ...
        NotImplementedError: Function sample currently does not support specifying ...
        """
        # Note: we don't run any of the doctests because the result can change depending on the
        # system's core count.
        if n is not None:
            raise NotImplementedError(
                "Function sample currently does not support specifying "
                "exact number of items to return. Use frac instead."
            )

        if frac is None:
            raise ValueError("frac must be specified.")

        sdf = self._internal.resolved_copy.spark_frame.sample(
            withReplacement=replace, fraction=frac, seed=random_state
        )
        return DataFrame(self._internal.with_new_sdf(sdf))

    def astype(self, dtype) -> "DataFrame":
        """
        Cast a Koalas object to a specified dtype ``dtype``.

        Parameters
        ----------
        dtype : data type, or dict of column name -> data type
            Use a numpy.dtype or Python type to cast entire Koalas object to
            the same type. Alternatively, use {col: dtype, ...}, where col is a
            column label and dtype is a numpy.dtype or Python type to cast one
            or more of the DataFrame's columns to column-specific types.

        Returns
        -------
        casted : same type as caller

        See Also
        --------
        to_datetime : Convert argument to datetime.

        Examples
        --------
        >>> df = ks.DataFrame({'a': [1, 2, 3], 'b': [1, 2, 3]}, dtype='int64')
        >>> df
           a  b
        0  1  1
        1  2  2
        2  3  3

        Convert to float type:

        >>> df.astype('float')
             a    b
        0  1.0  1.0
        1  2.0  2.0
        2  3.0  3.0

        Convert to int64 type back:

        >>> df.astype('int64')
           a  b
        0  1  1
        1  2  2
        2  3  3

        Convert column a to float type:

        >>> df.astype({'a': float})
             a  b
        0  1.0  1
        1  2.0  2
        2  3.0  3

        """
        applied = []
        if is_dict_like(dtype):
            for col_name in dtype.keys():
                if col_name not in self.columns:
                    raise KeyError(
                        "Only a column name can be used for the "
                        "key in a dtype mappings argument."
                    )
            for col_name, col in self.items():
                if col_name in dtype:
                    applied.append(col.astype(dtype=dtype[col_name]))
                else:
                    applied.append(col)
        else:
            for col_name, col in self.items():
                applied.append(col.astype(dtype=dtype))
        return DataFrame(self._internal.with_new_columns(applied))

    def add_prefix(self, prefix) -> "DataFrame":
        """
        Prefix labels with string `prefix`.

        For Series, the row labels are prefixed.
        For DataFrame, the column labels are prefixed.

        Parameters
        ----------
        prefix : str
           The string to add before each label.

        Returns
        -------
        DataFrame
           New DataFrame with updated labels.

        See Also
        --------
        Series.add_prefix: Prefix row labels with string `prefix`.
        Series.add_suffix: Suffix row labels with string `suffix`.
        DataFrame.add_suffix: Suffix column labels with string `suffix`.

        Examples
        --------
        >>> df = ks.DataFrame({'A': [1, 2, 3, 4], 'B': [3, 4, 5, 6]}, columns=['A', 'B'])
        >>> df
           A  B
        0  1  3
        1  2  4
        2  3  5
        3  4  6

        >>> df.add_prefix('col_')
           col_A  col_B
        0      1      3
        1      2      4
        2      3      5
        3      4      6
        """
        assert isinstance(prefix, str)
        return self._apply_series_op(
            lambda kser: kser.rename(tuple([prefix + i for i in kser._column_label]))
        )

    def add_suffix(self, suffix) -> "DataFrame":
        """
        Suffix labels with string `suffix`.

        For Series, the row labels are suffixed.
        For DataFrame, the column labels are suffixed.

        Parameters
        ----------
        suffix : str
           The string to add before each label.

        Returns
        -------
        DataFrame
           New DataFrame with updated labels.

        See Also
        --------
        Series.add_prefix: Prefix row labels with string `prefix`.
        Series.add_suffix: Suffix row labels with string `suffix`.
        DataFrame.add_prefix: Prefix column labels with string `prefix`.

        Examples
        --------
        >>> df = ks.DataFrame({'A': [1, 2, 3, 4], 'B': [3, 4, 5, 6]}, columns=['A', 'B'])
        >>> df
           A  B
        0  1  3
        1  2  4
        2  3  5
        3  4  6

        >>> df.add_suffix('_col')
           A_col  B_col
        0      1      3
        1      2      4
        2      3      5
        3      4      6
        """
        assert isinstance(suffix, str)
        return self._apply_series_op(
            lambda kser: kser.rename(tuple([i + suffix for i in kser._column_label]))
        )

    # TODO: include, and exclude should be implemented.
    def describe(self, percentiles: Optional[List[float]] = None) -> "DataFrame":
        """
        Generate descriptive statistics that summarize the central tendency,
        dispersion and shape of a dataset's distribution, excluding
        ``NaN`` values.

        Analyzes both numeric and object series, as well
        as ``DataFrame`` column sets of mixed data types. The output
        will vary depending on what is provided. Refer to the notes
        below for more detail.

        Parameters
        ----------
        percentiles : list of ``float`` in range [0.0, 1.0], default [0.25, 0.5, 0.75]
            A list of percentiles to be computed.

        Returns
        -------
        DataFrame
            Summary statistics of the Dataframe provided.

        See Also
        --------
        DataFrame.count: Count number of non-NA/null observations.
        DataFrame.max: Maximum of the values in the object.
        DataFrame.min: Minimum of the values in the object.
        DataFrame.mean: Mean of the values.
        DataFrame.std: Standard deviation of the observations.

        Notes
        -----
        For numeric data, the result's index will include ``count``,
        ``mean``, ``std``, ``min``, ``25%``, ``50%``, ``75%``, ``max``.

        Currently only numeric data is supported.

        Examples
        --------
        Describing a numeric ``Series``.

        >>> s = ks.Series([1, 2, 3])
        >>> s.describe()
        count    3.0
        mean     2.0
        std      1.0
        min      1.0
        25%      1.0
        50%      2.0
        75%      3.0
        max      3.0
        dtype: float64

        Describing a ``DataFrame``. Only numeric fields are returned.

        >>> df = ks.DataFrame({'numeric1': [1, 2, 3],
        ...                    'numeric2': [4.0, 5.0, 6.0],
        ...                    'object': ['a', 'b', 'c']
        ...                   },
        ...                   columns=['numeric1', 'numeric2', 'object'])
        >>> df.describe()
               numeric1  numeric2
        count       3.0       3.0
        mean        2.0       5.0
        std         1.0       1.0
        min         1.0       4.0
        25%         1.0       4.0
        50%         2.0       5.0
        75%         3.0       6.0
        max         3.0       6.0

        For multi-index columns:

        >>> df.columns = [('num', 'a'), ('num', 'b'), ('obj', 'c')]
        >>> df.describe()  # doctest: +NORMALIZE_WHITESPACE
               num
                 a    b
        count  3.0  3.0
        mean   2.0  5.0
        std    1.0  1.0
        min    1.0  4.0
        25%    1.0  4.0
        50%    2.0  5.0
        75%    3.0  6.0
        max    3.0  6.0

        >>> df[('num', 'b')].describe()
        count    3.0
        mean     5.0
        std      1.0
        min      4.0
        25%      4.0
        50%      5.0
        75%      6.0
        max      6.0
        Name: (num, b), dtype: float64

        Describing a ``DataFrame`` and selecting custom percentiles.

        >>> df = ks.DataFrame({'numeric1': [1, 2, 3],
        ...                    'numeric2': [4.0, 5.0, 6.0]
        ...                   },
        ...                   columns=['numeric1', 'numeric2'])
        >>> df.describe(percentiles = [0.85, 0.15])
               numeric1  numeric2
        count       3.0       3.0
        mean        2.0       5.0
        std         1.0       1.0
        min         1.0       4.0
        15%         1.0       4.0
        50%         2.0       5.0
        85%         3.0       6.0
        max         3.0       6.0

        Describing a column from a ``DataFrame`` by accessing it as
        an attribute.

        >>> df.numeric1.describe()
        count    3.0
        mean     2.0
        std      1.0
        min      1.0
        25%      1.0
        50%      2.0
        75%      3.0
        max      3.0
        Name: numeric1, dtype: float64

        Describing a column from a ``DataFrame`` by accessing it as
        an attribute and selecting custom percentiles.

        >>> df.numeric1.describe(percentiles = [0.85, 0.15])
        count    3.0
        mean     2.0
        std      1.0
        min      1.0
        15%      1.0
        50%      2.0
        85%      3.0
        max      3.0
        Name: numeric1, dtype: float64
        """
        exprs = []
        column_labels = []
        for label in self._internal.column_labels:
            scol = self._internal.spark_column_for(label)
            spark_type = self._internal.spark_type_for(label)
            if isinstance(spark_type, DoubleType) or isinstance(spark_type, FloatType):
                exprs.append(
                    F.nanvl(scol, F.lit(None)).alias(self._internal.spark_column_name_for(label))
                )
                column_labels.append(label)
            elif isinstance(spark_type, NumericType):
                exprs.append(scol)
                column_labels.append(label)

        if len(exprs) == 0:
            raise ValueError("Cannot describe a DataFrame without columns")

        if percentiles is not None:
            if any((p < 0.0) or (p > 1.0) for p in percentiles):
                raise ValueError("Percentiles should all be in the interval [0, 1]")
            # appending 50% if not in percentiles already
            percentiles = (percentiles + [0.5]) if 0.5 not in percentiles else percentiles
        else:
            percentiles = [0.25, 0.5, 0.75]

        formatted_perc = ["{:.0%}".format(p) for p in sorted(percentiles)]
        stats = ["count", "mean", "stddev", "min", *formatted_perc, "max"]

        sdf = self._internal.spark_frame.select(*exprs).summary(stats)
        sdf = sdf.replace("stddev", "std", subset="summary")

        internal = InternalFrame(
            spark_frame=sdf,
            index_spark_column_names=["summary"],
            column_labels=column_labels,
            data_spark_columns=[
                scol_for(sdf, self._internal.spark_column_name_for(label))
                for label in column_labels
            ],
        )
        return DataFrame(internal).astype("float64")

    def drop_duplicates(self, subset=None, keep="first", inplace=False) -> Optional["DataFrame"]:
        """
        Return DataFrame with duplicate rows removed, optionally only
        considering certain columns.

        Parameters
        ----------
        subset : column label or sequence of labels, optional
            Only consider certain columns for identifying duplicates, by
            default use all of the columns.
        keep : {'first', 'last', False}, default 'first'
            Determines which duplicates (if any) to keep.
            - ``first`` : Drop duplicates except for the first occurrence.
            - ``last`` : Drop duplicates except for the last occurrence.
            - False : Drop all duplicates.
        inplace : boolean, default False
            Whether to drop duplicates in place or to return a copy.

        Returns
        -------
        DataFrame
            DataFrame with duplicates removed or None if ``inplace=True``.

        >>> df = ks.DataFrame(
        ...     {'a': [1, 2, 2, 2, 3], 'b': ['a', 'a', 'a', 'c', 'd']}, columns = ['a', 'b'])
        >>> df
           a  b
        0  1  a
        1  2  a
        2  2  a
        3  2  c
        4  3  d

        >>> df.drop_duplicates().sort_index()
           a  b
        0  1  a
        1  2  a
        3  2  c
        4  3  d

        >>> df.drop_duplicates('a').sort_index()
           a  b
        0  1  a
        1  2  a
        4  3  d

        >>> df.drop_duplicates(['a', 'b']).sort_index()
           a  b
        0  1  a
        1  2  a
        3  2  c
        4  3  d

        >>> df.drop_duplicates(keep='last').sort_index()
           a  b
        0  1  a
        2  2  a
        3  2  c
        4  3  d

        >>> df.drop_duplicates(keep=False).sort_index()
           a  b
        0  1  a
        3  2  c
        4  3  d
        """
        inplace = validate_bool_kwarg(inplace, "inplace")

        sdf, column = self._mark_duplicates(subset, keep)

        sdf = sdf.where(~scol_for(sdf, column)).drop(column)
        internal = self._internal.with_new_sdf(sdf)
        if inplace:
            self._update_internal_frame(internal)
            return None
        else:
            return DataFrame(internal)

    def reindex(
        self,
        labels: Optional[Any] = None,
        index: Optional[Any] = None,
        columns: Optional[Any] = None,
        axis: Optional[Union[int, str]] = None,
        copy: Optional[bool] = True,
        fill_value: Optional[Any] = None,
    ) -> "DataFrame":
        """
        Conform DataFrame to new index with optional filling logic, placing
        NA/NaN in locations having no value in the previous index. A new object
        is produced unless the new index is equivalent to the current one and
        ``copy=False``.

        Parameters
        ----------
        labels: array-like, optional
            New labels / index to conform the axis specified by ‘axis’ to.
        index, columns: array-like, optional
            New labels / index to conform to, should be specified using keywords.
            Preferably an Index object to avoid duplicating data
        axis: int or str, optional
            Axis to target. Can be either the axis name (‘index’, ‘columns’) or
            number (0, 1).
        copy : bool, default True
            Return a new object, even if the passed indexes are the same.
        fill_value : scalar, default np.NaN
            Value to use for missing values. Defaults to NaN, but can be any
            "compatible" value.

        Returns
        -------
        DataFrame with changed index.

        See Also
        --------
        DataFrame.set_index : Set row labels.
        DataFrame.reset_index : Remove row labels or move them to new columns.

        Examples
        --------

        ``DataFrame.reindex`` supports two calling conventions

        * ``(index=index_labels, columns=column_labels, ...)``
        * ``(labels, axis={'index', 'columns'}, ...)``

        We *highly* recommend using keyword arguments to clarify your
        intent.

        Create a dataframe with some fictional data.

        >>> index = ['Firefox', 'Chrome', 'Safari', 'IE10', 'Konqueror']
        >>> df = ks.DataFrame({
        ...      'http_status': [200, 200, 404, 404, 301],
        ...      'response_time': [0.04, 0.02, 0.07, 0.08, 1.0]},
        ...       index=index,
        ...       columns=['http_status', 'response_time'])
        >>> df
                   http_status  response_time
        Firefox            200           0.04
        Chrome             200           0.02
        Safari             404           0.07
        IE10               404           0.08
        Konqueror          301           1.00

        Create a new index and reindex the dataframe. By default
        values in the new index that do not have corresponding
        records in the dataframe are assigned ``NaN``.

        >>> new_index= ['Safari', 'Iceweasel', 'Comodo Dragon', 'IE10',
        ...             'Chrome']
        >>> df.reindex(new_index).sort_index()
                       http_status  response_time
        Chrome               200.0           0.02
        Comodo Dragon          NaN            NaN
        IE10                 404.0           0.08
        Iceweasel              NaN            NaN
        Safari               404.0           0.07

        We can fill in the missing values by passing a value to
        the keyword ``fill_value``.

        >>> df.reindex(new_index, fill_value=0, copy=False).sort_index()
                       http_status  response_time
        Chrome                 200           0.02
        Comodo Dragon            0           0.00
        IE10                   404           0.08
        Iceweasel                0           0.00
        Safari                 404           0.07

        We can also reindex the columns.

        >>> df.reindex(columns=['http_status', 'user_agent']).sort_index()
                   http_status  user_agent
        Chrome             200         NaN
        Firefox            200         NaN
        IE10               404         NaN
        Konqueror          301         NaN
        Safari             404         NaN

        Or we can use "axis-style" keyword arguments

        >>> df.reindex(['http_status', 'user_agent'], axis="columns").sort_index()
                   http_status  user_agent
        Chrome             200         NaN
        Firefox            200         NaN
        IE10               404         NaN
        Konqueror          301         NaN
        Safari             404         NaN

        To further illustrate the filling functionality in
        ``reindex``, we will create a dataframe with a
        monotonically increasing index (for example, a sequence
        of dates).

        >>> date_index = pd.date_range('1/1/2010', periods=6, freq='D')
        >>> df2 = ks.DataFrame({"prices": [100, 101, np.nan, 100, 89, 88]},
        ...                    index=date_index)
        >>> df2.sort_index()
                    prices
        2010-01-01   100.0
        2010-01-02   101.0
        2010-01-03     NaN
        2010-01-04   100.0
        2010-01-05    89.0
        2010-01-06    88.0

        Suppose we decide to expand the dataframe to cover a wider
        date range.

        >>> date_index2 = pd.date_range('12/29/2009', periods=10, freq='D')
        >>> df2.reindex(date_index2).sort_index()
                    prices
        2009-12-29     NaN
        2009-12-30     NaN
        2009-12-31     NaN
        2010-01-01   100.0
        2010-01-02   101.0
        2010-01-03     NaN
        2010-01-04   100.0
        2010-01-05    89.0
        2010-01-06    88.0
        2010-01-07     NaN
        """
        if axis is not None and (index is not None or columns is not None):
            raise TypeError("Cannot specify both 'axis' and any of 'index' or 'columns'.")

        if labels is not None:
            axis = validate_axis(axis)
            if axis == 0:
                index = labels
            elif axis == 1:
                columns = labels
            else:
                raise ValueError(
                    "No axis named %s for object type %s." % (axis, type(axis).__name__)
                )

        if index is not None and not is_list_like(index):
            raise TypeError(
                "Index must be called with a collection of some kind, "
                "%s was passed" % type(index)
            )

        if columns is not None and not is_list_like(columns):
            raise TypeError(
                "Columns must be called with a collection of some kind, "
                "%s was passed" % type(columns)
            )

        df = self

        if index is not None:
            df = df._reindex_index(index, fill_value)

        if columns is not None:
            df = df._reindex_columns(columns, fill_value)

        # Copy
        if copy and df is self:
            return df.copy()
        else:
            return df

    def _reindex_index(self, index, fill_value):
        # When axis is index, we can mimic pandas' by a right outer join.
        nlevels = self._internal.index_level
        assert nlevels <= 1 or (
            isinstance(index, ks.MultiIndex) and nlevels == index.nlevels
        ), "MultiIndex DataFrame can only be reindexed with a similar Koalas MultiIndex."

        index_columns = self._internal.index_spark_column_names
        frame = self._internal.resolved_copy.spark_frame.drop(NATURAL_ORDER_COLUMN_NAME)

        if isinstance(index, ks.Index):
            if nlevels != index.nlevels:
                return DataFrame(index._internal.with_new_columns([], column_labels=[])).reindex(
                    columns=self.columns, fill_value=fill_value
                )

            index_names = index._internal.index_names
            scols = index._internal.index_spark_columns
            labels = index._internal.spark_frame.select(
                [scol.alias(index_column) for scol, index_column in zip(scols, index_columns)]
            )
        else:
            kser = ks.Series(list(index))
            labels = kser._internal.spark_frame.select(kser.spark.column.alias(index_columns[0]))
            index_names = self._internal.index_names

        if fill_value is not None:
            frame_index_columns = [
                verify_temp_column_name(frame, "__frame_index_column_{}__".format(i))
                for i in range(nlevels)
            ]
            index_scols = [
                scol_for(frame, index_col).alias(frame_index_col)
                for index_col, frame_index_col in zip(index_columns, frame_index_columns)
            ]
            scols = self._internal.resolved_copy.data_spark_columns
            frame = frame.select(index_scols + scols)

            temp_fill_value = verify_temp_column_name(frame, "__fill_value__")
            labels = labels.withColumn(temp_fill_value, F.lit(fill_value))

            frame_index_scols = [scol_for(frame, col) for col in frame_index_columns]
            labels_index_scols = [scol_for(labels, col) for col in index_columns]

            joined_df = frame.join(
                labels,
                on=[fcol == lcol for fcol, lcol in zip(frame_index_scols, labels_index_scols)],
                how="right",
            )

            joined_df = joined_df.select(
                *labels_index_scols,
                *[
                    F.when(
                        reduce(
                            lambda c1, c2: c1 & c2,
                            [
                                fcol.isNull() & lcol.isNotNull()
                                for fcol, lcol in zip(frame_index_scols, labels_index_scols)
                            ],
                        ),
                        scol_for(joined_df, temp_fill_value),
                    )
                    .otherwise(scol_for(joined_df, col))
                    .alias(col)
                    for col in self._internal.data_spark_column_names
                ],
            )
        else:
            joined_df = frame.join(labels, on=index_columns, how="right")

        sdf = joined_df.drop(NATURAL_ORDER_COLUMN_NAME)
        internal = self._internal.copy(
            spark_frame=sdf,
            index_names=index_names,
            data_spark_columns=[
                scol_for(sdf, col) for col in self._internal.data_spark_column_names
            ],
        )
        return DataFrame(internal)

    def _reindex_columns(self, columns, fill_value):
        level = self._internal.column_labels_level
        if level > 1:
            label_columns = list(columns)
            for col in label_columns:
                if not isinstance(col, tuple):
                    raise TypeError("Expected tuple, got {}".format(type(col).__name__))
        else:
            label_columns = [(col,) for col in columns]
        for col in label_columns:
            if len(col) != level:
                raise ValueError(
                    "shape (1,{}) doesn't match the shape (1,{})".format(len(col), level)
                )
        fill_value = np.nan if fill_value is None else fill_value
        scols, labels = [], []
        for label in label_columns:
            if label in self._internal.column_labels:
                scols.append(self._internal.spark_column_for(label))
            else:
                scols.append(F.lit(fill_value).alias(name_like_string(label)))
            labels.append(label)

        if isinstance(columns, pd.Index):
            column_label_names = [
                name if is_name_like_tuple(name) else (name,) for name in columns.names
            ]
            internal = self._internal.with_new_columns(
                scols, column_labels=labels, column_label_names=column_label_names
            )
        else:
            internal = self._internal.with_new_columns(scols, column_labels=labels)

        return DataFrame(internal)

    def reindex_like(self, other: "DataFrame", copy: bool = True) -> "DataFrame":
        """
        Return a DataFrame with matching indices as other object.

        Conform the object to the same index on all axes. Places NA/NaN in locations
        having no value in the previous index. A new object is produced unless the
        new index is equivalent to the current one and copy=False.

        Parameters
        ----------
        other : DataFrame
            Its row and column indices are used to define the new indices
            of this object.
        copy : bool, default True
            Return a new object, even if the passed indexes are the same.

        Returns
        -------
        DataFrame
            DataFrame with changed indices on each axis.

        See Also
        --------
        DataFrame.set_index : Set row labels.
        DataFrame.reset_index : Remove row labels or move them to new columns.
        DataFrame.reindex : Change to new indices or expand indices.

        Notes
        -----
        Same as calling
        ``.reindex(index=other.index, columns=other.columns,...)``.

        Examples
        --------

        >>> df1 = ks.DataFrame([[24.3, 75.7, 'high'],
        ...                     [31, 87.8, 'high'],
        ...                     [22, 71.6, 'medium'],
        ...                     [35, 95, 'medium']],
        ...                    columns=['temp_celsius', 'temp_fahrenheit',
        ...                             'windspeed'],
        ...                    index=pd.date_range(start='2014-02-12',
        ...                                        end='2014-02-15', freq='D'))
        >>> df1
                    temp_celsius  temp_fahrenheit windspeed
        2014-02-12          24.3             75.7      high
        2014-02-13          31.0             87.8      high
        2014-02-14          22.0             71.6    medium
        2014-02-15          35.0             95.0    medium

        >>> df2 = ks.DataFrame([[28, 'low'],
        ...                     [30, 'low'],
        ...                     [35.1, 'medium']],
        ...                    columns=['temp_celsius', 'windspeed'],
        ...                    index=pd.DatetimeIndex(['2014-02-12', '2014-02-13',
        ...                                            '2014-02-15']))
        >>> df2
                    temp_celsius windspeed
        2014-02-12          28.0       low
        2014-02-13          30.0       low
        2014-02-15          35.1    medium

        >>> df2.reindex_like(df1).sort_index() # doctest: +NORMALIZE_WHITESPACE
                    temp_celsius  temp_fahrenheit windspeed
        2014-02-12          28.0              NaN       low
        2014-02-13          30.0              NaN       low
        2014-02-14           NaN              NaN       None
        2014-02-15          35.1              NaN    medium
        """

        if isinstance(other, DataFrame):
            return self.reindex(index=other.index, columns=other.columns, copy=copy)
        else:
            raise TypeError("other must be a Koalas DataFrame")

    def melt(self, id_vars=None, value_vars=None, var_name=None, value_name="value") -> "DataFrame":
        """
        Unpivot a DataFrame from wide format to long format, optionally
        leaving identifier variables set.

        This function is useful to massage a DataFrame into a format where one
        or more columns are identifier variables (`id_vars`), while all other
        columns, considered measured variables (`value_vars`), are "unpivoted" to
        the row axis, leaving just two non-identifier columns, 'variable' and
        'value'.

        Parameters
        ----------
        frame : DataFrame
        id_vars : tuple, list, or ndarray, optional
            Column(s) to use as identifier variables.
        value_vars : tuple, list, or ndarray, optional
            Column(s) to unpivot. If not specified, uses all columns that
            are not set as `id_vars`.
        var_name : scalar, default 'variable'
            Name to use for the 'variable' column. If None it uses `frame.columns.name` or
            ‘variable’.
        value_name : scalar, default 'value'
            Name to use for the 'value' column.

        Returns
        -------
        DataFrame
            Unpivoted DataFrame.

        Examples
        --------
        >>> df = ks.DataFrame({'A': {0: 'a', 1: 'b', 2: 'c'},
        ...                    'B': {0: 1, 1: 3, 2: 5},
        ...                    'C': {0: 2, 1: 4, 2: 6}},
        ...                   columns=['A', 'B', 'C'])
        >>> df
           A  B  C
        0  a  1  2
        1  b  3  4
        2  c  5  6

        >>> ks.melt(df)
          variable value
        0        A     a
        1        B     1
        2        C     2
        3        A     b
        4        B     3
        5        C     4
        6        A     c
        7        B     5
        8        C     6

        >>> df.melt(id_vars='A')
           A variable  value
        0  a        B      1
        1  a        C      2
        2  b        B      3
        3  b        C      4
        4  c        B      5
        5  c        C      6

        >>> df.melt(value_vars='A')
          variable value
        0        A     a
        1        A     b
        2        A     c

        >>> ks.melt(df, id_vars=['A', 'B'])
           A  B variable  value
        0  a  1        C      2
        1  b  3        C      4
        2  c  5        C      6

        >>> df.melt(id_vars=['A'], value_vars=['C'])
           A variable  value
        0  a        C      2
        1  b        C      4
        2  c        C      6

        The names of 'variable' and 'value' columns can be customized:

        >>> ks.melt(df, id_vars=['A'], value_vars=['B'],
        ...         var_name='myVarname', value_name='myValname')
           A myVarname  myValname
        0  a         B          1
        1  b         B          3
        2  c         B          5
        """
        column_labels = self._internal.column_labels

        if id_vars is None:
            id_vars = []
        else:
            if isinstance(id_vars, tuple):
                if self._internal.column_labels_level == 1:
                    id_vars = [idv if is_name_like_tuple(idv) else (idv,) for idv in id_vars]
                else:
                    raise ValueError(
                        "id_vars must be a list of tuples" " when columns are a MultiIndex"
                    )
            elif is_name_like_value(id_vars):
                id_vars = [(id_vars,)]
            else:
                id_vars = [idv if is_name_like_tuple(idv) else (idv,) for idv in id_vars]

            non_existence_col = [idv for idv in id_vars if idv not in column_labels]
            if len(non_existence_col) != 0:
                raveled_column_labels = np.ravel(column_labels)
                missing = [
                    nec for nec in np.ravel(non_existence_col) if nec not in raveled_column_labels
                ]
                if len(missing) != 0:
                    raise KeyError(
                        "The following 'id_vars' are not present"
                        " in the DataFrame: {}".format(missing)
                    )
                else:
                    raise KeyError(
                        "None of {} are in the {}".format(non_existence_col, column_labels)
                    )

        if value_vars is None:
            value_vars = []
        else:
            if isinstance(value_vars, tuple):
                if self._internal.column_labels_level == 1:
                    value_vars = [
                        valv if is_name_like_tuple(valv) else (valv,) for valv in value_vars
                    ]
                else:
                    raise ValueError(
                        "value_vars must be a list of tuples" " when columns are a MultiIndex"
                    )
            elif is_name_like_value(value_vars):
                value_vars = [(value_vars,)]
            else:
                value_vars = [valv if is_name_like_tuple(valv) else (valv,) for valv in value_vars]

            non_existence_col = [valv for valv in value_vars if valv not in column_labels]
            if len(non_existence_col) != 0:
                raveled_column_labels = np.ravel(column_labels)
                missing = [
                    nec for nec in np.ravel(non_existence_col) if nec not in raveled_column_labels
                ]
                if len(missing) != 0:
                    raise KeyError(
                        "The following 'value_vars' are not present"
                        " in the DataFrame: {}".format(missing)
                    )
                else:
                    raise KeyError(
                        "None of {} are in the {}".format(non_existence_col, column_labels)
                    )

        if len(value_vars) == 0:
            value_vars = column_labels

        column_labels = [label for label in column_labels if label not in id_vars]

        sdf = self._internal.spark_frame

        if var_name is None:
            if (
                self._internal.column_labels_level == 1
                and self._internal.column_label_names[0] is None
            ):
                var_name = ["variable"]
            else:
                var_name = [
                    name_like_string(name) if name is not None else "variable_{}".format(i)
                    for i, name in enumerate(self._internal.column_label_names)
                ]
        elif isinstance(var_name, str):
            var_name = [var_name]

        pairs = F.explode(
            F.array(
                *[
                    F.struct(
                        *(
                            [F.lit(c).alias(name) for c, name in zip(label, var_name)]
                            + [self._internal.spark_column_for(label).alias(value_name)]
                        )
                    )
                    for label in column_labels
                    if label in value_vars
                ]
            )
        )

        columns = (
            [
                self._internal.spark_column_for(label).alias(name_like_string(label))
                for label in id_vars
            ]
            + [F.col("pairs.`%s`" % name) for name in var_name]
            + [F.col("pairs.`%s`" % value_name)]
        )
        exploded_df = sdf.withColumn("pairs", pairs).select(columns)

        return DataFrame(
            InternalFrame(
                spark_frame=exploded_df,
                index_spark_column_names=None,
                column_labels=(
                    [label if len(label) == 1 else (name_like_string(label),) for label in id_vars]
                    + [(name,) for name in var_name]
                    + [(value_name,)]
                ),
            )
        )

    def stack(self) -> Union["DataFrame", "ks.Series"]:
        """
        Stack the prescribed level(s) from columns to index.

        Return a reshaped DataFrame or Series having a multi-level
        index with one or more new inner-most levels compared to the current
        DataFrame. The new inner-most levels are created by pivoting the
        columns of the current dataframe:

          - if the columns have a single level, the output is a Series;
          - if the columns have multiple levels, the new index
            level(s) is (are) taken from the prescribed level(s) and
            the output is a DataFrame.

        The new index levels are sorted.

        Returns
        -------
        DataFrame or Series
            Stacked dataframe or series.

        See Also
        --------
        DataFrame.unstack : Unstack prescribed level(s) from index axis
            onto column axis.
        DataFrame.pivot : Reshape dataframe from long format to wide
            format.
        DataFrame.pivot_table : Create a spreadsheet-style pivot table
            as a DataFrame.

        Notes
        -----
        The function is named by analogy with a collection of books
        being reorganized from being side by side on a horizontal
        position (the columns of the dataframe) to being stacked
        vertically on top of each other (in the index of the
        dataframe).

        Examples
        --------
        **Single level columns**

        >>> df_single_level_cols = ks.DataFrame([[0, 1], [2, 3]],
        ...                                     index=['cat', 'dog'],
        ...                                     columns=['weight', 'height'])

        Stacking a dataframe with a single level column axis returns a Series:

        >>> df_single_level_cols
             weight  height
        cat       0       1
        dog       2       3
        >>> df_single_level_cols.stack().sort_index()
        cat  height    1
             weight    0
        dog  height    3
             weight    2
        dtype: int64

        **Multi level columns: simple case**

        >>> multicol1 = pd.MultiIndex.from_tuples([('weight', 'kg'),
        ...                                        ('weight', 'pounds')])
        >>> df_multi_level_cols1 = ks.DataFrame([[1, 2], [2, 4]],
        ...                                     index=['cat', 'dog'],
        ...                                     columns=multicol1)

        Stacking a dataframe with a multi-level column axis:

        >>> df_multi_level_cols1  # doctest: +NORMALIZE_WHITESPACE
            weight
                kg pounds
        cat      1      2
        dog      2      4
        >>> df_multi_level_cols1.stack().sort_index()
                    weight
        cat kg           1
            pounds       2
        dog kg           2
            pounds       4

        **Missing values**

        >>> multicol2 = pd.MultiIndex.from_tuples([('weight', 'kg'),
        ...                                        ('height', 'm')])
        >>> df_multi_level_cols2 = ks.DataFrame([[1.0, 2.0], [3.0, 4.0]],
        ...                                     index=['cat', 'dog'],
        ...                                     columns=multicol2)

        It is common to have missing values when stacking a dataframe
        with multi-level columns, as the stacked dataframe typically
        has more values than the original dataframe. Missing values
        are filled with NaNs:

        >>> df_multi_level_cols2
            weight height
                kg      m
        cat    1.0    2.0
        dog    3.0    4.0
        >>> df_multi_level_cols2.stack().sort_index()  # doctest: +SKIP
                height  weight
        cat kg     NaN     1.0
            m      2.0     NaN
        dog kg     NaN     3.0
            m      4.0     NaN
        """
        from databricks.koalas.series import first_series

        if len(self._internal.column_labels) == 0:
            return DataFrame(
                self._internal.copy(
                    column_label_names=self._internal.column_label_names[:-1]
                ).with_filter(F.lit(False))
            )

        column_labels = defaultdict(dict)  # type: Union[defaultdict, OrderedDict]
        index_values = set()
        should_returns_series = False
        for label in self._internal.column_labels:
            new_label = label[:-1]
            if len(new_label) == 0:
                new_label = None
                should_returns_series = True
            value = label[-1]

            scol = self._internal.spark_column_for(label)
            column_labels[new_label][value] = scol

            index_values.add(value)

        column_labels = OrderedDict(sorted(column_labels.items(), key=lambda x: x[0]))

        index_name = self._internal.column_label_names[-1]
        column_label_names = self._internal.column_label_names[:-1]
        if len(column_label_names) == 0:
            column_label_names = [None]

        index_column = SPARK_INDEX_NAME_FORMAT(self._internal.index_level)
        data_columns = [name_like_string(label) for label in column_labels]

        structs = [
            F.struct(
                [F.lit(value).alias(index_column)]
                + [
                    (
                        column_labels[label][value]
                        if value in column_labels[label]
                        else F.lit(None)
                    ).alias(name)
                    for label, name in zip(column_labels, data_columns)
                ]
            ).alias(value)
            for value in index_values
        ]

        pairs = F.explode(F.array(structs))

        sdf = self._internal.spark_frame.withColumn("pairs", pairs)
        sdf = sdf.select(
            self._internal.index_spark_columns
            + [sdf["pairs"][index_column].alias(index_column)]
            + [sdf["pairs"][name].alias(name) for name in data_columns]
        )

        internal = InternalFrame(
            spark_frame=sdf,
            index_spark_column_names=self._internal.index_spark_column_names + [index_column],
            index_names=self._internal.index_names + [index_name],
            column_labels=list(column_labels),
            data_spark_columns=[scol_for(sdf, col) for col in data_columns],
            column_label_names=column_label_names,  # type: ignore
        )
        kdf = DataFrame(internal)  # type: "DataFrame"

        if should_returns_series:
            return first_series(kdf)
        else:
            return kdf

    def unstack(self):
        """
        Pivot the (necessarily hierarchical) index labels.

        Returns a DataFrame having a new level of column labels whose inner-most level
        consists of the pivoted index labels.

        If the index is not a MultiIndex, the output will be a Series.

        .. note:: If the index is a MultiIndex, the output DataFrame could be very wide, and
            it could cause a serious performance degradation since Spark partitions it row based.

        Returns
        -------
        Series or DataFrame

        See Also
        --------
        DataFrame.pivot : Pivot a table based on column values.
        DataFrame.stack : Pivot a level of the column labels (inverse operation from unstack).

        Examples
        --------
        >>> df = ks.DataFrame({"A": {"0": "a", "1": "b", "2": "c"},
        ...                    "B": {"0": "1", "1": "3", "2": "5"},
        ...                    "C": {"0": "2", "1": "4", "2": "6"}},
        ...                   columns=["A", "B", "C"])
        >>> df
           A  B  C
        0  a  1  2
        1  b  3  4
        2  c  5  6

        >>> df.unstack().sort_index()
        A  0    a
           1    b
           2    c
        B  0    1
           1    3
           2    5
        C  0    2
           1    4
           2    6
        dtype: object

        >>> df.columns = pd.MultiIndex.from_tuples([('X', 'A'), ('X', 'B'), ('Y', 'C')])
        >>> df.unstack().sort_index()
        X  A  0    a
              1    b
              2    c
           B  0    1
              1    3
              2    5
        Y  C  0    2
              1    4
              2    6
        dtype: object

        For MultiIndex case:

        >>> df = ks.DataFrame({"A": ["a", "b", "c"],
        ...                    "B": [1, 3, 5],
        ...                    "C": [2, 4, 6]},
        ...                   columns=["A", "B", "C"])
        >>> df = df.set_index('A', append=True)
        >>> df  # doctest: +NORMALIZE_WHITESPACE
             B  C
          A
        0 a  1  2
        1 b  3  4
        2 c  5  6
        >>> df.unstack().sort_index()  # doctest: +NORMALIZE_WHITESPACE
             B              C
        A    a    b    c    a    b    c
        0  1.0  NaN  NaN  2.0  NaN  NaN
        1  NaN  3.0  NaN  NaN  4.0  NaN
        2  NaN  NaN  5.0  NaN  NaN  6.0
        """
        from databricks.koalas.series import first_series

        if self._internal.index_level > 1:
            # The index after `reset_index()` will never be used, so use "distributed" index
            # as a dummy to avoid overhead.
            with option_context("compute.default_index_type", "distributed"):
                df = self.reset_index()
            index = df._internal.column_labels[: self._internal.index_level - 1]
            columns = df.columns[self._internal.index_level - 1]
            df = df.pivot_table(
                index=index, columns=columns, values=self._internal.column_labels, aggfunc="first"
            )
            internal = df._internal.copy(
                index_names=self._internal.index_names[:-1],
                column_label_names=(
                    df._internal.column_label_names[:-1]
                    + [
                        None
                        if self._internal.index_names[-1] is None
                        else df._internal.column_label_names[-1]
                    ]
                ),
            )
            return DataFrame(internal)

        # TODO: Codes here are similar with melt. Should we deduplicate?
        column_labels = self._internal.column_labels
        ser_name = SPARK_DEFAULT_SERIES_NAME
        sdf = self._internal.spark_frame
        new_index_columns = [
            SPARK_INDEX_NAME_FORMAT(i) for i in range(self._internal.column_labels_level)
        ]

        new_index_map = list(zip(new_index_columns, self._internal.column_label_names))

        pairs = F.explode(
            F.array(
                *[
                    F.struct(
                        *(
                            [F.lit(c).alias(name) for c, name in zip(idx, new_index_columns)]
                            + [self._internal.spark_column_for(idx).alias(ser_name)]
                        )
                    )
                    for idx in column_labels
                ]
            )
        )

        columns = [
            F.col("pairs.%s" % name)
            for name in new_index_columns[: self._internal.column_labels_level]
        ] + [F.col("pairs.%s" % ser_name)]

        new_index_len = len(new_index_columns)
        existing_index_columns = []
        for i, index_name in enumerate(self._internal.index_names):
            new_index_map.append((SPARK_INDEX_NAME_FORMAT(i + new_index_len), index_name))
            existing_index_columns.append(
                self._internal.index_spark_columns[i].alias(
                    SPARK_INDEX_NAME_FORMAT(i + new_index_len)
                )
            )

        exploded_df = sdf.withColumn("pairs", pairs).select(existing_index_columns + columns)

        index_spark_column_names, index_names = zip(*new_index_map)
        return first_series(
            DataFrame(
                InternalFrame(
                    exploded_df,
                    index_spark_column_names=list(index_spark_column_names),
                    index_names=list(index_names),
                    column_labels=[None],
                )
            )
        )

    # TODO: axis, skipna, and many arguments should be implemented.
    def all(self, axis: Union[int, str] = 0) -> "ks.Series":
        """
        Return whether all elements are True.

        Returns True unless there is at least one element within a series that is
        False or equivalent (e.g. zero or empty)

        Parameters
        ----------
        axis : {0 or 'index'}, default 0
            Indicate which axis or axes should be reduced.

            * 0 / 'index' : reduce the index, return a Series whose index is the
              original column labels.

        Returns
        -------
        Series

        Examples
        --------
        Create a dataframe from a dictionary.

        >>> df = ks.DataFrame({
        ...    'col1': [True, True, True],
        ...    'col2': [True, False, False],
        ...    'col3': [0, 0, 0],
        ...    'col4': [1, 2, 3],
        ...    'col5': [True, True, None],
        ...    'col6': [True, False, None]},
        ...    columns=['col1', 'col2', 'col3', 'col4', 'col5', 'col6'])

        Default behaviour checks if column-wise values all return a boolean.

        >>> df.all()
        col1     True
        col2    False
        col3    False
        col4     True
        col5     True
        col6    False
        dtype: bool
        """
        from databricks.koalas.series import first_series

        axis = validate_axis(axis)
        if axis != 0:
            raise NotImplementedError('axis should be either 0 or "index" currently.')

        applied = []
        column_labels = self._internal.column_labels
        for label in column_labels:
            scol = self._internal.spark_column_for(label)
            all_col = F.min(F.coalesce(scol.cast("boolean"), F.lit(True)))
            applied.append(F.when(all_col.isNull(), True).otherwise(all_col))

        # TODO: there is a similar logic to transpose in, for instance,
        #  DataFrame.any, Series.quantile. Maybe we should deduplicate it.
        value_column = "value"
        cols = []
        for label, applied_col in zip(column_labels, applied):
            cols.append(
                F.struct(
                    [F.lit(col).alias(SPARK_INDEX_NAME_FORMAT(i)) for i, col in enumerate(label)]
                    + [applied_col.alias(value_column)]
                )
            )

        sdf = self._internal.spark_frame.select(F.array(*cols).alias("arrays")).select(
            F.explode(F.col("arrays"))
        )
        sdf = sdf.selectExpr("col.*")

        internal = self._internal.copy(
            spark_frame=sdf,
            index_spark_column_names=[
                SPARK_INDEX_NAME_FORMAT(i) for i in range(self._internal.column_labels_level)
            ],
            index_names=self._internal.column_label_names,
            column_labels=[None],
            data_spark_columns=[scol_for(sdf, value_column)],
            column_label_names=None,
        )

        return first_series(DataFrame(internal))

    # TODO: axis, skipna, and many arguments should be implemented.
    def any(self, axis: Union[int, str] = 0) -> "ks.Series":
        """
        Return whether any element is True.

        Returns False unless there is at least one element within a series that is
        True or equivalent (e.g. non-zero or non-empty).

        Parameters
        ----------
        axis : {0 or 'index'}, default 0
            Indicate which axis or axes should be reduced.

            * 0 / 'index' : reduce the index, return a Series whose index is the
              original column labels.

        Returns
        -------
        Series

        Examples
        --------
        Create a dataframe from a dictionary.

        >>> df = ks.DataFrame({
        ...    'col1': [False, False, False],
        ...    'col2': [True, False, False],
        ...    'col3': [0, 0, 1],
        ...    'col4': [0, 1, 2],
        ...    'col5': [False, False, None],
        ...    'col6': [True, False, None]},
        ...    columns=['col1', 'col2', 'col3', 'col4', 'col5', 'col6'])

        Default behaviour checks if column-wise values all return a boolean.

        >>> df.any()
        col1    False
        col2     True
        col3     True
        col4     True
        col5    False
        col6     True
        dtype: bool
        """
        from databricks.koalas.series import first_series

        axis = validate_axis(axis)
        if axis != 0:
            raise NotImplementedError('axis should be either 0 or "index" currently.')

        applied = []
        column_labels = self._internal.column_labels
        for label in column_labels:
            scol = self._internal.spark_column_for(label)
            all_col = F.max(F.coalesce(scol.cast("boolean"), F.lit(False)))
            applied.append(F.when(all_col.isNull(), False).otherwise(all_col))

        # TODO: there is a similar logic to transpose in, for instance,
        #  DataFrame.all, Series.quantile. Maybe we should deduplicate it.
        value_column = "value"
        cols = []
        for label, applied_col in zip(column_labels, applied):
            cols.append(
                F.struct(
                    [F.lit(col).alias(SPARK_INDEX_NAME_FORMAT(i)) for i, col in enumerate(label)]
                    + [applied_col.alias(value_column)]
                )
            )

        sdf = self._internal.spark_frame.select(F.array(*cols).alias("arrays")).select(
            F.explode(F.col("arrays"))
        )
        sdf = sdf.selectExpr("col.*")

        internal = self._internal.copy(
            spark_frame=sdf,
            index_spark_column_names=[
                SPARK_INDEX_NAME_FORMAT(i) for i in range(self._internal.column_labels_level)
            ],
            index_names=self._internal.column_label_names,
            column_labels=[None],
            data_spark_columns=[scol_for(sdf, value_column)],
            column_label_names=None,
        )

        return first_series(DataFrame(internal))

    # TODO: add axis, numeric_only, pct, na_option parameter
    def rank(self, method="average", ascending=True) -> "DataFrame":
        """
        Compute numerical data ranks (1 through n) along axis. Equal values are
        assigned a rank that is the average of the ranks of those values.

        .. note:: the current implementation of rank uses Spark's Window without
            specifying partition specification. This leads to move all data into
            single partition in single machine and could cause serious
            performance degradation. Avoid this method against very large dataset.

        Parameters
        ----------
        method : {'average', 'min', 'max', 'first', 'dense'}
            * average: average rank of group
            * min: lowest rank in group
            * max: highest rank in group
            * first: ranks assigned in order they appear in the array
            * dense: like 'min', but rank always increases by 1 between groups
        ascending : boolean, default True
            False for ranks by high (1) to low (N)

        Returns
        -------
        ranks : same type as caller

        Examples
        --------
        >>> df = ks.DataFrame({'A': [1, 2, 2, 3], 'B': [4, 3, 2, 1]}, columns= ['A', 'B'])
        >>> df
           A  B
        0  1  4
        1  2  3
        2  2  2
        3  3  1

        >>> df.rank().sort_index()
             A    B
        0  1.0  4.0
        1  2.5  3.0
        2  2.5  2.0
        3  4.0  1.0

        If method is set to 'min', it use lowest rank in group.

        >>> df.rank(method='min').sort_index()
             A    B
        0  1.0  4.0
        1  2.0  3.0
        2  2.0  2.0
        3  4.0  1.0

        If method is set to 'max', it use highest rank in group.

        >>> df.rank(method='max').sort_index()
             A    B
        0  1.0  4.0
        1  3.0  3.0
        2  3.0  2.0
        3  4.0  1.0

        If method is set to 'dense', it leaves no gaps in group.

        >>> df.rank(method='dense').sort_index()
             A    B
        0  1.0  4.0
        1  2.0  3.0
        2  2.0  2.0
        3  3.0  1.0
        """
        return self._apply_series_op(lambda kser: kser.rank(method=method, ascending=ascending))

    def filter(self, items=None, like=None, regex=None, axis=None) -> "DataFrame":
        """
        Subset rows or columns of dataframe according to labels in
        the specified index.

        Note that this routine does not filter a dataframe on its
        contents. The filter is applied to the labels of the index.

        Parameters
        ----------
        items : list-like
            Keep labels from axis which are in items.
        like : string
            Keep labels from axis for which "like in label == True".
        regex : string (regular expression)
            Keep labels from axis for which re.search(regex, label) == True.
        axis : int or string axis name
            The axis to filter on.  By default this is the info axis,
            'index' for Series, 'columns' for DataFrame.

        Returns
        -------
        same type as input object

        See Also
        --------
        DataFrame.loc

        Notes
        -----
        The ``items``, ``like``, and ``regex`` parameters are
        enforced to be mutually exclusive.

        ``axis`` defaults to the info axis that is used when indexing
        with ``[]``.

        Examples
        --------
        >>> df = ks.DataFrame(np.array(([1, 2, 3], [4, 5, 6])),
        ...                   index=['mouse', 'rabbit'],
        ...                   columns=['one', 'two', 'three'])

        >>> # select columns by name
        >>> df.filter(items=['one', 'three'])
                one  three
        mouse     1      3
        rabbit    4      6

        >>> # select columns by regular expression
        >>> df.filter(regex='e$', axis=1)
                one  three
        mouse     1      3
        rabbit    4      6

        >>> # select rows containing 'bbi'
        >>> df.filter(like='bbi', axis=0)
                one  two  three
        rabbit    4    5      6

        For a Series,

        >>> # select rows by name
        >>> df.one.filter(items=['rabbit'])
        rabbit    4
        Name: one, dtype: int64

        >>> # select rows by regular expression
        >>> df.one.filter(regex='e$')
        mouse    1
        Name: one, dtype: int64

        >>> # select rows containing 'bbi'
        >>> df.one.filter(like='bbi')
        rabbit    4
        Name: one, dtype: int64
        """
        if sum(x is not None for x in (items, like, regex)) > 1:
            raise TypeError(
                "Keyword arguments `items`, `like`, or `regex` " "are mutually exclusive"
            )

        axis = validate_axis(axis, none_axis=1)

        index_scols = self._internal.index_spark_columns

        if items is not None:
            if is_list_like(items):
                items = list(items)
            else:
                raise ValueError("items should be a list-like object.")
            if axis == 0:
                if len(index_scols) == 1:
                    col = None
                    for item in items:
                        if col is None:
                            col = index_scols[0] == F.lit(item)
                        else:
                            col = col | (index_scols[0] == F.lit(item))
                elif len(index_scols) > 1:
                    # for multi-index
                    col = None
                    for item in items:
                        if not isinstance(item, tuple):
                            raise TypeError("Unsupported type {}".format(type(item).__name__))
                        if not item:
                            raise ValueError("The item should not be empty.")
                        midx_col = None
                        for i, element in enumerate(item):
                            if midx_col is None:
                                midx_col = index_scols[i] == F.lit(element)
                            else:
                                midx_col = midx_col & (index_scols[i] == F.lit(element))
                        if col is None:
                            col = midx_col
                        else:
                            col = col | midx_col
                else:
                    raise ValueError("Single or multi index must be specified.")
                return DataFrame(self._internal.with_filter(col))
            else:
                return self[items]
        elif like is not None:
            if axis == 0:
                col = None
                for index_scol in index_scols:
                    if col is None:
                        col = index_scol.contains(like)
                    else:
                        col = col | index_scol.contains(like)
                return DataFrame(self._internal.with_filter(col))
            else:
                column_labels = self._internal.column_labels
                output_labels = [label for label in column_labels if any(like in i for i in label)]
                return self[output_labels]
        elif regex is not None:
            if axis == 0:
                col = None
                for index_scol in index_scols:
                    if col is None:
                        col = index_scol.rlike(regex)
                    else:
                        col = col | index_scol.rlike(regex)
                return DataFrame(self._internal.with_filter(col))
            else:
                column_labels = self._internal.column_labels
                matcher = re.compile(regex)
                output_labels = [
                    label
                    for label in column_labels
                    if any(matcher.search(i) is not None for i in label)
                ]
                return self[output_labels]
        else:
            raise TypeError("Must pass either `items`, `like`, or `regex`")

    def rename(
        self,
        mapper=None,
        index=None,
        columns=None,
        axis="index",
        inplace=False,
        level=None,
        errors="ignore",
    ) -> Optional["DataFrame"]:

        """
        Alter axes labels.
        Function / dict values must be unique (1-to-1). Labels not contained in a dict / Series
        will be left as-is. Extra labels listed don’t throw an error.

        Parameters
        ----------
        mapper : dict-like or function
            Dict-like or functions transformations to apply to that axis’ values.
            Use either `mapper` and `axis` to specify the axis to target with `mapper`, or `index`
            and `columns`.
        index : dict-like or function
            Alternative to specifying axis ("mapper, axis=0" is equivalent to "index=mapper").
        columns : dict-like or function
            Alternative to specifying axis ("mapper, axis=1" is equivalent to "columns=mapper").
        axis : int or str, default 'index'
            Axis to target with mapper. Can be either the axis name ('index', 'columns') or
            number (0, 1).
        inplace : bool, default False
            Whether to return a new DataFrame.
        level : int or level name, default None
            In case of a MultiIndex, only rename labels in the specified level.
        errors : {'ignore', 'raise}, default 'ignore'
            If 'raise', raise a `KeyError` when a dict-like `mapper`, `index`, or `columns`
            contains labels that are not present in the Index being transformed. If 'ignore',
            existing keys will be renamed and extra keys will be ignored.

        Returns
        -------
        DataFrame with the renamed axis labels.

        Raises
        ------
        `KeyError`
            If any of the labels is not found in the selected axis and "errors='raise'".

        Examples
        --------
        >>> kdf1 = ks.DataFrame({"A": [1, 2, 3], "B": [4, 5, 6]})
        >>> kdf1.rename(columns={"A": "a", "B": "c"})  # doctest: +NORMALIZE_WHITESPACE
           a  c
        0  1  4
        1  2  5
        2  3  6

        >>> kdf1.rename(index={1: 10, 2: 20})  # doctest: +NORMALIZE_WHITESPACE
            A  B
        0   1  4
        10  2  5
        20  3  6

        >>> def str_lower(s) -> str:
        ...     return str.lower(s)
        >>> kdf1.rename(str_lower, axis='columns')  # doctest: +NORMALIZE_WHITESPACE
           a  b
        0  1  4
        1  2  5
        2  3  6

        >>> def mul10(x) -> int:
        ...     return x * 10
        >>> kdf1.rename(mul10, axis='index')  # doctest: +NORMALIZE_WHITESPACE
            A  B
        0   1  4
        10  2  5
        20  3  6

        >>> idx = pd.MultiIndex.from_tuples([('X', 'A'), ('X', 'B'), ('Y', 'C'), ('Y', 'D')])
        >>> kdf2 = ks.DataFrame([[1, 2, 3, 4], [5, 6, 7, 8]], columns=idx)
        >>> kdf2.rename(columns=str_lower, level=0)  # doctest: +NORMALIZE_WHITESPACE
           x     y
           A  B  C  D
        0  1  2  3  4
        1  5  6  7  8

        >>> kdf3 = ks.DataFrame([[1, 2], [3, 4], [5, 6], [7, 8]], index=idx, columns=list('ab'))
        >>> kdf3.rename(index=str_lower)  # doctest: +NORMALIZE_WHITESPACE
             a  b
        x a  1  2
          b  3  4
        y c  5  6
          d  7  8
        """

        def gen_mapper_fn(mapper):
            if isinstance(mapper, dict):
                if len(mapper) == 0:
                    if errors == "raise":
                        raise KeyError("Index include label which is not in the `mapper`.")
                    else:
                        return DataFrame(self._internal)

                type_set = set(map(lambda x: type(x), mapper.values()))
                if len(type_set) > 1:
                    raise ValueError("Mapper dict should have the same value type.")
                spark_return_type = as_spark_type(list(type_set)[0])

                def mapper_fn(x):
                    if x in mapper:
                        return mapper[x]
                    else:
                        if errors == "raise":
                            raise KeyError("Index include value which is not in the `mapper`")
                        return x

            elif callable(mapper):
                spark_return_type = infer_return_type(mapper).tpe

                def mapper_fn(x):
                    return mapper(x)

            else:
                raise ValueError(
                    "`mapper` or `index` or `columns` should be "
                    "either dict-like or function type."
                )
            return mapper_fn, spark_return_type

        index_mapper_fn = None
        index_mapper_ret_stype = None
        columns_mapper_fn = None

        inplace = validate_bool_kwarg(inplace, "inplace")
        if mapper:
            axis = validate_axis(axis)
            if axis == 0:
                index_mapper_fn, index_mapper_ret_stype = gen_mapper_fn(mapper)
            elif axis == 1:
                columns_mapper_fn, columns_mapper_ret_stype = gen_mapper_fn(mapper)
            else:
                raise ValueError(
                    "argument axis should be either the axis name "
                    "(‘index’, ‘columns’) or number (0, 1)"
                )
        else:
            if index:
                index_mapper_fn, index_mapper_ret_stype = gen_mapper_fn(index)
            if columns:
                columns_mapper_fn, _ = gen_mapper_fn(columns)

            if not index and not columns:
                raise ValueError("Either `index` or `columns` should be provided.")

        internal = self._internal
        if index_mapper_fn:
            # rename index labels, if `level` is None, rename all index columns, otherwise only
            # rename the corresponding level index.
            # implement this by transform the underlying spark dataframe,
            # Example:
            # suppose the kdf index column in underlying spark dataframe is "index_0", "index_1",
            # if rename level 0 index labels, will do:
            #   ``kdf._sdf.withColumn("index_0", mapper_fn_udf(col("index_0"))``
            # if rename all index labels (`level` is None), then will do:
            #   ```
            #   kdf._sdf.withColumn("index_0", mapper_fn_udf(col("index_0"))
            #           .withColumn("index_1", mapper_fn_udf(col("index_1"))
            #   ```

            index_columns = internal.index_spark_column_names
            num_indices = len(index_columns)
            if level:
                if level < 0 or level >= num_indices:
                    raise ValueError("level should be an integer between [0, num_indices)")

            def gen_new_index_column(level):
                index_col_name = index_columns[level]

                index_mapper_udf = pandas_udf(
                    lambda s: s.map(index_mapper_fn), returnType=index_mapper_ret_stype
                )
                return index_mapper_udf(scol_for(internal.spark_frame, index_col_name))

            sdf = internal.resolved_copy.spark_frame
            if level is None:
                for i in range(num_indices):
                    sdf = sdf.withColumn(index_columns[i], gen_new_index_column(i))
            else:
                sdf = sdf.withColumn(index_columns[level], gen_new_index_column(level))
            internal = internal.with_new_sdf(sdf)
        if columns_mapper_fn:
            # rename column name.
            # Will modify the `_internal._column_labels` and transform underlying spark dataframe
            # to the same column name with `_internal._column_labels`.
            if level:
                if level < 0 or level >= internal.column_labels_level:
                    raise ValueError("level should be an integer between [0, column_labels_level)")

            def gen_new_column_labels_entry(column_labels_entry):
                if isinstance(column_labels_entry, tuple):
                    if level is None:
                        # rename all level columns
                        return tuple(map(columns_mapper_fn, column_labels_entry))
                    else:
                        # only rename specified level column
                        entry_list = list(column_labels_entry)
                        entry_list[level] = columns_mapper_fn(entry_list[level])
                        return tuple(entry_list)
                else:
                    return columns_mapper_fn(column_labels_entry)

            new_column_labels = list(map(gen_new_column_labels_entry, internal.column_labels))

            new_data_scols = [
                scol.alias(name_like_string(new_label))
                for scol, new_label in zip(internal.data_spark_columns, new_column_labels)
            ]
            internal = internal.with_new_columns(new_data_scols, column_labels=new_column_labels)
        if inplace:
            self._update_internal_frame(internal)
            return None
        else:
            return DataFrame(internal)

    def rename_axis(
        self,
        mapper: Optional[Any] = None,
        index: Optional[Any] = None,
        columns: Optional[Any] = None,
        axis: Optional[Union[int, str]] = 0,
        inplace: Optional[bool] = False,
    ) -> Optional["DataFrame"]:
        """
        Set the name of the axis for the index or columns.

        Parameters
        ----------
        mapper : scalar, list-like, optional
            A scalar, list-like, dict-like or functions transformations to
            apply to the axis name attribute.
        index, columns : scalar, list-like, dict-like or function, optional
            A scalar, list-like, dict-like or functions transformations to
            apply to that axis' values.

            Use either ``mapper`` and ``axis`` to
            specify the axis to target with ``mapper``, or ``index``
            and/or ``columns``.
        axis : {0 or 'index', 1 or 'columns'}, default 0
            The axis to rename.
        inplace : bool, default False
            Modifies the object directly, instead of creating a new DataFrame.

        Returns
        -------
        DataFrame, or None if `inplace` is True.

        See Also
        --------
        Series.rename : Alter Series index labels or name.
        DataFrame.rename : Alter DataFrame index labels or name.
        Index.rename : Set new names on index.

        Notes
        -----
        ``DataFrame.rename_axis`` supports two calling conventions

        * ``(index=index_mapper, columns=columns_mapper, ...)``
        * ``(mapper, axis={'index', 'columns'}, ...)``

        The first calling convention will only modify the names of
        the index and/or the names of the Index object that is the columns.

        The second calling convention will modify the names of the
        corresponding index specified by axis.

        We *highly* recommend using keyword arguments to clarify your
        intent.

        Examples
        --------
        >>> df = pd.DataFrame({"num_legs": [4, 4, 2],
        ...                    "num_arms": [0, 0, 2]},
        ...                   index=["dog", "cat", "monkey"],
        ...                   columns=["num_legs", "num_arms"])
        >>> df
                num_legs  num_arms
        dog            4         0
        cat            4         0
        monkey         2         2

        >>> df = df.rename_axis("animal").sort_index()
        >>> df  # doctest: +NORMALIZE_WHITESPACE
                num_legs  num_arms
        animal
        cat            4         0
        dog            4         0
        monkey         2         2

        >>> df = df.rename_axis("limbs", axis="columns").sort_index()
        >>> df # doctest: +NORMALIZE_WHITESPACE
        limbs   num_legs  num_arms
        animal
        cat            4         0
        dog            4         0
        monkey         2         2

        **MultiIndex**

        >>> index = pd.MultiIndex.from_product([['mammal'],
        ...                                     ['dog', 'cat', 'monkey']],
        ...                                    names=['type', 'name'])
        >>> df = ks.DataFrame({"num_legs": [4, 4, 2],
        ...                    "num_arms": [0, 0, 2]},
        ...                   index=index,
        ...                   columns=["num_legs", "num_arms"])
        >>> df  # doctest: +NORMALIZE_WHITESPACE
                       num_legs  num_arms
        type   name
        mammal dog            4         0
               cat            4         0
               monkey         2         2

        >>> df.rename_axis(index={'type': 'class'}).sort_index()  # doctest: +NORMALIZE_WHITESPACE
                       num_legs  num_arms
        class  name
        mammal cat            4         0
               dog            4         0
               monkey         2         2

        >>> df.rename_axis(index=str.upper).sort_index()  # doctest: +NORMALIZE_WHITESPACE
                       num_legs  num_arms
        TYPE   NAME
        mammal cat            4         0
               dog            4         0
               monkey         2         2
        """

        def gen_names(v, curnames):
            if is_scalar(v):
                newnames = [v]
            elif is_list_like(v) and not is_dict_like(v):
                newnames = list(v)
            elif is_dict_like(v):
                newnames = [v[name] if name in v else name for name in curnames]
            elif callable(v):
                newnames = [v(name) for name in curnames]
            else:
                raise ValueError(
                    "`mapper` or `index` or `columns` should be "
                    "either dict-like or function type."
                )

            if len(newnames) != len(curnames):
                raise ValueError(
                    "Length of new names must be {}, got {}".format(len(curnames), len(newnames))
                )

            return [name if is_name_like_tuple(name) else (name,) for name in newnames]

        if mapper is not None and (index is not None or columns is not None):
            raise TypeError("Cannot specify both 'mapper' and any of 'index' or 'columns'.")

        if mapper is not None:
            axis = validate_axis(axis)
            if axis == 0:
                index = mapper
            elif axis == 1:
                columns = mapper

        column_label_names = (
            gen_names(columns, self.columns.names)
            if columns is not None
            else self._internal.column_label_names
        )
        index_names = (
            gen_names(index, self.index.names) if index is not None else self._internal.index_names
        )

        internal = self._internal.copy(
            index_names=index_names, column_label_names=column_label_names
        )
        if inplace:
            self._update_internal_frame(internal)
            return None
        else:
            return DataFrame(internal)

    def keys(self) -> pd.Index:
        """
        Return alias for columns.

        Returns
        -------
        Index
            Columns of the DataFrame.

        Examples
        --------
        >>> df = ks.DataFrame([[1, 2], [4, 5], [7, 8]],
        ...                   index=['cobra', 'viper', 'sidewinder'],
        ...                   columns=['max_speed', 'shield'])
        >>> df
                    max_speed  shield
        cobra               1       2
        viper               4       5
        sidewinder          7       8

        >>> df.keys()
        Index(['max_speed', 'shield'], dtype='object')
        """
        return self.columns

    def pct_change(self, periods=1) -> "DataFrame":
        """
        Percentage change between the current and a prior element.

        .. note:: the current implementation of this API uses Spark's Window without
            specifying partition specification. This leads to move all data into
            single partition in single machine and could cause serious
            performance degradation. Avoid this method against very large dataset.

        Parameters
        ----------
        periods : int, default 1
            Periods to shift for forming percent change.

        Returns
        -------
        DataFrame

        Examples
        --------
        Percentage change in French franc, Deutsche Mark, and Italian lira
        from 1980-01-01 to 1980-03-01.

        >>> df = ks.DataFrame({
        ...     'FR': [4.0405, 4.0963, 4.3149],
        ...     'GR': [1.7246, 1.7482, 1.8519],
        ...     'IT': [804.74, 810.01, 860.13]},
        ...     index=['1980-01-01', '1980-02-01', '1980-03-01'])
        >>> df
                        FR      GR      IT
        1980-01-01  4.0405  1.7246  804.74
        1980-02-01  4.0963  1.7482  810.01
        1980-03-01  4.3149  1.8519  860.13

        >>> df.pct_change()
                          FR        GR        IT
        1980-01-01       NaN       NaN       NaN
        1980-02-01  0.013810  0.013684  0.006549
        1980-03-01  0.053365  0.059318  0.061876

        You can set periods to shift for forming percent change

        >>> df.pct_change(2)
                          FR        GR       IT
        1980-01-01       NaN       NaN      NaN
        1980-02-01       NaN       NaN      NaN
        1980-03-01  0.067912  0.073814  0.06883
        """
        window = Window.orderBy(NATURAL_ORDER_COLUMN_NAME).rowsBetween(-periods, -periods)

        def op(kser):
            prev_row = F.lag(kser.spark.column, periods).over(window)
            return ((kser.spark.column - prev_row) / prev_row).alias(
                kser._internal.data_spark_column_names[0]
            )

        return self._apply_series_op(op)

    # TODO: axis = 1
    def idxmax(self, axis=0) -> "ks.Series":
        """
        Return index of first occurrence of maximum over requested axis.
        NA/null values are excluded.

        .. note:: This API collect all rows with maximum value using `to_pandas()`
            because we suppose the number of rows with max values are usually small in general.

        Parameters
        ----------
        axis : 0 or 'index'
            Can only be set to 0 at the moment.

        Returns
        -------
        Series

        See Also
        --------
        Series.idxmax

        Examples
        --------
        >>> kdf = ks.DataFrame({'a': [1, 2, 3, 2],
        ...                     'b': [4.0, 2.0, 3.0, 1.0],
        ...                     'c': [300, 200, 400, 200]})
        >>> kdf
           a    b    c
        0  1  4.0  300
        1  2  2.0  200
        2  3  3.0  400
        3  2  1.0  200

        >>> kdf.idxmax()
        a    2
        b    0
        c    2
        dtype: int64

        For Multi-column Index

        >>> kdf = ks.DataFrame({'a': [1, 2, 3, 2],
        ...                     'b': [4.0, 2.0, 3.0, 1.0],
        ...                     'c': [300, 200, 400, 200]})
        >>> kdf.columns = pd.MultiIndex.from_tuples([('a', 'x'), ('b', 'y'), ('c', 'z')])
        >>> kdf
           a    b    c
           x    y    z
        0  1  4.0  300
        1  2  2.0  200
        2  3  3.0  400
        3  2  1.0  200

        >>> kdf.idxmax()
        a  x    2
        b  y    0
        c  z    2
        dtype: int64
        """
        max_cols = map(lambda scol: F.max(scol), self._internal.data_spark_columns)
        sdf_max = self._internal.spark_frame.select(*max_cols).head()
        # `sdf_max` looks like below
        # +------+------+------+
        # |(a, x)|(b, y)|(c, z)|
        # +------+------+------+
        # |     3|   4.0|   400|
        # +------+------+------+

        conds = (
            scol == max_val for scol, max_val in zip(self._internal.data_spark_columns, sdf_max)
        )
        cond = reduce(lambda x, y: x | y, conds)

        kdf = DataFrame(self._internal.with_filter(cond))  # type: "DataFrame"

        return ks.from_pandas(kdf._to_internal_pandas().idxmax())  # type: ignore

    # TODO: axis = 1
    def idxmin(self, axis=0) -> "ks.Series":
        """
        Return index of first occurrence of minimum over requested axis.
        NA/null values are excluded.

        .. note:: This API collect all rows with minimum value using `to_pandas()`
            because we suppose the number of rows with min values are usually small in general.

        Parameters
        ----------
        axis : 0 or 'index'
            Can only be set to 0 at the moment.

        Returns
        -------
        Series

        See Also
        --------
        Series.idxmin

        Examples
        --------
        >>> kdf = ks.DataFrame({'a': [1, 2, 3, 2],
        ...                     'b': [4.0, 2.0, 3.0, 1.0],
        ...                     'c': [300, 200, 400, 200]})
        >>> kdf
           a    b    c
        0  1  4.0  300
        1  2  2.0  200
        2  3  3.0  400
        3  2  1.0  200

        >>> kdf.idxmin()
        a    0
        b    3
        c    1
        dtype: int64

        For Multi-column Index

        >>> kdf = ks.DataFrame({'a': [1, 2, 3, 2],
        ...                     'b': [4.0, 2.0, 3.0, 1.0],
        ...                     'c': [300, 200, 400, 200]})
        >>> kdf.columns = pd.MultiIndex.from_tuples([('a', 'x'), ('b', 'y'), ('c', 'z')])
        >>> kdf
           a    b    c
           x    y    z
        0  1  4.0  300
        1  2  2.0  200
        2  3  3.0  400
        3  2  1.0  200

        >>> kdf.idxmin()
        a  x    0
        b  y    3
        c  z    1
        dtype: int64
        """
        min_cols = map(lambda scol: F.min(scol), self._internal.data_spark_columns)
        sdf_min = self._internal.spark_frame.select(*min_cols).head()

        conds = (
            scol == min_val for scol, min_val in zip(self._internal.data_spark_columns, sdf_min)
        )
        cond = reduce(lambda x, y: x | y, conds)

        kdf = DataFrame(self._internal.with_filter(cond))  # type: "DataFrame"

        return ks.from_pandas(kdf._to_internal_pandas().idxmin())  # type: ignore

    def info(self, verbose=None, buf=None, max_cols=None, null_counts=None):
        """
        Print a concise summary of a DataFrame.

        This method prints information about a DataFrame including
        the index dtype and column dtypes, non-null values and memory usage.

        Parameters
        ----------
        verbose : bool, optional
            Whether to print the full summary.
        buf : writable buffer, defaults to sys.stdout
            Where to send the output. By default, the output is printed to
            sys.stdout. Pass a writable buffer if you need to further process
            the output.
        max_cols : int, optional
            When to switch from the verbose to the truncated output. If the
            DataFrame has more than `max_cols` columns, the truncated output
            is used.
        null_counts : bool, optional
            Whether to show the non-null counts.

        Returns
        -------
        None
            This method prints a summary of a DataFrame and returns None.

        See Also
        --------
        DataFrame.describe: Generate descriptive statistics of DataFrame
            columns.

        Examples
        --------
        >>> int_values = [1, 2, 3, 4, 5]
        >>> text_values = ['alpha', 'beta', 'gamma', 'delta', 'epsilon']
        >>> float_values = [0.0, 0.25, 0.5, 0.75, 1.0]
        >>> df = ks.DataFrame(
        ...     {"int_col": int_values, "text_col": text_values, "float_col": float_values},
        ...     columns=['int_col', 'text_col', 'float_col'])
        >>> df
           int_col text_col  float_col
        0        1    alpha       0.00
        1        2     beta       0.25
        2        3    gamma       0.50
        3        4    delta       0.75
        4        5  epsilon       1.00

        Prints information of all columns:

        >>> df.info(verbose=True)  # doctest: +SKIP
        <class 'databricks.koalas.frame.DataFrame'>
        Index: 5 entries, 0 to 4
        Data columns (total 3 columns):
         #   Column     Non-Null Count  Dtype
        ---  ------     --------------  -----
         0   int_col    5 non-null      int64
         1   text_col   5 non-null      object
         2   float_col  5 non-null      float64
        dtypes: float64(1), int64(1), object(1)

        Prints a summary of columns count and its dtypes but not per column
        information:

        >>> df.info(verbose=False)  # doctest: +SKIP
        <class 'databricks.koalas.frame.DataFrame'>
        Index: 5 entries, 0 to 4
        Columns: 3 entries, int_col to float_col
        dtypes: float64(1), int64(1), object(1)

        Pipe output of DataFrame.info to buffer instead of sys.stdout, get
        buffer content and writes to a text file:

        >>> import io
        >>> buffer = io.StringIO()
        >>> df.info(buf=buffer)
        >>> s = buffer.getvalue()
        >>> with open('%s/info.txt' % path, "w",
        ...           encoding="utf-8") as f:
        ...     _ = f.write(s)
        >>> with open('%s/info.txt' % path) as f:
        ...     f.readlines()  # doctest: +SKIP
        ["<class 'databricks.koalas.frame.DataFrame'>\\n",
        'Index: 5 entries, 0 to 4\\n',
        'Data columns (total 3 columns):\\n',
        ' #   Column     Non-Null Count  Dtype  \\n',
        '---  ------     --------------  -----  \\n',
        ' 0   int_col    5 non-null      int64  \\n',
        ' 1   text_col   5 non-null      object \\n',
        ' 2   float_col  5 non-null      float64\\n',
        'dtypes: float64(1), int64(1), object(1)']
        """
        # To avoid pandas' existing config affects Koalas.
        # TODO: should we have corresponding Koalas configs?
        with pd.option_context(
            "display.max_info_columns", sys.maxsize, "display.max_info_rows", sys.maxsize
        ):
            try:
                # hack to use pandas' info as is.
                self._data = self
                count_func = self.count
                self.count = lambda: count_func().to_pandas()
                return pd.DataFrame.info(
                    self,
                    verbose=verbose,
                    buf=buf,
                    max_cols=max_cols,
                    memory_usage=False,
                    null_counts=null_counts,
                )
            finally:
                del self._data
                self.count = count_func

    # TODO: fix parameter 'axis' and 'numeric_only' to work same as pandas'
    def quantile(
        self, q=0.5, axis=0, numeric_only=True, accuracy=10000
    ) -> Union["DataFrame", "ks.Series"]:
        """
        Return value at the given quantile.

        .. note:: Unlike pandas', the quantile in Koalas is an approximated quantile based upon
            approximate percentile computation because computing quantile across a large dataset
            is extremely expensive.

        Parameters
        ----------
        q : float or array-like, default 0.5 (50% quantile)
            0 <= q <= 1, the quantile(s) to compute.
        axis : int, default 0 or 'index'
            Can only be set to 0 at the moment.
        numeric_only : bool, default True
            If False, the quantile of datetime and timedelta data will be computed as well.
            Can only be set to True at the moment.
        accuracy : int, optional
            Default accuracy of approximation. Larger value means better accuracy.
            The relative error can be deduced by 1.0 / accuracy.

        Returns
        -------
        Series or DataFrame
            If q is an array, a DataFrame will be returned where the
            index is q, the columns are the columns of self, and the values are the quantiles.
            If q is a float, a Series will be returned where the
            index is the columns of self and the values are the quantiles.

        Examples
        --------
        >>> kdf = ks.DataFrame({'a': [1, 2, 3, 4, 5], 'b': [6, 7, 8, 9, 0]})
        >>> kdf
           a  b
        0  1  6
        1  2  7
        2  3  8
        3  4  9
        4  5  0

        >>> kdf.quantile(.5)
        a    3
        b    7
        Name: 0.5, dtype: int64

        >>> kdf.quantile([.25, .5, .75])
              a  b
        0.25  2  6
        0.5   3  7
        0.75  4  8
        """
        result_as_series = False
        axis = validate_axis(axis)
        if axis != 0:
            raise NotImplementedError('axis should be either 0 or "index" currently.')
        if numeric_only is not True:
            raise NotImplementedError("quantile currently doesn't supports numeric_only")
        if isinstance(q, float):
            result_as_series = True
            key = str(q)
            q = (q,)

        quantiles = q
        # First calculate the percentiles from all columns and map it to each `quantiles`
        # by creating each entry as a struct. So, it becomes an array of structs as below:
        #
        # +-----------------------------------------+
        # |                                   arrays|
        # +-----------------------------------------+
        # |[[0.25, 2, 6], [0.5, 3, 7], [0.75, 4, 8]]|
        # +-----------------------------------------+

        percentile_cols = []
        for scol, column_name in zip(
            self._internal.data_spark_columns, self._internal.data_spark_column_names
        ):
            percentile_cols.append(
                SF.percentile_approx(scol, quantiles, accuracy).alias(column_name)
            )

        sdf = self._internal.spark_frame.select(percentile_cols)
        # Here, after select percntile cols, a spark_frame looks like below:
        # +---------+---------+
        # |        a|        b|
        # +---------+---------+
        # |[2, 3, 4]|[6, 7, 8]|
        # +---------+---------+

        cols_dict = OrderedDict()  # type: OrderedDict
        for column in self._internal.data_spark_column_names:
            cols_dict[column] = list()
            for i in range(len(quantiles)):
                cols_dict[column].append(scol_for(sdf, column).getItem(i).alias(column))

        internal_index_column = SPARK_DEFAULT_INDEX_NAME
        cols = []
        for i, col in enumerate(zip(*cols_dict.values())):
            cols.append(F.struct(F.lit("%s" % quantiles[i]).alias(internal_index_column), *col))
        sdf = sdf.select(F.array(*cols).alias("arrays"))

        # And then, explode it and manually set the index.
        # +-----------------+---+---+
        # |__index_level_0__|  a|  b|
        # +-----------------+---+---+
        # |             0.25|  2|  6|
        # |              0.5|  3|  7|
        # |             0.75|  4|  8|
        # +-----------------+---+---+
        sdf = sdf.select(F.explode(F.col("arrays"))).selectExpr("col.*")

        internal = self._internal.copy(
            spark_frame=sdf,
            index_spark_column_names=[internal_index_column],
            index_names=[None],
            data_spark_columns=[
                scol_for(sdf, col) for col in self._internal.data_spark_column_names
            ],
            column_label_names=None,
        )

        return DataFrame(internal) if not result_as_series else DataFrame(internal).T[key]

    def query(self, expr, inplace=False) -> Optional["DataFrame"]:
        """
        Query the columns of a DataFrame with a boolean expression.

        .. note:: Internal columns that starting with a '__' prefix are able to access, however,
            they are not supposed to be accessed.

        .. note:: This API delegates to Spark SQL so the syntax follows Spark SQL. Therefore, the
            pandas specific syntax such as `@` is not supported. If you want the pandas syntax,
            you can work around with :meth:`DataFrame.koalas.apply_batch`, but you should
            be aware that `query_func` will be executed at different nodes in a distributed manner.
            So, for example, to use `@` syntax, make sure the variable is serialized by, for
            example, putting it within the closure as below.

            >>> df = ks.DataFrame({'A': range(2000), 'B': range(2000)})
            >>> def query_func(pdf):
            ...     num = 1995
            ...     return pdf.query('A > @num')
            >>> df.koalas.apply_batch(query_func)
                     A     B
            1996  1996  1996
            1997  1997  1997
            1998  1998  1998
            1999  1999  1999

        Parameters
        ----------
        expr : str
            The query string to evaluate.

            You can refer to column names that contain spaces by surrounding
            them in backticks.

            For example, if one of your columns is called ``a a`` and you want
            to sum it with ``b``, your query should be ```a a` + b``.

        inplace : bool
            Whether the query should modify the data in place or return
            a modified copy.

        Returns
        -------
        DataFrame
            DataFrame resulting from the provided query expression.

        Examples
        --------
        >>> df = ks.DataFrame({'A': range(1, 6),
        ...                    'B': range(10, 0, -2),
        ...                    'C C': range(10, 5, -1)})
        >>> df
           A   B  C C
        0  1  10   10
        1  2   8    9
        2  3   6    8
        3  4   4    7
        4  5   2    6

        >>> df.query('A > B')
           A  B  C C
        4  5  2    6

        The previous expression is equivalent to

        >>> df[df.A > df.B]
           A  B  C C
        4  5  2    6

        For columns with spaces in their name, you can use backtick quoting.

        >>> df.query('B == `C C`')
           A   B  C C
        0  1  10   10

        The previous expression is equivalent to

        >>> df[df.B == df['C C']]
           A   B  C C
        0  1  10   10
        """
        if isinstance(self.columns, pd.MultiIndex):
            raise ValueError("Doesn't support for MultiIndex columns")
        if not isinstance(expr, str):
            raise ValueError(
                "expr must be a string to be evaluated, {} given".format(type(expr).__name__)
            )
        inplace = validate_bool_kwarg(inplace, "inplace")

        data_columns = [label[0] for label in self._internal.column_labels]
        sdf = self._internal.spark_frame.select(
            self._internal.index_spark_columns
            + [
                scol.alias(col)
                for scol, col in zip(self._internal.data_spark_columns, data_columns)
            ]
        ).filter(expr)
        internal = self._internal.with_new_sdf(sdf, data_columns=data_columns)

        if inplace:
            self._update_internal_frame(internal)
            return None
        else:
            return DataFrame(internal)

    def explain(self, extended: Optional[bool] = None, mode: Optional[str] = None) -> None:
        warnings.warn(
            "DataFrame.explain is deprecated as of DataFrame.spark.explain. "
            "Please use the API instead.",
            FutureWarning,
        )
        return self.spark.explain(extended, mode)

    explain.__doc__ = SparkFrameMethods.explain.__doc__

    def take(self, indices, axis=0, **kwargs) -> "DataFrame":
        """
        Return the elements in the given *positional* indices along an axis.

        This means that we are not indexing according to actual values in
        the index attribute of the object. We are indexing according to the
        actual position of the element in the object.

        Parameters
        ----------
        indices : array-like
            An array of ints indicating which positions to take.
        axis : {0 or 'index', 1 or 'columns', None}, default 0
            The axis on which to select elements. ``0`` means that we are
            selecting rows, ``1`` means that we are selecting columns.
        **kwargs
            For compatibility with :meth:`numpy.take`. Has no effect on the
            output.

        Returns
        -------
        taken : same type as caller
            An array-like containing the elements taken from the object.

        See Also
        --------
        DataFrame.loc : Select a subset of a DataFrame by labels.
        DataFrame.iloc : Select a subset of a DataFrame by positions.
        numpy.take : Take elements from an array along an axis.

        Examples
        --------
        >>> df = ks.DataFrame([('falcon', 'bird', 389.0),
        ...                    ('parrot', 'bird', 24.0),
        ...                    ('lion', 'mammal', 80.5),
        ...                    ('monkey', 'mammal', np.nan)],
        ...                   columns=['name', 'class', 'max_speed'],
        ...                   index=[0, 2, 3, 1])
        >>> df
             name   class  max_speed
        0  falcon    bird      389.0
        2  parrot    bird       24.0
        3    lion  mammal       80.5
        1  monkey  mammal        NaN

        Take elements at positions 0 and 3 along the axis 0 (default).

        Note how the actual indices selected (0 and 1) do not correspond to
        our selected indices 0 and 3. That's because we are selecting the 0th
        and 3rd rows, not rows whose indices equal 0 and 3.

        >>> df.take([0, 3]).sort_index()
             name   class  max_speed
        0  falcon    bird      389.0
        1  monkey  mammal        NaN

        Take elements at indices 1 and 2 along the axis 1 (column selection).

        >>> df.take([1, 2], axis=1)
            class  max_speed
        0    bird      389.0
        2    bird       24.0
        3  mammal       80.5
        1  mammal        NaN

        We may take elements using negative integers for positive indices,
        starting from the end of the object, just like with Python lists.

        >>> df.take([-1, -2]).sort_index()
             name   class  max_speed
        1  monkey  mammal        NaN
        3    lion  mammal       80.5
        """
        axis = validate_axis(axis)
        if not is_list_like(indices) or isinstance(indices, (dict, set)):
            raise ValueError("`indices` must be a list-like except dict or set")
        if axis == 0:
            return self.iloc[indices, :]  # type: ignore
        else:
            return self.iloc[:, indices]  # type: ignore

    def eval(self, expr, inplace=False) -> Optional["DataFrame"]:
        """
        Evaluate a string describing operations on DataFrame columns.

        Operates on columns only, not specific rows or elements. This allows
        `eval` to run arbitrary code, which can make you vulnerable to code
        injection if you pass user input to this function.

        Parameters
        ----------
        expr : str
            The expression string to evaluate.
        inplace : bool, default False
            If the expression contains an assignment, whether to perform the
            operation inplace and mutate the existing DataFrame. Otherwise,
            a new DataFrame is returned.

        Returns
        -------
        The result of the evaluation.

        See Also
        --------
        DataFrame.query : Evaluates a boolean expression to query the columns
            of a frame.
        DataFrame.assign : Can evaluate an expression or function to create new
            values for a column.
        eval : Evaluate a Python expression as a string using various
            backends.

        Examples
        --------
        >>> df = ks.DataFrame({'A': range(1, 6), 'B': range(10, 0, -2)})
        >>> df
           A   B
        0  1  10
        1  2   8
        2  3   6
        3  4   4
        4  5   2
        >>> df.eval('A + B')
        0    11
        1    10
        2     9
        3     8
        4     7
        dtype: int64

        Assignment is allowed though by default the original DataFrame is not
        modified.

        >>> df.eval('C = A + B')
           A   B   C
        0  1  10  11
        1  2   8  10
        2  3   6   9
        3  4   4   8
        4  5   2   7
        >>> df
           A   B
        0  1  10
        1  2   8
        2  3   6
        3  4   4
        4  5   2

        Use ``inplace=True`` to modify the original DataFrame.

        >>> df.eval('C = A + B', inplace=True)
        >>> df
           A   B   C
        0  1  10  11
        1  2   8  10
        2  3   6   9
        3  4   4   8
        4  5   2   7
        """
        from databricks.koalas.series import first_series

        if isinstance(self.columns, pd.MultiIndex):
            raise ValueError("`eval` is not supported for multi-index columns")
        inplace = validate_bool_kwarg(inplace, "inplace")
        should_return_series = False
        series_name = None
        should_return_scalar = False

        # Since `eval_func` doesn't have a type hint, inferring the schema is always preformed
        # in the `apply_batch`. Hence, the variables `should_return_series`, `series_name`,
        # and `should_return_scalar` can be updated.
        def eval_func(pdf):
            nonlocal should_return_series
            nonlocal series_name
            nonlocal should_return_scalar
            result_inner = pdf.eval(expr, inplace=inplace)
            if inplace:
                result_inner = pdf
            if isinstance(result_inner, pd.Series):
                should_return_series = True
                series_name = result_inner.name
                result_inner = result_inner.to_frame()
            elif is_scalar(result_inner):
                should_return_scalar = True
                result_inner = pd.Series(result_inner).to_frame()
            return result_inner

        result = self.koalas.apply_batch(eval_func)
        if inplace:
            # Here, the result is always a frame because the error is thrown during schema inference
            # from pandas.
            self._update_internal_frame(result._internal, requires_same_anchor=False)
            return None
        elif should_return_series:
            return first_series(result).rename(series_name)
        elif should_return_scalar:
            return first_series(result)[0]
        else:
            # Returns a frame
            return result

    def explode(self, column) -> "DataFrame":
        """
        Transform each element of a list-like to a row, replicating index values.

        Parameters
        ----------
        column : str or tuple
            Column to explode.

        Returns
        -------
        DataFrame
            Exploded lists to rows of the subset columns;
            index will be duplicated for these rows.

        See Also
        --------
        DataFrame.unstack : Pivot a level of the (necessarily hierarchical)
            index labels.
        DataFrame.melt : Unpivot a DataFrame from wide format to long format.

        Examples
        --------
        >>> df = ks.DataFrame({'A': [[1, 2, 3], [], [3, 4]], 'B': 1})
        >>> df
                   A  B
        0  [1, 2, 3]  1
        1         []  1
        2     [3, 4]  1

        >>> df.explode('A')
             A  B
        0  1.0  1
        0  2.0  1
        0  3.0  1
        1  NaN  1
        2  3.0  1
        2  4.0  1
        """
        from databricks.koalas.series import Series

        if not is_name_like_value(column):
            raise ValueError("column must be a scalar")

        kdf = DataFrame(self._internal.resolved_copy)  # type: "DataFrame"
        kser = kdf[column]
        if not isinstance(kser, Series):
            raise ValueError(
                "The column %s is not unique. For a multi-index, the label must be a tuple "
                "with elements corresponding to each level." % name_like_string(column)
            )
        if not isinstance(kser.spark.data_type, ArrayType):
            return self.copy()

        sdf = kdf._internal.spark_frame.withColumn(
            kser._internal.data_spark_column_names[0], F.explode_outer(kser.spark.column)
        )

        internal = kdf._internal.with_new_sdf(sdf)
        return DataFrame(internal)

    def mad(self, axis=0) -> "ks.Series":
        """
        Return the mean absolute deviation of values.

        Parameters
        ----------
        axis : {index (0), columns (1)}
            Axis for the function to be applied on.

        Examples
        --------
        >>> df = ks.DataFrame({'a': [1, 2, 3, np.nan], 'b': [0.1, 0.2, 0.3, np.nan]},
        ...                   columns=['a', 'b'])

        >>> df.mad()
        a    0.666667
        b    0.066667
        dtype: float64

        >>> df.mad(axis=1)
        0    0.45
        1    0.90
        2    1.35
        3     NaN
        dtype: float64
        """
        from databricks.koalas.series import first_series

        axis = validate_axis(axis)

        if axis == 0:

            def get_spark_column(kdf, label):
                scol = kdf._internal.spark_column_for(label)
                col_type = kdf._internal.spark_type_for(label)

                if isinstance(col_type, BooleanType):
                    scol = scol.cast("integer")

                return scol

            new_column_labels = []
            for label in self._internal.column_labels:
                # Filtering out only columns of numeric and boolean type column.
                dtype = self._kser_for(label).spark.data_type
                if isinstance(dtype, (NumericType, BooleanType)):
                    new_column_labels.append(label)

            new_columns = [
                F.avg(get_spark_column(self, label)).alias(name_like_string(label))
                for label in new_column_labels
            ]

            mean_data = self._internal.spark_frame.select(new_columns).first()

            new_columns = [
                F.avg(
                    F.abs(get_spark_column(self, label) - mean_data[name_like_string(label)])
                ).alias(name_like_string(label))
                for label in new_column_labels
            ]

            sdf = self._internal.spark_frame.select(
                [F.lit(None).cast(StringType()).alias(SPARK_DEFAULT_INDEX_NAME)] + new_columns
            )

            with ks.option_context("compute.max_rows", None):
                internal = InternalFrame(
                    spark_frame=sdf,
                    index_spark_column_names=[SPARK_DEFAULT_INDEX_NAME],
                    column_labels=new_column_labels,
                    column_label_names=self._internal.column_label_names,
                )

                return first_series(DataFrame(internal).transpose())

        else:

            @pandas_udf(returnType=DoubleType())
            def calculate_columns_axis(*cols):
                return pd.concat(cols, axis=1).mad(axis=1)

            internal = self._internal.copy(
                column_labels=[None],
                data_spark_columns=[
                    calculate_columns_axis(*self._internal.data_spark_columns).alias(
                        SPARK_DEFAULT_SERIES_NAME
                    )
                ],
                column_label_names=None,
            )
            return first_series(DataFrame(internal))

    def tail(self, n=5) -> "DataFrame":
        """
        Return the last `n` rows.

        This function returns last `n` rows from the object based on
        position. It is useful for quickly verifying data, for example,
        after sorting or appending rows.

        For negative values of `n`, this function returns all rows except
        the first `n` rows, equivalent to ``df[n:]``.

        Parameters
        ----------
        n : int, default 5
            Number of rows to select.

        Returns
        -------
        type of caller
            The last `n` rows of the caller object.

        See Also
        --------
        DataFrame.head : The first `n` rows of the caller object.

        Examples
        --------
        >>> df = ks.DataFrame({'animal': ['alligator', 'bee', 'falcon', 'lion',
        ...                    'monkey', 'parrot', 'shark', 'whale', 'zebra']})
        >>> df
              animal
        0  alligator
        1        bee
        2     falcon
        3       lion
        4     monkey
        5     parrot
        6      shark
        7      whale
        8      zebra

        Viewing the last 5 lines

        >>> df.tail()  # doctest: +SKIP
           animal
        4  monkey
        5  parrot
        6   shark
        7   whale
        8   zebra

        Viewing the last `n` lines (three in this case)

        >>> df.tail(3)  # doctest: +SKIP
          animal
        6  shark
        7  whale
        8  zebra

        For negative values of `n`

        >>> df.tail(-3)  # doctest: +SKIP
           animal
        3    lion
        4  monkey
        5  parrot
        6   shark
        7   whale
        8   zebra
        """
        if LooseVersion(pyspark.__version__) < LooseVersion("3.0"):
            raise RuntimeError("tail can be used in PySpark >= 3.0")
        if not isinstance(n, int):
            raise TypeError("bad operand type for unary -: '{}'".format(type(n).__name__))
        if n < 0:
            n = len(self) + n
        if n <= 0:
            return ks.DataFrame(self._internal.with_filter(F.lit(False)))
        sdf = self._internal.spark_frame
        rows = sdf.tail(n)
        new_sdf = default_session().createDataFrame(rows, sdf.schema)

        return DataFrame(self._internal.with_new_sdf(new_sdf))

    def product(self) -> "ks.Series":
        """
        Return the product of the values as Series.

        .. note:: unlike pandas', Koalas' emulates product by ``exp(sum(log(...)))``
            trick. Therefore, it only works for positive numbers.

        Examples
        --------

        Non-numeric type column is not included to the result.

        >>> kdf = ks.DataFrame({'A': [1, 2, 3, 4, 5],
        ...                     'B': [10, 20, 30, 40, 50],
        ...                     'C': ['a', 'b', 'c', 'd', 'e']})
        >>> kdf
           A   B  C
        0  1  10  a
        1  2  20  b
        2  3  30  c
        3  4  40  d
        4  5  50  e

        >>> kdf.prod().sort_index()
        A         120
        B    12000000
        dtype: int64

        If there is no numeric type columns, returns empty Series.

        >>> ks.DataFrame({"key": ['a', 'b', 'c'], "val": ['x', 'y', 'z']}).prod()
        Series([], dtype: float64)
        """
        from databricks.koalas.series import first_series

        has_float_col = False
        column_labels = []
        # Filtering out only column names of numeric type column.
        for column_label in self._internal.column_labels:
            dtype = self._kser_for(column_label).spark.data_type
            if isinstance(dtype, NumericType):
                column_labels.append(column_label)
                if isinstance(dtype, FractionalType):
                    has_float_col = True

        # Getting spark columns from column names.
        spark_columns = [
            self._internal.spark_column_for(column_label) for column_label in column_labels
        ]
        if not spark_columns:
            # If DataFrame has no numeric type columns, return empty Series.
            return ks.Series([])

        spark_frame = self._internal.spark_frame
        conds = []
        for spark_column, column_label in zip(spark_columns, column_labels):
            cond = F.when(spark_column.isNull(), F.lit(1)).otherwise(spark_column)
            conds.append(F.exp(F.sum(F.log(cond))).alias(name_like_string(column_label)))

        spark_frame = spark_frame.select(
            [F.lit(None).cast(StringType()).alias(SPARK_DEFAULT_INDEX_NAME)] + conds
        )

        internal = InternalFrame(
            spark_frame=spark_frame,
            index_spark_column_names=[SPARK_DEFAULT_INDEX_NAME],
            column_labels=column_labels,
            column_label_names=self._internal.column_label_names,
        )

        with ks.option_context("compute.max_rows", None):
            result = first_series(DataFrame(internal).T)
            if not has_float_col:
                return result.spark.transform(lambda col: F.round(col).cast(LongType()))
            else:
                return result

    prod = product

    @staticmethod
    def from_dict(data, orient="columns", dtype=None, columns=None) -> "DataFrame":
        """
        Construct DataFrame from dict of array-like or dicts.

        Creates DataFrame object from dictionary by columns or by index
        allowing dtype specification.

        Parameters
        ----------
        data : dict
            Of the form {field : array-like} or {field : dict}.
        orient : {'columns', 'index'}, default 'columns'
            The "orientation" of the data. If the keys of the passed dict
            should be the columns of the resulting DataFrame, pass 'columns'
            (default). Otherwise if the keys should be rows, pass 'index'.
        dtype : dtype, default None
            Data type to force, otherwise infer.
        columns : list, default None
            Column labels to use when ``orient='index'``. Raises a ValueError
            if used with ``orient='columns'``.

        Returns
        -------
        DataFrame

        See Also
        --------
        DataFrame.from_records : DataFrame from structured ndarray, sequence
            of tuples or dicts, or DataFrame.
        DataFrame : DataFrame object creation using constructor.

        Examples
        --------
        By default the keys of the dict become the DataFrame columns:

        >>> data = {'col_1': [3, 2, 1, 0], 'col_2': [10, 20, 30, 40]}
        >>> ks.DataFrame.from_dict(data)
           col_1  col_2
        0      3     10
        1      2     20
        2      1     30
        3      0     40

        Specify ``orient='index'`` to create the DataFrame using dictionary
        keys as rows:

        >>> data = {'row_1': [3, 2, 1, 0], 'row_2': [10, 20, 30, 40]}
        >>> ks.DataFrame.from_dict(data, orient='index').sort_index()
                0   1   2   3
        row_1   3   2   1   0
        row_2  10  20  30  40

        When using the 'index' orientation, the column names can be
        specified manually:

        >>> ks.DataFrame.from_dict(data, orient='index',
        ...                        columns=['A', 'B', 'C', 'D']).sort_index()
                A   B   C   D
        row_1   3   2   1   0
        row_2  10  20  30  40
        """
        return DataFrame(pd.DataFrame.from_dict(data, orient=orient, dtype=dtype, columns=columns))

    def _to_internal_pandas(self):
        """
        Return a pandas DataFrame directly from _internal to avoid overhead of copy.

        This method is for internal use only.
        """
        return self._internal.to_pandas_frame

    def _get_or_create_repr_pandas_cache(self, n):
        if not hasattr(self, "_repr_pandas_cache") or n not in self._repr_pandas_cache:
            self._repr_pandas_cache = {n: self.head(n + 1)._to_internal_pandas()}
        return self._repr_pandas_cache[n]

    def __repr__(self):
        max_display_count = get_option("display.max_rows")
        if max_display_count is None:
            return self._to_internal_pandas().to_string()

        pdf = self._get_or_create_repr_pandas_cache(max_display_count)
        pdf_length = len(pdf)
        pdf = pdf.iloc[:max_display_count]
        if pdf_length > max_display_count:
            repr_string = pdf.to_string(show_dimensions=True)
            match = REPR_PATTERN.search(repr_string)
            if match is not None:
                nrows = match.group("rows")
                ncols = match.group("columns")
                footer = "\n\n[Showing only the first {nrows} rows x {ncols} columns]".format(
                    nrows=nrows, ncols=ncols
                )
                return REPR_PATTERN.sub(footer, repr_string)
        return pdf.to_string()

    def _repr_html_(self):
        max_display_count = get_option("display.max_rows")
        # pandas 0.25.1 has a regression about HTML representation so 'bold_rows'
        # has to be set as False explicitly. See https://github.com/pandas-dev/pandas/issues/28204
        bold_rows = not (LooseVersion("0.25.1") == LooseVersion(pd.__version__))
        if max_display_count is None:
            return self._to_internal_pandas().to_html(notebook=True, bold_rows=bold_rows)

        pdf = self._get_or_create_repr_pandas_cache(max_display_count)
        pdf_length = len(pdf)
        pdf = pdf.iloc[:max_display_count]
        if pdf_length > max_display_count:
            repr_html = pdf.to_html(show_dimensions=True, notebook=True, bold_rows=bold_rows)
            match = REPR_HTML_PATTERN.search(repr_html)
            if match is not None:
                nrows = match.group("rows")
                ncols = match.group("columns")
                by = chr(215)
                footer = (
                    "\n<p>Showing only the first {rows} rows "
                    "{by} {cols} columns</p>\n</div>".format(rows=nrows, by=by, cols=ncols)
                )
                return REPR_HTML_PATTERN.sub(footer, repr_html)
        return pdf.to_html(notebook=True, bold_rows=bold_rows)

    def __getitem__(self, key):
        from databricks.koalas.series import Series

        if key is None:
            raise KeyError("none key")
        elif isinstance(key, Series):
            return self.loc[key.astype(bool)]
        elif isinstance(key, slice):
            if any(type(n) == int or None for n in [key.start, key.stop]):
                # Seems like pandas Frame always uses int as positional search when slicing
                # with ints.
                return self.iloc[key]
            return self.loc[key]
        elif is_name_like_value(key):
            return self.loc[:, key]
        elif is_list_like(key):
            return self.loc[:, list(key)]
        raise NotImplementedError(key)

    def __setitem__(self, key, value):
        from databricks.koalas.series import Series

        if isinstance(value, (DataFrame, Series)) and not same_anchor(value, self):
            # Different Series or DataFrames
            level = self._internal.column_labels_level
            key = DataFrame._index_normalized_label(level, key)
            value = DataFrame._index_normalized_frame(level, value)

            def assign_columns(kdf, this_column_labels, that_column_labels):
                assert len(key) == len(that_column_labels)
                # Note that here intentionally uses `zip_longest` that combine
                # that_columns.
                for k, this_label, that_label in zip_longest(
                    key, this_column_labels, that_column_labels
                ):
                    yield (kdf._kser_for(that_label), tuple(["that", *k]))
                    if this_label is not None and this_label[1:] != k:
                        yield (kdf._kser_for(this_label), this_label)

            kdf = align_diff_frames(assign_columns, self, value, fillna=False, how="left")
        elif isinstance(value, list):
            if len(self) != len(value):
                raise ValueError("Length of values does not match length of index")

            # TODO: avoid using default index?
            with option_context(
                "compute.default_index_type",
                "distributed-sequence",
                "compute.ops_on_diff_frames",
                True,
            ):
                kdf = self.reset_index()
                kdf[key] = ks.DataFrame(value)
                kdf = kdf.set_index(kdf.columns[: self._internal.index_level])
                kdf.index.names = self.index.names

        elif isinstance(key, list):
            assert isinstance(value, DataFrame)
            # Same DataFrames.
            field_names = value.columns
            kdf = self._assign({k: value[c] for k, c in zip(key, field_names)})
        else:
            # Same Series.
            kdf = self._assign({key: value})

        self._update_internal_frame(kdf._internal)

    @staticmethod
    def _index_normalized_label(level, labels):
        """
        Returns a label that is normalized against the current column index level.
        For example, the key "abc" can be ("abc", "", "") if the current Frame has
        a multi-index for its column
        """
        if is_name_like_tuple(labels):
            labels = [labels]
        elif is_name_like_value(labels):
            labels = [(labels,)]
        else:
            labels = [k if is_name_like_tuple(k) else (k,) for k in labels]

        if any(len(label) > level for label in labels):
            raise KeyError(
                "Key length ({}) exceeds index depth ({})".format(
                    max(len(label) for label in labels), level
                )
            )
        return [tuple(list(label) + ([""] * (level - len(label)))) for label in labels]

    @staticmethod
    def _index_normalized_frame(level, kser_or_kdf):
        """
        Returns a frame that is normalized against the current column index level.
        For example, the name in `pd.Series([...], name="abc")` can be can be
        ("abc", "", "") if the current DataFrame has a multi-index for its column
        """
        from databricks.koalas.series import Series

        if isinstance(kser_or_kdf, Series):
            kdf = kser_or_kdf.to_frame()
        else:
            assert isinstance(kser_or_kdf, DataFrame), type(kser_or_kdf)
            kdf = kser_or_kdf.copy()

        kdf.columns = pd.MultiIndex.from_tuples(
            [
                tuple([name_like_string(label)] + ([""] * (level - 1)))
                for label in kdf._internal.column_labels
            ],
        )

        return kdf

    def __getattr__(self, key: str) -> Any:
        if key.startswith("__"):
            raise AttributeError(key)
        if hasattr(_MissingPandasLikeDataFrame, key):
            property_or_func = getattr(_MissingPandasLikeDataFrame, key)
            if isinstance(property_or_func, property):
                return property_or_func.fget(self)  # type: ignore
            else:
                return partial(property_or_func, self)

        try:
            return self.loc[:, key]
        except KeyError:
            raise AttributeError(
                "'%s' object has no attribute '%s'" % (self.__class__.__name__, key)
            )

    def __len__(self):
        return self._internal.resolved_copy.spark_frame.count()

    def __dir__(self):
        fields = [
            f for f in self._internal.resolved_copy.spark_frame.schema.fieldNames() if " " not in f
        ]
        return super().__dir__() + fields

    def __iter__(self):
        return iter(self.columns)

    # NDArray Compat
    def __array_ufunc__(self, ufunc: Callable, method: str, *inputs: Any, **kwargs: Any):
        # TODO: is it possible to deduplicate it with '_map_series_op'?
        if all(isinstance(inp, DataFrame) for inp in inputs) and any(
            not same_anchor(inp, inputs[0]) for inp in inputs
        ):
            # binary only
            assert len(inputs) == 2
            this = inputs[0]
            that = inputs[1]
            if this._internal.column_labels_level != that._internal.column_labels_level:
                raise ValueError("cannot join with no overlapping index names")

            # Different DataFrames
            def apply_op(kdf, this_column_labels, that_column_labels):
                for this_label, that_label in zip(this_column_labels, that_column_labels):
                    yield (
                        ufunc(
                            kdf._kser_for(this_label), kdf._kser_for(that_label), **kwargs
                        ).rename(this_label),
                        this_label,
                    )

            return align_diff_frames(apply_op, this, that, fillna=True, how="full")
        else:
            # DataFrame and Series
            applied = []
            this = inputs[0]
            assert all(inp is this for inp in inputs if isinstance(inp, DataFrame))

            for label in this._internal.column_labels:
                arguments = []
                for inp in inputs:
                    arguments.append(inp[label] if isinstance(inp, DataFrame) else inp)
                # both binary and unary.
                applied.append(ufunc(*arguments, **kwargs).rename(label))

            internal = this._internal.with_new_columns(applied)
            return DataFrame(internal)

    if sys.version_info >= (3, 7):

        def __class_getitem__(cls, params):
            # This is a workaround to support variadic generic in DataFrame in Python 3.7.
            # See https://github.com/python/typing/issues/193
            # we always wraps the given type hints by a tuple to mimic the variadic generic.
            return _create_tuple_for_frame_type(params)

    elif (3, 5) <= sys.version_info < (3, 7):
        # This is a workaround to support variadic generic in DataFrame in Python 3.5+
        # The implementation is in its metaclass so this flag is needed to distinguish
        # Koalas DataFrame.
        is_dataframe = None


def _reduce_spark_multi(sdf, aggs):
    """
    Performs a reduction on a spark DataFrame, the functions being known sql aggregate functions.
    """
    assert isinstance(sdf, spark.DataFrame)
    sdf0 = sdf.agg(*aggs)
    l = sdf0.head(2)
    assert len(l) == 1, (sdf, l)
    row = l[0]
    l2 = list(row)
    assert len(l2) == len(aggs), (row, l2)
    return l2


class CachedDataFrame(DataFrame):
    """
    Cached Koalas DataFrame, which corresponds to pandas DataFrame logically, but internally
    it caches the corresponding Spark DataFrame.
    """

    def __init__(self, internal, storage_level=None):
        if storage_level is None:
            self._cached = internal.spark_frame.cache()
        elif isinstance(storage_level, StorageLevel):
            self._cached = internal.spark_frame.persist(storage_level)
        else:
            raise TypeError(
                "Only a valid pyspark.StorageLevel type is acceptable for the `storage_level`"
            )
        super().__init__(internal)

    def __enter__(self):
        return self

    def __exit__(self, exception_type, exception_value, traceback):
        self.spark.unpersist()

    # create accessor for Spark related methods.
    spark = CachedAccessor("spark", CachedSparkFrameMethods)

    @property
    def storage_level(self) -> StorageLevel:
        warnings.warn(
            "DataFrame.storage_level is deprecated as of DataFrame.spark.storage_level. "
            "Please use the API instead.",
            FutureWarning,
        )
        return self.spark.storage_level

    storage_level.__doc__ = CachedSparkFrameMethods.storage_level.__doc__

    def unpersist(self) -> None:
        warnings.warn(
            "DataFrame.unpersist is deprecated as of DataFrame.spark.unpersist. "
            "Please use the API instead.",
            FutureWarning,
        )
        return self.spark.unpersist()

    unpersist.__doc__ = CachedSparkFrameMethods.unpersist.__doc__<|MERGE_RESOLUTION|>--- conflicted
+++ resolved
@@ -2818,13 +2818,7 @@
         ]
         internal = self._internal.with_filter(reduce(lambda x, y: x & y, rows))
 
-<<<<<<< HEAD
         if len(key) == self._internal.index_level:
-            result = first_series(
-                DataFrame(InternalFrame(spark_frame=sdf, index_spark_column_names=None)).T
-            ).rename(key)
-=======
-        if len(key) == len(self._internal.index_spark_columns):
             kdf = DataFrame(internal)  # type: DataFrame
             pdf = kdf.head(2)._to_internal_pandas()
             if len(pdf) == 0:
@@ -2833,7 +2827,6 @@
                 return kdf
             else:
                 return first_series(DataFrame(pdf.transpose()))
->>>>>>> 5a7c2fcf
         else:
             index_spark_column_names = (
                 internal.index_spark_column_names[:level]
