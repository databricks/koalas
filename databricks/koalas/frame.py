--- conflicted
+++ resolved
@@ -246,32 +246,6 @@
                 super(DataFrame, self).__init__(_InternalFrame(
                     data, data_columns=index.data_columns, index_map=index.index_map))
         else:
-<<<<<<< HEAD
-            pdf = pd.DataFrame(data=data, index=index, columns=columns, dtype=dtype, copy=copy)
-            self._init_from_pandas(pdf)
-
-    def __enter__(self):
-        return self
-
-    def __exit__(self, exception_type, exception_value, traceback):
-        if self._sdf.is_cached:
-            self._sdf.unpersist()
-
-    def _init_from_pandas(self, pdf):
-        metadata = Metadata.from_pandas(pdf)
-        reset_index = pdf.reset_index()
-        reset_index.columns = metadata.columns
-        schema = StructType([StructField(name, infer_pd_series_spark_type(col),
-                                         nullable=bool(col.isnull().any()))
-                             for name, col in reset_index.iteritems()])
-        for name, col in reset_index.iteritems():
-            dt = col.dtype
-            if is_datetime64_dtype(dt) or is_datetime64tz_dtype(dt):
-                continue
-            reset_index[name] = col.replace({np.nan: None})
-        self._init_from_spark(default_session().createDataFrame(reset_index, schema=schema),
-                              metadata)
-=======
             if isinstance(data, pd.DataFrame):
                 assert index is None
                 assert columns is None
@@ -281,7 +255,13 @@
             else:
                 pdf = pd.DataFrame(data=data, index=index, columns=columns, dtype=dtype, copy=copy)
             super(DataFrame, self).__init__(_InternalFrame.from_pandas(pdf))
->>>>>>> 73121879
+
+    def __enter__(self):
+        return self
+
+    def __exit__(self, exception_type, exception_value, traceback):
+        if self._sdf.is_cached:
+            self._sdf.unpersist()
 
     @property
     def _sdf(self) -> spark.DataFrame:
