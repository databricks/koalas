#
# Copyright (C) 2019 Databricks, Inc.
#
# Licensed under the Apache License, Version 2.0 (the "License");
# you may not use this file except in compliance with the License.
# You may obtain a copy of the License at
#
#     http://www.apache.org/licenses/LICENSE-2.0
#
# Unless required by applicable law or agreed to in writing, software
# distributed under the License is distributed on an "AS IS" BASIS,
# WITHOUT WARRANTIES OR CONDITIONS OF ANY KIND, either express or implied.
# See the License for the specific language governing permissions and
# limitations under the License.
#

"""
A wrapper class for Spark DataFrame to behave similar to pandas DataFrame.
"""
from collections import OrderedDict
from distutils.version import LooseVersion
import re
import warnings
import inspect
import json
from functools import partial, reduce
import sys
from itertools import zip_longest
from typing import Any, Optional, List, Tuple, Union, Generic, TypeVar, Iterable, Dict, Callable

import numpy as np
import pandas as pd
from pandas.api.types import is_list_like, is_dict_like
if LooseVersion(pd.__version__) >= LooseVersion('0.24'):
    from pandas.core.dtypes.common import infer_dtype_from_object
else:
    from pandas.core.dtypes.common import _get_dtype_from_object as infer_dtype_from_object
from pandas.core.accessor import CachedAccessor
from pandas.core.dtypes.inference import is_sequence
from pyspark import sql as spark
from pyspark.sql import functions as F, Column
from pyspark.sql.functions import pandas_udf
from pyspark.sql.types import (BooleanType, ByteType, DecimalType, DoubleType, FloatType,
                               IntegerType, LongType, NumericType, ShortType, StructType,
                               StructField)
from pyspark.sql.window import Window

from databricks import koalas as ks  # For running doctests and reference resolution in PyCharm.
from databricks.koalas.utils import (validate_arguments_and_invoke_function, align_diff_frames,
                                     validate_bool_kwarg)
from databricks.koalas.generic import _Frame
from databricks.koalas.internal import (_InternalFrame, HIDDEN_COLUMNS, NATURAL_ORDER_COLUMN_NAME,
                                        SPARK_INDEX_NAME_FORMAT, SPARK_DEFAULT_INDEX_NAME)
from databricks.koalas.missing.frame import _MissingPandasLikeDataFrame
from databricks.koalas.ml import corr
from databricks.koalas.utils import column_labels_level, name_like_string, scol_for, validate_axis
from databricks.koalas.typedef import _infer_return_type, as_spark_type, as_python_type
from databricks.koalas.plot import KoalasFramePlotMethods
from databricks.koalas.config import get_option

# These regular expression patterns are complied and defined here to avoid to compile the same
# pattern every time it is used in _repr_ and _repr_html_ in DataFrame.
# Two patterns basically seek the footer string from Pandas'
REPR_PATTERN = re.compile(r"\n\n\[(?P<rows>[0-9]+) rows x (?P<columns>[0-9]+) columns\]$")
REPR_HTML_PATTERN = re.compile(
    r"\n\<p\>(?P<rows>[0-9]+) rows × (?P<columns>[0-9]+) columns\<\/p\>\n\<\/div\>$")


_flex_doc_FRAME = """
Get {desc} of dataframe and other, element-wise (binary operator `{op_name}`).

Equivalent to ``{equiv}``. With reverse version, `{reverse}`.

Among flexible wrappers (`add`, `sub`, `mul`, `div`) to
arithmetic operators: `+`, `-`, `*`, `/`, `//`.

Parameters
----------
other : scalar
    Any single data

Returns
-------
DataFrame
    Result of the arithmetic operation.

Examples
--------
>>> df = ks.DataFrame({{'angles': [0, 3, 4],
...                    'degrees': [360, 180, 360]}},
...                   index=['circle', 'triangle', 'rectangle'],
...                   columns=['angles', 'degrees'])
>>> df
           angles  degrees
circle          0      360
triangle        3      180
rectangle       4      360

Add a scalar with operator version which return the same
results. Also reverse version.

>>> df + 1
           angles  degrees
circle          1      361
triangle        4      181
rectangle       5      361

>>> df.add(1)
           angles  degrees
circle          1      361
triangle        4      181
rectangle       5      361

>>> df.add(df)
           angles  degrees
circle          0      720
triangle        6      360
rectangle       8      720

>>> df.radd(1)
           angles  degrees
circle          1      361
triangle        4      181
rectangle       5      361

Divide and true divide by constant with reverse version.

>>> df / 10
           angles  degrees
circle        0.0     36.0
triangle      0.3     18.0
rectangle     0.4     36.0

>>> df.div(10)
           angles  degrees
circle        0.0     36.0
triangle      0.3     18.0
rectangle     0.4     36.0

>>> df.rdiv(10)
             angles   degrees
circle          NaN  0.027778
triangle   3.333333  0.055556
rectangle  2.500000  0.027778

>>> df.truediv(10)
           angles  degrees
circle        0.0     36.0
triangle      0.3     18.0
rectangle     0.4     36.0

>>> df.rtruediv(10)
             angles   degrees
circle          NaN  0.027778
triangle   3.333333  0.055556
rectangle  2.500000  0.027778

Subtract by constant with reverse version.

>>> df - 1
           angles  degrees
circle         -1      359
triangle        2      179
rectangle       3      359

>>> df.sub(1)
           angles  degrees
circle         -1      359
triangle        2      179
rectangle       3      359

>>> df.rsub(1)
           angles  degrees
circle          1     -359
triangle       -2     -179
rectangle      -3     -359

Multiply by constant with reverse version.

>>> df * 1
           angles  degrees
circle          0      360
triangle        3      180
rectangle       4      360

>>> df.mul(1)
           angles  degrees
circle          0      360
triangle        3      180
rectangle       4      360

>>> df.rmul(1)
           angles  degrees
circle          0      360
triangle        3      180
rectangle       4      360

Floor Divide by constant with reverse version.

>>> df // 10
           angles  degrees
circle          0       36
triangle        0       18
rectangle       0       36

>>> df.floordiv(10)
           angles  degrees
circle          0       36
triangle        0       18
rectangle       0       36

>>> df.rfloordiv(10)
           angles  degrees
circle        NaN        0
triangle      3.0        0
rectangle     2.0        0

Mod by constant with reverse version.

>>> df % 2
           angles  degrees
circle          0        0
triangle        1        0
rectangle       0        0

>>> df.mod(2)
           angles  degrees
circle          0        0
triangle        1        0
rectangle       0        0

>>> df.rmod(2)
           angles  degrees
circle        NaN        2
triangle      2.0        2
rectangle     2.0        2

Power by constant with reverse version.

>>> df ** 2
           angles   degrees
circle        0.0  129600.0
triangle      9.0   32400.0
rectangle    16.0  129600.0

>>> df.pow(2)
           angles   degrees
circle        0.0  129600.0
triangle      9.0   32400.0
rectangle    16.0  129600.0

>>> df.rpow(2)
           angles        degrees
circle        1.0  2.348543e+108
triangle      8.0   1.532496e+54
rectangle    16.0  2.348543e+108
"""

T = TypeVar('T')


if (3, 5) <= sys.version_info < (3, 7):
    from typing import GenericMeta

    # This is a workaround to support variadic generic in DataFrame in Python 3.5+.
    # See https://github.com/python/typing/issues/193
    # We wrap the input params by a tuple to mimic variadic generic.
    old_getitem = GenericMeta.__getitem__  # type: ignore

    def new_getitem(self, params):
        if hasattr(self, "is_dataframe"):
            return old_getitem(self, Tuple[params])
        else:
            return old_getitem(self, params)

    GenericMeta.__getitem__ = new_getitem  # type: ignore


class DataFrame(_Frame, Generic[T]):
    """
    Koalas DataFrame that corresponds to Pandas DataFrame logically. This holds Spark DataFrame
    internally.

    :ivar _internal: an internal immutable Frame to manage metadata.
    :type _internal: _InternalFrame

    Parameters
    ----------
    data : numpy ndarray (structured or homogeneous), dict, Pandas DataFrame, Spark DataFrame \
        or Koalas Series
        Dict can contain Series, arrays, constants, or list-like objects
        If data is a dict, argument order is maintained for Python 3.6
        and later.
        Note that if `data` is a Pandas DataFrame, a Spark DataFrame, and a Koalas Series,
        other arguments should not be used.
    index : Index or array-like
        Index to use for resulting frame. Will default to RangeIndex if
        no indexing information part of input data and no index provided
    columns : Index or array-like
        Column labels to use for resulting frame. Will default to
        RangeIndex (0, 1, 2, ..., n) if no column labels are provided
    dtype : dtype, default None
        Data type to force. Only a single dtype is allowed. If None, infer
    copy : boolean, default False
        Copy data from inputs. Only affects DataFrame / 2d ndarray input

    Examples
    --------
    Constructing DataFrame from a dictionary.

    >>> d = {'col1': [1, 2], 'col2': [3, 4]}
    >>> df = ks.DataFrame(data=d, columns=['col1', 'col2'])
    >>> df
       col1  col2
    0     1     3
    1     2     4

    Constructing DataFrame from Pandas DataFrame

    >>> df = ks.DataFrame(pd.DataFrame(data=d, columns=['col1', 'col2']))
    >>> df
       col1  col2
    0     1     3
    1     2     4

    Notice that the inferred dtype is int64.

    >>> df.dtypes
    col1    int64
    col2    int64
    dtype: object

    To enforce a single dtype:

    >>> df = ks.DataFrame(data=d, dtype=np.int8)
    >>> df.dtypes
    col1    int8
    col2    int8
    dtype: object

    Constructing DataFrame from numpy ndarray:

    >>> df2 = ks.DataFrame(np.random.randint(low=0, high=10, size=(5, 5)),
    ...                    columns=['a', 'b', 'c', 'd', 'e'])
    >>> df2  # doctest: +SKIP
       a  b  c  d  e
    0  3  1  4  9  8
    1  4  8  4  8  4
    2  7  6  5  6  7
    3  8  7  9  1  0
    4  2  5  4  3  9
    """
    def __init__(self, data=None, index=None, columns=None, dtype=None, copy=False):
        if isinstance(data, _InternalFrame):
            assert index is None
            assert columns is None
            assert dtype is None
            assert not copy
            super(DataFrame, self).__init__(data)
        elif isinstance(data, spark.DataFrame):
            assert index is None
            assert columns is None
            assert dtype is None
            assert not copy
            super(DataFrame, self).__init__(_InternalFrame(sdf=data, index_map=None))
        elif isinstance(data, ks.Series):
            assert index is None
            assert columns is None
            assert dtype is None
            assert not copy
            data = data.to_dataframe()
            super(DataFrame, self).__init__(data._internal)
        else:
            if isinstance(data, pd.DataFrame):
                assert index is None
                assert columns is None
                assert dtype is None
                assert not copy
                pdf = data
            else:
                pdf = pd.DataFrame(data=data, index=index, columns=columns, dtype=dtype, copy=copy)
            super(DataFrame, self).__init__(_InternalFrame.from_pandas(pdf))

    @property
    def _sdf(self) -> spark.DataFrame:
        return self._internal.sdf

    @property
    def ndim(self):
        """
        Return an int representing the number of array dimensions.

        return 2 for DataFrame.

        Examples
        --------

        >>> df = ks.DataFrame([[1, 2], [4, 5], [7, 8]],
        ...                   index=['cobra', 'viper', None],
        ...                   columns=['max_speed', 'shield'])
        >>> df
               max_speed  shield
        cobra          1       2
        viper          4       5
        NaN            7       8
        >>> df.ndim
        2
        """
        return 2

    @property
    def axes(self):
        """
        Return a list representing the axes of the DataFrame.

        It has the row axis labels and column axis labels as the only members.
        They are returned in that order.

        Examples
        --------

        >>> df = ks.DataFrame({'col1': [1, 2], 'col2': [3, 4]})
        >>> df.axes
        [Int64Index([0, 1], dtype='int64'), Index(['col1', 'col2'], dtype='object')]
        """
        return [self.index, self.columns]

    def _reduce_for_stat_function(self, sfun, name, axis=None, numeric_only=False):
        """
        Applies sfun to each column and returns a pd.Series where the number of rows equal the
        number of columns.

        Parameters
        ----------
        sfun : either an 1-arg function that takes a Column and returns a Column, or
            a 2-arg function that takes a Column and its DataType and returns a Column.
            axis: used only for sanity check because series only support index axis.
        name : original pandas API name.
        axis : axis to apply. 0 or 1, or 'index' or 'columns.
        numeric_only : boolean, default False
            If True, sfun is applied on numeric columns (including booleans) only.
        """
        from inspect import signature
        from databricks.koalas import Series

        axis = validate_axis(axis)
        if axis == 0:
            exprs = []
            num_args = len(signature(sfun).parameters)
            for label in self._internal.column_labels:
                col_sdf = self._internal.scol_for(label)
                col_type = self._internal.spark_type_for(label)

                is_numeric_or_boolean = isinstance(col_type, (NumericType, BooleanType))
                min_or_max = sfun.__name__ in ('min', 'max')
                keep_column = not numeric_only or is_numeric_or_boolean or min_or_max

                if keep_column:
                    if isinstance(col_type, BooleanType) and not min_or_max:
                        # Stat functions cannot be used with boolean values by default
                        # Thus, cast to integer (true to 1 and false to 0)
                        # Exclude the min and max methods though since those work with booleans
                        col_sdf = col_sdf.cast('integer')
                    if num_args == 1:
                        # Only pass in the column if sfun accepts only one arg
                        col_sdf = sfun(col_sdf)
                    else:  # must be 2
                        assert num_args == 2
                        # Pass in both the column and its data type if sfun accepts two args
                        col_sdf = sfun(col_sdf, col_type)
                    exprs.append(col_sdf.alias(name_like_string(label)))

            sdf = self._sdf.select(*exprs)
            pdf = sdf.toPandas()

            if self._internal.column_labels_level > 1:
                pdf.columns = pd.MultiIndex.from_tuples(self._internal.column_labels)

            assert len(pdf) == 1, (sdf, pdf)

            row = pdf.iloc[0]
            row.name = None
            # TODO: return Koalas series.
            return row  # Return first row as a Series

        elif axis == 1:
            # Here we execute with the first 1000 to get the return type.
            # If the records were less than 1000, it uses pandas API directly for a shortcut.
            limit = get_option("compute.shortcut_limit")
            pdf = self.head(limit + 1)._to_internal_pandas()
            pser = getattr(pdf, name)(axis=axis, numeric_only=numeric_only)
            if len(pdf) <= limit:
                return Series(pser)

            @pandas_udf(returnType=as_spark_type(pser.dtype.type))
            def calculate_columns_axis(*cols):
                return getattr(pd.concat(cols, axis=1), name)(axis=axis, numeric_only=numeric_only)

            df = self._sdf.select(calculate_columns_axis(*self._internal.column_scols).alias("0"))
            return DataFrame(df)["0"]

        else:
            raise ValueError("No axis named %s for object type %s." % (axis, type(axis)))

    def _apply_series_op(self, op):
        applied = []
        for label in self._internal.column_labels:
            applied.append(op(self[label]))
        internal = self._internal.with_new_columns(applied)
        return DataFrame(internal)

    # Arithmetic Operators
    def _map_series_op(self, op, other):
        from databricks.koalas.base import IndexOpsMixin
        if not isinstance(other, DataFrame) and (isinstance(other, IndexOpsMixin) or
                                                 is_sequence(other)):
            raise ValueError(
                "%s with a sequence is currently not supported; "
                "however, got %s." % (op, type(other)))

        if isinstance(other, DataFrame) and self is not other:
            if self._internal.column_labels_level != other._internal.column_labels_level:
                raise ValueError('cannot join with no overlapping index names')

            # Different DataFrames
            def apply_op(kdf, this_column_labels, that_column_labels):
                for this_label, that_label in zip(this_column_labels, that_column_labels):
                    yield (getattr(kdf[this_label], op)(kdf[that_label]), this_label)

            return align_diff_frames(apply_op, self, other, fillna=True, how="full")
        else:
            # DataFrame and Series
            if isinstance(other, DataFrame):
                return self._apply_series_op(lambda kser: getattr(kser, op)(other[kser.name]))
            else:
                return self._apply_series_op(lambda kser: getattr(kser, op)(other))

    def __add__(self, other):
        return self._map_series_op("add", other)

    def __radd__(self, other):
        return self._map_series_op("radd", other)

    def __div__(self, other):
        return self._map_series_op("div", other)

    def __rdiv__(self, other):
        return self._map_series_op("rdiv", other)

    def __truediv__(self, other):
        return self._map_series_op("truediv", other)

    def __rtruediv__(self, other):
        return self._map_series_op("rtruediv", other)

    def __mul__(self, other):
        return self._map_series_op("mul", other)

    def __rmul__(self, other):
        return self._map_series_op("rmul", other)

    def __sub__(self, other):
        return self._map_series_op("sub", other)

    def __rsub__(self, other):
        return self._map_series_op("rsub", other)

    def __pow__(self, other):
        return self._map_series_op("pow", other)

    def __rpow__(self, other):
        return self._map_series_op("rpow", other)

    def __mod__(self, other):
        return self._map_series_op("mod", other)

    def __rmod__(self, other):
        return self._map_series_op("rmod", other)

    def __floordiv__(self, other):
        return self._map_series_op("floordiv", other)

    def __rfloordiv__(self, other):
        return self._map_series_op("rfloordiv", other)

    def add(self, other):
        return self + other

    # create accessor for plot
    plot = CachedAccessor("plot", KoalasFramePlotMethods)

    def hist(self, bins=10, **kwds):
        return self.plot.hist(bins, **kwds)

    hist.__doc__ = KoalasFramePlotMethods.hist.__doc__

    def kde(self, bw_method=None, ind=None, **kwds):
        return self.plot.kde(bw_method, ind, **kwds)

    kde.__doc__ = KoalasFramePlotMethods.kde.__doc__

    add.__doc__ = _flex_doc_FRAME.format(
        desc='Addition',
        op_name='+',
        equiv='dataframe + other',
        reverse='radd')

    def radd(self, other):
        return other + self

    radd.__doc__ = _flex_doc_FRAME.format(
        desc='Addition',
        op_name="+",
        equiv="other + dataframe",
        reverse='add')

    def div(self, other):
        return self / other

    div.__doc__ = _flex_doc_FRAME.format(
        desc='Floating division',
        op_name="/",
        equiv="dataframe / other",
        reverse='rdiv')

    divide = div

    def rdiv(self, other):
        return other / self

    rdiv.__doc__ = _flex_doc_FRAME.format(
        desc='Floating division',
        op_name="/",
        equiv="other / dataframe",
        reverse='div')

    def truediv(self, other):
        return self / other

    truediv.__doc__ = _flex_doc_FRAME.format(
        desc='Floating division',
        op_name="/",
        equiv="dataframe / other",
        reverse='rtruediv')

    def rtruediv(self, other):
        return other / self

    rtruediv.__doc__ = _flex_doc_FRAME.format(
        desc='Floating division',
        op_name="/",
        equiv="other / dataframe",
        reverse='truediv')

    def mul(self, other):
        return self * other

    mul.__doc__ = _flex_doc_FRAME.format(
        desc='Multiplication',
        op_name="*",
        equiv="dataframe * other",
        reverse='rmul')

    multiply = mul

    def rmul(self, other):
        return other * self

    rmul.__doc__ = _flex_doc_FRAME.format(
        desc='Multiplication',
        op_name="*",
        equiv="other * dataframe",
        reverse='mul')

    def sub(self, other):
        return self - other

    sub.__doc__ = _flex_doc_FRAME.format(
        desc='Subtraction',
        op_name="-",
        equiv="dataframe - other",
        reverse='rsub')

    subtract = sub

    def rsub(self, other):
        return other - self

    rsub.__doc__ = _flex_doc_FRAME.format(
        desc='Subtraction',
        op_name="-",
        equiv="other - dataframe",
        reverse='sub')

    def mod(self, other):
        return self % other

    mod.__doc__ = _flex_doc_FRAME.format(
        desc='Modulo',
        op_name='%',
        equiv='dataframe % other',
        reverse='rmod')

    def rmod(self, other):
        return other % self

    rmod.__doc__ = _flex_doc_FRAME.format(
        desc='Modulo',
        op_name='%',
        equiv='other % dataframe',
        reverse='mod')

    def pow(self, other):
        return self ** other

    pow.__doc__ = _flex_doc_FRAME.format(
        desc='Exponential power of series',
        op_name='**',
        equiv='dataframe ** other',
        reverse='rpow')

    def rpow(self, other):
        return other ** self

    rpow.__doc__ = _flex_doc_FRAME.format(
        desc='Exponential power',
        op_name='**',
        equiv='other ** dataframe',
        reverse='pow')

    def floordiv(self, other):
        return self // other

    floordiv.__doc__ = _flex_doc_FRAME.format(
        desc='Integer division',
        op_name='//',
        equiv='dataframe // other',
        reverse='rfloordiv')

    def rfloordiv(self, other):
        return other // self

    rfloordiv.__doc__ = _flex_doc_FRAME.format(
        desc='Integer division',
        op_name='//',
        equiv='other // dataframe',
        reverse='floordiv')

    # Comparison Operators
    def __eq__(self, other):
        return self._map_series_op("eq", other)

    def __ne__(self, other):
        return self._map_series_op("ne", other)

    def __lt__(self, other):
        return self._map_series_op("lt", other)

    def __le__(self, other):
        return self._map_series_op("le", other)

    def __ge__(self, other):
        return self._map_series_op("ge", other)

    def __gt__(self, other):
        return self._map_series_op("gt", other)

    def eq(self, other):
        """
        Compare if the current value is equal to the other.

        >>> df = ks.DataFrame({'a': [1, 2, 3, 4],
        ...                    'b': [1, np.nan, 1, np.nan]},
        ...                   index=['a', 'b', 'c', 'd'], columns=['a', 'b'])

        >>> df.eq(1)
               a      b
        a   True   True
        b  False  False
        c  False   True
        d  False  False
        """
        return self == other

    equals = eq

    def gt(self, other):
        """
        Compare if the current value is greater than the other.

        >>> df = ks.DataFrame({'a': [1, 2, 3, 4],
        ...                    'b': [1, np.nan, 1, np.nan]},
        ...                   index=['a', 'b', 'c', 'd'], columns=['a', 'b'])

        >>> df.gt(2)
               a      b
        a  False  False
        b  False  False
        c   True  False
        d   True  False
        """
        return self > other

    def ge(self, other):
        """
        Compare if the current value is greater than or equal to the other.

        >>> df = ks.DataFrame({'a': [1, 2, 3, 4],
        ...                    'b': [1, np.nan, 1, np.nan]},
        ...                   index=['a', 'b', 'c', 'd'], columns=['a', 'b'])

        >>> df.ge(1)
              a      b
        a  True   True
        b  True  False
        c  True   True
        d  True  False
        """
        return self >= other

    def lt(self, other):
        """
        Compare if the current value is less than the other.

        >>> df = ks.DataFrame({'a': [1, 2, 3, 4],
        ...                    'b': [1, np.nan, 1, np.nan]},
        ...                   index=['a', 'b', 'c', 'd'], columns=['a', 'b'])

        >>> df.lt(1)
               a      b
        a  False  False
        b  False  False
        c  False  False
        d  False  False
        """
        return self < other

    def le(self, other):
        """
        Compare if the current value is less than or equal to the other.

        >>> df = ks.DataFrame({'a': [1, 2, 3, 4],
        ...                    'b': [1, np.nan, 1, np.nan]},
        ...                   index=['a', 'b', 'c', 'd'], columns=['a', 'b'])

        >>> df.le(2)
               a      b
        a   True   True
        b   True  False
        c  False   True
        d  False  False
        """
        return self <= other

    def ne(self, other):
        """
        Compare if the current value is not equal to the other.

        >>> df = ks.DataFrame({'a': [1, 2, 3, 4],
        ...                    'b': [1, np.nan, 1, np.nan]},
        ...                   index=['a', 'b', 'c', 'd'], columns=['a', 'b'])

        >>> df.ne(1)
               a      b
        a  False  False
        b   True   True
        c   True  False
        d   True   True
        """
        return self != other

    def applymap(self, func):
        """
        Apply a function to a Dataframe elementwise.

        This method applies a function that accepts and returns a scalar
        to every element of a DataFrame.

        .. note:: this API executes the function once to infer the type which is
             potentially expensive, for instance, when the dataset is created after
             aggregations or sorting.

             To avoid this, specify return type in ``func``, for instance, as below:

             >>> def square(x) -> np.int32:
             ...     return x ** 2

             Koalas uses return type hint and does not try to infer the type.

        Parameters
        ----------
        func : callable
            Python function, returns a single value from a single value.

        Returns
        -------
        DataFrame
            Transformed DataFrame.

        Examples
        --------
        >>> df = ks.DataFrame([[1, 2.12], [3.356, 4.567]])
        >>> df
               0      1
        0  1.000  2.120
        1  3.356  4.567

        >>> def str_len(x) -> int:
        ...     return len(str(x))
        >>> df.applymap(str_len)
           0  1
        0  3  4
        1  5  5

        >>> def power(x) -> float:
        ...     return x ** 2
        >>> df.applymap(power)
                   0          1
        0   1.000000   4.494400
        1  11.262736  20.857489

        You can omit the type hint and let Koalas infer its type.

        >>> df.applymap(lambda x: x ** 2)
                   0          1
        0   1.000000   4.494400
        1  11.262736  20.857489
        """

        # TODO: We can implement shortcut theoretically since it creates new DataFrame
        #  anyway and we don't have to worry about operations on different DataFrames.
        return self._apply_series_op(lambda kser: kser.apply(func))

    # TODO: not all arguments are implemented comparing to Pandas' for now.
    def aggregate(self, func: Union[List[str], Dict[str, List[str]]]):
        """Aggregate using one or more operations over the specified axis.

        Parameters
        ----------
        func : dict or a list
             a dict mapping from column name (string) to
             aggregate functions (list of strings).
             If a list is given, the aggregation is performed against
             all columns.

        Returns
        -------
        DataFrame

        Notes
        -----
        `agg` is an alias for `aggregate`. Use the alias.

        See Also
        --------
        databricks.koalas.Series.groupby
        databricks.koalas.DataFrame.groupby

        Examples
        --------
        >>> df = ks.DataFrame([[1, 2, 3],
        ...                    [4, 5, 6],
        ...                    [7, 8, 9],
        ...                    [np.nan, np.nan, np.nan]],
        ...                   columns=['A', 'B', 'C'])

        >>> df
             A    B    C
        0  1.0  2.0  3.0
        1  4.0  5.0  6.0
        2  7.0  8.0  9.0
        3  NaN  NaN  NaN

        Aggregate these functions over the rows.

        >>> df.agg(['sum', 'min'])[['A', 'B', 'C']]
                A     B     C
        min   1.0   2.0   3.0
        sum  12.0  15.0  18.0

        Different aggregations per column.

        >>> df.agg({'A' : ['sum', 'min'], 'B' : ['min', 'max']})[['A', 'B']]
                A    B
        max   NaN  8.0
        min   1.0  2.0
        sum  12.0  NaN
        """
        from databricks.koalas.groupby import GroupBy

        if isinstance(func, list):
            if all((isinstance(f, str) for f in func)):
                func = dict([
                    (column, func) for column in self.columns])
            else:
                raise ValueError("If the given function is a list, it "
                                 "should only contains function names as strings.")

        if not isinstance(func, dict) or \
                not all(isinstance(key, str) and
                        (isinstance(value, str) or
                         isinstance(value, list) and all(isinstance(v, str) for v in value))
                        for key, value in func.items()):
            raise ValueError("aggs must be a dict mapping from column name (string) to aggregate "
                             "functions (list of strings).")

        kdf = DataFrame(GroupBy._spark_groupby(self, func))  # type: DataFrame

        # The codes below basically converts:
        #
        #           A         B
        #         sum  min  min  max
        #     0  12.0  1.0  2.0  8.0
        #
        # to:
        #             A    B
        #     max   NaN  8.0
        #     min   1.0  2.0
        #     sum  12.0  NaN
        #
        # Aggregated output is usually pretty much small. So it is fine to directly use pandas API.
        pdf = kdf.to_pandas().stack()
        pdf.index = pdf.index.droplevel()
        pdf.columns.names = [None]
        pdf.index.names = [None]

        return DataFrame(pdf[list(func.keys())])

    agg = aggregate

    def corr(self, method='pearson'):
        """
        Compute pairwise correlation of columns, excluding NA/null values.

        Parameters
        ----------
        method : {'pearson', 'spearman'}
            * pearson : standard correlation coefficient
            * spearman : Spearman rank correlation

        Returns
        -------
        y : pandas.DataFrame

        See Also
        --------
        Series.corr

        Examples
        --------
        >>> df = ks.DataFrame([(.2, .3), (.0, .6), (.6, .0), (.2, .1)],
        ...                   columns=['dogs', 'cats'])
        >>> df.corr('pearson')
                  dogs      cats
        dogs  1.000000 -0.851064
        cats -0.851064  1.000000

        >>> df.corr('spearman')
                  dogs      cats
        dogs  1.000000 -0.948683
        cats -0.948683  1.000000

        Notes
        -----
        There are behavior differences between Koalas and pandas.

        * the `method` argument only accepts 'pearson', 'spearman'
        * the data should not contain NaNs. Koalas will return an error.
        * Koalas doesn't support the following argument(s).

          * `min_periods` argument is not supported
        """
        return ks.from_pandas(corr(self, method))

    def iteritems(self) -> Iterable:
        """
        Iterator over (column name, Series) pairs.

        Iterates over the DataFrame columns, returning a tuple with
        the column name and the content as a Series.

        Returns
        -------
        label : object
            The column names for the DataFrame being iterated over.
        content : Series
            The column entries belonging to each label, as a Series.

        Examples
        --------
        >>> df = ks.DataFrame({'species': ['bear', 'bear', 'marsupial'],
        ...                    'population': [1864, 22000, 80000]},
        ...                   index=['panda', 'polar', 'koala'],
        ...                   columns=['species', 'population'])
        >>> df
                 species  population
        panda       bear        1864
        polar       bear       22000
        koala  marsupial       80000

        >>> for label, content in df.iteritems():
        ...    print('label:', label)
        ...    print('content:', content.to_string())
        ...
        label: species
        content: panda         bear
        polar         bear
        koala    marsupial
        label: population
        content: panda     1864
        polar    22000
        koala    80000
        """
        cols = list(self.columns)
        return list((col_name, self[col_name]) for col_name in cols)

    def iterrows(self):
        """
        Iterate over DataFrame rows as (index, Series) pairs.

        Yields
        ------
        index : label or tuple of label
            The index of the row. A tuple for a `MultiIndex`.
        data : pandas.Series
            The data of the row as a Series.

        it : generator
            A generator that iterates over the rows of the frame.

        Notes
        -----

        1. Because ``iterrows`` returns a Series for each row,
           it does **not** preserve dtypes across the rows (dtypes are
           preserved across columns for DataFrames). For example,

           >>> df = ks.DataFrame([[1, 1.5]], columns=['int', 'float'])
           >>> row = next(df.iterrows())[1]
           >>> row
           int      1.0
           float    1.5
           Name: 0, dtype: float64
           >>> print(row['int'].dtype)
           float64
           >>> print(df['int'].dtype)
           int64

           To preserve dtypes while iterating over the rows, it is better
           to use :meth:`itertuples` which returns namedtuples of the values
           and which is generally faster than ``iterrows``.

        2. You should **never modify** something you are iterating over.
           This is not guaranteed to work in all cases. Depending on the
           data types, the iterator returns a copy and not a view, and writing
           to it will have no effect.
        """

        columns = self.columns
        internal_index_columns = self._internal.index_columns
        internal_data_columns = self._internal.data_columns

        def extract_kv_from_spark_row(row):
            k = row[internal_index_columns[0]] if len(internal_index_columns) == 1 else tuple(
                row[c] for c in internal_index_columns)
            v = [row[c] for c in internal_data_columns]
            return k, v

        for k, v in map(extract_kv_from_spark_row, self._sdf.toLocalIterator()):
            s = pd.Series(v, index=columns, name=k)
            yield k, s

    def items(self) -> Iterable:
        """This is an alias of ``iteritems``."""
        return self.iteritems()

    def to_clipboard(self, excel=True, sep=None, **kwargs):
        """
        Copy object to the system clipboard.

        Write a text representation of object to the system clipboard.
        This can be pasted into Excel, for example.

        .. note:: This method should only be used if the resulting DataFrame is expected
            to be small, as all the data is loaded into the driver's memory.

        Parameters
        ----------
        excel : bool, default True
            - True, use the provided separator, writing in a csv format for
              allowing easy pasting into excel.
            - False, write a string representation of the object to the
              clipboard.

        sep : str, default ``'\\t'``
            Field delimiter.
        **kwargs
            These parameters will be passed to DataFrame.to_csv.

        Notes
        -----
        Requirements for your platform.

          - Linux : `xclip`, or `xsel` (with `gtk` or `PyQt4` modules)
          - Windows : none
          - OS X : none

        See Also
        --------
        read_clipboard : Read text from clipboard.

        Examples
        --------
        Copy the contents of a DataFrame to the clipboard.

        >>> df = ks.DataFrame([[1, 2, 3], [4, 5, 6]], columns=['A', 'B', 'C'])  # doctest: +SKIP
        >>> df.to_clipboard(sep=',')  # doctest: +SKIP
        ... # Wrote the following to the system clipboard:
        ... # ,A,B,C
        ... # 0,1,2,3
        ... # 1,4,5,6

        We can omit the the index by passing the keyword `index` and setting
        it to false.

        >>> df.to_clipboard(sep=',', index=False)  # doctest: +SKIP
        ... # Wrote the following to the system clipboard:
        ... # A,B,C
        ... # 1,2,3
        ... # 4,5,6

        This function also works for Series:

        >>> df = ks.Series([1, 2, 3, 4, 5, 6, 7], name='x')  # doctest: +SKIP
        >>> df.to_clipboard(sep=',')  # doctest: +SKIP
        ... # Wrote the following to the system clipboard:
        ... # 0, 1
        ... # 1, 2
        ... # 2, 3
        ... # 3, 4
        ... # 4, 5
        ... # 5, 6
        ... # 6, 7
        """

        args = locals()
        kdf = self
        return validate_arguments_and_invoke_function(
            kdf._to_internal_pandas(), self.to_clipboard, pd.DataFrame.to_clipboard, args)

    def to_html(self, buf=None, columns=None, col_space=None, header=True, index=True,
                na_rep='NaN', formatters=None, float_format=None, sparsify=None, index_names=True,
                justify=None, max_rows=None, max_cols=None, show_dimensions=False, decimal='.',
                bold_rows=True, classes=None, escape=True, notebook=False, border=None,
                table_id=None, render_links=False):
        """
        Render a DataFrame as an HTML table.

        .. note:: This method should only be used if the resulting Pandas object is expected
                  to be small, as all the data is loaded into the driver's memory. If the input
                  is large, set max_rows parameter.

        Parameters
        ----------
        buf : StringIO-like, optional
            Buffer to write to.
        columns : sequence, optional, default None
            The subset of columns to write. Writes all columns by default.
        col_space : int, optional
            The minimum width of each column.
        header : bool, optional
            Write out the column names. If a list of strings is given, it
            is assumed to be aliases for the column names
        index : bool, optional, default True
            Whether to print index (row) labels.
        na_rep : str, optional, default 'NaN'
            String representation of NAN to use.
        formatters : list or dict of one-param. functions, optional
            Formatter functions to apply to columns' elements by position or
            name.
            The result of each function must be a unicode string.
            List must be of length equal to the number of columns.
        float_format : one-parameter function, optional, default None
            Formatter function to apply to columns' elements if they are
            floats. The result of this function must be a unicode string.
        sparsify : bool, optional, default True
            Set to False for a DataFrame with a hierarchical index to print
            every multiindex key at each row.
        index_names : bool, optional, default True
            Prints the names of the indexes.
        justify : str, default None
            How to justify the column labels. If None uses the option from
            the print configuration (controlled by set_option), 'right' out
            of the box. Valid values are

            * left
            * right
            * center
            * justify
            * justify-all
            * start
            * end
            * inherit
            * match-parent
            * initial
            * unset.
        max_rows : int, optional
            Maximum number of rows to display in the console.
        max_cols : int, optional
            Maximum number of columns to display in the console.
        show_dimensions : bool, default False
            Display DataFrame dimensions (number of rows by number of columns).
        decimal : str, default '.'
            Character recognized as decimal separator, e.g. ',' in Europe.
        bold_rows : bool, default True
            Make the row labels bold in the output.
        classes : str or list or tuple, default None
            CSS class(es) to apply to the resulting html table.
        escape : bool, default True
            Convert the characters <, >, and & to HTML-safe sequences.
        notebook : {True, False}, default False
            Whether the generated HTML is for IPython Notebook.
        border : int
            A ``border=border`` attribute is included in the opening
            `<table>` tag. Default ``pd.options.html.border``.
        table_id : str, optional
            A css id is included in the opening `<table>` tag if specified.
        render_links : bool, default False
            Convert URLs to HTML links (only works with Pandas 0.24+).

        Returns
        -------
        str (or unicode, depending on data and options)
            String representation of the dataframe.

        See Also
        --------
        to_string : Convert DataFrame to a string.
        """
        # Make sure locals() call is at the top of the function so we don't capture local variables.
        args = locals()
        if max_rows is not None:
            kdf = self.head(max_rows)
        else:
            kdf = self

        return validate_arguments_and_invoke_function(
            kdf._to_internal_pandas(), self.to_html, pd.DataFrame.to_html, args)

    def to_string(self, buf=None, columns=None, col_space=None, header=True,
                  index=True, na_rep='NaN', formatters=None, float_format=None,
                  sparsify=None, index_names=True, justify=None,
                  max_rows=None, max_cols=None, show_dimensions=False,
                  decimal='.', line_width=None):
        """
        Render a DataFrame to a console-friendly tabular output.

        .. note:: This method should only be used if the resulting Pandas object is expected
                  to be small, as all the data is loaded into the driver's memory. If the input
                  is large, set max_rows parameter.

        Parameters
        ----------
        buf : StringIO-like, optional
            Buffer to write to.
        columns : sequence, optional, default None
            The subset of columns to write. Writes all columns by default.
        col_space : int, optional
            The minimum width of each column.
        header : bool, optional
            Write out the column names. If a list of strings is given, it
            is assumed to be aliases for the column names
        index : bool, optional, default True
            Whether to print index (row) labels.
        na_rep : str, optional, default 'NaN'
            String representation of NAN to use.
        formatters : list or dict of one-param. functions, optional
            Formatter functions to apply to columns' elements by position or
            name.
            The result of each function must be a unicode string.
            List must be of length equal to the number of columns.
        float_format : one-parameter function, optional, default None
            Formatter function to apply to columns' elements if they are
            floats. The result of this function must be a unicode string.
        sparsify : bool, optional, default True
            Set to False for a DataFrame with a hierarchical index to print
            every multiindex key at each row.
        index_names : bool, optional, default True
            Prints the names of the indexes.
        justify : str, default None
            How to justify the column labels. If None uses the option from
            the print configuration (controlled by set_option), 'right' out
            of the box. Valid values are

            * left
            * right
            * center
            * justify
            * justify-all
            * start
            * end
            * inherit
            * match-parent
            * initial
            * unset.
        max_rows : int, optional
            Maximum number of rows to display in the console.
        max_cols : int, optional
            Maximum number of columns to display in the console.
        show_dimensions : bool, default False
            Display DataFrame dimensions (number of rows by number of columns).
        decimal : str, default '.'
            Character recognized as decimal separator, e.g. ',' in Europe.
        line_width : int, optional
            Width to wrap a line in characters.

        Returns
        -------
        str (or unicode, depending on data and options)
            String representation of the dataframe.

        See Also
        --------
        to_html : Convert DataFrame to HTML.

        Examples
        --------
        >>> df = ks.DataFrame({'col1': [1, 2, 3], 'col2': [4, 5, 6]}, columns=['col1', 'col2'])
        >>> print(df.to_string())
           col1  col2
        0     1     4
        1     2     5
        2     3     6

        >>> print(df.to_string(max_rows=2))
           col1  col2
        0     1     4
        1     2     5
        """
        # Make sure locals() call is at the top of the function so we don't capture local variables.
        args = locals()
        if max_rows is not None:
            kdf = self.head(max_rows)
        else:
            kdf = self

        return validate_arguments_and_invoke_function(
            kdf._to_internal_pandas(), self.to_string, pd.DataFrame.to_string, args)

    def to_dict(self, orient='dict', into=dict):
        """
        Convert the DataFrame to a dictionary.

        The type of the key-value pairs can be customized with the parameters
        (see below).

        .. note:: This method should only be used if the resulting Pandas DataFrame is expected
            to be small, as all the data is loaded into the driver's memory.

        Parameters
        ----------
        orient : str {'dict', 'list', 'series', 'split', 'records', 'index'}
            Determines the type of the values of the dictionary.

            - 'dict' (default) : dict like {column -> {index -> value}}
            - 'list' : dict like {column -> [values]}
            - 'series' : dict like {column -> Series(values)}
            - 'split' : dict like
              {'index' -> [index], 'columns' -> [columns], 'data' -> [values]}
            - 'records' : list like
              [{column -> value}, ... , {column -> value}]
            - 'index' : dict like {index -> {column -> value}}

            Abbreviations are allowed. `s` indicates `series` and `sp`
            indicates `split`.

        into : class, default dict
            The collections.abc.Mapping subclass used for all Mappings
            in the return value.  Can be the actual class or an empty
            instance of the mapping type you want.  If you want a
            collections.defaultdict, you must pass it initialized.

        Returns
        -------
        dict, list or collections.abc.Mapping
            Return a collections.abc.Mapping object representing the DataFrame.
            The resulting transformation depends on the `orient` parameter.

        Examples
        --------
        >>> df = ks.DataFrame({'col1': [1, 2],
        ...                    'col2': [0.5, 0.75]},
        ...                   index=['row1', 'row2'],
        ...                   columns=['col1', 'col2'])
        >>> df
              col1  col2
        row1     1  0.50
        row2     2  0.75

        >>> df_dict = df.to_dict()
        >>> sorted([(key, sorted(values.items())) for key, values in df_dict.items()])
        [('col1', [('row1', 1), ('row2', 2)]), ('col2', [('row1', 0.5), ('row2', 0.75)])]

        You can specify the return orientation.

        >>> df_dict = df.to_dict('series')
        >>> sorted(df_dict.items())
        [('col1', row1    1
        row2    2
        Name: col1, dtype: int64), ('col2', row1    0.50
        row2    0.75
        Name: col2, dtype: float64)]

        >>> df_dict = df.to_dict('split')
        >>> sorted(df_dict.items())  # doctest: +ELLIPSIS
        [('columns', ['col1', 'col2']), ('data', [[1..., 0.75]]), ('index', ['row1', 'row2'])]

        >>> df_dict = df.to_dict('records')
        >>> [sorted(values.items()) for values in df_dict]  # doctest: +ELLIPSIS
        [[('col1', 1...), ('col2', 0.5)], [('col1', 2...), ('col2', 0.75)]]

        >>> df_dict = df.to_dict('index')
        >>> sorted([(key, sorted(values.items())) for key, values in df_dict.items()])
        [('row1', [('col1', 1), ('col2', 0.5)]), ('row2', [('col1', 2), ('col2', 0.75)])]

        You can also specify the mapping type.

        >>> from collections import OrderedDict, defaultdict
        >>> df.to_dict(into=OrderedDict)
        OrderedDict([('col1', OrderedDict([('row1', 1), ('row2', 2)])), \
('col2', OrderedDict([('row1', 0.5), ('row2', 0.75)]))])

        If you want a `defaultdict`, you need to initialize it:

        >>> dd = defaultdict(list)
        >>> df.to_dict('records', into=dd)  # doctest: +ELLIPSIS
        [defaultdict(<class 'list'>, {'col..., 'col...}), \
defaultdict(<class 'list'>, {'col..., 'col...})]
        """
        # Make sure locals() call is at the top of the function so we don't capture local variables.
        args = locals()
        kdf = self
        return validate_arguments_and_invoke_function(
            kdf._to_internal_pandas(), self.to_dict, pd.DataFrame.to_dict, args)

    def to_latex(self, buf=None, columns=None, col_space=None, header=True, index=True,
                 na_rep='NaN', formatters=None, float_format=None, sparsify=None, index_names=True,
                 bold_rows=False, column_format=None, longtable=None, escape=None, encoding=None,
                 decimal='.', multicolumn=None, multicolumn_format=None, multirow=None):
        r"""
        Render an object to a LaTeX tabular environment table.

        Render an object to a tabular environment table. You can splice this into a LaTeX
        document. Requires usepackage{booktabs}.

        .. note:: This method should only be used if the resulting Pandas object is expected
                  to be small, as all the data is loaded into the driver's memory. If the input
                  is large, consider alternative formats.

        Parameters
        ----------
        buf : file descriptor or None
            Buffer to write to. If None, the output is returned as a string.
        columns : list of label, optional
            The subset of columns to write. Writes all columns by default.
        col_space : int, optional
            The minimum width of each column.
        header : bool or list of str, default True
            Write out the column names. If a list of strings is given, it is assumed to be aliases
            for the column names.
        index : bool, default True
            Write row names (index).
        na_rep : str, default ‘NaN’
            Missing data representation.
        formatters : list of functions or dict of {str: function}, optional
            Formatter functions to apply to columns’ elements by position or name. The result of
            each function must be a unicode string. List must be of length equal to the number of
            columns.
        float_format : str, optional
            Format string for floating point numbers.
        sparsify : bool, optional
            Set to False for a DataFrame with a hierarchical index to print every multiindex key at
            each row. By default, the value will be read from the config module.
        index_names : bool, default True
            Prints the names of the indexes.
        bold_rows : bool, default False
            Make the row labels bold in the output.
        column_format : str, optional
            The columns format as specified in LaTeX table format e.g. ‘rcl’ for 3 columns. By
            default, ‘l’ will be used for all columns except columns of numbers, which default
            to ‘r’.
        longtable : bool, optional
            By default, the value will be read from the pandas config module. Use a longtable
            environment instead of tabular. Requires adding a usepackage{longtable} to your LaTeX
            preamble.
        escape : bool, optional
            By default, the value will be read from the pandas config module. When set to False
            prevents from escaping latex special characters in column names.
        encoding : str, optional
            A string representing the encoding to use in the output file, defaults to ‘ascii’ on
            Python 2 and ‘utf-8’ on Python 3.
        decimal : str, default ‘.’
            Character recognized as decimal separator, e.g. ‘,’ in Europe.
        multicolumn : bool, default True
            Use multicolumn to enhance MultiIndex columns. The default will be read from the config
            module.
        multicolumn_format : str, default ‘l’
            The alignment for multicolumns, similar to column_format The default will be read from
            the config module.
        multirow : bool, default False
            Use multirow to enhance MultiIndex rows. Requires adding a usepackage{multirow} to your
            LaTeX preamble. Will print centered labels (instead of top-aligned) across the contained
            rows, separating groups via clines. The default will be read from the pandas config
            module.

        Returns
        -------
        str or None
            If buf is None, returns the resulting LateX format as a string. Otherwise returns None.

        See Also
        --------
        DataFrame.to_string : Render a DataFrame to a console-friendly
            tabular output.
        DataFrame.to_html : Render a DataFrame as an HTML table.


        Examples
        --------
        >>> df = ks.DataFrame({'name': ['Raphael', 'Donatello'],
        ...                    'mask': ['red', 'purple'],
        ...                    'weapon': ['sai', 'bo staff']},
        ...                   columns=['name', 'mask', 'weapon'])
        >>> df.to_latex(index=False) # doctest: +NORMALIZE_WHITESPACE
        '\\begin{tabular}{lll}\n\\toprule\n name & mask & weapon
        \\\\\n\\midrule\n Raphael & red & sai \\\\\n Donatello &
        purple & bo staff \\\\\n\\bottomrule\n\\end{tabular}\n'
        """

        args = locals()
        kdf = self
        return validate_arguments_and_invoke_function(
            kdf._to_internal_pandas(), self.to_latex, pd.DataFrame.to_latex, args)

    # TODO: enable doctests once we drop Spark 2.3.x (due to type coercion logic
    #  when creating arrays)
    def transpose(self):
        """
        Transpose index and columns.

        Reflect the DataFrame over its main diagonal by writing rows as columns
        and vice-versa. The property :attr:`.T` is an accessor to the method
        :meth:`transpose`.

        .. note:: This method is based on an expensive operation due to the nature
            of big data. Internally it needs to generate each row for each value, and
            then group twice - it is a huge operation. To prevent misusage, this method
            has the 'compute.max_rows' default limit of input length, and raises a ValueError.

                >>> from databricks.koalas.config import option_context
                >>> with option_context('compute.max_rows', 1000):  # doctest: +NORMALIZE_WHITESPACE
                ...     ks.DataFrame({'a': range(1001)}).transpose()
                Traceback (most recent call last):
                  ...
                ValueError: Current DataFrame has more then the given limit 1000 rows.
                Please set 'compute.max_rows' by using 'databricks.koalas.config.set_option'
                to retrieve to retrieve more than 1000 rows. Note that, before changing the
                'compute.max_rows', this operation is considerably expensive.

        Returns
        -------
        DataFrame
            The transposed DataFrame.

        Notes
        -----
        Transposing a DataFrame with mixed dtypes will result in a homogeneous
        DataFrame with the coerced dtype. For instance, if int and float have
        to be placed in same column, it becomes float. If type coercion is not
        possible, it fails.

        Also, note that the values in index should be unique because they become
        unique column names.

        In addition, if Spark 2.3 is used, the types should always be exactly same.

        Examples
        --------
        **Square DataFrame with homogeneous dtype**

        >>> d1 = {'col1': [1, 2], 'col2': [3, 4]}
        >>> df1 = ks.DataFrame(data=d1, columns=['col1', 'col2'])
        >>> df1
           col1  col2
        0     1     3
        1     2     4

        >>> df1_transposed = df1.T.sort_index()  # doctest: +SKIP
        >>> df1_transposed  # doctest: +SKIP
              0  1
        col1  1  2
        col2  3  4

        When the dtype is homogeneous in the original DataFrame, we get a
        transposed DataFrame with the same dtype:

        >>> df1.dtypes
        col1    int64
        col2    int64
        dtype: object
        >>> df1_transposed.dtypes  # doctest: +SKIP
        0    int64
        1    int64
        dtype: object

        **Non-square DataFrame with mixed dtypes**

        >>> d2 = {'score': [9.5, 8],
        ...       'kids': [0, 0],
        ...       'age': [12, 22]}
        >>> df2 = ks.DataFrame(data=d2, columns=['score', 'kids', 'age'])
        >>> df2
           score  kids  age
        0    9.5     0   12
        1    8.0     0   22

        >>> df2_transposed = df2.T.sort_index()  # doctest: +SKIP
        >>> df2_transposed  # doctest: +SKIP
                  0     1
        age    12.0  22.0
        kids    0.0   0.0
        score   9.5   8.0

        When the DataFrame has mixed dtypes, we get a transposed DataFrame with
        the coerced dtype:

        >>> df2.dtypes
        score    float64
        kids       int64
        age        int64
        dtype: object

        >>> df2_transposed.dtypes  # doctest: +SKIP
        0    float64
        1    float64
        dtype: object
        """
        max_compute_count = get_option("compute.max_rows")
        if max_compute_count is not None:
            pdf = self.head(max_compute_count + 1)._to_internal_pandas()
            if len(pdf) > max_compute_count:
                raise ValueError(
                    "Current DataFrame has more then the given limit {0} rows. "
                    "Please set 'compute.max_rows' by using 'databricks.koalas.config.set_option' "
                    "to retrieve to retrieve more than {0} rows. Note that, before changing the "
                    "'compute.max_rows', this operation is considerably expensive."
                    .format(max_compute_count))
            return DataFrame(pdf.transpose())

        # Explode the data to be pairs.
        #
        # For instance, if the current input DataFrame is as below:
        #
        # +------+------+------+------+------+
        # |index1|index2|(a,x1)|(a,x2)|(b,x3)|
        # +------+------+------+------+------+
        # |    y1|    z1|     1|     0|     0|
        # |    y2|    z2|     0|    50|     0|
        # |    y3|    z3|     3|     2|     1|
        # +------+------+------+------+------+
        #
        # Output of `exploded_df` becomes as below:
        #
        # +-----------------+-----------------+-----------------+-----+
        # |            index|__index_level_0__|__index_level_1__|value|
        # +-----------------+-----------------+-----------------+-----+
        # |{"a":["y1","z1"]}|                a|               x1|    1|
        # |{"a":["y1","z1"]}|                a|               x2|    0|
        # |{"a":["y1","z1"]}|                b|               x3|    0|
        # |{"a":["y2","z2"]}|                a|               x1|    0|
        # |{"a":["y2","z2"]}|                a|               x2|   50|
        # |{"a":["y2","z2"]}|                b|               x3|    0|
        # |{"a":["y3","z3"]}|                a|               x1|    3|
        # |{"a":["y3","z3"]}|                a|               x2|    2|
        # |{"a":["y3","z3"]}|                b|               x3|    1|
        # +-----------------+-----------------+-----------------+-----+
        pairs = F.explode(F.array(*[
            F.struct(
                [F.lit(col).alias(SPARK_INDEX_NAME_FORMAT(i)) for i, col in enumerate(label)] +
                [self[label]._scol.alias("value")]
            ) for label in self._internal.column_labels]))

        exploded_df = self._sdf.withColumn("pairs", pairs).select(
            [F.to_json(F.struct(F.array([scol.cast('string')
                                         for scol in self._internal.index_scols])
                                .alias('a'))).alias('index'),
             F.col("pairs.*")])

        # After that, executes pivot with key and its index column.
        # Note that index column should contain unique values since column names
        # should be unique.
        internal_index_columns = [SPARK_INDEX_NAME_FORMAT(i)
                                  for i in range(self._internal.column_labels_level)]
        pivoted_df = exploded_df.groupBy(internal_index_columns).pivot('index')

        transposed_df = pivoted_df.agg(F.first(F.col("value")))

        new_data_columns = list(filter(lambda x: x not in internal_index_columns,
                                       transposed_df.columns))

        internal = self._internal.copy(
            sdf=transposed_df,
            index_map=[(col, None) for col in internal_index_columns],
            column_labels=[tuple(json.loads(col)['a']) for col in new_data_columns],
            column_scols=[scol_for(transposed_df, col) for col in new_data_columns],
            column_label_names=None)

        return DataFrame(internal)

    T = property(transpose)

    def map_in_pandas(self, func):
        """
        Map a function that takes pandas DataFrame and outputs pandas DataFrame. The pandas
        DataFrame given to the function is of a batch used internally.

        .. note:: the `func` is unable to access to the whole input frame. Koalas internally
            splits the input series into multiple batches and calls `func` with each batch multiple
            times. Therefore, operations such as global aggregations are impossible. See the example
            below.

            >>> # This case does not return the length of whole frame but of the batch internally
            ... # used.
            ... def length(pdf) -> ks.DataFrame[int]:
            ...     return pd.DataFrame([len(pdf)])
            ...
            >>> df = ks.DataFrame({'A': range(1000)})
            >>> df.map_in_pandas(length)  # doctest: +SKIP
                c0
            0   83
            1   83
            2   83
            ...
            10  83
            11  83

        .. note:: this API executes the function once to infer the type which is
            potentially expensive, for instance, when the dataset is created after
            aggregations or sorting.

            To avoid this, specify return type in ``func``, for instance, as below:

            >>> def plus_one(x) -> ks.DataFrame[float, float]:
            ...    return x + 1

            If the return type is specified, the output column names become
            `c0, c1, c2 ... cn`. These names are positionally mapped to the returned
            DataFrame in ``func``. See examples below.


        Parameters
        ----------
        func : function
            Function to apply to each pandas frame.

        Returns
        -------
        DataFrame

        See Also
        --------
        DataFrame.apply: For row/columnwise operations.
        DataFrame.applymap: For elementwise operations.
        DataFrame.aggregate: Only perform aggregating type operations.
        DataFrame.transform: Only perform transforming type operations.

        Examples
        --------
        >>> df = ks.DataFrame([(1, 2), (3, 4), (5, 6)], columns=['A', 'B'])
        >>> df
           A  B
        0  1  2
        1  3  4
        2  5  6

        >>> def take_func(pdf) -> ks.DataFrame[int, int]:
        ...     return pdf.query('A == 1')
        >>> df.map_in_pandas(take_func)
           c0  c1
        0   1   2

        You can also omit the type hints so Koalas infers the return schema as below:

        >>> df.map_in_pandas(lambda pdf: pdf.query('A == 1'))
           A  B
        0  1  2
        """
        # TODO: codes here partially duplicate `DataFrame.apply`. Can we deduplicate?

        from databricks.koalas.groupby import GroupBy

        if isinstance(func, np.ufunc):
            f = func
            func = lambda *args, **kwargs: f(*args, **kwargs)

        assert callable(func), "the first argument should be a callable function."

        spec = inspect.getfullargspec(func)
        return_sig = spec.annotations.get("return", None)
        should_infer_schema = return_sig is None

        if should_infer_schema:
            # Here we execute with the first 1000 to get the return type.
            # If the records were less than 1000, it uses pandas API directly for a shortcut.
            limit = get_option("compute.shortcut_limit")
            pdf = self.head(limit + 1)._to_internal_pandas()
            applied = func(pdf)
            if not isinstance(applied, pd.DataFrame):
                raise ValueError(
                    "The given function should return a frame; however, "
                    "the return type was %s." % type(applied))
            kdf = ks.DataFrame(applied)
            if len(pdf) <= limit:
                return kdf

            return_schema = kdf._internal._sdf.drop(*HIDDEN_COLUMNS).schema

            sdf = GroupBy._spark_group_map_apply(
                self, func, (F.spark_partition_id(),),
                return_schema, retain_index=True)

            # If schema is inferred, we can restore indexes too.
            internal = kdf._internal.with_new_sdf(sdf)
        else:
            return_schema = _infer_return_type(func).tpe
            is_return_dataframe = getattr(return_sig, "__origin__", None) == ks.DataFrame
            if not is_return_dataframe:
                raise TypeError(
                    "The given function should specify a frame as its type "
                    "hints; however, the return type was %s." % return_sig)

            sdf = GroupBy._spark_group_map_apply(
                self, func, (F.spark_partition_id(),),
                return_schema, retain_index=False)

            # Otherwise, it loses index.
            internal = _InternalFrame(sdf=sdf, index_map=None)

        return DataFrame(internal)

    def apply(self, func, axis=0):
        """
        Apply a function along an axis of the DataFrame.

        Objects passed to the function are Series objects whose index is
        either the DataFrame's index (``axis=0``) or the DataFrame's columns
        (``axis=1``).

        .. note:: when `axis` is 0 or 'index', the `func` is unable to access
            to the whole input series. Koalas internally splits the input series into multiple
            batches and calls `func` with each batch multiple times. Therefore, operations
            such as global aggregations are impossible. See the example below.

            >>> # This case does not return the length of whole series but of the batch internally
            ... # used.
            ... def length(s) -> int:
            ...    return len(s)
            ...
            >>> df = ks.DataFrame({'A': range(1000)})
            >>> df.apply(length, axis=0)  # doctest: +SKIP
            0     83
            1     83
            2     83
            ...
            10    83
            11    83
            Name: 0, dtype: int32

        .. note:: this API executes the function once to infer the type which is
            potentially expensive, for instance, when the dataset is created after
            aggregations or sorting.

            To avoid this, specify return type in ``func``, for instance, as below:

            >>> def square(s) -> ks.Series[np.int32]:
            ...     return s ** 2

            Koalas uses return type hint and does not try to infer the type.

            In case when axis is 1, it requires to specify `DataFrame` with type hints
            as below:

            >>> def plus_one(x) -> ks.DataFrame[float, float]:
            ...    return x + 1

            If the return type is specified, the output column names become
            `c0, c1, c2 ... cn`. These names are positionally mapped to the returned
            DataFrame in ``func``. See examples below.


        Parameters
        ----------
        func : function
            Function to apply to each column or row.
        axis : {0 or 'index', 1 or 'columns'}, default 0
            Axis along which the function is applied:

            * 0 or 'index': apply function to each column.
            * 1 or 'columns': apply function to each row.

        Returns
        -------
        Series or DataFrame
            Result of applying ``func`` along the given axis of the
            DataFrame.

        See Also
        --------
        DataFrame.applymap: For elementwise operations.
        DataFrame.aggregate: Only perform aggregating type operations.
        DataFrame.transform: Only perform transforming type operations.

        Examples
        --------
        >>> df = ks.DataFrame([[4, 9]] * 3, columns=['A', 'B'])
        >>> df
           A  B
        0  4  9
        1  4  9
        2  4  9

        Using a numpy universal function (in this case the same as
        ``np.sqrt(df)``):

        >>> def sqrt(x) -> ks.Series[float]:
        ...    return np.sqrt(x)
        ...
        >>> df.apply(sqrt, axis=0)
             A    B
        0  2.0  3.0
        1  2.0  3.0
        2  2.0  3.0

        You can omit the type hint and let Koalas infer its type.

        >>> df.apply(np.sqrt, axis=0)
             A    B
        0  2.0  3.0
        1  2.0  3.0
        2  2.0  3.0

        When `axis` is 1 or 'columns', it applies the function for each row.

        >>> def summation(x) -> np.int64:
        ...    return np.sum(x)
        ...
        >>> df.apply(summation, axis=1)
        0    13
        1    13
        2    13
        Name: 0, dtype: int64

        Likewise, you can omit the type hint and let Koalas infer its type.

        >>> df.apply(np.sum, axis=1)
        0    13
        1    13
        2    13
        Name: 0, dtype: int64

        Returning a list-like will result in a Series

        >>> df.apply(lambda x: [1, 2], axis=1)
        0    [1, 2]
        1    [1, 2]
        2    [1, 2]
        Name: 0, dtype: object

        In order to specify the types when `axis` is '1', it should use DataFrame[...]
        annotation. In this case, the column names are automatically generated.

        >>> def identify(x) -> ks.DataFrame[np.int64, np.int64]:
        ...     return x
        ...
        >>> df.apply(identify, axis=1)
           c0  c1
        0   4   9
        1   4   9
        2   4   9
        """
        from databricks.koalas.groupby import GroupBy
        from databricks.koalas.series import _col

        if isinstance(func, np.ufunc):
            f = func
            func = lambda *args, **kwargs: f(*args, **kwargs)

        assert callable(func), "the first argument should be a callable function."

        axis = validate_axis(axis)
        should_return_series = False
        spec = inspect.getfullargspec(func)
        return_sig = spec.annotations.get("return", None)
        should_infer_schema = return_sig is None

        def apply_func(pdf):
            pdf_or_pser = pdf.apply(func, axis=axis)
            if isinstance(pdf_or_pser, pd.Series):
                return pdf_or_pser.to_frame()
            else:
                return pdf_or_pser

        if should_infer_schema:
            # Here we execute with the first 1000 to get the return type.
            # If the records were less than 1000, it uses pandas API directly for a shortcut.
            limit = get_option("compute.shortcut_limit")
            pdf = self.head(limit + 1)._to_internal_pandas()
            applied = pdf.apply(func, axis=axis)
            kser_or_kdf = ks.from_pandas(applied)
            if len(pdf) <= limit:
                return kser_or_kdf

            kdf = kser_or_kdf
            if isinstance(kser_or_kdf, ks.Series):
                should_return_series = True
                kdf = kser_or_kdf.to_frame()

            return_schema = kdf._internal._sdf.drop(*HIDDEN_COLUMNS).schema

            sdf = GroupBy._spark_group_map_apply(
                self, apply_func, (F.spark_partition_id(),),
                return_schema, retain_index=True)

            # If schema is inferred, we can restore indexes too.
            internal = kdf._internal.with_new_sdf(sdf)
        else:
            return_schema = _infer_return_type(func).tpe
            require_index_axis = getattr(return_sig, "__origin__", None) == ks.Series
            require_column_axis = getattr(return_sig, "__origin__", None) == ks.DataFrame
            if require_index_axis:
                if axis != 0:
                    raise TypeError(
                        "The given function should specify a scalar or a series as its type "
                        "hints when axis is 0 or 'index'; however, the return type "
                        "was %s" % return_sig)
                fields_types = zip(self.columns, [return_schema] * len(self.columns))
                return_schema = StructType([StructField(c, t) for c, t in fields_types])
            elif require_column_axis:
                if axis != 1:
                    raise TypeError(
                        "The given function should specify a scalar or a frame as its type "
                        "hints when axis is 1 or 'column'; however, the return type "
                        "was %s" % return_sig)
            else:
                # any axis is fine.
                should_return_series = True
                return_schema = StructType([StructField("0", return_schema)])

            sdf = GroupBy._spark_group_map_apply(
                self, apply_func, (F.spark_partition_id(),),
                return_schema, retain_index=False)

            # Otherwise, it loses index.
            internal = _InternalFrame(sdf=sdf, index_map=None)

        result = DataFrame(internal)
        if should_return_series:
            return _col(result)
        else:
            return result

    def transform(self, func):
        """
        Call ``func`` on self producing a Series with transformed values
        and that has the same length as its input.

        .. note:: this API executes the function once to infer the type which is
             potentially expensive, for instance, when the dataset is created after
             aggregations or sorting.

             To avoid this, specify return type in ``func``, for instance, as below:

             >>> def square(x) -> ks.Series[np.int32]:
             ...     return x ** 2

             Koalas uses return type hint and does not try to infer the type.

        .. note:: the series within ``func`` is actually multiple pandas series as the
            segments of the whole Koalas series; therefore, the length of each series
            is not guaranteed. As an example, an aggregation against each series
            does work as a global aggregation but an aggregation of each segment. See
            below:

            >>> def func(x) -> ks.Series[np.int32]:
            ...     return x + sum(x)

        Parameters
        ----------
        func : function
            Function to use for transforming the data. It must work when pandas Series
            is passed.

        Returns
        -------
        DataFrame
            A DataFrame that must have the same length as self.

        Raises
        ------
        Exception : If the returned DataFrame has a different length than self.

        Examples
        --------
        >>> df = ks.DataFrame({'A': range(3), 'B': range(1, 4)}, columns=['A', 'B'])
        >>> df
           A  B
        0  0  1
        1  1  2
        2  2  3

        >>> def square(x) -> ks.Series[np.int32]:
        ...     return x ** 2
        >>> df.transform(square)
           A  B
        0  0  1
        1  1  4
        2  4  9

        You can omit the type hint and let Koalas infer its type.

        >>> df.transform(lambda x: x ** 2)
           A  B
        0  0  1
        1  1  4
        2  4  9

        For multi-index columns:

        >>> df.columns = [('X', 'A'), ('X', 'B')]
        >>> df.transform(square)  # doctest: +NORMALIZE_WHITESPACE
           X
           A  B
        0  0  1
        1  1  4
        2  4  9

        >>> df.transform(lambda x: x ** 2)  # doctest: +NORMALIZE_WHITESPACE
           X
           A  B
        0  0  1
        1  1  4
        2  4  9
        """
        assert callable(func), "the first argument should be a callable function."
        spec = inspect.getfullargspec(func)
        return_sig = spec.annotations.get("return", None)
        should_infer_schema = return_sig is None

        if should_infer_schema:
            # Here we execute with the first 1000 to get the return type.
            # If the records were less than 1000, it uses pandas API directly for a shortcut.
            limit = get_option("compute.shortcut_limit")
            pdf = self.head(limit + 1)._to_internal_pandas()
            transformed = pdf.transform(func)
            kdf = DataFrame(transformed)
            if len(pdf) <= limit:
                return kdf

            applied = []
            for input_label, output_label in zip(
                    self._internal.column_labels, kdf._internal.column_labels):
                wrapped = ks.pandas_wraps(
                    func,
                    return_col=as_python_type(kdf[output_label].spark_type))
                applied.append(wrapped(self[input_label]).rename(input_label))

            internal = self._internal.with_new_columns(applied)
            return DataFrame(internal)
        else:
            wrapped = ks.pandas_wraps(func)
            return self._apply_series_op(lambda kser: wrapped(kser).rename(kser.name))

    def pop(self, item):
        """
        Return item and drop from frame. Raise KeyError if not found.
        Parameters
        ----------
        item : str
            Label of column to be popped.
        Returns
        -------
        Series
        Examples
        --------
        >>> df = ks.DataFrame([('falcon', 'bird', 389.0),
        ...                    ('parrot', 'bird', 24.0),
        ...                    ('lion', 'mammal', 80.5),
        ...                    ('monkey','mammal', np.nan)],
        ...                   columns=('name', 'class', 'max_speed'))
        >>> df
             name   class  max_speed
        0  falcon    bird      389.0
        1  parrot    bird       24.0
        2    lion  mammal       80.5
        3  monkey  mammal        NaN
        >>> df.pop('class')
        0      bird
        1      bird
        2    mammal
        3    mammal
        Name: class, dtype: object
        >>> df
             name  max_speed
        0  falcon      389.0
        1  parrot       24.0
        2    lion       80.5
        3  monkey        NaN

        Also support for MultiIndex

        >>> df = ks.DataFrame([('falcon', 'bird', 389.0),
        ...                    ('parrot', 'bird', 24.0),
        ...                    ('lion', 'mammal', 80.5),
        ...                    ('monkey','mammal', np.nan)],
        ...                   columns=('name', 'class', 'max_speed'))
        >>> columns = [('a', 'name'), ('a', 'class'), ('b', 'max_speed')]
        >>> df.columns = pd.MultiIndex.from_tuples(columns)
        >>> df
                a                 b
             name   class max_speed
        0  falcon    bird     389.0
        1  parrot    bird      24.0
        2    lion  mammal      80.5
        3  monkey  mammal       NaN
        >>> df.pop('a')
             name   class
        0  falcon    bird
        1  parrot    bird
        2    lion  mammal
        3  monkey  mammal
        >>> df
                  b
          max_speed
        0     389.0
        1      24.0
        2      80.5
        3       NaN
        """
        result = self[item]
        self._internal = self.drop(item)._internal

        return result

    # TODO: add axis parameter can work when '1' or 'columns'
    def xs(self, key, axis=0, level=None):
        """
        Return cross-section from the DataFrame.

        This method takes a `key` argument to select data at a particular
        level of a MultiIndex.

        Parameters
        ----------
        key : label or tuple of label
            Label contained in the index, or partially in a MultiIndex.
        axis : 0 or 'index', default 0
            Axis to retrieve cross-section on.
            currently only support 0 or 'index'
        level : object, defaults to first n levels (n=1 or len(key))
            In case of a key partially contained in a MultiIndex, indicate
            which levels are used. Levels can be referred by label or position.

        Returns
        -------
        DataFrame
            Cross-section from the original DataFrame
            corresponding to the selected index levels.

        See Also
        --------
        DataFrame.loc : Access a group of rows and columns
            by label(s) or a boolean array.
        DataFrame.iloc : Purely integer-location based indexing
            for selection by position.

        Examples
        --------
        >>> d = {'num_legs': [4, 4, 2, 2],
        ...      'num_wings': [0, 0, 2, 2],
        ...      'class': ['mammal', 'mammal', 'mammal', 'bird'],
        ...      'animal': ['cat', 'dog', 'bat', 'penguin'],
        ...      'locomotion': ['walks', 'walks', 'flies', 'walks']}
        >>> df = ks.DataFrame(data=d)
        >>> df = df.set_index(['class', 'animal', 'locomotion'])
        >>> df  # doctest: +NORMALIZE_WHITESPACE
                                   num_legs  num_wings
        class  animal  locomotion
        mammal cat     walks              4          0
               dog     walks              4          0
               bat     flies              2          2
        bird   penguin walks              2          2

        Get values at specified index

        >>> df.xs('mammal')  # doctest: +NORMALIZE_WHITESPACE
                           num_legs  num_wings
        animal locomotion
        cat    walks              4          0
        dog    walks              4          0
        bat    flies              2          2

        Get values at several indexes

        >>> df.xs(('mammal', 'dog'))  # doctest: +NORMALIZE_WHITESPACE
                    num_legs  num_wings
        locomotion
        walks              4          0

        Get values at specified index and level

        >>> df.xs('cat', level=1)  # doctest: +NORMALIZE_WHITESPACE
                           num_legs  num_wings
        class  locomotion
        mammal walks              4          0
        """
        from databricks.koalas.series import _col
        if not isinstance(key, (str, tuple)):
            raise ValueError("'key' should be string or tuple that contains strings")
        if not all(isinstance(index, str) for index in key):
            raise ValueError("'key' should have index names as only strings "
                             "or a tuple that contain index names as only strings")

        axis = validate_axis(axis)
        if axis != 0:
            raise NotImplementedError('axis should be either 0 or "index" currently.')
        if isinstance(key, str):
            key = (key,)
        if len(key) > len(self._internal.index_scols):
            raise KeyError("Key length ({}) exceeds index depth ({})"
                           .format(len(key), len(self._internal.index_scols)))
        if level is None:
            level = 0

        scols = self._internal.scols[:level] + self._internal.scols[level+len(key):]
        rows = [self._internal.scols[lvl] == index
                for lvl, index in enumerate(key, level)]

        sdf = self._sdf.select(scols + list(HIDDEN_COLUMNS)) \
            .drop(NATURAL_ORDER_COLUMN_NAME) \
            .filter(reduce(lambda x, y: x & y, rows))

        if len(key) == len(self._internal.index_scols):
            result = _col(DataFrame(_InternalFrame(sdf=sdf, index_map=None)).T)
            result.name = key
        else:
            internal = self._internal.copy(
                sdf=sdf,
                index_map=self._internal.index_map[:level] +
                self._internal.index_map[level+len(key):])
            result = DataFrame(internal)

        return result

    def where(self, cond, other=np.nan):
        """
        Replace values where the condition is False.

        Parameters
        ----------
        cond : boolean DataFrame
            Where cond is True, keep the original value. Where False,
            replace with corresponding value from other.
        other : scalar, DataFrame
            Entries where cond is False are replaced with corresponding value from other.

        Returns
        -------
        DataFrame

        Examples
        --------

        >>> from databricks.koalas.config import set_option, reset_option
        >>> set_option("compute.ops_on_diff_frames", True)
        >>> df1 = ks.DataFrame({'A': [0, 1, 2, 3, 4], 'B':[100, 200, 300, 400, 500]})
        >>> df2 = ks.DataFrame({'A': [0, -1, -2, -3, -4], 'B':[-100, -200, -300, -400, -500]})
        >>> df1
           A    B
        0  0  100
        1  1  200
        2  2  300
        3  3  400
        4  4  500
        >>> df2
           A    B
        0  0 -100
        1 -1 -200
        2 -2 -300
        3 -3 -400
        4 -4 -500

        >>> df1.where(df1 > 0).sort_index()
             A      B
        0  NaN  100.0
        1  1.0  200.0
        2  2.0  300.0
        3  3.0  400.0
        4  4.0  500.0

        >>> df1.where(df1 > 1, 10).sort_index()
            A    B
        0  10  100
        1  10  200
        2   2  300
        3   3  400
        4   4  500

        >>> df1.where(df1 > 1, df1 + 100).sort_index()
             A    B
        0  100  100
        1  101  200
        2    2  300
        3    3  400
        4    4  500

        >>> df1.where(df1 > 1, df2).sort_index()
           A    B
        0  0  100
        1 -1  200
        2  2  300
        3  3  400
        4  4  500

        When the column name of cond is different from self, it treats all values are False

        >>> cond = ks.DataFrame({'C': [0, -1, -2, -3, -4], 'D':[4, 3, 2, 1, 0]}) % 3 == 0
        >>> cond
               C      D
        0   True  False
        1  False   True
        2  False  False
        3   True  False
        4  False   True

        >>> df1.where(cond).sort_index()
            A   B
        0 NaN NaN
        1 NaN NaN
        2 NaN NaN
        3 NaN NaN
        4 NaN NaN

        When the type of cond is Series, it just check boolean regardless of column name

        >>> cond = ks.Series([1, 2]) > 1
        >>> cond
        0    False
        1     True
        Name: 0, dtype: bool

        >>> df1.where(cond).sort_index()
             A      B
        0  NaN    NaN
        1  1.0  200.0
        2  NaN    NaN
        3  NaN    NaN
        4  NaN    NaN

        >>> reset_option("compute.ops_on_diff_frames")
        """
        from databricks.koalas.series import Series

        tmp_cond_col_name = '__tmp_cond_col_{}__'.format
        tmp_other_col_name = '__tmp_other_col_{}__'.format

        kdf = self.copy()

        tmp_cond_col_names = [tmp_cond_col_name(name_like_string(label))
                              for label in self._internal.column_labels]
        if isinstance(cond, DataFrame):
            cond = cond[[(cond._internal.scol_for(label)
                          if label in cond._internal.column_labels else F.lit(False)).alias(name)
                         for label, name
                         in zip(self._internal.column_labels, tmp_cond_col_names)]]
            kdf[tmp_cond_col_names] = cond
        elif isinstance(cond, Series):
            cond = cond.to_frame()
            cond = cond[[cond._internal.column_scols[0].alias(name) for name in tmp_cond_col_names]]
            kdf[tmp_cond_col_names] = cond
        else:
            raise ValueError("type of cond must be a DataFrame or Series")

        tmp_other_col_names = [tmp_other_col_name(name_like_string(label))
                               for label in self._internal.column_labels]
        if isinstance(other, DataFrame):
            other = other[[(other._internal.scol_for(label)
                            if label in other._internal.column_labels else F.lit(np.nan))
                           .alias(name)
                           for label, name
                           in zip(self._internal.column_labels, tmp_other_col_names)]]
            kdf[tmp_other_col_names] = other
        elif isinstance(other, Series):
            other = other.to_frame()
            other = other[[other._internal.column_scols[0].alias(name)
                           for name in tmp_other_col_names]]
            kdf[tmp_other_col_names] = other
        else:
            for label in self._internal.column_labels:
                kdf[tmp_other_col_name(name_like_string(label))] = other

        # above logic make spark dataframe looks like below:
        # +-----------------+---+---+------------------+-------------------+------------------+--...
        # |__index_level_0__|  A|  B|__tmp_cond_col_A__|__tmp_other_col_A__|__tmp_cond_col_B__|__...
        # +-----------------+---+---+------------------+-------------------+------------------+--...
        # |                0|  0|100|              true|                  0|             false|  ...
        # |                1|  1|200|             false|                 -1|             false|  ...
        # |                3|  3|400|              true|                 -3|             false|  ...
        # |                2|  2|300|             false|                 -2|              true|  ...
        # |                4|  4|500|             false|                 -4|             false|  ...
        # +-----------------+---+---+------------------+-------------------+------------------+--...

        column_scols = []
        for label in self._internal.column_labels:
            column_scols.append(
                F.when(
                    kdf[tmp_cond_col_name(name_like_string(label))]._scol,
                    kdf[label]._scol
                ).otherwise(
                    kdf[tmp_other_col_name(name_like_string(label))]._scol
                ).alias(kdf._internal.column_name_for(label)))

        return DataFrame(kdf._internal.with_new_columns(column_scols,
                                                        column_labels=self._internal.column_labels))

    def mask(self, cond, other=np.nan):
        """
        Replace values where the condition is True.

        Parameters
        ----------
        cond : boolean DataFrame
            Where cond is False, keep the original value. Where True,
            replace with corresponding value from other.
        other : scalar, DataFrame
            Entries where cond is True are replaced with corresponding value from other.

        Returns
        -------
        DataFrame

        Examples
        --------

        >>> from databricks.koalas.config import set_option, reset_option
        >>> set_option("compute.ops_on_diff_frames", True)
        >>> df1 = ks.DataFrame({'A': [0, 1, 2, 3, 4], 'B':[100, 200, 300, 400, 500]})
        >>> df2 = ks.DataFrame({'A': [0, -1, -2, -3, -4], 'B':[-100, -200, -300, -400, -500]})
        >>> df1
           A    B
        0  0  100
        1  1  200
        2  2  300
        3  3  400
        4  4  500
        >>> df2
           A    B
        0  0 -100
        1 -1 -200
        2 -2 -300
        3 -3 -400
        4 -4 -500

        >>> df1.mask(df1 > 0).sort_index()
             A   B
        0  0.0 NaN
        1  NaN NaN
        2  NaN NaN
        3  NaN NaN
        4  NaN NaN

        >>> df1.mask(df1 > 1, 10).sort_index()
            A   B
        0   0  10
        1   1  10
        2  10  10
        3  10  10
        4  10  10

        >>> df1.mask(df1 > 1, df1 + 100).sort_index()
             A    B
        0    0  200
        1    1  300
        2  102  400
        3  103  500
        4  104  600

        >>> df1.mask(df1 > 1, df2).sort_index()
           A    B
        0  0 -100
        1  1 -200
        2 -2 -300
        3 -3 -400
        4 -4 -500

        >>> reset_option("compute.ops_on_diff_frames")
        """
        from databricks.koalas.series import Series
        if not isinstance(cond, (DataFrame, Series)):
            raise ValueError("type of cond must be a DataFrame or Series")

        cond_inversed = cond._apply_series_op(lambda kser: ~kser)
        return self.where(cond_inversed, other)

    @property
    def index(self):
        """The index (row labels) Column of the DataFrame.

        Currently not supported when the DataFrame has no index.

        See Also
        --------
        Index
        """
        from databricks.koalas.indexes import Index, MultiIndex
        if len(self._internal.index_map) == 1:
            return Index(self)
        else:
            return MultiIndex(self)

    @property
    def empty(self):
        """
        Returns true if the current DataFrame is empty. Otherwise, returns false.

        Examples
        --------
        >>> ks.range(10).empty
        False

        >>> ks.range(0).empty
        True

        >>> ks.DataFrame({}, index=list('abc')).empty
        True
        """
        return len(self._internal.column_labels) == 0 or self._sdf.rdd.isEmpty()

    @property
    def style(self):
        """
        Property returning a Styler object containing methods for
        building a styled HTML representation fo the DataFrame.

        .. note:: currently it collects top 1000 rows and return its
            pandas `pandas.io.formats.style.Styler` instance.

        Examples
        --------
        >>> ks.range(1001).style  # doctest: +ELLIPSIS
        <pandas.io.formats.style.Styler object at ...>
        """
        max_results = get_option('compute.max_rows')
        pdf = self.head(max_results + 1).to_pandas()
        if len(pdf) > max_results:
            warnings.warn(
                "'style' property will only use top %s rows." % max_results, UserWarning)
        return pdf.head(max_results).style

    def set_index(self, keys, drop=True, append=False, inplace=False):
        """Set the DataFrame index (row labels) using one or more existing columns.

        Set the DataFrame index (row labels) using one or more existing
        columns or arrays (of the correct length). The index can replace the
        existing index or expand on it.

        Parameters
        ----------
        keys : label or array-like or list of labels/arrays
            This parameter can be either a single column key, a single array of
            the same length as the calling DataFrame, or a list containing an
            arbitrary combination of column keys and arrays. Here, "array"
            encompasses :class:`Series`, :class:`Index` and ``np.ndarray``.
        drop : bool, default True
            Delete columns to be used as the new index.
        append : bool, default False
            Whether to append columns to existing index.
        inplace : bool, default False
            Modify the DataFrame in place (do not create a new object).

        Returns
        -------
        DataFrame
            Changed row labels.

        See Also
        --------
        DataFrame.reset_index : Opposite of set_index.

        Examples
        --------
        >>> df = ks.DataFrame({'month': [1, 4, 7, 10],
        ...                    'year': [2012, 2014, 2013, 2014],
        ...                    'sale': [55, 40, 84, 31]},
        ...                   columns=['month', 'year', 'sale'])
        >>> df
           month  year  sale
        0      1  2012    55
        1      4  2014    40
        2      7  2013    84
        3     10  2014    31

        Set the index to become the 'month' column:

        >>> df.set_index('month')  # doctest: +NORMALIZE_WHITESPACE
               year  sale
        month
        1      2012    55
        4      2014    40
        7      2013    84
        10     2014    31

        Create a MultiIndex using columns 'year' and 'month':

        >>> df.set_index(['year', 'month'])  # doctest: +NORMALIZE_WHITESPACE
                    sale
        year  month
        2012  1     55
        2014  4     40
        2013  7     84
        2014  10    31
        """
        inplace = validate_bool_kwarg(inplace, "inplace")
        if isinstance(keys, (str, tuple)):
            keys = [keys]
        else:
            keys = list(keys)
        columns = set(self.columns)
        for key in keys:
            if key not in columns:
                raise KeyError(key)
        keys = [key if isinstance(key, tuple) else (key,) for key in keys]

        if drop:
            column_labels = [label for label in self._internal.column_labels if label not in keys]
        else:
            column_labels = self._internal.column_labels
        if append:
            index_map = self._internal.index_map + [(self._internal.column_name_for(label), label)
                                                    for label in keys]
        else:
            index_map = [(self._internal.column_name_for(label), label) for label in keys]

        internal = self._internal.copy(index_map=index_map,
                                       column_labels=column_labels,
                                       column_scols=[self._internal.scol_for(label)
                                                     for label in column_labels])

        if inplace:
            self._internal = internal
        else:
            return DataFrame(internal)

    def reset_index(self, level=None, drop=False, inplace=False, col_level=0, col_fill=''):
        """Reset the index, or a level of it.

        For DataFrame with multi-level index, return new DataFrame with labeling information in
        the columns under the index names, defaulting to 'level_0', 'level_1', etc. if any are None.
        For a standard index, the index name will be used (if set), otherwise a default 'index' or
        'level_0' (if 'index' is already taken) will be used.

        Parameters
        ----------
        level : int, str, tuple, or list, default None
            Only remove the given levels from the index. Removes all levels by
            default.
        drop : bool, default False
            Do not try to insert index into dataframe columns. This resets
            the index to the default integer index.
        inplace : bool, default False
            Modify the DataFrame in place (do not create a new object).
        col_level : int or str, default 0
            If the columns have multiple levels, determines which level the
            labels are inserted into. By default it is inserted into the first
            level.
        col_fill : object, default ''
            If the columns have multiple levels, determines how the other
            levels are named. If None then the index name is repeated.

        Returns
        -------
        DataFrame
            DataFrame with the new index.

        See Also
        --------
        DataFrame.set_index : Opposite of reset_index.

        Examples
        --------
        >>> df = ks.DataFrame([('bird', 389.0),
        ...                    ('bird', 24.0),
        ...                    ('mammal', 80.5),
        ...                    ('mammal', np.nan)],
        ...                   index=['falcon', 'parrot', 'lion', 'monkey'],
        ...                   columns=('class', 'max_speed'))
        >>> df
                 class  max_speed
        falcon    bird      389.0
        parrot    bird       24.0
        lion    mammal       80.5
        monkey  mammal        NaN

        When we reset the index, the old index is added as a column. Unlike pandas, Koalas
        does not automatically add a sequential index. The following 0, 1, 2, 3 are only
        there when we display the DataFrame.

        >>> df.reset_index()
            index   class  max_speed
        0  falcon    bird      389.0
        1  parrot    bird       24.0
        2    lion  mammal       80.5
        3  monkey  mammal        NaN

        We can use the `drop` parameter to avoid the old index being added as
        a column:

        >>> df.reset_index(drop=True)
            class  max_speed
        0    bird      389.0
        1    bird       24.0
        2  mammal       80.5
        3  mammal        NaN

        You can also use `reset_index` with `MultiIndex`.

        >>> index = pd.MultiIndex.from_tuples([('bird', 'falcon'),
        ...                                    ('bird', 'parrot'),
        ...                                    ('mammal', 'lion'),
        ...                                    ('mammal', 'monkey')],
        ...                                   names=['class', 'name'])
        >>> columns = pd.MultiIndex.from_tuples([('speed', 'max'),
        ...                                      ('species', 'type')])
        >>> df = ks.DataFrame([(389.0, 'fly'),
        ...                    ( 24.0, 'fly'),
        ...                    ( 80.5, 'run'),
        ...                    (np.nan, 'jump')],
        ...                   index=index,
        ...                   columns=columns)
        >>> df  # doctest: +NORMALIZE_WHITESPACE
                       speed species
                         max    type
        class  name
        bird   falcon  389.0     fly
               parrot   24.0     fly
        mammal lion     80.5     run
               monkey    NaN    jump

        If the index has multiple levels, we can reset a subset of them:

        >>> df.reset_index(level='class')  # doctest: +NORMALIZE_WHITESPACE
                 class  speed species
                          max    type
        name
        falcon    bird  389.0     fly
        parrot    bird   24.0     fly
        lion    mammal   80.5     run
        monkey  mammal    NaN    jump

        If we are not dropping the index, by default, it is placed in the top
        level. We can place it in another level:

        >>> df.reset_index(level='class', col_level=1)  # doctest: +NORMALIZE_WHITESPACE
                        speed species
                 class    max    type
        name
        falcon    bird  389.0     fly
        parrot    bird   24.0     fly
        lion    mammal   80.5     run
        monkey  mammal    NaN    jump

        When the index is inserted under another level, we can specify under
        which one with the parameter `col_fill`:

        >>> df.reset_index(level='class', col_level=1,
        ...                col_fill='species')  # doctest: +NORMALIZE_WHITESPACE
                      species  speed species
                        class    max    type
        name
        falcon           bird  389.0     fly
        parrot           bird   24.0     fly
        lion           mammal   80.5     run
        monkey         mammal    NaN    jump

        If we specify a nonexistent level for `col_fill`, it is created:

        >>> df.reset_index(level='class', col_level=1,
        ...                col_fill='genus')  # doctest: +NORMALIZE_WHITESPACE
                        genus  speed species
                        class    max    type
        name
        falcon           bird  389.0     fly
        parrot           bird   24.0     fly
        lion           mammal   80.5     run
        monkey         mammal    NaN    jump
        """
        inplace = validate_bool_kwarg(inplace, "inplace")
        multi_index = len(self._internal.index_map) > 1

        def rename(index):
            if multi_index:
                return ('level_{}'.format(index),)
            else:
                if ('index',) not in self._internal.column_labels:
                    return ('index',)
                else:
                    return ('level_{}'.format(index),)

        if level is None:
            new_index_map = [(column, name if name is not None else rename(i))
                             for i, (column, name) in enumerate(self._internal.index_map)]
            index_map = []
        else:
            if isinstance(level, (int, str)):
                level = [level]
            level = list(level)

            if all(isinstance(l, int) for l in level):
                for lev in level:
                    if lev >= len(self._internal.index_map):
                        raise IndexError('Too many levels: Index has only {} level, not {}'
                                         .format(len(self._internal.index_map), lev + 1))
                idx = level
            elif all(isinstance(lev, str) for lev in level):
                idx = []
                for l in level:
                    try:
                        i = self._internal.index_columns.index(l)
                        idx.append(i)
                    except ValueError:
                        if multi_index:
                            raise KeyError('Level unknown not found')
                        else:
                            raise KeyError('Level unknown must be same as name ({})'
                                           .format(self._internal.index_columns[0]))
            else:
                raise ValueError('Level should be all int or all string.')
            idx.sort()

            new_index_map = []
            index_map = self._internal.index_map.copy()
            for i in idx:
                info = self._internal.index_map[i]
                index_column, index_name = info
                new_index_map.append(
                    (index_column,
                     index_name if index_name is not None else rename(i)))
                index_map.remove(info)

        new_data_scols = [self._internal.scol_for(column).alias(name_like_string(name))
                          for column, name in new_index_map]

        if len(index_map) > 0:
            index_scols = [scol_for(self._sdf, column) for column, _ in index_map]
            sdf = self._sdf.select(
                index_scols + new_data_scols + self._internal.column_scols +
                list(HIDDEN_COLUMNS))
        else:
            sdf = self._sdf.select(
                new_data_scols + self._internal.column_scols + list(HIDDEN_COLUMNS))

            # Now, new internal Spark columns are named as same as index name.
            new_index_map = [(column, name) for column, name in new_index_map]

            sdf = _InternalFrame.attach_default_index(sdf)
            index_map = [(SPARK_DEFAULT_INDEX_NAME, None)]

        if drop:
            new_index_map = []

        if self._internal.column_labels_level > 1:
            column_depth = len(self._internal.column_labels[0])
            if col_level >= column_depth:
                raise IndexError('Too many levels: Index has only {} levels, not {}'
                                 .format(column_depth, col_level + 1))
            if any(col_level + len(name) > column_depth for _, name in new_index_map):
                raise ValueError('Item must have length equal to number of levels.')
            column_labels = ([tuple(([col_fill] * col_level)
                                    + list(name)
                                    + ([col_fill] * (column_depth - (len(name) + col_level))))
                             for _, name in new_index_map]
                             + self._internal.column_labels)
        else:
            column_labels = [name for _, name in new_index_map] + self._internal.column_labels

        internal = self._internal.copy(
            sdf=sdf,
            index_map=index_map,
            column_labels=column_labels,
            column_scols=([scol_for(sdf, name_like_string(name)) for _, name in new_index_map]
                          + [scol_for(sdf, col) for col in self._internal.data_columns]))

        if inplace:
            self._internal = internal
        else:
            return DataFrame(internal)

    def isnull(self):
        """
        Detects missing values for items in the current Dataframe.

        Return a boolean same-sized Dataframe indicating if the values are NA.
        NA values, such as None or numpy.NaN, gets mapped to True values.
        Everything else gets mapped to False values.

        See Also
        --------
        Dataframe.notnull

        Examples
        --------
        >>> df = ks.DataFrame([(.2, .3), (.0, None), (.6, None), (.2, .1)])
        >>> df.isnull()
               0      1
        0  False  False
        1  False   True
        2  False   True
        3  False  False

        >>> df = ks.DataFrame([[None, 'bee', None], ['dog', None, 'fly']])
        >>> df.isnull()
               0      1      2
        0   True  False   True
        1  False   True  False
        """
        return self._apply_series_op(lambda kser: kser.isnull())

    isna = isnull

    def notnull(self):
        """
        Detects non-missing values for items in the current Dataframe.

        This function takes a dataframe and indicates whether it's
        values are valid (not missing, which is ``NaN`` in numeric
        datatypes, ``None`` or ``NaN`` in objects and ``NaT`` in datetimelike).

        See Also
        --------
        Dataframe.isnull

        Examples
        --------
        >>> df = ks.DataFrame([(.2, .3), (.0, None), (.6, None), (.2, .1)])
        >>> df.notnull()
              0      1
        0  True   True
        1  True  False
        2  True  False
        3  True   True

        >>> df = ks.DataFrame([['ant', 'bee', 'cat'], ['dog', None, 'fly']])
        >>> df.notnull()
              0      1     2
        0  True   True  True
        1  True  False  True
        """
        return self._apply_series_op(lambda kser: kser.notnull())

    notna = notnull

    # TODO: add frep and axis parameter
    def shift(self, periods=1, fill_value=None):
        """
        Shift DataFrame by desired number of periods.

        .. note:: the current implementation of shift uses Spark's Window without
            specifying partition specification. This leads to move all data into
            single partition in single machine and could cause serious
            performance degradation. Avoid this method against very large dataset.

        Parameters
        ----------
        periods : int
            Number of periods to shift. Can be positive or negative.
        fill_value : object, optional
            The scalar value to use for newly introduced missing values.
            The default depends on the dtype of self. For numeric data, np.nan is used.

        Returns
        -------
        Copy of input DataFrame, shifted.

        Examples
        --------
        >>> df = ks.DataFrame({'Col1': [10, 20, 15, 30, 45],
        ...                    'Col2': [13, 23, 18, 33, 48],
        ...                    'Col3': [17, 27, 22, 37, 52]},
        ...                   columns=['Col1', 'Col2', 'Col3'])

        >>> df.shift(periods=3)
           Col1  Col2  Col3
        0   NaN   NaN   NaN
        1   NaN   NaN   NaN
        2   NaN   NaN   NaN
        3  10.0  13.0  17.0
        4  20.0  23.0  27.0

        >>> df.shift(periods=3, fill_value=0)
           Col1  Col2  Col3
        0     0     0     0
        1     0     0     0
        2     0     0     0
        3    10    13    17
        4    20    23    27

        """
        return self._apply_series_op(lambda kser: kser.shift(periods, fill_value))

    # TODO: axis should support 1 or 'columns' either at this moment
    def diff(self, periods: int = 1, axis: Union[int, str] = 0):
        """
        First discrete difference of element.

        Calculates the difference of a DataFrame element compared with another element in the
        DataFrame (default is the element in the same column of the previous row).

        .. note:: the current implementation of diff uses Spark's Window without
            specifying partition specification. This leads to move all data into
            single partition in single machine and could cause serious
            performance degradation. Avoid this method against very large dataset.

        Parameters
        ----------
        periods : int, default 1
            Periods to shift for calculating difference, accepts negative values.
        axis : int, default 0 or 'index'
            Can only be set to 0 at the moment.

        Returns
        -------
        diffed : DataFrame

        Examples
        --------
        >>> df = ks.DataFrame({'a': [1, 2, 3, 4, 5, 6],
        ...                    'b': [1, 1, 2, 3, 5, 8],
        ...                    'c': [1, 4, 9, 16, 25, 36]}, columns=['a', 'b', 'c'])
        >>> df
           a  b   c
        0  1  1   1
        1  2  1   4
        2  3  2   9
        3  4  3  16
        4  5  5  25
        5  6  8  36

        >>> df.diff()
             a    b     c
        0  NaN  NaN   NaN
        1  1.0  0.0   3.0
        2  1.0  1.0   5.0
        3  1.0  1.0   7.0
        4  1.0  2.0   9.0
        5  1.0  3.0  11.0

        Difference with previous column

        >>> df.diff(periods=3)
             a    b     c
        0  NaN  NaN   NaN
        1  NaN  NaN   NaN
        2  NaN  NaN   NaN
        3  3.0  2.0  15.0
        4  3.0  4.0  21.0
        5  3.0  6.0  27.0

        Difference with following row

        >>> df.diff(periods=-1)
             a    b     c
        0 -1.0  0.0  -3.0
        1 -1.0 -1.0  -5.0
        2 -1.0 -1.0  -7.0
        3 -1.0 -2.0  -9.0
        4 -1.0 -3.0 -11.0
        5  NaN  NaN   NaN
        """
        axis = validate_axis(axis)
        if axis != 0:
            raise NotImplementedError('axis should be either 0 or "index" currently.')

        return self._apply_series_op(lambda kser: kser.diff(periods))

    # TODO: axis should support 1 or 'columns' either at this moment
    def nunique(self, axis: Union[int, str] = 0, dropna: bool = True, approx: bool = False,
                rsd: float = 0.05) -> pd.Series:
        """
        Return number of unique elements in the object.

        Excludes NA values by default.

        Parameters
        ----------
        axis : int, default 0 or 'index'
            Can only be set to 0 at the moment.
        dropna : bool, default True
            Don’t include NaN in the count.
        approx: bool, default False
            If False, will use the exact algorithm and return the exact number of unique.
            If True, it uses the HyperLogLog approximate algorithm, which is significantly faster
            for large amount of data.
            Note: This parameter is specific to Koalas and is not found in pandas.
        rsd: float, default 0.05
            Maximum estimation error allowed in the HyperLogLog algorithm.
            Note: Just like ``approx`` this parameter is specific to Koalas.

        Returns
        -------
        The number of unique values per column as a pandas Series.

        Examples
        --------
        >>> df = ks.DataFrame({'A': [1, 2, 3], 'B': [np.nan, 3, np.nan]})
        >>> df.nunique()
        A    3
        B    1
        Name: 0, dtype: int64

        >>> df.nunique(dropna=False)
        A    3
        B    2
        Name: 0, dtype: int64

        On big data, we recommend using the approximate algorithm to speed up this function.
        The result will be very close to the exact unique count.

        >>> df.nunique(approx=True)
        A    3
        B    1
        Name: 0, dtype: int64
        """
        axis = validate_axis(axis)
        if axis != 0:
            raise NotImplementedError('axis should be either 0 or "index" currently.')
        res = self._sdf.select([self[label]._nunique(dropna, approx, rsd)
                                for label in self._internal.column_labels]).toPandas()
        if self._internal.column_labels_level == 1:
            res.columns = [label[0] for label in self._internal.column_labels]
        else:
            res.columns = pd.MultiIndex.from_tuples(self._internal.column_labels)
        if self._internal.column_label_names is not None:
            res.columns.names = self._internal.column_label_names
        return res.T.iloc[:, 0]

    def round(self, decimals=0):
        """
        Round a DataFrame to a variable number of decimal places.

        Parameters
        ----------
        decimals : int, dict, Series
            Number of decimal places to round each column to. If an int is
            given, round each column to the same number of places.
            Otherwise dict and Series round to variable numbers of places.
            Column names should be in the keys if `decimals` is a
            dict-like, or in the index if `decimals` is a Series. Any
            columns not included in `decimals` will be left as is. Elements
            of `decimals` which are not columns of the input will be
            ignored.

            .. note:: If `decimals` is a Series, it is expected to be small,
                as all the data is loaded into the driver's memory.

        Returns
        -------
        DataFrame

        See Also
        --------
        Series.round

        Examples
        --------
        >>> df = ks.DataFrame({'A':[0.028208, 0.038683, 0.877076],
        ...                    'B':[0.992815, 0.645646, 0.149370],
        ...                    'C':[0.173891, 0.577595, 0.491027]},
        ...                    columns=['A', 'B', 'C'],
        ...                    index=['first', 'second', 'third'])
        >>> df
                       A         B         C
        first   0.028208  0.992815  0.173891
        second  0.038683  0.645646  0.577595
        third   0.877076  0.149370  0.491027

        >>> df.round(2)
                   A     B     C
        first   0.03  0.99  0.17
        second  0.04  0.65  0.58
        third   0.88  0.15  0.49

        >>> df.round({'A': 1, 'C': 2})
                  A         B     C
        first   0.0  0.992815  0.17
        second  0.0  0.645646  0.58
        third   0.9  0.149370  0.49

        >>> decimals = ks.Series([1, 0, 2], index=['A', 'B', 'C'])
        >>> df.round(decimals)
                  A    B     C
        first   0.0  1.0  0.17
        second  0.0  1.0  0.58
        third   0.9  0.0  0.49
        """
        if isinstance(decimals, ks.Series):
            decimals = {k if isinstance(k, tuple) else (k,): v
                        for k, v in decimals._to_internal_pandas().items()}
        elif isinstance(decimals, dict):
            decimals = {k if isinstance(k, tuple) else (k,): v
                        for k, v in decimals.items()}
        elif isinstance(decimals, int):
            decimals = {k: decimals for k in self._internal.column_labels}
        else:
            raise ValueError("decimals must be an integer, a dict-like or a Series")

        def op(kser):
            label = kser._internal.column_labels[0]
            if label in decimals:
                return F.round(kser._scol, decimals[label]).alias(kser._internal.data_columns[0])
            else:
                return kser

        return self._apply_series_op(op)

    def _mark_duplicates(self, subset=None, keep='first'):
        if len(self._internal.index_names) > 1:
            raise ValueError("We don't support multi-index yet.")

        if subset is None:
            subset = self._internal.column_labels
        else:
            if isinstance(subset, str):
                subset = [(subset,)]
            elif isinstance(subset, tuple):
                subset = [subset]
            else:
                subset = [sub if isinstance(sub, tuple) else (sub,) for sub in subset]
            diff = set(subset).difference(set(self._internal.column_labels))
            if len(diff) > 0:
                raise KeyError(', '.join([str(d) if len(d) > 1 else d[0] for d in diff]))
        group_cols = [self._internal.column_name_for(label) for label in subset]

        index_column = self._internal.index_columns[0]
        if self._internal.index_names[0] is not None:
            name = self._internal.index_names[0]
        else:
            name = ('0',)
        column = name_like_string(name)

        sdf = self._sdf

        if keep == 'first' or keep == 'last':
            if keep == 'first':
                ord_func = spark.functions.asc
            else:
                ord_func = spark.functions.desc
            window = Window.partitionBy(group_cols) \
                .orderBy(ord_func(NATURAL_ORDER_COLUMN_NAME)) \
                .rowsBetween(Window.unboundedPreceding, Window.currentRow)
            sdf = sdf.withColumn(column, F.row_number().over(window) > 1)
        elif not keep:
            window = Window.partitionBy(group_cols) \
                .rowsBetween(Window.unboundedPreceding, Window.unboundedFollowing)
            sdf = sdf.withColumn(column, F.count('*').over(window) > 1)
        else:
            raise ValueError("'keep' only supports 'first', 'last' and False")
        return name, column, sdf

    def duplicated(self, subset=None, keep='first'):
        """
        Return boolean Series denoting duplicate rows, optionally only considering certain columns.

        Parameters
        ----------
        subset : column label or sequence of labels, optional
            Only consider certain columns for identifying duplicates,
            by default use all of the columns
        keep : {'first', 'last', False}, default 'first'
           - ``first`` : Mark duplicates as ``True`` except for the first occurrence.
           - ``last`` : Mark duplicates as ``True`` except for the last occurrence.
           - False : Mark all duplicates as ``True``.

        Returns
        -------
        duplicated : Series

        Examples
        --------
        >>> df = ks.DataFrame({'a': [1, 1, 1, 3], 'b': [1, 1, 1, 4], 'c': [1, 1, 1, 5]},
        ...                   columns = ['a', 'b', 'c'])
        >>> df
           a  b  c
        0  1  1  1
        1  1  1  1
        2  1  1  1
        3  3  4  5

        >>> df.duplicated().sort_index()
        0    False
        1     True
        2     True
        3    False
        Name: 0, dtype: bool

        Mark duplicates as ``True`` except for the last occurrence.

        >>> df.duplicated(keep='last').sort_index()
        0     True
        1     True
        2    False
        3    False
        Name: 0, dtype: bool

        Mark all duplicates as ``True``.

        >>> df.duplicated(keep=False).sort_index()
        0     True
        1     True
        2     True
        3    False
        Name: 0, dtype: bool
        """
        from databricks.koalas.series import _col
        name, column, sdf = self._mark_duplicates(subset, keep)
        index_column = self._internal.index_columns[0]
        if column == index_column:
            index_column = SPARK_DEFAULT_INDEX_NAME
            sdf = sdf.select([self._internal.index_scols[0].alias(index_column)]
                             + self._internal.data_scols)

        sdf = sdf.select(scol_for(sdf, index_column), scol_for(sdf, column))
        return _col(DataFrame(_InternalFrame(sdf=sdf,
                                             index_map=[(index_column,
                                                         self._internal.index_names[0])],
                                             column_labels=[name],
                                             column_scols=[scol_for(sdf, column)])))

    def to_koalas(self, index_col: Optional[Union[str, List[str]]] = None):
        """
        Converts the existing DataFrame into a Koalas DataFrame.

        This method is monkey-patched into Spark's DataFrame and can be used
        to convert a Spark DataFrame into a Koalas DataFrame. If running on
        an existing Koalas DataFrame, the method returns itself.

        If a Koalas DataFrame is converted to a Spark DataFrame and then back
        to Koalas, it will lose the index information and the original index
        will be turned into a normal column.

        Parameters
        ----------
        index_col: str or list of str, optional, default: None
            Index column of table in Spark.

        See Also
        --------
        DataFrame.to_spark

        Examples
        --------
        >>> df = ks.DataFrame({'col1': [1, 2], 'col2': [3, 4]}, columns=['col1', 'col2'])
        >>> df
           col1  col2
        0     1     3
        1     2     4

        >>> spark_df = df.to_spark()
        >>> spark_df
        DataFrame[col1: bigint, col2: bigint]

        >>> kdf = spark_df.to_koalas()
        >>> kdf
           col1  col2
        0     1     3
        1     2     4

        We can specify the index columns.

        >>> kdf = spark_df.to_koalas(index_col='col1')
        >>> kdf  # doctest: +NORMALIZE_WHITESPACE
              col2
        col1
        1        3
        2        4

        Calling to_koalas on a Koalas DataFrame simply returns itself.

        >>> df.to_koalas()
           col1  col2
        0     1     3
        1     2     4
        """
        if isinstance(self, DataFrame):
            return self
        else:
            assert isinstance(self, spark.DataFrame), type(self)
            from databricks.koalas.namespace import _get_index_map
            index_map = _get_index_map(self, index_col)
            internal = _InternalFrame(sdf=self, index_map=index_map)
            return DataFrame(internal)

    def cache(self):
        """
        Yields and caches the current DataFrame.

        The Koalas DataFrame is yielded as a protected resource and its corresponding
        data is cached which gets uncached after execution goes of the context.

        Examples
        --------
        >>> df = ks.DataFrame([(.2, .3), (.0, .6), (.6, .0), (.2, .1)],
        ...                   columns=['dogs', 'cats'])
        >>> df
           dogs  cats
        0   0.2   0.3
        1   0.0   0.6
        2   0.6   0.0
        3   0.2   0.1

        >>> with df.cache() as cached_df:
        ...     print(cached_df.count())
        ...
        dogs    4
        cats    4
        dtype: int64

        >>> df = df.cache()
        >>> df.to_pandas().mean(axis=1)
        0    0.25
        1    0.30
        2    0.30
        3    0.15
        dtype: float64

        To uncache the dataframe, use `unpersist` function

        >>> df.unpersist()
        """
        return _CachedDataFrame(self._internal)

    def to_table(self, name: str, format: Optional[str] = None, mode: str = 'overwrite',
                 partition_cols: Union[str, List[str], None] = None,
                 **options):
        """
        Write the DataFrame into a Spark table.

        Parameters
        ----------
        name : str, required
            Table name in Spark.
        format : string, optional
            Specifies the output data source format. Some common ones are:

            - 'delta'
            - 'parquet'
            - 'orc'
            - 'json'
            - 'csv'

        mode : str {'append', 'overwrite', 'ignore', 'error', 'errorifexists'}, default
            'overwrite'. Specifies the behavior of the save operation when the table exists
            already.

            - 'append': Append the new data to existing data.
            - 'overwrite': Overwrite existing data.
            - 'ignore': Silently ignore this operation if data already exists.
            - 'error' or 'errorifexists': Throw an exception if data already exists.

        partition_cols : str or list of str, optional, default None
            Names of partitioning columns
        options
            Additional options passed directly to Spark.

        See Also
        --------
        read_table
        DataFrame.to_spark_io
        DataFrame.to_parquet

        Examples
        --------
        >>> df = ks.DataFrame(dict(
        ...    date=list(pd.date_range('2012-1-1 12:00:00', periods=3, freq='M')),
        ...    country=['KR', 'US', 'JP'],
        ...    code=[1, 2 ,3]), columns=['date', 'country', 'code'])
        >>> df
                         date country  code
        0 2012-01-31 12:00:00      KR     1
        1 2012-02-29 12:00:00      US     2
        2 2012-03-31 12:00:00      JP     3

        >>> df.to_table('%s.my_table' % db, partition_cols='date')
        """
        self.to_spark().write.saveAsTable(name=name, format=format, mode=mode,
                                          partitionBy=partition_cols, **options)

    def to_delta(self, path: str, mode: str = 'overwrite',
                 partition_cols: Union[str, List[str], None] = None, **options):
        """
        Write the DataFrame out as a Delta Lake table.

        Parameters
        ----------
        path : str, required
            Path to write to.
        mode : str {'append', 'overwrite', 'ignore', 'error', 'errorifexists'}, default
            'overwrite'. Specifies the behavior of the save operation when the destination
            exists already.

            - 'append': Append the new data to existing data.
            - 'overwrite': Overwrite existing data.
            - 'ignore': Silently ignore this operation if data already exists.
            - 'error' or 'errorifexists': Throw an exception if data already exists.

        partition_cols : str or list of str, optional, default None
            Names of partitioning columns
        options : dict
            All other options passed directly into Delta Lake.

        See Also
        --------
        read_delta
        DataFrame.to_parquet
        DataFrame.to_table
        DataFrame.to_spark_io

        Examples
        --------

        >>> df = ks.DataFrame(dict(
        ...    date=list(pd.date_range('2012-1-1 12:00:00', periods=3, freq='M')),
        ...    country=['KR', 'US', 'JP'],
        ...    code=[1, 2 ,3]), columns=['date', 'country', 'code'])
        >>> df
                         date country  code
        0 2012-01-31 12:00:00      KR     1
        1 2012-02-29 12:00:00      US     2
        2 2012-03-31 12:00:00      JP     3

        Create a new Delta Lake table, partitioned by one column:

        >>> df.to_delta('%s/to_delta/foo' % path, partition_cols='date')

        Partitioned by two columns:

        >>> df.to_delta('%s/to_delta/bar' % path, partition_cols=['date', 'country'])

        Overwrite an existing table's partitions, using the 'replaceWhere' capability in Delta:

        >>> df.to_delta('%s/to_delta/bar' % path,
        ...             mode='overwrite', replaceWhere='date >= "2012-01-01"')
        """
        self.to_spark_io(
            path=path, mode=mode, format="delta", partition_cols=partition_cols, **options)

    def to_parquet(self, path: str, mode: str = 'overwrite',
                   partition_cols: Union[str, List[str], None] = None,
                   compression: Optional[str] = None):
        """
        Write the DataFrame out as a Parquet file or directory.

        Parameters
        ----------
        path : str, required
            Path to write to.
        mode : str {'append', 'overwrite', 'ignore', 'error', 'errorifexists'},
            default 'overwrite'. Specifies the behavior of the save operation when the
            destination exists already.

            - 'append': Append the new data to existing data.
            - 'overwrite': Overwrite existing data.
            - 'ignore': Silently ignore this operation if data already exists.
            - 'error' or 'errorifexists': Throw an exception if data already exists.

        partition_cols : str or list of str, optional, default None
            Names of partitioning columns
        compression : str {'none', 'uncompressed', 'snappy', 'gzip', 'lzo', 'brotli', 'lz4', 'zstd'}
            Compression codec to use when saving to file. If None is set, it uses the
            value specified in `spark.sql.parquet.compression.codec`.

        See Also
        --------
        read_parquet
        DataFrame.to_delta
        DataFrame.to_table
        DataFrame.to_spark_io

        Examples
        --------
        >>> df = ks.DataFrame(dict(
        ...    date=list(pd.date_range('2012-1-1 12:00:00', periods=3, freq='M')),
        ...    country=['KR', 'US', 'JP'],
        ...    code=[1, 2 ,3]), columns=['date', 'country', 'code'])
        >>> df
                         date country  code
        0 2012-01-31 12:00:00      KR     1
        1 2012-02-29 12:00:00      US     2
        2 2012-03-31 12:00:00      JP     3

        >>> df.to_parquet('%s/to_parquet/foo.parquet' % path, partition_cols='date')

        >>> df.to_parquet(
        ...     '%s/to_parquet/foo.parquet' % path,
        ...     mode = 'overwrite',
        ...     partition_cols=['date', 'country'])
        """
        self.to_spark().write.parquet(
            path=path, mode=mode, partitionBy=partition_cols, compression=compression)

    def to_spark_io(self, path: Optional[str] = None, format: Optional[str] = None,
                    mode: str = 'overwrite', partition_cols: Union[str, List[str], None] = None,
                    **options):
        """Write the DataFrame out to a Spark data source.

        Parameters
        ----------
        path : string, optional
            Path to the data source.
        format : string, optional
            Specifies the output data source format. Some common ones are:

            - 'delta'
            - 'parquet'
            - 'orc'
            - 'json'
            - 'csv'
        mode : str {'append', 'overwrite', 'ignore', 'error', 'errorifexists'}, default
            'overwrite'. Specifies the behavior of the save operation when data already.

            - 'append': Append the new data to existing data.
            - 'overwrite': Overwrite existing data.
            - 'ignore': Silently ignore this operation if data already exists.
            - 'error' or 'errorifexists': Throw an exception if data already exists.
        partition_cols : str or list of str, optional
            Names of partitioning columns
        options : dict
            All other options passed directly into Spark's data source.

        See Also
        --------
        read_spark_io
        DataFrame.to_delta
        DataFrame.to_parquet
        DataFrame.to_table

        Examples
        --------
        >>> df = ks.DataFrame(dict(
        ...    date=list(pd.date_range('2012-1-1 12:00:00', periods=3, freq='M')),
        ...    country=['KR', 'US', 'JP'],
        ...    code=[1, 2 ,3]), columns=['date', 'country', 'code'])
        >>> df
                         date country  code
        0 2012-01-31 12:00:00      KR     1
        1 2012-02-29 12:00:00      US     2
        2 2012-03-31 12:00:00      JP     3

        >>> df.to_spark_io(path='%s/to_spark_io/foo.json' % path, format='json')
        """
        self.to_spark().write.save(
            path=path, format=format, mode=mode, partitionBy=partition_cols, **options)

    def to_spark(self, index_col: Optional[Union[str, List[str]]] = None):
        """
        Return the current DataFrame as a Spark DataFrame.

        Parameters
        ----------
        index_col: str or list of str, optional, default: None
            Column names to be used in Spark to represent Koalas' index. The index name
            in Koalas is ignored. By default, the index is always lost.

        See Also
        --------
        DataFrame.to_koalas

        Examples
        --------
        By default, this method loses the index as below.

        >>> df = ks.DataFrame({'a': [1, 2, 3], 'b': [4, 5, 6], 'c': [7, 8, 9]})
        >>> df.to_spark().show()  # doctest: +NORMALIZE_WHITESPACE
        +---+---+---+
        |  a|  b|  c|
        +---+---+---+
        |  1|  4|  7|
        |  2|  5|  8|
        |  3|  6|  9|
        +---+---+---+

        If `index_col` is set, it keeps the index column as specified.

        >>> df.to_spark(index_col="index").show()  # doctest: +NORMALIZE_WHITESPACE
        +-----+---+---+---+
        |index|  a|  b|  c|
        +-----+---+---+---+
        |    0|  1|  4|  7|
        |    1|  2|  5|  8|
        |    2|  3|  6|  9|
        +-----+---+---+---+

        Keeping index column is useful when you want to call some Spark APIs and
        convert it back to Koalas DataFrame without creating a default index, which
        can affect performance.

        >>> spark_df = df.to_spark(index_col="index")
        >>> spark_df = spark_df.filter("a == 2")
        >>> spark_df.to_koalas(index_col="index")  # doctest: +NORMALIZE_WHITESPACE
               a  b  c
        index
        1      2  5  8

        In case of multi-index, specify a list to `index_col`.

        >>> new_df = df.set_index("a", append=True)
        >>> new_spark_df = new_df.to_spark(index_col=["index_1", "index_2"])
        >>> new_spark_df.show()  # doctest: +NORMALIZE_WHITESPACE
        +-------+-------+---+---+
        |index_1|index_2|  b|  c|
        +-------+-------+---+---+
        |      0|      1|  4|  7|
        |      1|      2|  5|  8|
        |      2|      3|  6|  9|
        +-------+-------+---+---+

        Likewise, can be converted to back to Koalas DataFrame.

        >>> new_spark_df.to_koalas(
        ...     index_col=["index_1", "index_2"])  # doctest: +NORMALIZE_WHITESPACE
                         b  c
        index_1 index_2
        0       1        4  7
        1       2        5  8
        2       3        6  9
        """
        if index_col is None:
            return self._internal.spark_df
        else:
            if isinstance(index_col, str):
                index_col = [index_col]

            data_column_names = []
            data_columns = []
            data_columns_column_labels = \
                zip(self._internal.data_columns, self._internal.column_labels)
            # TODO: this code is similar with _InternalFrame.spark_df. Might have to deduplicate.
            for i, (column, label) in enumerate(data_columns_column_labels):
                scol = self._internal.scol_for(label)
                name = str(i) if label is None else name_like_string(label)
                data_column_names.append(name)
                if column != name:
                    scol = scol.alias(name)
                data_columns.append(scol)

            old_index_scols = self._internal.index_scols

            if len(index_col) != len(old_index_scols):
                raise ValueError(
                    "length of index columns is %s; however, the length of the given "
                    "'index_col' is %s." % (len(old_index_scols), len(index_col)))

            if any(col in data_column_names for col in index_col):
                raise ValueError(
                    "'index_col' cannot be overlapped with other columns.")

            sdf = self._internal.spark_internal_df
            new_index_scols = [
                index_scol.alias(col) for index_scol, col in zip(old_index_scols, index_col)]
            return sdf.select(new_index_scols + data_columns)

    def to_pandas(self):
        """
        Return a pandas DataFrame.

        .. note:: This method should only be used if the resulting Pandas DataFrame is expected
            to be small, as all the data is loaded into the driver's memory.

        Examples
        --------
        >>> df = ks.DataFrame([(.2, .3), (.0, .6), (.6, .0), (.2, .1)],
        ...                   columns=['dogs', 'cats'])
        >>> df.to_pandas()
           dogs  cats
        0   0.2   0.3
        1   0.0   0.6
        2   0.6   0.0
        3   0.2   0.1
        """
        return self._internal.pandas_df.copy()

    # Alias to maintain backward compatibility with Spark
    toPandas = to_pandas

    def assign(self, **kwargs):
        """
        Assign new columns to a DataFrame.

        Returns a new object with all original columns in addition to new ones.
        Existing columns that are re-assigned will be overwritten.

        Parameters
        ----------
        **kwargs : dict of {str: callable or Series}
            The column names are keywords. If the values are
            callable, they are computed on the DataFrame and
            assigned to the new columns. The callable must not
            change input DataFrame (though Koalas doesn't check it).
            If the values are not callable, (e.g. a Series or a literal),
            they are simply assigned.

        Returns
        -------
        DataFrame
            A new DataFrame with the new columns in addition to
            all the existing columns.

        Examples
        --------
        >>> df = ks.DataFrame({'temp_c': [17.0, 25.0]},
        ...                   index=['Portland', 'Berkeley'])
        >>> df
                  temp_c
        Portland    17.0
        Berkeley    25.0

        Where the value is a callable, evaluated on `df`:

        >>> df.assign(temp_f=lambda x: x.temp_c * 9 / 5 + 32)
                  temp_c  temp_f
        Portland    17.0    62.6
        Berkeley    25.0    77.0

        Alternatively, the same behavior can be achieved by directly
        referencing an existing Series or sequence and you can also
        create multiple columns within the same assign.

        >>> assigned = df.assign(temp_f=df['temp_c'] * 9 / 5 + 32,
        ...                      temp_k=df['temp_c'] + 273.15)
        >>> assigned[['temp_c', 'temp_f', 'temp_k']]
                  temp_c  temp_f  temp_k
        Portland    17.0    62.6  290.15
        Berkeley    25.0    77.0  298.15

        Notes
        -----
        Assigning multiple columns within the same ``assign`` is possible
        but you cannot refer to newly created or modified columns. This
        feature is supported in pandas for Python 3.6 and later but not in
        Koalas. In Koalas, all items are computed first, and then assigned.
        """
        return self._assign(kwargs)

    def _assign(self, kwargs):
        assert isinstance(kwargs, dict)
        from databricks.koalas.series import Series
        for k, v in kwargs.items():
            if not (isinstance(v, (Series, spark.Column)) or
                    callable(v) or pd.api.types.is_scalar(v)):
                raise TypeError("Column assignment doesn't support type "
                                "{0}".format(type(v).__name__))
            if callable(v):
                kwargs[k] = v(self)

        pairs = {(k if isinstance(k, tuple) else (k,)):
                 (v._scol if isinstance(v, Series)
                  else v if isinstance(v, spark.Column)
                  else F.lit(v))
                 for k, v in kwargs.items()}

        scols = []
        for label in self._internal.column_labels:
            for i in range(len(label)):
                if label[:len(label)-i] in pairs:
                    name = self._internal.column_name_for(label)
                    scol = pairs[label[:len(label)-i]].alias(name)
                    break
            else:
                scol = self._internal.scol_for(label)
            scols.append(scol)

        column_labels = self._internal.column_labels.copy()
        for label, scol in pairs.items():
            if label not in set(i[:len(label)] for i in self._internal.column_labels):
                scols.append(scol.alias(name_like_string(label)))
                column_labels.append(label)

        level = self._internal.column_labels_level
        column_labels = [tuple(list(label) + ([''] * (level - len(label))))
                         for label in column_labels]

        internal = self._internal.with_new_columns(scols, column_labels=column_labels)
        return DataFrame(internal)

    @staticmethod
    def from_records(data: Union[np.array, List[tuple], dict, pd.DataFrame],
                     index: Union[str, list, np.array] = None, exclude: list = None,
                     columns: list = None, coerce_float: bool = False, nrows: int = None) \
            -> 'DataFrame':
        """
        Convert structured or record ndarray to DataFrame.

        Parameters
        ----------
        data : ndarray (structured dtype), list of tuples, dict, or DataFrame
        index : string, list of fields, array-like
            Field of array to use as the index, alternately a specific set of input labels to use
        exclude : sequence, default None
            Columns or fields to exclude
        columns : sequence, default None
            Column names to use. If the passed data do not have names associated with them, this
            argument provides names for the columns. Otherwise this argument indicates the order of
            the columns in the result (any names not found in the data will become all-NA columns)
        coerce_float : boolean, default False
            Attempt to convert values of non-string, non-numeric objects (like decimal.Decimal) to
            floating point, useful for SQL result sets
        nrows : int, default None
            Number of rows to read if data is an iterator

        Returns
        -------
        df : DataFrame

        Examples
        --------
        Use dict as input

        >>> ks.DataFrame.from_records({'A': [1, 2, 3]})
           A
        0  1
        1  2
        2  3

        Use list of tuples as input

        >>> ks.DataFrame.from_records([(1, 2), (3, 4)])
           0  1
        0  1  2
        1  3  4

        Use NumPy array as input

        >>> ks.DataFrame.from_records(np.eye(3))
             0    1    2
        0  1.0  0.0  0.0
        1  0.0  1.0  0.0
        2  0.0  0.0  1.0
        """
        return DataFrame(pd.DataFrame.from_records(data, index, exclude, columns, coerce_float,
                                                   nrows))

    def to_records(self, index=True, column_dtypes=None, index_dtypes=None):
        """
        Convert DataFrame to a NumPy record array.

        Index will be included as the first field of the record array if
        requested.

        .. note:: This method should only be used if the resulting NumPy ndarray is
            expected to be small, as all the data is loaded into the driver's memory.

        Parameters
        ----------
        index : bool, default True
            Include index in resulting record array, stored in 'index'
            field or using the index label, if set.
        column_dtypes : str, type, dict, default None
            If a string or type, the data type to store all columns. If
            a dictionary, a mapping of column names and indices (zero-indexed)
            to specific data types.
        index_dtypes : str, type, dict, default None
            If a string or type, the data type to store all index levels. If
            a dictionary, a mapping of index level names and indices
            (zero-indexed) to specific data types.
            This mapping is applied only if `index=True`.

        Returns
        -------
        numpy.recarray
            NumPy ndarray with the DataFrame labels as fields and each row
            of the DataFrame as entries.

        See Also
        --------
        DataFrame.from_records: Convert structured or record ndarray
            to DataFrame.
        numpy.recarray: An ndarray that allows field access using
            attributes, analogous to typed columns in a
            spreadsheet.

        Examples
        --------
        >>> df = ks.DataFrame({'A': [1, 2], 'B': [0.5, 0.75]},
        ...                   index=['a', 'b'])
        >>> df
           A     B
        a  1  0.50
        b  2  0.75

        >>> df.to_records() # doctest: +SKIP
        rec.array([('a', 1, 0.5 ), ('b', 2, 0.75)],
                  dtype=[('index', 'O'), ('A', '<i8'), ('B', '<f8')])

        The index can be excluded from the record array:

        >>> df.to_records(index=False) # doctest: +SKIP
        rec.array([(1, 0.5 ), (2, 0.75)],
                  dtype=[('A', '<i8'), ('B', '<f8')])

        Specification of dtype for columns is new in Pandas 0.24.0.
        Data types can be specified for the columns:

        >>> df.to_records(column_dtypes={"A": "int32"}) # doctest: +SKIP
        rec.array([('a', 1, 0.5 ), ('b', 2, 0.75)],
                  dtype=[('index', 'O'), ('A', '<i4'), ('B', '<f8')])

        Specification of dtype for index is new in Pandas 0.24.0.
        Data types can also be specified for the index:

        >>> df.to_records(index_dtypes="<S2") # doctest: +SKIP
        rec.array([(b'a', 1, 0.5 ), (b'b', 2, 0.75)],
                  dtype=[('index', 'S2'), ('A', '<i8'), ('B', '<f8')])
        """
        args = locals()
        kdf = self

        return validate_arguments_and_invoke_function(
            kdf._to_internal_pandas(), self.to_records, pd.DataFrame.to_records, args)

    def copy(self) -> 'DataFrame':
        """
        Make a copy of this object's indices and data.

        Returns
        -------
        copy : DataFrame

        Examples
        --------
        >>> df = ks.DataFrame({'x': [1, 2], 'y': [3, 4], 'z': [5, 6], 'w': [7, 8]},
        ...                   columns=['x', 'y', 'z', 'w'])
        >>> df
           x  y  z  w
        0  1  3  5  7
        1  2  4  6  8
        >>> df_copy = df.copy()
        >>> df_copy
           x  y  z  w
        0  1  3  5  7
        1  2  4  6  8
        """
        return DataFrame(self._internal.copy())

    def dropna(self, axis=0, how='any', thresh=None, subset=None, inplace=False):
        """
        Remove missing values.

        Parameters
        ----------
        axis : {0 or 'index'}, default 0
            Determine if rows or columns which contain missing values are
            removed.

            * 0, or 'index' : Drop rows which contain missing values.
        how : {'any', 'all'}, default 'any'
            Determine if row or column is removed from DataFrame, when we have
            at least one NA or all NA.

            * 'any' : If any NA values are present, drop that row or column.
            * 'all' : If all values are NA, drop that row or column.

        thresh : int, optional
            Require that many non-NA values.
        subset : array-like, optional
            Labels along other axis to consider, e.g. if you are dropping rows
            these would be a list of columns to include.
        inplace : bool, default False
            If True, do operation inplace and return None.

        Returns
        -------
        DataFrame
            DataFrame with NA entries dropped from it.

        See Also
        --------
        DataFrame.drop : Drop specified labels from columns.
        DataFrame.isnull: Indicate missing values.
        DataFrame.notnull : Indicate existing (non-missing) values.

        Examples
        --------
        >>> df = ks.DataFrame({"name": ['Alfred', 'Batman', 'Catwoman'],
        ...                    "toy": [None, 'Batmobile', 'Bullwhip'],
        ...                    "born": [None, "1940-04-25", None]},
        ...                   columns=['name', 'toy', 'born'])
        >>> df
               name        toy        born
        0    Alfred       None        None
        1    Batman  Batmobile  1940-04-25
        2  Catwoman   Bullwhip        None

        Drop the rows where at least one element is missing.

        >>> df.dropna()
             name        toy        born
        1  Batman  Batmobile  1940-04-25

        Drop the rows where all elements are missing.

        >>> df.dropna(how='all')
               name        toy        born
        0    Alfred       None        None
        1    Batman  Batmobile  1940-04-25
        2  Catwoman   Bullwhip        None

        Keep only the rows with at least 2 non-NA values.

        >>> df.dropna(thresh=2)
               name        toy        born
        1    Batman  Batmobile  1940-04-25
        2  Catwoman   Bullwhip        None

        Define in which columns to look for missing values.

        >>> df.dropna(subset=['name', 'born'])
             name        toy        born
        1  Batman  Batmobile  1940-04-25

        Keep the DataFrame with valid entries in the same variable.

        >>> df.dropna(inplace=True)
        >>> df
             name        toy        born
        1  Batman  Batmobile  1940-04-25
        """
        axis = validate_axis(axis)
        inplace = validate_bool_kwarg(inplace, "inplace")
        if axis == 0:
            if subset is not None:
                if isinstance(subset, str):
                    labels = [(subset,)]
                elif isinstance(subset, tuple):
                    labels = [subset]
                else:
                    labels = [sub if isinstance(sub, tuple) else (sub,) for sub in subset]
                invalids = [label for label in labels
                            if label not in self._internal.column_labels]
                if len(invalids) > 0:
                    raise KeyError(invalids)
            else:
                labels = self._internal.column_labels

            cnt = reduce(lambda x, y: x + y,
                         [F.when(self[label].notna()._scol, 1).otherwise(0)
                          for label in labels],
                         F.lit(0))
            if thresh is not None:
                pred = cnt >= F.lit(int(thresh))
            elif how == 'any':
                pred = cnt == F.lit(len(labels))
            elif how == 'all':
                pred = cnt > F.lit(0)
            else:
                if how is not None:
                    raise ValueError('invalid how option: {h}'.format(h=how))
                else:
                    raise TypeError('must specify how or thresh')

            internal = self._internal.with_filter(pred)
            if inplace:
                self._internal = internal
            else:
                return DataFrame(internal)

        else:
            raise NotImplementedError("dropna currently only works for axis=0 or axis='index'")

    # TODO: add 'limit' when value parameter exists
    def fillna(self, value=None, method=None, axis=None, inplace=False, limit=None):
        """Fill NA/NaN values.

        .. note:: the current implementation of 'method' parameter in fillna uses Spark's Window
            without specifying partition specification. This leads to move all data into
            single partition in single machine and could cause serious
            performance degradation. Avoid this method against very large dataset.

        Parameters
        ----------
        value : scalar, dict, Series
            Value to use to fill holes. alternately a dict/Series of values
            specifying which value to use for each column.
            DataFrame is not supported.
        method : {'backfill', 'bfill', 'pad', 'ffill', None}, default None
            Method to use for filling holes in reindexed Series pad / ffill: propagate last valid
            observation forward to next valid backfill / bfill:
            use NEXT valid observation to fill gap
        axis : {0 or `index`}
            1 and `columns` are not supported.
        inplace : boolean, default False
            Fill in place (do not create a new object)
        limit : int, default None
            If method is specified, this is the maximum number of consecutive NaN values to
            forward/backward fill. In other words, if there is a gap with more than this number of
            consecutive NaNs, it will only be partially filled. If method is not specified,
            this is the maximum number of entries along the entire axis where NaNs will be filled.
            Must be greater than 0 if not None

        Returns
        -------
        DataFrame
            DataFrame with NA entries filled.

        Examples
        --------
        >>> df = ks.DataFrame({
        ...     'A': [None, 3, None, None],
        ...     'B': [2, 4, None, 3],
        ...     'C': [None, None, None, 1],
        ...     'D': [0, 1, 5, 4]
        ...     },
        ...     columns=['A', 'B', 'C', 'D'])
        >>> df
             A    B    C  D
        0  NaN  2.0  NaN  0
        1  3.0  4.0  NaN  1
        2  NaN  NaN  NaN  5
        3  NaN  3.0  1.0  4

        Replace all NaN elements with 0s.

        >>> df.fillna(0)
             A    B    C  D
        0  0.0  2.0  0.0  0
        1  3.0  4.0  0.0  1
        2  0.0  0.0  0.0  5
        3  0.0  3.0  1.0  4

        We can also propagate non-null values forward or backward.

        >>> df.fillna(method='ffill')
             A    B    C  D
        0  NaN  2.0  NaN  0
        1  3.0  4.0  NaN  1
        2  3.0  4.0  NaN  5
        3  3.0  3.0  1.0  4

        Replace all NaN elements in column 'A', 'B', 'C', and 'D', with 0, 1,
        2, and 3 respectively.

        >>> values = {'A': 0, 'B': 1, 'C': 2, 'D': 3}
        >>> df.fillna(value=values)
             A    B    C  D
        0  0.0  2.0  2.0  0
        1  3.0  4.0  2.0  1
        2  0.0  1.0  2.0  5
        3  0.0  3.0  1.0  4
        """
        if value is not None:
            axis = validate_axis(axis)
            inplace = validate_bool_kwarg(inplace, "inplace")
            if axis != 0:
                raise NotImplementedError("fillna currently only works for axis=0 or axis='index'")
            if not isinstance(value, (float, int, str, bool, dict, pd.Series)):
                raise TypeError("Unsupported type %s" % type(value))
            if limit is not None:
                raise ValueError('limit parameter for value is not support now')
            if isinstance(value, pd.Series):
                value = value.to_dict()
            if isinstance(value, dict):
                for v in value.values():
                    if not isinstance(v, (float, int, str, bool)):
                        raise TypeError("Unsupported type %s" % type(v))
                value = {k if isinstance(k, tuple) else (k,): v for k, v in value.items()}

                def op(kser):
                    label = kser._internal.column_labels[0]
                    for k, v in value.items():
                        if k == label[:len(k)]:
                            return kser.fillna(value=value[k], method=method, axis=axis,
                                               inplace=False, limit=limit)
                    else:
                        return kser
            else:
                op = lambda kser: kser.fillna(value=value, method=method, axis=axis,
                                              inplace=False, limit=limit)
        elif method is not None:
            op = lambda kser: kser.fillna(value=value, method=method, axis=axis,
                                          inplace=False, limit=limit)
        else:
            raise ValueError("Must specify a fillna 'value' or 'method' parameter.")

        kdf = self._apply_series_op(op)
        if inplace:
            self._internal = kdf._internal
        else:
            return kdf

    # TODO: add 'downcast' when value parameter exists
    def bfill(self, axis=None, inplace=False, limit=None):
        """
        Synonym for `DataFrame.fillna()` with ``method=`bfill```.

        .. note:: the current implementation of 'bfiff' uses Spark's Window
            without specifying partition specification. This leads to move all data into
            single partition in single machine and could cause serious
            performance degradation. Avoid this method against very large dataset.

        Parameters
        ----------
        axis : {0 or `index`}
            1 and `columns` are not supported.
        inplace : boolean, default False
            Fill in place (do not create a new object)
        limit : int, default None
            If method is specified, this is the maximum number of consecutive NaN values to
            forward/backward fill. In other words, if there is a gap with more than this number of
            consecutive NaNs, it will only be partially filled. If method is not specified,
            this is the maximum number of entries along the entire axis where NaNs will be filled.
            Must be greater than 0 if not None

        Returns
        -------
        DataFrame
            DataFrame with NA entries filled.

        Examples
        --------
        >>> df = ks.DataFrame({
        ...     'A': [None, 3, None, None],
        ...     'B': [2, 4, None, 3],
        ...     'C': [None, None, None, 1],
        ...     'D': [0, 1, 5, 4]
        ...     },
        ...     columns=['A', 'B', 'C', 'D'])
        >>> df
             A    B    C  D
        0  NaN  2.0  NaN  0
        1  3.0  4.0  NaN  1
        2  NaN  NaN  NaN  5
        3  NaN  3.0  1.0  4

        Propagate non-null values backward.

        >>> df.bfill()
             A    B    C  D
        0  3.0  2.0  1.0  0
        1  3.0  4.0  1.0  1
        2  NaN  3.0  1.0  5
        3  NaN  3.0  1.0  4
        """
        return self.fillna(method='bfill', axis=axis, inplace=inplace, limit=limit)

    # TODO: add 'downcast' when value parameter exists
    def ffill(self, axis=None, inplace=False, limit=None):
        """
        Synonym for `DataFrame.fillna()` with ``method=`ffill```.

        .. note:: the current implementation of 'ffiff' uses Spark's Window
            without specifying partition specification. This leads to move all data into
            single partition in single machine and could cause serious
            performance degradation. Avoid this method against very large dataset.

        Parameters
        ----------
        axis : {0 or `index`}
            1 and `columns` are not supported.
        inplace : boolean, default False
            Fill in place (do not create a new object)
        limit : int, default None
            If method is specified, this is the maximum number of consecutive NaN values to
            forward/backward fill. In other words, if there is a gap with more than this number of
            consecutive NaNs, it will only be partially filled. If method is not specified,
            this is the maximum number of entries along the entire axis where NaNs will be filled.
            Must be greater than 0 if not None

        Returns
        -------
        DataFrame
            DataFrame with NA entries filled.

        Examples
        --------
        >>> df = ks.DataFrame({
        ...     'A': [None, 3, None, None],
        ...     'B': [2, 4, None, 3],
        ...     'C': [None, None, None, 1],
        ...     'D': [0, 1, 5, 4]
        ...     },
        ...     columns=['A', 'B', 'C', 'D'])
        >>> df
             A    B    C  D
        0  NaN  2.0  NaN  0
        1  3.0  4.0  NaN  1
        2  NaN  NaN  NaN  5
        3  NaN  3.0  1.0  4

        Propagate non-null values forward.

        >>> df.ffill()
             A    B    C  D
        0  NaN  2.0  NaN  0
        1  3.0  4.0  NaN  1
        2  3.0  4.0  NaN  5
        3  3.0  3.0  1.0  4
        """
        return self.fillna(method='ffill', axis=axis, inplace=inplace, limit=limit)

    def replace(self, to_replace=None, value=None, subset=None, inplace=False,
                limit=None, regex=False, method='pad'):
        """
        Returns a new DataFrame replacing a value with another value.

        Parameters
        ----------
        to_replace : int, float, string, or list
            Value to be replaced. If the value is a dict, then value is ignored and
            to_replace must be a mapping from column name (string) to replacement value.
            The value to be replaced must be an int, float, or string.
        value : int, float, string, or list
            Value to use to replace holes. The replacement value must be an int, float,
            or string. If value is a list, value should be of the same length with to_replace.
        subset : string, list
            Optional list of column names to consider. Columns specified in subset that
            do not have matching data type are ignored. For example, if value is a string,
            and subset contains a non-string column, then the non-string column is simply ignored.
        inplace : boolean, default False
            Fill in place (do not create a new object)

        Returns
        -------
        DataFrame
            Object after replacement.

        Examples
        --------
        >>> df = ks.DataFrame({"name": ['Ironman', 'Captain America', 'Thor', 'Hulk'],
        ...                    "weapon": ['Mark-45', 'Shield', 'Mjolnir', 'Smash']},
        ...                   columns=['name', 'weapon'])
        >>> df
                      name   weapon
        0          Ironman  Mark-45
        1  Captain America   Shield
        2             Thor  Mjolnir
        3             Hulk    Smash

        Scalar `to_replace` and `value`

        >>> df.replace('Ironman', 'War-Machine')
                      name   weapon
        0      War-Machine  Mark-45
        1  Captain America   Shield
        2             Thor  Mjolnir
        3             Hulk    Smash

        List like `to_replace` and `value`

        >>> df.replace(['Ironman', 'Captain America'], ['Rescue', 'Hawkeye'], inplace=True)
        >>> df
              name   weapon
        0   Rescue  Mark-45
        1  Hawkeye   Shield
        2     Thor  Mjolnir
        3     Hulk    Smash

        Replacing value by specifying column

        >>> df.replace('Mjolnir', 'Stormbuster', subset='weapon')
              name       weapon
        0   Rescue      Mark-45
        1  Hawkeye       Shield
        2     Thor  Stormbuster
        3     Hulk        Smash

        Dict like `to_replace`

        >>> df = ks.DataFrame({'A': [0, 1, 2, 3, 4],
        ...                    'B': [5, 6, 7, 8, 9],
        ...                    'C': ['a', 'b', 'c', 'd', 'e']},
        ...                   columns=['A', 'B', 'C'])

        >>> df.replace({'A': {0: 100, 4: 400}})
             A  B  C
        0  100  5  a
        1    1  6  b
        2    2  7  c
        3    3  8  d
        4  400  9  e

        >>> df.replace({'A': 0, 'B': 5}, 100)
             A    B  C
        0  100  100  a
        1    1    6  b
        2    2    7  c
        3    3    8  d
        4    4    9  e

        Notes
        -----
        One difference between this implementation and pandas is that it is necessary
        to specify the column name when you are passing dictionary in `to_replace`
        parameter. Calling `replace` on its index such as `df.replace({0: 10, 1: 100})` will
        throw an error. Instead specify column-name like `df.replace({'A': {0: 10, 1: 100}})`.
        """
        if method != 'pad':
            raise NotImplementedError("replace currently works only for method='pad")
        if limit is not None:
            raise NotImplementedError("replace currently works only when limit=None")
        if regex is not False:
            raise NotImplementedError("replace currently doesn't supports regex")
        inplace = validate_bool_kwarg(inplace, "inplace")

        if value is not None and not isinstance(value, (int, float, str, list, dict)):
            raise TypeError("Unsupported type {}".format(type(value)))
        if to_replace is not None and not isinstance(to_replace, (int, float, str, list, dict)):
            raise TypeError("Unsupported type {}".format(type(to_replace)))

        if isinstance(value, list) and isinstance(to_replace, list):
            if len(value) != len(to_replace):
                raise ValueError('Length of to_replace and value must be same')

        # TODO: Do we still need to support this argument?
        if subset is None:
            subset = self._internal.column_labels
        elif isinstance(subset, str):
            subset = [(subset,)]
        elif isinstance(subset, tuple):
            subset = [subset]
        else:
            subset = [sub if isinstance(sub, tuple) else (sub,) for sub in subset]
        subset = [self._internal.column_name_for(label) for label in subset]

        sdf = self._sdf
        if isinstance(to_replace, dict) and value is None and \
                (not any(isinstance(i, dict) for i in to_replace.values())):
            sdf = sdf.replace(to_replace, value, subset)
        elif isinstance(to_replace, dict):
            for name, replacement in to_replace.items():
                if isinstance(name, str):
                    name = (name,)
                df_column = self._internal.column_name_for(name)
                if isinstance(replacement, dict):
                    sdf = sdf.replace(replacement, subset=df_column)
                else:
                    sdf = sdf.withColumn(df_column,
                                         F.when(scol_for(sdf, df_column) == replacement, value)
                                         .otherwise(scol_for(sdf, df_column)))
        else:
            sdf = sdf.replace(to_replace, value, subset)

        internal = self._internal.with_new_sdf(sdf)
        if inplace:
            self._internal = internal
        else:
            return DataFrame(internal)

    def clip(self, lower: Union[float, int] = None, upper: Union[float, int] = None) \
            -> 'DataFrame':
        """
        Trim values at input threshold(s).

        Assigns values outside boundary to boundary values.

        Parameters
        ----------
        lower : float or int, default None
            Minimum threshold value. All values below this threshold will be set to it.
        upper : float or int, default None
            Maximum threshold value. All values above this threshold will be set to it.

        Returns
        -------
        DataFrame
            DataFrame with the values outside the clip boundaries replaced.

        Examples
        --------
        >>> ks.DataFrame({'A': [0, 2, 4]}).clip(1, 3)
           A
        0  1
        1  2
        2  3

        Notes
        -----
        One difference between this implementation and pandas is that running
        pd.DataFrame({'A': ['a', 'b']}).clip(0, 1) will crash with "TypeError: '<=' not supported
        between instances of 'str' and 'int'" while ks.DataFrame({'A': ['a', 'b']}).clip(0, 1)
        will output the original DataFrame, simply ignoring the incompatible types.
        """
        if is_list_like(lower) or is_list_like(upper):
            raise ValueError("List-like value are not supported for 'lower' and 'upper' at the " +
                             "moment")

        if lower is None and upper is None:
            return self

        numeric_types = (DecimalType, DoubleType, FloatType, ByteType, IntegerType, LongType,
                         ShortType)

        def op(kser):
            if isinstance(kser.spark_type, numeric_types):
                scol = kser._scol
                if lower is not None:
                    scol = F.when(scol < lower, lower).otherwise(scol)
                if upper is not None:
                    scol = F.when(scol > upper, upper).otherwise(scol)
                return scol.alias(kser._internal.data_columns[0])
            else:
                return kser

        return self._apply_series_op(op)

    def head(self, n=5):
        """
        Return the first `n` rows.

        This function returns the first `n` rows for the object based
        on position. It is useful for quickly testing if your object
        has the right type of data in it.

        Parameters
        ----------
        n : int, default 5
            Number of rows to select.

        Returns
        -------
        obj_head : same type as caller
            The first `n` rows of the caller object.

        Examples
        --------
        >>> df = ks.DataFrame({'animal':['alligator', 'bee', 'falcon', 'lion',
        ...                    'monkey', 'parrot', 'shark', 'whale', 'zebra']})
        >>> df
              animal
        0  alligator
        1        bee
        2     falcon
        3       lion
        4     monkey
        5     parrot
        6      shark
        7      whale
        8      zebra

        Viewing the first 5 lines

        >>> df.head()
              animal
        0  alligator
        1        bee
        2     falcon
        3       lion
        4     monkey

        Viewing the first `n` lines (three in this case)

        >>> df.head(3)
              animal
        0  alligator
        1        bee
        2     falcon
        """
        if get_option('compute.ordered_head'):
            sdf = self._sdf.orderBy(NATURAL_ORDER_COLUMN_NAME)
        else:
            sdf = self._sdf
        return DataFrame(self._internal.with_new_sdf(sdf.limit(n)))

    def pivot_table(self, values=None, index=None, columns=None,
                    aggfunc='mean', fill_value=None):
        """
        Create a spreadsheet-style pivot table as a DataFrame. The levels in
        the pivot table will be stored in MultiIndex objects (hierarchical
        indexes) on the index and columns of the result DataFrame.

        Parameters
        ----------
        values : column to aggregate.
            They should be either a list less than three or a string.
        index : column (string) or list of columns
            If an array is passed, it must be the same length as the data.
            The list should contain string.
        columns : column
            Columns used in the pivot operation. Only one column is supported and
            it should be a string.
        aggfunc : function (string), dict, default mean
            If dict is passed, the resulting pivot table will have
            columns concatenated by "_" where the first part is the value
            of columns and the second part is the column name in values
            If dict is passed, the key is column to aggregate and value
            is function or list of functions.
        fill_value : scalar, default None
            Value to replace missing values with.

        Returns
        -------
        table : DataFrame

        Examples
        --------
        >>> df = ks.DataFrame({"A": ["foo", "foo", "foo", "foo", "foo",
        ...                          "bar", "bar", "bar", "bar"],
        ...                    "B": ["one", "one", "one", "two", "two",
        ...                          "one", "one", "two", "two"],
        ...                    "C": ["small", "large", "large", "small",
        ...                          "small", "large", "small", "small",
        ...                          "large"],
        ...                    "D": [1, 2, 2, 3, 3, 4, 5, 6, 7],
        ...                    "E": [2, 4, 5, 5, 6, 6, 8, 9, 9]},
        ...                   columns=['A', 'B', 'C', 'D', 'E'])
        >>> df
             A    B      C  D  E
        0  foo  one  small  1  2
        1  foo  one  large  2  4
        2  foo  one  large  2  5
        3  foo  two  small  3  5
        4  foo  two  small  3  6
        5  bar  one  large  4  6
        6  bar  one  small  5  8
        7  bar  two  small  6  9
        8  bar  two  large  7  9

        This first example aggregates values by taking the sum.

        >>> table = df.pivot_table(values='D', index=['A', 'B'],
        ...                        columns='C', aggfunc='sum')
        >>> table.sort_index()  # doctest: +NORMALIZE_WHITESPACE
        C        large  small
        A   B
        bar one    4.0      5
            two    7.0      6
        foo one    4.0      1
            two    NaN      6

        We can also fill missing values using the `fill_value` parameter.

        >>> table = df.pivot_table(values='D', index=['A', 'B'],
        ...                        columns='C', aggfunc='sum', fill_value=0)
        >>> table.sort_index()  # doctest: +NORMALIZE_WHITESPACE
        C        large  small
        A   B
        bar one      4      5
            two      7      6
        foo one      4      1
            two      0      6

        We can also calculate multiple types of aggregations for any given
        value column.

        >>> table = df.pivot_table(values=['D'], index =['C'],
        ...                        columns="A", aggfunc={'D': 'mean'})
        >>> table.sort_index()  # doctest: +NORMALIZE_WHITESPACE
                 D
        A      bar       foo
        C
        large  5.5  2.000000
        small  5.5  2.333333

        The next example aggregates on multiple values.

        >>> table = df.pivot_table(index=['C'], columns="A", values=['D', 'E'],
        ...                         aggfunc={'D': 'mean', 'E': 'sum'})
        >>> table.sort_index() # doctest: +NORMALIZE_WHITESPACE
                 D             E
        A      bar       foo bar foo
        C
        large  5.5  2.000000  15   9
        small  5.5  2.333333  17  13
        """
        if not isinstance(columns, (str, tuple)):
            raise ValueError("columns should be string or tuple.")

        if not isinstance(values, (str, tuple)) and not isinstance(values, list):
            raise ValueError('values should be string or list of one column.')

        if not isinstance(aggfunc, str) and \
                (not isinstance(aggfunc, dict) or
                 not all(isinstance(key, (str, tuple)) and isinstance(value, str)
                         for key, value in aggfunc.items())):
            raise ValueError("aggfunc must be a dict mapping from column name (string or tuple) "
                             "to aggregate functions (string).")

        if isinstance(aggfunc, dict) and index is None:
            raise NotImplementedError("pivot_table doesn't support aggfunc"
                                      " as dict and without index.")
        if isinstance(values, list) and index is None:
            raise NotImplementedError("values can't be a list without index.")

        if columns not in self.columns:
            raise ValueError("Wrong columns {}.".format(columns))
        if isinstance(columns, str):
            columns = (columns,)

        if isinstance(values, list):
            values = [col if isinstance(col, tuple) else (col,) for col in values]
            if not all(isinstance(self._internal.spark_type_for(col), NumericType)
                       for col in values):
                raise TypeError('values should be a numeric type.')
        else:
            values = values if isinstance(values, tuple) else (values,)
            if not isinstance(self._internal.spark_type_for(values), NumericType):
                raise TypeError('values should be a numeric type.')

        if isinstance(aggfunc, str):
            if isinstance(values, list):
                agg_cols = [F.expr('{1}(`{0}`) as `{0}`'
                                   .format(self._internal.column_name_for(value), aggfunc))
                            for value in values]
            else:
                agg_cols = [F.expr('{1}(`{0}`) as `{0}`'
                                   .format(self._internal.column_name_for(values), aggfunc))]
        elif isinstance(aggfunc, dict):
            aggfunc = {key if isinstance(key, tuple) else (key,): value
                       for key, value in aggfunc.items()}
            agg_cols = [F.expr('{1}(`{0}`) as `{0}`'
                               .format(self._internal.column_name_for(key), value))
                        for key, value in aggfunc.items()]
            agg_columns = [key for key, _ in aggfunc.items()]

            if set(agg_columns) != set(values):
                raise ValueError("Columns in aggfunc must be the same as values.")

        if index is None:
            sdf = self._sdf.groupBy() \
                .pivot(pivot_col=self._internal.column_name_for(columns)).agg(*agg_cols)

        elif isinstance(index, list):
            index = [label if isinstance(label, tuple) else (label,) for label in index]
            sdf = self._sdf.groupBy([self._internal.scol_for(label) for label in index]) \
                .pivot(pivot_col=self._internal.column_name_for(columns)).agg(*agg_cols)
        else:
            raise ValueError("index should be a None or a list of columns.")

        if fill_value is not None and isinstance(fill_value, (int, float)):
            sdf = sdf.fillna(fill_value)

        if index is not None:
            if isinstance(values, list):
                index_columns = [self._internal.column_name_for(label) for label in index]
                data_columns = [column for column in sdf.columns if column not in index_columns]

                if len(values) > 1:
                    # If we have two values, Spark will return column's name
                    # in this format: column_values, where column contains
                    # their values in the DataFrame and values is
                    # the column list passed to the pivot_table().
                    # E.g. if column is b and values is ['b','e'],
                    # then ['2_b', '2_e', '3_b', '3_e'].

                    # We sort the columns of Spark DataFrame by values.
                    data_columns.sort(key=lambda x: x.split('_', 1)[1])
                    sdf = sdf.select(index_columns + data_columns)

                    column_name_to_index = dict(zip(self._internal.data_columns,
                                                    self._internal.column_labels))
                    column_labels = [tuple(list(column_name_to_index[name.split('_')[1]])
                                           + [name.split('_')[0]])
                                     for name in data_columns]
                    index_map = list(zip(index_columns, index))
                    column_label_names = (([None] * column_labels_level(values))
                                          + [str(columns) if len(columns) > 1 else columns[0]])
                    internal = _InternalFrame(sdf=sdf,
                                              index_map=index_map,
                                              column_labels=column_labels,
                                              column_scols=[scol_for(sdf, col)
                                                            for col in data_columns],
                                              column_label_names=column_label_names)
                    kdf = DataFrame(internal)
                else:
                    column_labels = [tuple(list(values[0]) + [column]) for column in data_columns]
                    index_map = list(zip(index_columns, index))
                    column_label_names = (([None] * len(values[0]))
                                          + [str(columns) if len(columns) > 1 else columns[0]])
                    internal = _InternalFrame(sdf=sdf,
                                              index_map=index_map,
                                              column_labels=column_labels,
                                              column_scols=[scol_for(sdf, col)
                                                            for col in data_columns],
                                              column_label_names=column_label_names)
                    kdf = DataFrame(internal)
                return kdf
            else:
                index_columns = [self._internal.column_name_for(label) for label in index]
                index_map = list(zip(index_columns, index))
                column_label_names = [str(columns) if len(columns) > 1 else columns[0]]
                internal = _InternalFrame(sdf=sdf,
                                          index_map=index_map,
                                          column_label_names=column_label_names)
                return DataFrame(internal)
        else:
            if isinstance(values, list):
                index_values = values[-1]
            else:
                index_values = values
            index_map = []
            for i, index_value in enumerate(index_values):
                colname = SPARK_INDEX_NAME_FORMAT(i)
                sdf = sdf.withColumn(colname, F.lit(index_value))
                index_map.append((colname, None))
            column_label_names = [str(columns) if len(columns) > 1 else columns[0]]
            internal = _InternalFrame(sdf=sdf,
                                      index_map=index_map,
                                      column_label_names=column_label_names)
            return DataFrame(internal)

    def pivot(self, index=None, columns=None, values=None):
        """
        Return reshaped DataFrame organized by given index / column values.

        Reshape data (produce a "pivot" table) based on column values. Uses
        unique values from specified `index` / `columns` to form axes of the
        resulting DataFrame. This function does not support data
        aggregation.

        Parameters
        ----------
        index : string, optional
            Column to use to make new frame's index. If None, uses
            existing index.
        columns : string
            Column to use to make new frame's columns.
        values : string, object or a list of the previous
            Column(s) to use for populating new frame's values.

        Returns
        -------
        DataFrame
            Returns reshaped DataFrame.

        See Also
        --------
        DataFrame.pivot_table : Generalization of pivot that can handle
            duplicate values for one index/column pair.

        Examples
        --------
        >>> df = ks.DataFrame({'foo': ['one', 'one', 'one', 'two', 'two',
        ...                            'two'],
        ...                    'bar': ['A', 'B', 'C', 'A', 'B', 'C'],
        ...                    'baz': [1, 2, 3, 4, 5, 6],
        ...                    'zoo': ['x', 'y', 'z', 'q', 'w', 't']},
        ...                   columns=['foo', 'bar', 'baz', 'zoo'])
        >>> df
           foo bar  baz zoo
        0  one   A    1   x
        1  one   B    2   y
        2  one   C    3   z
        3  two   A    4   q
        4  two   B    5   w
        5  two   C    6   t

        >>> df.pivot(index='foo', columns='bar', values='baz').sort_index()
        ... # doctest: +NORMALIZE_WHITESPACE
        bar  A  B  C
        foo
        one  1  2  3
        two  4  5  6

        >>> df.pivot(columns='bar', values='baz').sort_index()  # doctest: +NORMALIZE_WHITESPACE
        bar  A    B    C
        0  1.0  NaN  NaN
        1  NaN  2.0  NaN
        2  NaN  NaN  3.0
        3  4.0  NaN  NaN
        4  NaN  5.0  NaN
        5  NaN  NaN  6.0

        Notice that, unlike pandas raises an ValueError when duplicated values are found,
        Koalas' pivot still works with its first value it meets during operation because pivot
        is an expensive operation and it is preferred to permissively execute over failing fast
        when processing large data.

        >>> df = ks.DataFrame({"foo": ['one', 'one', 'two', 'two'],
        ...                    "bar": ['A', 'A', 'B', 'C'],
        ...                    "baz": [1, 2, 3, 4]}, columns=['foo', 'bar', 'baz'])
        >>> df
           foo bar  baz
        0  one   A    1
        1  one   A    2
        2  two   B    3
        3  two   C    4

        >>> df.pivot(index='foo', columns='bar', values='baz').sort_index()
        ... # doctest: +NORMALIZE_WHITESPACE
        bar    A    B    C
        foo
        one  1.0  NaN  NaN
        two  NaN  3.0  4.0
        """
        if columns is None:
            raise ValueError("columns should be set.")

        if values is None:
            raise ValueError("values should be set.")

        should_use_existing_index = index is not None
        if should_use_existing_index:
            df = self
            index = [index]
        else:
            df = self.copy()
            df['__DUMMY__'] = F.monotonically_increasing_id()
            df.set_index('__DUMMY__', append=True, inplace=True)
            df.reset_index(level=range(len(df._internal.index_map) - 1), inplace=True)
            index = df._internal.column_labels[:len(df._internal.index_map)]

        df = df.pivot_table(
            index=index, columns=columns, values=values, aggfunc='first')

        if should_use_existing_index:
            return df
        else:
            index_columns = df._internal.index_columns
            # Note that the existing indexing column won't exist in the pivoted DataFrame.
            internal = df._internal.copy(
                index_map=[(index_column, None) for index_column in index_columns])
            return DataFrame(internal)

    @property
    def columns(self):
        """The column labels of the DataFrame."""
        if self._internal.column_labels_level > 1:
            columns = pd.MultiIndex.from_tuples(self._internal.column_labels)
        else:
            columns = pd.Index([label[0] for label in self._internal.column_labels])
        if self._internal.column_label_names is not None:
            columns.names = self._internal.column_label_names
        return columns

    @columns.setter
    def columns(self, columns):
        if isinstance(columns, pd.MultiIndex):
            column_labels = columns.tolist()
            old_names = self._internal.column_labels
            if len(old_names) != len(column_labels):
                raise ValueError(
                    "Length mismatch: Expected axis has %d elements, new values have %d elements"
                    % (len(old_names), len(column_labels)))
            column_label_names = columns.names
            data_columns = [name_like_string(label) for label in column_labels]
            column_scols = [self._internal.scol_for(label).alias(name)
                            for label, name in zip(self._internal.column_labels, data_columns)]
            self._internal = self._internal.with_new_columns(column_scols,
                                                             column_labels=column_labels)
            sdf = self._sdf.select(
                self._internal.index_scols +
                [self._internal.scol_for(label).alias(name)
                 for label, name in zip(self._internal.column_labels, data_columns)] +
                list(HIDDEN_COLUMNS))
            column_scols = [scol_for(sdf, col) for col in data_columns]
            self._internal = self._internal.copy(sdf=sdf,
                                                 column_labels=column_labels,
                                                 column_scols=column_scols,
                                                 column_label_names=column_label_names)
        else:
            old_names = self._internal.column_labels
            if len(old_names) != len(columns):
                raise ValueError(
                    "Length mismatch: Expected axis has %d elements, new values have %d elements"
                    % (len(old_names), len(columns)))
            column_labels = [col if isinstance(col, tuple) else (col,) for col in columns]
            if isinstance(columns, pd.Index):
                column_label_names = columns.names
            else:
                column_label_names = None
            data_columns = [name_like_string(label) for label in column_labels]
            sdf = self._sdf.select(
                self._internal.index_scols +
                [self._internal.scol_for(label).alias(name)
                 for label, name in zip(self._internal.column_labels, data_columns)] +
                list(HIDDEN_COLUMNS))
            column_scols = [scol_for(sdf, col) for col in data_columns]
            self._internal = self._internal.copy(sdf=sdf,
                                                 column_labels=column_labels,
                                                 column_scols=column_scols,
                                                 column_label_names=column_label_names)

    @property
    def dtypes(self):
        """Return the dtypes in the DataFrame.

        This returns a Series with the data type of each column. The result's index is the original
        DataFrame's columns. Columns with mixed types are stored with the object dtype.

        Returns
        -------
        pd.Series
            The data type of each column.

        Examples
        --------
        >>> df = ks.DataFrame({'a': list('abc'),
        ...                    'b': list(range(1, 4)),
        ...                    'c': np.arange(3, 6).astype('i1'),
        ...                    'd': np.arange(4.0, 7.0, dtype='float64'),
        ...                    'e': [True, False, True],
        ...                    'f': pd.date_range('20130101', periods=3)},
        ...                   columns=['a', 'b', 'c', 'd', 'e', 'f'])
        >>> df.dtypes
        a            object
        b             int64
        c              int8
        d           float64
        e              bool
        f    datetime64[ns]
        dtype: object
        """
        return pd.Series([self[label].dtype for label in self._internal.column_labels],
                         index=pd.Index([label if len(label) > 1 else label[0]
                                         for label in self._internal.column_labels]))

    def select_dtypes(self, include=None, exclude=None):
        """
        Return a subset of the DataFrame's columns based on the column dtypes.

        Parameters
        ----------
        include, exclude : scalar or list-like
            A selection of dtypes or strings to be included/excluded. At least
            one of these parameters must be supplied. It also takes Spark SQL
            DDL type strings, for instance, 'string' and 'date'.

        Returns
        -------
        DataFrame
            The subset of the frame including the dtypes in ``include`` and
            excluding the dtypes in ``exclude``.

        Raises
        ------
        ValueError
            * If both of ``include`` and ``exclude`` are empty

                >>> df = pd.DataFrame({'a': [1, 2] * 3,
                ...                    'b': [True, False] * 3,
                ...                    'c': [1.0, 2.0] * 3})
                >>> df.select_dtypes()
                Traceback (most recent call last):
                ...
                ValueError: at least one of include or exclude must be nonempty

            * If ``include`` and ``exclude`` have overlapping elements

                >>> df = pd.DataFrame({'a': [1, 2] * 3,
                ...                    'b': [True, False] * 3,
                ...                    'c': [1.0, 2.0] * 3})
                >>> df.select_dtypes(include='a', exclude='a')
                Traceback (most recent call last):
                ...
                TypeError: string dtypes are not allowed, use 'object' instead

        Notes
        -----
        * To select datetimes, use ``np.datetime64``, ``'datetime'`` or
          ``'datetime64'``

        Examples
        --------
        >>> df = ks.DataFrame({'a': [1, 2] * 3,
        ...                    'b': [True, False] * 3,
        ...                    'c': [1.0, 2.0] * 3,
        ...                    'd': ['a', 'b'] * 3}, columns=['a', 'b', 'c', 'd'])
        >>> df
           a      b    c  d
        0  1   True  1.0  a
        1  2  False  2.0  b
        2  1   True  1.0  a
        3  2  False  2.0  b
        4  1   True  1.0  a
        5  2  False  2.0  b

        >>> df.select_dtypes(include='bool')
               b
        0   True
        1  False
        2   True
        3  False
        4   True
        5  False

        >>> df.select_dtypes(include=['float64'], exclude=['int'])
             c
        0  1.0
        1  2.0
        2  1.0
        3  2.0
        4  1.0
        5  2.0

        >>> df.select_dtypes(exclude=['int'])
               b    c  d
        0   True  1.0  a
        1  False  2.0  b
        2   True  1.0  a
        3  False  2.0  b
        4   True  1.0  a
        5  False  2.0  b

        Spark SQL DDL type strings can be used as well.

        >>> df.select_dtypes(exclude=['string'])
           a      b    c
        0  1   True  1.0
        1  2  False  2.0
        2  1   True  1.0
        3  2  False  2.0
        4  1   True  1.0
        5  2  False  2.0
        """
        from pyspark.sql.types import _parse_datatype_string

        if not is_list_like(include):
            include = (include,) if include is not None else ()
        if not is_list_like(exclude):
            exclude = (exclude,) if exclude is not None else ()

        if not any((include, exclude)):
            raise ValueError('at least one of include or exclude must be '
                             'nonempty')

        # can't both include AND exclude!
        if set(include).intersection(set(exclude)):
            raise ValueError('include and exclude overlap on {inc_ex}'.format(
                inc_ex=set(include).intersection(set(exclude))))

        # Handle Spark types
        include_spark_type = []
        for inc in include:
            try:
                include_spark_type.append(_parse_datatype_string(inc))
            except:
                pass

        exclude_spark_type = []
        for exc in exclude:
            try:
                exclude_spark_type.append(_parse_datatype_string(exc))
            except:
                pass

        # Handle Pandas types
        include_numpy_type = []
        for inc in include:
            try:
                include_numpy_type.append(infer_dtype_from_object(inc))
            except:
                pass

        exclude_numpy_type = []
        for exc in exclude:
            try:
                exclude_numpy_type.append(infer_dtype_from_object(exc))
            except:
                pass

        column_labels = []
        for label in self._internal.column_labels:
            if len(include) > 0:
                should_include = (
                    infer_dtype_from_object(self[label].dtype.name) in include_numpy_type or
                    self._internal.spark_type_for(label) in include_spark_type)
            else:
                should_include = not (
                    infer_dtype_from_object(self[label].dtype.name) in exclude_numpy_type or
                    self._internal.spark_type_for(label) in exclude_spark_type)

            if should_include:
                column_labels.append(label)

        column_scols = [self._internal.scol_for(label) for label in column_labels]
        return DataFrame(self._internal.with_new_columns(column_scols, column_labels=column_labels))

    def count(self, axis=None):
        """
        Count non-NA cells for each column.

        The values `None`, `NaN` are considered NA.

        Parameters
        ----------
        axis : {0 or ‘index’, 1 or ‘columns’}, default 0
            If 0 or ‘index’ counts are generated for each column. If 1 or ‘columns’ counts are
            generated for each row.

        Returns
        -------
        pandas.Series

        See Also
        --------
        Series.count: Number of non-NA elements in a Series.
        DataFrame.shape: Number of DataFrame rows and columns (including NA
            elements).
        DataFrame.isna: Boolean same-sized DataFrame showing places of NA
            elements.

        Examples
        --------
        Constructing DataFrame from a dictionary:

        >>> df = ks.DataFrame({"Person":
        ...                    ["John", "Myla", "Lewis", "John", "Myla"],
        ...                    "Age": [24., np.nan, 21., 33, 26],
        ...                    "Single": [False, True, True, True, False]},
        ...                   columns=["Person", "Age", "Single"])
        >>> df
          Person   Age  Single
        0   John  24.0   False
        1   Myla   NaN    True
        2  Lewis  21.0    True
        3   John  33.0    True
        4   Myla  26.0   False

        Notice the uncounted NA values:

        >>> df.count()
        Person    5
        Age       4
        Single    5
        dtype: int64

        >>> df.count(axis=1)
        0    3
        1    2
        2    3
        3    3
        4    3
        Name: 0, dtype: int64
        """
        return self._reduce_for_stat_function(
            _Frame._count_expr, name="count", axis=axis, numeric_only=False)

    def drop(self, labels=None, axis=1,
             columns: Union[str, Tuple[str, ...], List[str], List[Tuple[str, ...]]] = None):
        """
        Drop specified labels from columns.

        Remove columns by specifying label names and axis=1 or columns.
        When specifying both labels and columns, only labels will be dropped.
        Removing rows is yet to be implemented.

        Parameters
        ----------
        labels : single label or list-like
            Column labels to drop.
        axis : {1 or 'columns'}, default 1
            .. dropna currently only works for axis=1 'columns'
               axis=0 is yet to be implemented.
        columns : single label or list-like
            Alternative to specifying axis (``labels, axis=1``
            is equivalent to ``columns=labels``).

        Returns
        -------
        dropped : DataFrame

        See Also
        --------
        Series.dropna

        Examples
        --------
        >>> df = ks.DataFrame({'x': [1, 2], 'y': [3, 4], 'z': [5, 6], 'w': [7, 8]},
        ...                   columns=['x', 'y', 'z', 'w'])
        >>> df
           x  y  z  w
        0  1  3  5  7
        1  2  4  6  8

        >>> df.drop('x', axis=1)
           y  z  w
        0  3  5  7
        1  4  6  8

        >>> df.drop(['y', 'z'], axis=1)
           x  w
        0  1  7
        1  2  8

        >>> df.drop(columns=['y', 'z'])
           x  w
        0  1  7
        1  2  8

        Also support for MultiIndex

        >>> df = ks.DataFrame({'x': [1, 2], 'y': [3, 4], 'z': [5, 6], 'w': [7, 8]},
        ...                   columns=['x', 'y', 'z', 'w'])
        >>> columns = [('a', 'x'), ('a', 'y'), ('b', 'z'), ('b', 'w')]
        >>> df.columns = pd.MultiIndex.from_tuples(columns)
        >>> df  # doctest: +NORMALIZE_WHITESPACE
           a     b
           x  y  z  w
        0  1  3  5  7
        1  2  4  6  8
        >>> df.drop('a')  # doctest: +NORMALIZE_WHITESPACE
           b
           z  w
        0  5  7
        1  6  8

        Notes
        -----
        Currently only axis = 1 is supported in this function,
        axis = 0 is yet to be implemented.
        """
        if labels is not None:
            axis = validate_axis(axis)
            if axis == 1:
                return self.drop(columns=labels)
            raise NotImplementedError("Drop currently only works for axis=1")
        elif columns is not None:
            if isinstance(columns, str):
                columns = [(columns,)]  # type: ignore
            elif isinstance(columns, tuple):
                columns = [columns]
            else:
                columns = [col if isinstance(col, tuple) else (col,)  # type: ignore
                           for col in columns]
            drop_column_labels = set(label for label in self._internal.column_labels
                                     for col in columns
                                     if label[:len(col)] == col)
            if len(drop_column_labels) == 0:
                raise KeyError(columns)
            cols, labels = zip(*((column, label)
                                 for column, label
                                 in zip(self._internal.data_columns, self._internal.column_labels)
                                 if label not in drop_column_labels))
            column_scols = [self._internal.scol_for(label) for label in labels]
            internal = self._internal.with_new_columns(column_scols, column_labels=list(labels))
            return DataFrame(internal)
        else:
            raise ValueError("Need to specify at least one of 'labels' or 'columns'")

    def _sort(self, by: List[Column], ascending: Union[bool, List[bool]],
              inplace: bool, na_position: str):
        if isinstance(ascending, bool):
            ascending = [ascending] * len(by)
        if len(ascending) != len(by):
            raise ValueError('Length of ascending ({}) != length of by ({})'
                             .format(len(ascending), len(by)))
        if na_position not in ('first', 'last'):
            raise ValueError("invalid na_position: '{}'".format(na_position))

        # Mapper: Get a spark column function for (ascending, na_position) combination
        # Note that 'asc_nulls_first' and friends were added as of Spark 2.4, see SPARK-23847.
        mapper = {
            (True, 'first'): lambda x: Column(getattr(x._jc, "asc_nulls_first")()),
            (True, 'last'): lambda x: Column(getattr(x._jc, "asc_nulls_last")()),
            (False, 'first'): lambda x: Column(getattr(x._jc, "desc_nulls_first")()),
            (False, 'last'): lambda x: Column(getattr(x._jc, "desc_nulls_last")()),
        }
        by = [mapper[(asc, na_position)](scol) for scol, asc in zip(by, ascending)]
        sdf = self._sdf.sort(*(by + [NATURAL_ORDER_COLUMN_NAME]))
        kdf = DataFrame(self._internal.with_new_sdf(sdf))  # type: ks.DataFrame
        if inplace:
            self._internal = kdf._internal
            return None
        else:
            return kdf

    def sort_values(self, by: Union[str, List[str], Tuple[str, ...], List[Tuple[str, ...]]],
                    ascending: Union[bool, List[bool]] = True,
                    inplace: bool = False, na_position: str = 'last') -> Optional['DataFrame']:
        """
        Sort by the values along either axis.

        Parameters
        ----------
        by : str or list of str
        ascending : bool or list of bool, default True
             Sort ascending vs. descending. Specify list for multiple sort
             orders.  If this is a list of bools, must match the length of
             the by.
        inplace : bool, default False
             if True, perform operation in-place
        na_position : {'first', 'last'}, default 'last'
             `first` puts NaNs at the beginning, `last` puts NaNs at the end

        Returns
        -------
        sorted_obj : DataFrame

        Examples
        --------
        >>> df = ks.DataFrame({
        ...     'col1': ['A', 'B', None, 'D', 'C'],
        ...     'col2': [2, 9, 8, 7, 4],
        ...     'col3': [0, 9, 4, 2, 3],
        ...   },
        ...   columns=['col1', 'col2', 'col3'])
        >>> df
           col1  col2  col3
        0     A     2     0
        1     B     9     9
        2  None     8     4
        3     D     7     2
        4     C     4     3

        Sort by col1

        >>> df.sort_values(by=['col1'])
           col1  col2  col3
        0     A     2     0
        1     B     9     9
        4     C     4     3
        3     D     7     2
        2  None     8     4

        Sort Descending

        >>> df.sort_values(by='col1', ascending=False)
           col1  col2  col3
        3     D     7     2
        4     C     4     3
        1     B     9     9
        0     A     2     0
        2  None     8     4

        Sort by multiple columns

        >>> df = ks.DataFrame({
        ...     'col1': ['A', 'A', 'B', None, 'D', 'C'],
        ...     'col2': [2, 1, 9, 8, 7, 4],
        ...     'col3': [0, 1, 9, 4, 2, 3],
        ...   },
        ...   columns=['col1', 'col2', 'col3'])
        >>> df.sort_values(by=['col1', 'col2'])
           col1  col2  col3
        1     A     1     1
        0     A     2     0
        2     B     9     9
        5     C     4     3
        4     D     7     2
        3  None     8     4
        """
        inplace = validate_bool_kwarg(inplace, "inplace")
        if isinstance(by, (str, tuple)):
            by = [by]  # type: ignore
        else:
            by = [b if isinstance(b, tuple) else (b,) for b in by]  # type: ignore

        new_by = []
        for colname in by:
            ser = self[colname]
            if not isinstance(ser, ks.Series):
                raise ValueError(
                    "The column %s is not unique. For a multi-index, the label must be a tuple "
                    "with elements corresponding to each level." % name_like_string(colname))
            new_by.append(ser._scol)

        return self._sort(by=new_by, ascending=ascending,
                          inplace=inplace, na_position=na_position)

    def sort_index(self, axis: int = 0,
                   level: Optional[Union[int, List[int]]] = None, ascending: bool = True,
                   inplace: bool = False, kind: str = None, na_position: str = 'last') \
            -> Optional['DataFrame']:
        """
        Sort object by labels (along an axis)

        Parameters
        ----------
        axis : index, columns to direct sorting. Currently, only axis = 0 is supported.
        level : int or level name or list of ints or list of level names
            if not None, sort on values in specified index level(s)
        ascending : boolean, default True
            Sort ascending vs. descending
        inplace : bool, default False
            if True, perform operation in-place
        kind : str, default None
            Koalas does not allow specifying the sorting algorithm at the moment, default None
        na_position : {‘first’, ‘last’}, default ‘last’
            first puts NaNs at the beginning, last puts NaNs at the end. Not implemented for
            MultiIndex.

        Returns
        -------
        sorted_obj : DataFrame

        Examples
        --------
        >>> df = ks.DataFrame({'A': [2, 1, np.nan]}, index=['b', 'a', np.nan])

        >>> df.sort_index()
               A
        a    1.0
        b    2.0
        NaN  NaN

        >>> df.sort_index(ascending=False)
               A
        b    2.0
        a    1.0
        NaN  NaN

        >>> df.sort_index(na_position='first')
               A
        NaN  NaN
        a    1.0
        b    2.0

        >>> df.sort_index(inplace=True)
        >>> df
               A
        a    1.0
        b    2.0
        NaN  NaN

        >>> df = ks.DataFrame({'A': range(4), 'B': range(4)[::-1]},
        ...                   index=[['b', 'b', 'a', 'a'], [1, 0, 1, 0]],
        ...                   columns=['A', 'B'])

        >>> df.sort_index()
             A  B
        a 0  3  0
          1  2  1
        b 0  1  2
          1  0  3

        >>> df.sort_index(level=1)  # doctest: +SKIP
             A  B
        a 0  3  0
        b 0  1  2
        a 1  2  1
        b 1  0  3

        >>> df.sort_index(level=[1, 0])
             A  B
        a 0  3  0
        b 0  1  2
        a 1  2  1
        b 1  0  3
        """
        inplace = validate_bool_kwarg(inplace, "inplace")
        axis = validate_axis(axis)
        if axis != 0:
            raise NotImplementedError("No other axis than 0 are supported at the moment")
        if kind is not None:
            raise NotImplementedError(
                "Specifying the sorting algorithm is not supported at the moment.")

        if level is None or (is_list_like(level) and len(level) == 0):  # type: ignore
            by = self._internal.index_scols
        elif is_list_like(level):
            by = [self._internal.index_scols[l] for l in level]  # type: ignore
        else:
            by = [self._internal.index_scols[level]]

        return self._sort(by=by, ascending=ascending,
                          inplace=inplace, na_position=na_position)

    # TODO:  add keep = First
    def nlargest(self, n: int, columns: 'Any') -> 'DataFrame':
        """
        Return the first `n` rows ordered by `columns` in descending order.

        Return the first `n` rows with the largest values in `columns`, in
        descending order. The columns that are not specified are returned as
        well, but not used for ordering.

        This method is equivalent to
        ``df.sort_values(columns, ascending=False).head(n)``, but more
        performant in Pandas.
        In Koalas, thanks to Spark's lazy execution and query optimizer,
        the two would have same performance.

        Parameters
        ----------
        n : int
            Number of rows to return.
        columns : label or list of labels
            Column label(s) to order by.

        Returns
        -------
        DataFrame
            The first `n` rows ordered by the given columns in descending
            order.

        See Also
        --------
        DataFrame.nsmallest : Return the first `n` rows ordered by `columns` in
            ascending order.
        DataFrame.sort_values : Sort DataFrame by the values.
        DataFrame.head : Return the first `n` rows without re-ordering.

        Notes
        -----

        This function cannot be used with all column types. For example, when
        specifying columns with `object` or `category` dtypes, ``TypeError`` is
        raised.

        Examples
        --------
        >>> df = ks.DataFrame({'X': [1, 2, 3, 5, 6, 7, np.nan],
        ...                    'Y': [6, 7, 8, 9, 10, 11, 12]})
        >>> df
             X   Y
        0  1.0   6
        1  2.0   7
        2  3.0   8
        3  5.0   9
        4  6.0  10
        5  7.0  11
        6  NaN  12

        In the following example, we will use ``nlargest`` to select the three
        rows having the largest values in column "population".

        >>> df.nlargest(n=3, columns='X')
             X   Y
        5  7.0  11
        4  6.0  10
        3  5.0   9

        >>> df.nlargest(n=3, columns=['Y', 'X'])
             X   Y
        6  NaN  12
        5  7.0  11
        4  6.0  10

        """
        kdf = self.sort_values(by=columns, ascending=False)  # type: Optional[DataFrame]
        assert kdf is not None
        return kdf.head(n=n)

    # TODO: add keep = First
    def nsmallest(self, n: int, columns: 'Any') -> 'DataFrame':
        """
        Return the first `n` rows ordered by `columns` in ascending order.

        Return the first `n` rows with the smallest values in `columns`, in
        ascending order. The columns that are not specified are returned as
        well, but not used for ordering.

        This method is equivalent to ``df.sort_values(columns, ascending=True).head(n)``,
        but more performant. In Koalas, thanks to Spark's lazy execution and query optimizer,
        the two would have same performance.

        Parameters
        ----------
        n : int
            Number of items to retrieve.
        columns : list or str
            Column name or names to order by.

        Returns
        -------
        DataFrame

        See Also
        --------
        DataFrame.nlargest : Return the first `n` rows ordered by `columns` in
            descending order.
        DataFrame.sort_values : Sort DataFrame by the values.
        DataFrame.head : Return the first `n` rows without re-ordering.

        Examples
        --------
        >>> df = ks.DataFrame({'X': [1, 2, 3, 5, 6, 7, np.nan],
        ...                    'Y': [6, 7, 8, 9, 10, 11, 12]})
        >>> df
             X   Y
        0  1.0   6
        1  2.0   7
        2  3.0   8
        3  5.0   9
        4  6.0  10
        5  7.0  11
        6  NaN  12

        In the following example, we will use ``nsmallest`` to select the
        three rows having the smallest values in column "a".

        >>> df.nsmallest(n=3, columns='X') # doctest: +NORMALIZE_WHITESPACE
             X   Y
        0  1.0   6
        1  2.0   7
        2  3.0   8

        To order by the largest values in column "a" and then "c", we can
        specify multiple columns like in the next example.

        >>> df.nsmallest(n=3, columns=['Y', 'X']) # doctest: +NORMALIZE_WHITESPACE
             X   Y
        0  1.0   6
        1  2.0   7
        2  3.0   8
        """
        kdf = self.sort_values(by=columns, ascending=True)  # type: Optional[DataFrame]
        assert kdf is not None
        return kdf.head(n=n)

    def isin(self, values):
        """
        Whether each element in the DataFrame is contained in values.

        Parameters
        ----------
        values : iterable or dict
           The sequence of values to test. If values is a dict,
           the keys must be the column names, which must match.
           Series and DataFrame are not supported.

        Returns
        -------
        DataFrame
            DataFrame of booleans showing whether each element in the DataFrame
            is contained in values.

        Examples
        --------
        >>> df = ks.DataFrame({'num_legs': [2, 4], 'num_wings': [2, 0]},
        ...                   index=['falcon', 'dog'],
        ...                   columns=['num_legs', 'num_wings'])
        >>> df
                num_legs  num_wings
        falcon         2          2
        dog            4          0

        When ``values`` is a list check whether every value in the DataFrame
        is present in the list (which animals have 0 or 2 legs or wings)

        >>> df.isin([0, 2])
                num_legs  num_wings
        falcon      True       True
        dog        False       True

        When ``values`` is a dict, we can pass values to check for each
        column separately:

        >>> df.isin({'num_wings': [0, 3]})
                num_legs  num_wings
        falcon     False      False
        dog        False       True
        """
        if isinstance(values, (pd.DataFrame, pd.Series)):
            raise NotImplementedError("DataFrame and Series are not supported")
        if isinstance(values, dict) and not set(values.keys()).issubset(self.columns):
            raise AttributeError(
                "'DataFrame' object has no attribute %s"
                % (set(values.keys()).difference(self.columns)))

        column_scols = []
        if isinstance(values, dict):
            for i, col in enumerate(self.columns):
                if col in values:
                    column_scols.append(self._internal.scol_for(self._internal.column_labels[i])
                                        .isin(values[col]).alias(self._internal.data_columns[i]))
                else:
                    column_scols.append(F.lit(False).alias(self._internal.data_columns[i]))
        elif is_list_like(values):
            column_scols += [
                self._internal.scol_for(label).isin(list(values))
                    .alias(self._internal.column_name_for(label))
                for label in self._internal.column_labels]
        else:
            raise TypeError('Values should be iterable, Series, DataFrame or dict.')

        return DataFrame(self._internal.with_new_columns(column_scols))

    @property
    def shape(self):
        """
        Return a tuple representing the dimensionality of the DataFrame.

        Examples
        --------
        >>> df = ks.DataFrame({'col1': [1, 2], 'col2': [3, 4]})
        >>> df.shape
        (2, 2)

        >>> df = ks.DataFrame({'col1': [1, 2], 'col2': [3, 4],
        ...                    'col3': [5, 6]})
        >>> df.shape
        (2, 3)
        """
        return len(self), len(self.columns)

    def merge(self, right: 'DataFrame', how: str = 'inner',
              on: Union[str, List[str], Tuple[str, ...], List[Tuple[str, ...]]] = None,
              left_on: Union[str, List[str], Tuple[str, ...], List[Tuple[str, ...]]] = None,
              right_on: Union[str, List[str], Tuple[str, ...], List[Tuple[str, ...]]] = None,
              left_index: bool = False, right_index: bool = False,
              suffixes: Tuple[str, str] = ('_x', '_y')) -> 'DataFrame':
        """
        Merge DataFrame objects with a database-style join.

        The index of the resulting DataFrame will be one of the following:
            - 0...n if no index is used for merging
            - Index of the left DataFrame if merged only on the index of the right DataFrame
            - Index of the right DataFrame if merged only on the index of the left DataFrame
            - All involved indices if merged using the indices of both DataFrames
                e.g. if `left` with indices (a, x) and `right` with indices (b, x), the result will
                be an index (x, a, b)

        Parameters
        ----------
        right: Object to merge with.
        how: Type of merge to be performed.
            {'left', 'right', 'outer', 'inner'}, default 'inner'

            left: use only keys from left frame, similar to a SQL left outer join; preserve key
                order.
            right: use only keys from right frame, similar to a SQL right outer join; preserve key
                order.
            outer: use union of keys from both frames, similar to a SQL full outer join; sort keys
                lexicographically.
            inner: use intersection of keys from both frames, similar to a SQL inner join;
                preserve the order of the left keys.
        on: Column or index level names to join on. These must be found in both DataFrames. If on
            is None and not merging on indexes then this defaults to the intersection of the
            columns in both DataFrames.
        left_on: Column or index level names to join on in the left DataFrame. Can also
            be an array or list of arrays of the length of the left DataFrame.
            These arrays are treated as if they are columns.
        right_on: Column or index level names to join on in the right DataFrame. Can also
            be an array or list of arrays of the length of the right DataFrame.
            These arrays are treated as if they are columns.
        left_index: Use the index from the left DataFrame as the join key(s). If it is a
            MultiIndex, the number of keys in the other DataFrame (either the index or a number of
            columns) must match the number of levels.
        right_index: Use the index from the right DataFrame as the join key. Same caveats as
            left_index.
        suffixes: Suffix to apply to overlapping column names in the left and right side,
            respectively.

        Returns
        -------
        DataFrame
            A DataFrame of the two merged objects.

        Examples
        --------
        >>> df1 = ks.DataFrame({'lkey': ['foo', 'bar', 'baz', 'foo'],
        ...                     'value': [1, 2, 3, 5]},
        ...                    columns=['lkey', 'value'])
        >>> df2 = ks.DataFrame({'rkey': ['foo', 'bar', 'baz', 'foo'],
        ...                     'value': [5, 6, 7, 8]},
        ...                    columns=['rkey', 'value'])
        >>> df1
          lkey  value
        0  foo      1
        1  bar      2
        2  baz      3
        3  foo      5
        >>> df2
          rkey  value
        0  foo      5
        1  bar      6
        2  baz      7
        3  foo      8

        Merge df1 and df2 on the lkey and rkey columns. The value columns have
        the default suffixes, _x and _y, appended.

        >>> merged = df1.merge(df2, left_on='lkey', right_on='rkey')
        >>> merged.sort_values(by=['lkey', 'value_x', 'rkey', 'value_y'])  # doctest: +ELLIPSIS
          lkey  value_x rkey  value_y
        ...bar        2  bar        6
        ...baz        3  baz        7
        ...foo        1  foo        5
        ...foo        1  foo        8
        ...foo        5  foo        5
        ...foo        5  foo        8

        >>> left_kdf = ks.DataFrame({'A': [1, 2]})
        >>> right_kdf = ks.DataFrame({'B': ['x', 'y']}, index=[1, 2])

        >>> left_kdf.merge(right_kdf, left_index=True, right_index=True).sort_index()
           A  B
        1  2  x

        >>> left_kdf.merge(right_kdf, left_index=True, right_index=True, how='left').sort_index()
           A     B
        0  1  None
        1  2     x

        >>> left_kdf.merge(right_kdf, left_index=True, right_index=True, how='right').sort_index()
             A  B
        1  2.0  x
        2  NaN  y

        >>> left_kdf.merge(right_kdf, left_index=True, right_index=True, how='outer').sort_index()
             A     B
        0  1.0  None
        1  2.0     x
        2  NaN     y

        Notes
        -----
        As described in #263, joining string columns currently returns None for missing values
            instead of NaN.
        """
        _to_list = lambda os: (os if os is None
                               else [os] if isinstance(os, tuple)
                               else [(os,)] if isinstance(os, str)
                               else [o if isinstance(o, tuple) else (o,)  # type: ignore
                                     for o in os])

        if isinstance(right, ks.Series):
            right = right.to_frame()

        if on:
            if left_on or right_on:
                raise ValueError('Can only pass argument "on" OR "left_on" and "right_on", '
                                 'not a combination of both.')
            left_keys = _to_list(on)
            right_keys = _to_list(on)
        else:
            # TODO: need special handling for multi-index.
            if left_index:
                left_keys = self._internal.index_columns
            else:
                left_keys = _to_list(left_on)
            if right_index:
                right_keys = right._internal.index_columns
            else:
                right_keys = _to_list(right_on)

            if left_keys and not right_keys:
                raise ValueError('Must pass right_on or right_index=True')
            if right_keys and not left_keys:
                raise ValueError('Must pass left_on or left_index=True')
            if not left_keys and not right_keys:
                common = list(self.columns.intersection(right.columns))
                if len(common) == 0:
                    raise ValueError(
                        'No common columns to perform merge on. Merge options: '
                        'left_on=None, right_on=None, left_index=False, right_index=False')
                left_keys = _to_list(common)
                right_keys = _to_list(common)
            if len(left_keys) != len(right_keys):  # type: ignore
                raise ValueError('len(left_keys) must equal len(right_keys)')

        if how == 'full':
            warnings.warn("Warning: While Koalas will accept 'full', you should use 'outer' " +
                          "instead to be compatible with the pandas merge API", UserWarning)
        if how == 'outer':
            # 'outer' in pandas equals 'full' in Spark
            how = 'full'
        if how not in ('inner', 'left', 'right', 'full'):
            raise ValueError("The 'how' parameter has to be amongst the following values: ",
                             "['inner', 'left', 'right', 'outer']")

        left_table = self._sdf.alias('left_table')
        right_table = right._sdf.alias('right_table')

        left_scol_for = lambda label: scol_for(left_table, self._internal.column_name_for(label))
        right_scol_for = lambda label: scol_for(right_table, right._internal.column_name_for(label))

        left_key_columns = [left_scol_for(label) for label in left_keys]  # type: ignore
        right_key_columns = [right_scol_for(label) for label in right_keys]  # type: ignore

        join_condition = reduce(lambda x, y: x & y,
                                [lkey == rkey for lkey, rkey
                                 in zip(left_key_columns, right_key_columns)])

        joined_table = left_table.join(right_table, join_condition, how=how)

        # Unpack suffixes tuple for convenience
        left_suffix = suffixes[0]
        right_suffix = suffixes[1]

        # Append suffixes to columns with the same name to avoid conflicts later
        duplicate_columns = (set(self._internal.column_labels)
                             & set(right._internal.column_labels))

        exprs = []
        data_columns = []
        column_labels = []
        for label in self._internal.column_labels:
            col = self._internal.column_name_for(label)
            scol = left_scol_for(label)
            if label in duplicate_columns:
                if label in left_keys and label in right_keys:  # type: ignore
                    right_scol = right_scol_for(label)
                    if how == 'right':
                        scol = right_scol
                    elif how == 'full':
                        scol = F.when(scol.isNotNull(), scol).otherwise(right_scol).alias(col)
                    else:
                        pass
                else:
                    col = col + left_suffix
                    scol = scol.alias(col)
                    label = tuple([label[0] + left_suffix] + list(label[1:]))
            exprs.append(scol)
            data_columns.append(col)
            column_labels.append(label)
        for label in right._internal.column_labels:
            col = right._internal.column_name_for(label)
            scol = right_scol_for(label)
            if label in duplicate_columns:
                if label in left_keys and label in right_keys:  # type: ignore
                    continue
                else:
                    col = col + right_suffix
                    scol = scol.alias(col)
                    label = tuple([label[0] + right_suffix] + list(label[1:]))
            exprs.append(scol)
            data_columns.append(col)
            column_labels.append(label)

        left_index_scols = self._internal.index_scols
        right_index_scols = right._internal.index_scols

        # Retain indices if they are used for joining
        if left_index:
            if right_index:
                if how in ('inner', 'left'):
                    exprs.extend(left_index_scols)
                    index_map = self._internal.index_map
                elif how == 'right':
                    exprs.extend(right_index_scols)
                    index_map = right._internal.index_map
                else:
                    index_map = []
                    for (col, name), left_scol, right_scol in zip(self._internal.index_map,
                                                                  left_index_scols,
                                                                  right_index_scols):
                        scol = F.when(left_scol.isNotNull(), left_scol).otherwise(right_scol)
                        exprs.append(scol.alias(col))
                        index_map.append((col, name))
            else:
                exprs.extend(right_index_scols)
                index_map = right._internal.index_map
        elif right_index:
            exprs.extend(left_index_scols)
            index_map = self._internal.index_map
        else:
            index_map = []

        selected_columns = joined_table.select(*exprs)

        internal = _InternalFrame(sdf=selected_columns,
                                  index_map=index_map if index_map else None,
                                  column_labels=column_labels,
                                  column_scols=[scol_for(selected_columns, col)
                                                for col in data_columns])
        return DataFrame(internal)

    def join(self, right: 'DataFrame',
             on: Optional[Union[str, List[str], Tuple[str, ...], List[Tuple[str, ...]]]] = None,
             how: str = 'left', lsuffix: str = '', rsuffix: str = '') -> 'DataFrame':
        """
        Join columns of another DataFrame.

        Join columns with `right` DataFrame either on index or on a key column. Efficiently join
        multiple DataFrame objects by index at once by passing a list.

        Parameters
        ----------
        right: DataFrame, Series
        on: str, list of str, or array-like, optional
            Column or index level name(s) in the caller to join on the index in `right`, otherwise
            joins index-on-index. If multiple values given, the `right` DataFrame must have a
            MultiIndex. Can pass an array as the join key if it is not already contained in the
            calling DataFrame. Like an Excel VLOOKUP operation.
        how: {'left', 'right', 'outer', 'inner'}, default 'left'
            How to handle the operation of the two objects.

            * left: use `left` frame’s index (or column if on is specified).
            * right: use `right`’s index.
            * outer: form union of `left` frame’s index (or column if on is specified) with
              right’s index, and sort it. lexicographically.
            * inner: form intersection of `left` frame’s index (or column if on is specified)
              with `right`’s index, preserving the order of the `left`’s one.
        lsuffix : str, default ''
            Suffix to use from left frame's overlapping columns.
        rsuffix : str, default ''
            Suffix to use from `right` frame's overlapping columns.

        Returns
        -------
        DataFrame
            A dataframe containing columns from both the `left` and `right`.

        See Also
        --------
        DataFrame.merge: For column(s)-on-columns(s) operations.

        Notes
        -----
        Parameters on, lsuffix, and rsuffix are not supported when passing a list of DataFrame
        objects.

        Examples
        --------
        >>> kdf1 = ks.DataFrame({'key': ['K0', 'K1', 'K2', 'K3'],
        ...                      'A': ['A0', 'A1', 'A2', 'A3']},
        ...                     columns=['key', 'A'])
        >>> kdf2 = ks.DataFrame({'key': ['K0', 'K1', 'K2'],
        ...                      'B': ['B0', 'B1', 'B2']},
        ...                     columns=['key', 'B'])
        >>> kdf1
          key   A
        0  K0  A0
        1  K1  A1
        2  K2  A2
        3  K3  A3
        >>> kdf2
          key   B
        0  K0  B0
        1  K1  B1
        2  K2  B2

        Join DataFrames using their indexes.

        >>> join_kdf = kdf1.join(kdf2, lsuffix='_left', rsuffix='_right')
        >>> join_kdf.sort_values(by=join_kdf.columns)
          key_left   A key_right     B
        0       K0  A0        K0    B0
        1       K1  A1        K1    B1
        2       K2  A2        K2    B2
        3       K3  A3      None  None

        If we want to join using the key columns, we need to set key to be the index in both df and
        right. The joined DataFrame will have key as its index.

        >>> join_kdf = kdf1.set_index('key').join(kdf2.set_index('key'))
        >>> join_kdf.sort_values(by=join_kdf.columns) # doctest: +NORMALIZE_WHITESPACE
              A     B
        key
        K0   A0    B0
        K1   A1    B1
        K2   A2    B2
        K3   A3  None

        Another option to join using the key columns is to use the on parameter. DataFrame.join
        always uses right’s index but we can use any column in df. This method preserves the
        original DataFrame’s index in the result.

        >>> join_kdf = kdf1.join(kdf2.set_index('key'), on='key')
        >>> join_kdf.index
        Int64Index([0, 1, 2, 3], dtype='int64')
        """
        if isinstance(right, ks.Series):
            common = list(self.columns.intersection([right.name]))
        else:
            common = list(self.columns.intersection(right.columns))
        if len(common) > 0 and not lsuffix and not rsuffix:
            raise ValueError(
                "columns overlap but no suffix specified: "
                "{rename}".format(rename=common))
        if on:
            self = self.set_index(on)
            join_kdf = self.merge(right, left_index=True, right_index=True, how=how,
                                  suffixes=(lsuffix, rsuffix)).reset_index()
        else:
            join_kdf = self.merge(right, left_index=True, right_index=True, how=how,
                                  suffixes=(lsuffix, rsuffix))
        return join_kdf

    def append(self, other: 'DataFrame', ignore_index: bool = False,
               verify_integrity: bool = False, sort: bool = False) -> 'DataFrame':
        """
        Append rows of other to the end of caller, returning a new object.

        Columns in other that are not in the caller are added as new columns.

        Parameters
        ----------
        other : DataFrame or Series/dict-like object, or list of these
            The data to append.

        ignore_index : boolean, default False
            If True, do not use the index labels.

        verify_integrity : boolean, default False
            If True, raise ValueError on creating index with duplicates.

        sort : boolean, default False
            Currently not supported.

        Returns
        -------
        appended : DataFrame

        Examples
        --------
        >>> df = ks.DataFrame([[1, 2], [3, 4]], columns=list('AB'))

        >>> df.append(df)
           A  B
        0  1  2
        1  3  4
        0  1  2
        1  3  4

        >>> df.append(df, ignore_index=True)
           A  B
        0  1  2
        1  3  4
        2  1  2
        3  3  4
        """
        if isinstance(other, ks.Series):
            raise ValueError("DataFrames.append() does not support appending Series to DataFrames")
        if sort:
            raise NotImplementedError("The 'sort' parameter is currently not supported")

        if not ignore_index:
            index_scols = self._internal.index_scols
            if len(index_scols) != len(other._internal.index_scols):
                raise ValueError("Both DataFrames have to have the same number of index levels")

            if verify_integrity and len(index_scols) > 0:
                if (self._sdf.select(index_scols)
                        .intersect(other._sdf.select(other._internal.index_scols))
                        .count()) > 0:
                    raise ValueError("Indices have overlapping values")

        # Lazy import to avoid circular dependency issues
        from databricks.koalas.namespace import concat
        return concat([self, other], ignore_index=ignore_index)

    # TODO: add 'filter_func' and 'errors' parameter
    def update(self, other: 'DataFrame', join: str = 'left', overwrite: bool = True):
        """
        Modify in place using non-NA values from another DataFrame.
        Aligns on indices. There is no return value.

        Parameters
        ----------
        other : DataFrame, or Series
        join : 'left', default 'left'
            Only left join is implemented, keeping the index and columns of the original object.
        overwrite : bool, default True
            How to handle non-NA values for overlapping keys:

            * True: overwrite original DataFrame's values with values from `other`.
            * False: only update values that are NA in the original DataFrame.

        Returns
        -------
        None : method directly changes calling object

        See Also
        --------
        DataFrame.merge : For column(s)-on-columns(s) operations.

        Examples
        --------
        >>> df = ks.DataFrame({'A': [1, 2, 3], 'B': [400, 500, 600]}, columns=['A', 'B'])
        >>> new_df = ks.DataFrame({'B': [4, 5, 6], 'C': [7, 8, 9]}, columns=['B', 'C'])
        >>> df.update(new_df)
        >>> df.sort_index()
           A  B
        0  1  4
        1  2  5
        2  3  6

        The DataFrame's length does not increase as a result of the update,
        only values at matching index/column labels are updated.

        >>> df = ks.DataFrame({'A': ['a', 'b', 'c'], 'B': ['x', 'y', 'z']}, columns=['A', 'B'])
        >>> new_df = ks.DataFrame({'B': ['d', 'e', 'f', 'g', 'h', 'i']}, columns=['B'])
        >>> df.update(new_df)
        >>> df.sort_index()
           A  B
        0  a  d
        1  b  e
        2  c  f

        For Series, it's name attribute must be set.

        >>> df = ks.DataFrame({'A': ['a', 'b', 'c'], 'B': ['x', 'y', 'z']}, columns=['A', 'B'])
        >>> new_column = ks.Series(['d', 'e'], name='B', index=[0, 2])
        >>> df.update(new_column)
        >>> df.sort_index()
           A  B
        0  a  d
        1  b  y
        2  c  e

        If `other` contains None the corresponding values are not updated in the original dataframe.

        >>> df = ks.DataFrame({'A': [1, 2, 3], 'B': [400, 500, 600]}, columns=['A', 'B'])
        >>> new_df = ks.DataFrame({'B': [4, None, 6]}, columns=['B'])
        >>> df.update(new_df)
        >>> df.sort_index()
           A      B
        0  1    4.0
        1  2  500.0
        2  3    6.0
        """
        if join != 'left':
            raise NotImplementedError("Only left join is supported")

        if isinstance(other, ks.Series):
            other = DataFrame(other)

        update_columns = list(set(self._internal.column_labels)
                              .intersection(set(other._internal.column_labels)))
        update_sdf = self.join(other[update_columns], rsuffix='_new')._sdf

        for column_labels in update_columns:
            column_name = self._internal.column_name_for(column_labels)
            old_col = scol_for(update_sdf, column_name)
            new_col = scol_for(update_sdf, other._internal.column_name_for(column_labels) + '_new')
            if overwrite:
                update_sdf = update_sdf.withColumn(column_name, F.when(new_col.isNull(), old_col)
                                                   .otherwise(new_col))
            else:
                update_sdf = update_sdf.withColumn(column_name, F.when(old_col.isNull(), new_col)
                                                   .otherwise(old_col))
        sdf = update_sdf.select([scol_for(update_sdf, col)
                                 for col in self._internal.columns] +
                                list(HIDDEN_COLUMNS))
        internal = self._internal.with_new_sdf(sdf)
        self._internal = internal

    def sample(self, n: Optional[int] = None, frac: Optional[float] = None, replace: bool = False,
               random_state: Optional[int] = None) -> 'DataFrame':
        """
        Return a random sample of items from an axis of object.

        Please call this function using named argument by specifying the ``frac`` argument.

        You can use `random_state` for reproducibility. However, note that different from pandas,
        specifying a seed in Koalas/Spark does not guarantee the sampled rows will be fixed. The
        result set depends on not only the seed, but also how the data is distributed across
        machines and to some extent network randomness when shuffle operations are involved. Even
        in the simplest case, the result set will depend on the system's CPU core count.

        Parameters
        ----------
        n : int, optional
            Number of items to return. This is currently NOT supported. Use frac instead.
        frac : float, optional
            Fraction of axis items to return.
        replace : bool, default False
            Sample with or without replacement.
        random_state : int, optional
            Seed for the random number generator (if int).

        Returns
        -------
        Series or DataFrame
            A new object of same type as caller containing the sampled items.

        Examples
        --------
        >>> df = ks.DataFrame({'num_legs': [2, 4, 8, 0],
        ...                    'num_wings': [2, 0, 0, 0],
        ...                    'num_specimen_seen': [10, 2, 1, 8]},
        ...                   index=['falcon', 'dog', 'spider', 'fish'],
        ...                   columns=['num_legs', 'num_wings', 'num_specimen_seen'])
        >>> df  # doctest: +SKIP
                num_legs  num_wings  num_specimen_seen
        falcon         2          2                 10
        dog            4          0                  2
        spider         8          0                  1
        fish           0          0                  8

        A random 25% sample of the ``DataFrame``.
        Note that we use `random_state` to ensure the reproducibility of
        the examples.

        >>> df.sample(frac=0.25, random_state=1)  # doctest: +SKIP
                num_legs  num_wings  num_specimen_seen
        falcon         2          2                 10
        fish           0          0                  8

        Extract 25% random elements from the ``Series`` ``df['num_legs']``, with replacement,
        so the same items could appear more than once.

        >>> df['num_legs'].sample(frac=0.4, replace=True, random_state=1)  # doctest: +SKIP
        falcon    2
        spider    8
        spider    8
        Name: num_legs, dtype: int64

        Specifying the exact number of items to return is not supported at the moment.

        >>> df.sample(n=5)  # doctest: +ELLIPSIS
        Traceback (most recent call last):
            ...
        NotImplementedError: Function sample currently does not support specifying ...
        """
        # Note: we don't run any of the doctests because the result can change depending on the
        # system's core count.
        if n is not None:
            raise NotImplementedError("Function sample currently does not support specifying "
                                      "exact number of items to return. Use frac instead.")

        if frac is None:
            raise ValueError("frac must be specified.")

        sdf = self._sdf.sample(withReplacement=replace, fraction=frac, seed=random_state)
        return DataFrame(self._internal.with_new_sdf(sdf))

    def astype(self, dtype) -> 'DataFrame':
        """
        Cast a Koalas object to a specified dtype ``dtype``.

        Parameters
        ----------
        dtype : data type, or dict of column name -> data type
            Use a numpy.dtype or Python type to cast entire Koalas object to
            the same type. Alternatively, use {col: dtype, ...}, where col is a
            column label and dtype is a numpy.dtype or Python type to cast one
            or more of the DataFrame's columns to column-specific types.

        Returns
        -------
        casted : same type as caller

        See Also
        --------
        to_datetime : Convert argument to datetime.

        Examples
        --------
        >>> df = ks.DataFrame({'a': [1, 2, 3], 'b': [1, 2, 3]}, dtype='int64')
        >>> df
           a  b
        0  1  1
        1  2  2
        2  3  3

        Convert to float type:

        >>> df.astype('float')
             a    b
        0  1.0  1.0
        1  2.0  2.0
        2  3.0  3.0

        Convert to int64 type back:

        >>> df.astype('int64')
           a  b
        0  1  1
        1  2  2
        2  3  3

        Convert column a to float type:

        >>> df.astype({'a': float})
             a  b
        0  1.0  1
        1  2.0  2
        2  3.0  3

        """
        applied = []
        if is_dict_like(dtype):
            for col_name in dtype.keys():
                if col_name not in self.columns:
                    raise KeyError('Only a column name can be used for the '
                                   'key in a dtype mappings argument.')
            for col_name, col in self.items():
                if col_name in dtype:
                    applied.append(col.astype(dtype=dtype[col_name]))
                else:
                    applied.append(col)
        else:
            for col_name, col in self.items():
                applied.append(col.astype(dtype=dtype))
        return DataFrame(self._internal.with_new_columns(applied))

    def add_prefix(self, prefix):
        """
        Prefix labels with string `prefix`.

        For Series, the row labels are prefixed.
        For DataFrame, the column labels are prefixed.

        Parameters
        ----------
        prefix : str
           The string to add before each label.

        Returns
        -------
        DataFrame
           New DataFrame with updated labels.

        See Also
        --------
        Series.add_prefix: Prefix row labels with string `prefix`.
        Series.add_suffix: Suffix row labels with string `suffix`.
        DataFrame.add_suffix: Suffix column labels with string `suffix`.

        Examples
        --------
        >>> df = ks.DataFrame({'A': [1, 2, 3, 4], 'B': [3, 4, 5, 6]}, columns=['A', 'B'])
        >>> df
           A  B
        0  1  3
        1  2  4
        2  3  5
        3  4  6

        >>> df.add_prefix('col_')
           col_A  col_B
        0      1      3
        1      2      4
        2      3      5
        3      4      6
        """
        assert isinstance(prefix, str)
        return self._apply_series_op(
            lambda kser: kser.rename(tuple([prefix + i for i in kser._internal.column_labels[0]])))

    def add_suffix(self, suffix):
        """
        Suffix labels with string `suffix`.

        For Series, the row labels are suffixed.
        For DataFrame, the column labels are suffixed.

        Parameters
        ----------
        suffix : str
           The string to add before each label.

        Returns
        -------
        DataFrame
           New DataFrame with updated labels.

        See Also
        --------
        Series.add_prefix: Prefix row labels with string `prefix`.
        Series.add_suffix: Suffix row labels with string `suffix`.
        DataFrame.add_prefix: Prefix column labels with string `prefix`.

        Examples
        --------
        >>> df = ks.DataFrame({'A': [1, 2, 3, 4], 'B': [3, 4, 5, 6]}, columns=['A', 'B'])
        >>> df
           A  B
        0  1  3
        1  2  4
        2  3  5
        3  4  6

        >>> df.add_suffix('_col')
           A_col  B_col
        0      1      3
        1      2      4
        2      3      5
        3      4      6
        """
        assert isinstance(suffix, str)
        return self._apply_series_op(
            lambda kser: kser.rename(tuple([i + suffix for i in kser._internal.column_labels[0]])))

    # TODO: include, and exclude should be implemented.
    def describe(self, percentiles: Optional[List[float]] = None) -> 'DataFrame':
        """
        Generate descriptive statistics that summarize the central tendency,
        dispersion and shape of a dataset's distribution, excluding
        ``NaN`` values.

        Analyzes both numeric and object series, as well
        as ``DataFrame`` column sets of mixed data types. The output
        will vary depending on what is provided. Refer to the notes
        below for more detail.

        Parameters
        ----------
        percentiles : list of ``float`` in range [0.0, 1.0], default [0.25, 0.5, 0.75]
            A list of percentiles to be computed.

        Returns
        -------
        Series or DataFrame
            Summary statistics of the Series or Dataframe provided.

        See Also
        --------
        DataFrame.count: Count number of non-NA/null observations.
        DataFrame.max: Maximum of the values in the object.
        DataFrame.min: Minimum of the values in the object.
        DataFrame.mean: Mean of the values.
        DataFrame.std: Standard deviation of the observations.

        Notes
        -----
        For numeric data, the result's index will include ``count``,
        ``mean``, ``std``, ``min``, ``25%``, ``50%``, ``75%``, ``max``.

        Currently only numeric data is supported.

        Examples
        --------
        Describing a numeric ``Series``.

        >>> s = ks.Series([1, 2, 3])
        >>> s.describe()
        count    3.0
        mean     2.0
        std      1.0
        min      1.0
        25%      1.0
        50%      2.0
        75%      3.0
        max      3.0
        Name: 0, dtype: float64

        Describing a ``DataFrame``. Only numeric fields are returned.

        >>> df = ks.DataFrame({'numeric1': [1, 2, 3],
        ...                    'numeric2': [4.0, 5.0, 6.0],
        ...                    'object': ['a', 'b', 'c']
        ...                   },
        ...                   columns=['numeric1', 'numeric2', 'object'])
        >>> df.describe()
               numeric1  numeric2
        count       3.0       3.0
        mean        2.0       5.0
        std         1.0       1.0
        min         1.0       4.0
        25%         1.0       4.0
        50%         2.0       5.0
        75%         3.0       6.0
        max         3.0       6.0

        For multi-index columns:

        >>> df.columns = [('num', 'a'), ('num', 'b'), ('obj', 'c')]
        >>> df.describe()  # doctest: +NORMALIZE_WHITESPACE
               num
                 a    b
        count  3.0  3.0
        mean   2.0  5.0
        std    1.0  1.0
        min    1.0  4.0
        25%    1.0  4.0
        50%    2.0  5.0
        75%    3.0  6.0
        max    3.0  6.0

        >>> df[('num', 'b')].describe()
        count    3.0
        mean     5.0
        std      1.0
        min      4.0
        25%      4.0
        50%      5.0
        75%      6.0
        max      6.0
        Name: (num, b), dtype: float64

        Describing a ``DataFrame`` and selecting custom percentiles.

        >>> df = ks.DataFrame({'numeric1': [1, 2, 3],
        ...                    'numeric2': [4.0, 5.0, 6.0]
        ...                   },
        ...                   columns=['numeric1', 'numeric2'])
        >>> df.describe(percentiles = [0.85, 0.15])
               numeric1  numeric2
        count       3.0       3.0
        mean        2.0       5.0
        std         1.0       1.0
        min         1.0       4.0
        15%         1.0       4.0
        50%         2.0       5.0
        85%         3.0       6.0
        max         3.0       6.0

        Describing a column from a ``DataFrame`` by accessing it as
        an attribute.

        >>> df.numeric1.describe()
        count    3.0
        mean     2.0
        std      1.0
        min      1.0
        25%      1.0
        50%      2.0
        75%      3.0
        max      3.0
        Name: numeric1, dtype: float64

        Describing a column from a ``DataFrame`` by accessing it as
        an attribute and selecting custom percentiles.

        >>> df.numeric1.describe(percentiles = [0.85, 0.15])
        count    3.0
        mean     2.0
        std      1.0
        min      1.0
        15%      1.0
        50%      2.0
        85%      3.0
        max      3.0
        Name: numeric1, dtype: float64
        """
        exprs = []
        column_labels = []
        for label in self._internal.column_labels:
            scol = self._internal.scol_for(label)
            spark_type = self._internal.spark_type_for(label)
            if isinstance(spark_type, DoubleType) or isinstance(spark_type, FloatType):
                exprs.append(F.nanvl(scol, F.lit(None))
                             .alias(self._internal.column_name_for(label)))
                column_labels.append(label)
            elif isinstance(spark_type, NumericType):
                exprs.append(scol)
                column_labels.append(label)

        if len(exprs) == 0:
            raise ValueError("Cannot describe a DataFrame without columns")

        if percentiles is not None:
            if any((p < 0.0) or (p > 1.0) for p in percentiles):
                raise ValueError("Percentiles should all be in the interval [0, 1]")
            # appending 50% if not in percentiles already
            percentiles = (percentiles + [0.5]) if 0.5 not in percentiles else percentiles
        else:
            percentiles = [0.25, 0.5, 0.75]

        formatted_perc = ["{:.0%}".format(p) for p in sorted(percentiles)]
        stats = ["count", "mean", "stddev", "min", *formatted_perc, "max"]

        sdf = self._sdf.select(*exprs).summary(stats)
        sdf = sdf.replace("stddev", "std", subset='summary')

        internal = _InternalFrame(sdf=sdf,
                                  index_map=[('summary', None)],
                                  column_labels=column_labels,
                                  column_scols=[scol_for(sdf, self._internal.column_name_for(label))
                                                for label in column_labels])
        return DataFrame(internal).astype('float64')

    def drop_duplicates(self, subset=None, keep='first', inplace=False):
        """
        Return DataFrame with duplicate rows removed, optionally only
        considering certain columns.

        Parameters
        ----------
        subset : column label or sequence of labels, optional
            Only consider certain columns for identifying duplicates, by
            default use all of the columns.
        keep : {'first', 'last', False}, default 'first'
            Determines which duplicates (if any) to keep.
            - ``first`` : Drop duplicates except for the first occurrence.
            - ``last`` : Drop duplicates except for the last occurrence.
            - False : Drop all duplicates.
        inplace : boolean, default False
            Whether to drop duplicates in place or to return a copy.

        Returns
        -------
        DataFrame
            DataFrame with duplicates removed or None if ``inplace=True``.

        >>> df = ks.DataFrame(
        ...     {'a': [1, 2, 2, 2, 3], 'b': ['a', 'a', 'a', 'c', 'd']}, columns = ['a', 'b'])
        >>> df
           a  b
        0  1  a
        1  2  a
        2  2  a
        3  2  c
        4  3  d

        >>> df.drop_duplicates().sort_values(['a', 'b'])
           a  b
        0  1  a
        1  2  a
        3  2  c
        4  3  d

        >>> df.drop_duplicates('a').sort_values(['a', 'b'])
           a  b
        0  1  a
        1  2  a
        4  3  d

        >>> df.drop_duplicates(['a', 'b']).sort_values(['a', 'b'])
           a  b
        0  1  a
        1  2  a
        3  2  c
        4  3  d
        """
        inplace = validate_bool_kwarg(inplace, "inplace")

<<<<<<< HEAD
        _, column, sdf = self._mark_duplicates(subset, keep)
        index_column = self._internal.index_columns[0]
        if column == index_column:
            index_column = SPARK_DEFAULT_INDEX_NAME
            sdf = sdf.select([self._internal.index_scols[0].alias(index_column)]
                             + self._internal.data_scols)

        sdf = sdf.where(~F.col(column)).drop(column)
        internal = self._internal.copy(sdf=sdf)
=======
        sdf = self._sdf.drop(*HIDDEN_COLUMNS) \
            .drop_duplicates(subset=[self._internal.column_name_for(label) for label in subset])
        internal = self._internal.with_new_sdf(sdf)
>>>>>>> f8b60d22
        if inplace:
            self._internal = internal
        else:
            return DataFrame(internal)

    def reindex(self, labels: Optional[Any] = None, index: Optional[Any] = None,
                columns: Optional[Any] = None, axis: Optional[Union[int, str]] = None,
                copy: Optional[bool] = True, fill_value: Optional[Any] = None) -> 'DataFrame':
        """
        Conform DataFrame to new index with optional filling logic, placing
        NA/NaN in locations having no value in the previous index. A new object
        is produced unless the new index is equivalent to the current one and
        ``copy=False``.

        Parameters
        ----------
        labels: array-like, optional
            New labels / index to conform the axis specified by ‘axis’ to.
        index, columns: array-like, optional
            New labels / index to conform to, should be specified using keywords.
            Preferably an Index object to avoid duplicating data
        axis: int or str, optional
            Axis to target. Can be either the axis name (‘index’, ‘columns’) or
            number (0, 1).
        copy : bool, default True
            Return a new object, even if the passed indexes are the same.
        fill_value : scalar, default np.NaN
            Value to use for missing values. Defaults to NaN, but can be any
            "compatible" value.

        Returns
        -------
        DataFrame with changed index.

        See Also
        --------
        DataFrame.set_index : Set row labels.
        DataFrame.reset_index : Remove row labels or move them to new columns.

        Examples
        --------

        ``DataFrame.reindex`` supports two calling conventions

        * ``(index=index_labels, columns=column_labels, ...)``
        * ``(labels, axis={'index', 'columns'}, ...)``

        We *highly* recommend using keyword arguments to clarify your
        intent.

        Create a dataframe with some fictional data.

        >>> index = ['Firefox', 'Chrome', 'Safari', 'IE10', 'Konqueror']
        >>> df = ks.DataFrame({
        ...      'http_status': [200, 200, 404, 404, 301],
        ...      'response_time': [0.04, 0.02, 0.07, 0.08, 1.0]},
        ...       index=index,
        ...       columns=['http_status', 'response_time'])
        >>> df
                   http_status  response_time
        Firefox            200           0.04
        Chrome             200           0.02
        Safari             404           0.07
        IE10               404           0.08
        Konqueror          301           1.00

        Create a new index and reindex the dataframe. By default
        values in the new index that do not have corresponding
        records in the dataframe are assigned ``NaN``.

        >>> new_index= ['Safari', 'Iceweasel', 'Comodo Dragon', 'IE10',
        ...             'Chrome']
        >>> df.reindex(new_index).sort_index()
        ... # doctest: +NORMALIZE_WHITESPACE
                       http_status  response_time
        Chrome               200.0           0.02
        Comodo Dragon          NaN            NaN
        IE10                 404.0           0.08
        Iceweasel              NaN            NaN
        Safari               404.0           0.07

        We can fill in the missing values by passing a value to
        the keyword ``fill_value``.

        >>> df.reindex(new_index, fill_value=0, copy=False).sort_index()
        ... # doctest: +NORMALIZE_WHITESPACE
                       http_status  response_time
        Chrome                 200           0.02
        Comodo Dragon            0           0.00
        IE10                   404           0.08
        Iceweasel                0           0.00
        Safari                 404           0.07

        We can also reindex the columns.

        >>> df.reindex(columns=['http_status', 'user_agent']).sort_index()
        ... # doctest: +NORMALIZE_WHITESPACE
                       http_status  user_agent
        Chrome                 200         NaN
        Comodo Dragon            0         NaN
        IE10                   404         NaN
        Iceweasel                0         NaN
        Safari                 404         NaN

        Or we can use "axis-style" keyword arguments

        >>> df.reindex(['http_status', 'user_agent'], axis="columns").sort_index()
        ... # doctest: +NORMALIZE_WHITESPACE
                      http_status  user_agent
        Chrome                 200         NaN
        Comodo Dragon            0         NaN
        IE10                   404         NaN
        Iceweasel                0         NaN
        Safari                 404         NaN

        To further illustrate the filling functionality in
        ``reindex``, we will create a dataframe with a
        monotonically increasing index (for example, a sequence
        of dates).

        >>> date_index = pd.date_range('1/1/2010', periods=6, freq='D')
        >>> df2 = ks.DataFrame({"prices": [100, 101, np.nan, 100, 89, 88]},
        ...                    index=date_index)
        >>> df2.sort_index()  # doctest: +NORMALIZE_WHITESPACE
                    prices
        2010-01-01   100.0
        2010-01-02   101.0
        2010-01-03     NaN
        2010-01-04   100.0
        2010-01-05    89.0
        2010-01-06    88.0

        Suppose we decide to expand the dataframe to cover a wider
        date range.

        >>> date_index2 = pd.date_range('12/29/2009', periods=10, freq='D')
        >>> df2.reindex(date_index2).sort_index()  # doctest: +NORMALIZE_WHITESPACE
                    prices
        2009-12-29     NaN
        2009-12-30     NaN
        2009-12-31     NaN
        2010-01-01   100.0
        2010-01-02   101.0
        2010-01-03     NaN
        2010-01-04   100.0
        2010-01-05    89.0
        2010-01-06    88.0
        2010-01-07     NaN
        """
        if axis is not None and (index is not None or columns is not None):
            raise TypeError("Cannot specify both 'axis' and any of 'index' or 'columns'.")

        if labels is not None:
            axis = validate_axis(axis)
            if axis == 0:
                index = labels
            elif axis == 1:
                columns = labels
            else:
                raise ValueError("No axis named %s for object type %s." % (axis, type(axis)))

        if index is not None and not is_list_like(index):
            raise TypeError("Index must be called with a collection of some kind, "
                            "%s was passed" % type(index))

        if columns is not None and not is_list_like(columns):
            raise TypeError("Columns must be called with a collection of some kind, "
                            "%s was passed" % type(columns))

        df = self.copy()

        if index is not None:
            df = DataFrame(df._reindex_index(index))

        if columns is not None:
            df = DataFrame(df._reindex_columns(columns))

        # Process missing values.
        if fill_value is not None:
            df = df.fillna(fill_value)

        # Copy
        if copy:
            return df.copy()
        else:
            self._internal = df._internal
            return self

    def _reindex_index(self, index):
        # When axis is index, we can mimic pandas' by a right outer join.
        assert len(self._internal.index_columns) <= 1, "Index should be single column or not set."

        index_column = self._internal.index_columns[0]

        kser = ks.Series(list(index))
        labels = kser._internal._sdf.select(kser._scol.alias(index_column))

        joined_df = self._sdf.drop(NATURAL_ORDER_COLUMN_NAME) \
            .join(labels, on=index_column, how="right")
        internal = self._internal.with_new_sdf(joined_df)

        return internal

    def _reindex_columns(self, columns):
        level = self._internal.column_labels_level
        if level > 1:
            label_columns = list(columns)
            for col in label_columns:
                if not isinstance(col, tuple):
                    raise TypeError('Expected tuple, got {}'.format(type(col)))
        else:
            label_columns = [(col,) for col in columns]
        for col in label_columns:
            if len(col) != level:
                raise ValueError("shape (1,{}) doesn't match the shape (1,{})"
                                 .format(len(col), level))
        scols, labels = [], []
        for label in label_columns:
            if label in self._internal.column_labels:
                scols.append(self._internal.scol_for(label))
            else:
                scols.append(F.lit(np.nan).alias(name_like_string(label)))
            labels.append(label)

        return self._internal.with_new_columns(scols, column_labels=labels)

    def melt(self, id_vars=None, value_vars=None, var_name=None,
             value_name='value'):
        """
        Unpivot a DataFrame from wide format to long format, optionally
        leaving identifier variables set.

        This function is useful to massage a DataFrame into a format where one
        or more columns are identifier variables (`id_vars`), while all other
        columns, considered measured variables (`value_vars`), are "unpivoted" to
        the row axis, leaving just two non-identifier columns, 'variable' and
        'value'.

        Parameters
        ----------
        frame : DataFrame
        id_vars : tuple, list, or ndarray, optional
            Column(s) to use as identifier variables.
        value_vars : tuple, list, or ndarray, optional
            Column(s) to unpivot. If not specified, uses all columns that
            are not set as `id_vars`.
        var_name : scalar, default 'variable'
            Name to use for the 'variable' column. If None it uses `frame.columns.name` or
            ‘variable’.
        value_name : scalar, default 'value'
            Name to use for the 'value' column.

        Returns
        -------
        DataFrame
            Unpivoted DataFrame.

        Examples
        --------
        >>> df = ks.DataFrame({'A': {0: 'a', 1: 'b', 2: 'c'},
        ...                    'B': {0: 1, 1: 3, 2: 5},
        ...                    'C': {0: 2, 1: 4, 2: 6}},
        ...                   columns=['A', 'B', 'C'])
        >>> df
           A  B  C
        0  a  1  2
        1  b  3  4
        2  c  5  6

        >>> ks.melt(df)
          variable value
        0        A     a
        1        B     1
        2        C     2
        3        A     b
        4        B     3
        5        C     4
        6        A     c
        7        B     5
        8        C     6

        >>> df.melt(id_vars='A')
           A variable  value
        0  a        B      1
        1  a        C      2
        2  b        B      3
        3  b        C      4
        4  c        B      5
        5  c        C      6

        >>> df.melt(value_vars='A')
          variable value
        0        A     a
        1        A     b
        2        A     c

        >>> ks.melt(df, id_vars=['A', 'B'])
           A  B variable  value
        0  a  1        C      2
        1  b  3        C      4
        2  c  5        C      6

        >>> df.melt(id_vars=['A'], value_vars=['C'])
           A variable  value
        0  a        C      2
        1  b        C      4
        2  c        C      6

        The names of 'variable' and 'value' columns can be customized:

        >>> ks.melt(df, id_vars=['A'], value_vars=['B'],
        ...         var_name='myVarname', value_name='myValname')
           A myVarname  myValname
        0  a         B          1
        1  b         B          3
        2  c         B          5
        """
        column_labels = self._internal.column_labels

        if id_vars is None:
            id_vars = []
        else:
            if isinstance(id_vars, str):
                id_vars = [(id_vars,)]
            elif isinstance(id_vars, tuple):
                if self._internal.column_labels_level == 1:
                    id_vars = [idv if isinstance(idv, tuple) else (idv,)
                               for idv in id_vars]
                else:
                    raise ValueError('id_vars must be a list of tuples'
                                     ' when columns are a MultiIndex')
            else:
                id_vars = [idv if isinstance(idv, tuple) else (idv,)
                           for idv in id_vars]

            non_existence_col = [idv for idv in id_vars if idv not in column_labels]
            if len(non_existence_col) != 0:
                raveled_column_labels = np.ravel(column_labels)
                missing = [nec for nec in np.ravel(non_existence_col)
                           if nec not in raveled_column_labels]
                if len(missing) != 0:
                    raise KeyError("The following 'id_vars' are not present"
                                   " in the DataFrame: {}".format(missing))
                else:
                    raise KeyError("None of {} are in the {}"
                                   .format(non_existence_col, column_labels))

        if value_vars is None:
            value_vars = []
        else:
            if isinstance(value_vars, str):
                value_vars = [(value_vars,)]
            elif isinstance(value_vars, tuple):
                if self._internal.column_labels_level == 1:
                    value_vars = [valv if isinstance(valv, tuple) else (valv,)
                                  for valv in value_vars]
                else:
                    raise ValueError('value_vars must be a list of tuples'
                                     ' when columns are a MultiIndex')
            else:
                value_vars = [valv if isinstance(valv, tuple) else (valv,)
                              for valv in value_vars]

            non_existence_col = [valv for valv in value_vars if valv not in column_labels]
            if len(non_existence_col) != 0:
                raveled_column_labels = np.ravel(column_labels)
                missing = [nec for nec in np.ravel(non_existence_col)
                           if nec not in raveled_column_labels]
                if len(missing) != 0:
                    raise KeyError("The following 'value_vars' are not present"
                                   " in the DataFrame: {}".format(missing))
                else:
                    raise KeyError("None of {} are in the {}"
                                   .format(non_existence_col, column_labels))

        if len(value_vars) == 0:
            value_vars = column_labels

        column_labels = [label for label in column_labels if label not in id_vars]

        sdf = self._sdf

        if var_name is None:
            if self._internal.column_label_names is not None:
                var_name = self._internal.column_label_names
            elif self._internal.column_labels_level == 1:
                var_name = ['variable']
            else:
                var_name = ['variable_{}'.format(i)
                            for i in range(self._internal.column_labels_level)]
        elif isinstance(var_name, str):
            var_name = [var_name]

        pairs = F.explode(F.array(*[
            F.struct(*(
                [F.lit(c).alias(name) for c, name in zip(label, var_name)] +
                [self._internal.scol_for(label).alias(value_name)])
            ) for label in column_labels if label in value_vars]))

        columns = ([self._internal.scol_for(label).alias(name_like_string(label))
                    for label in id_vars] +
                   [F.col("pairs.%s" % name)
                    for name in var_name[:self._internal.column_labels_level]] +
                   [F.col("pairs.%s" % value_name)])
        exploded_df = sdf.withColumn("pairs", pairs).select(columns)

        return DataFrame(exploded_df)

    # TODO: axis, skipna, and many arguments should be implemented.
    def all(self, axis: Union[int, str] = 0) -> bool:
        """
        Return whether all elements are True.

        Returns True unless there is at least one element within a series that is
        False or equivalent (e.g. zero or empty)

        Parameters
        ----------
        axis : {0 or 'index'}, default 0
            Indicate which axis or axes should be reduced.

            * 0 / 'index' : reduce the index, return a Series whose index is the
              original column labels.

        Examples
        --------
        Create a dataframe from a dictionary.

        >>> df = ks.DataFrame({
        ...    'col1': [True, True, True],
        ...    'col2': [True, False, False],
        ...    'col3': [0, 0, 0],
        ...    'col4': [1, 2, 3],
        ...    'col5': [True, True, None],
        ...    'col6': [True, False, None]},
        ...    columns=['col1', 'col2', 'col3', 'col4', 'col5', 'col6'])

        Default behaviour checks if column-wise values all return a boolean.

        >>> df.all()
        col1     True
        col2    False
        col3    False
        col4     True
        col5     True
        col6    False
        Name: all, dtype: bool

        Returns
        -------
        Series
        """
        axis = validate_axis(axis)
        if axis != 0:
            raise NotImplementedError('axis should be either 0 or "index" currently.')

        applied = []
        column_labels = self._internal.column_labels
        for label in column_labels:
            col = self[label]._scol
            all_col = F.min(F.coalesce(col.cast('boolean'), F.lit(True)))
            applied.append(F.when(all_col.isNull(), True).otherwise(all_col))

        # TODO: there is a similar logic to transpose in, for instance,
        #  DataFrame.any, Series.quantile. Maybe we should deduplicate it.
        sdf = self._sdf
        value_column = "value"
        cols = []
        for label, applied_col in zip(column_labels, applied):
            cols.append(F.struct(
                [F.lit(col).alias(SPARK_INDEX_NAME_FORMAT(i)) for i, col in enumerate(label)] +
                [applied_col.alias(value_column)]))

        sdf = sdf.select(
            F.array(*cols).alias("arrays")
        ).select(F.explode(F.col("arrays")))

        sdf = sdf.selectExpr("col.*")

        index_column_name = lambda i: (None if self._internal.column_label_names is None
                                       else (self._internal.column_label_names[i],))
        internal = self._internal.copy(
            sdf=sdf,
            index_map=[(SPARK_INDEX_NAME_FORMAT(i), index_column_name(i))
                       for i in range(self._internal.column_labels_level)],
            column_labels=None,
            column_scols=[scol_for(sdf, value_column)],
            column_label_names=None)

        return DataFrame(internal)[value_column].rename("all")

    # TODO: axis, skipna, and many arguments should be implemented.
    def any(self, axis: Union[int, str] = 0) -> bool:
        """
        Return whether any element is True.

        Returns False unless there is at least one element within a series that is
        True or equivalent (e.g. non-zero or non-empty).

        Parameters
        ----------
        axis : {0 or 'index'}, default 0
            Indicate which axis or axes should be reduced.

            * 0 / 'index' : reduce the index, return a Series whose index is the
              original column labels.

        Examples
        --------
        Create a dataframe from a dictionary.

        >>> df = ks.DataFrame({
        ...    'col1': [False, False, False],
        ...    'col2': [True, False, False],
        ...    'col3': [0, 0, 1],
        ...    'col4': [0, 1, 2],
        ...    'col5': [False, False, None],
        ...    'col6': [True, False, None]},
        ...    columns=['col1', 'col2', 'col3', 'col4', 'col5', 'col6'])

        Default behaviour checks if column-wise values all return a boolean.

        >>> df.any()
        col1    False
        col2     True
        col3     True
        col4     True
        col5    False
        col6     True
        Name: any, dtype: bool

        Returns
        -------
        Series
        """
        axis = validate_axis(axis)
        if axis != 0:
            raise NotImplementedError('axis should be either 0 or "index" currently.')

        applied = []
        column_labels = self._internal.column_labels
        for label in column_labels:
            col = self[label]._scol
            all_col = F.max(F.coalesce(col.cast('boolean'), F.lit(False)))
            applied.append(F.when(all_col.isNull(), False).otherwise(all_col))

        # TODO: there is a similar logic to transpose in, for instance,
        #  DataFrame.all, Series.quantile. Maybe we should deduplicate it.
        sdf = self._sdf
        value_column = "value"
        cols = []
        for label, applied_col in zip(column_labels, applied):
            cols.append(F.struct(
                [F.lit(col).alias(SPARK_INDEX_NAME_FORMAT(i)) for i, col in enumerate(label)] +
                [applied_col.alias(value_column)]))

        sdf = sdf.select(
            F.array(*cols).alias("arrays")
        ).select(F.explode(F.col("arrays")))

        sdf = sdf.selectExpr("col.*")

        index_column_name = lambda i: (None if self._internal.column_label_names is None
                                       else (self._internal.column_label_names[i],))
        internal = self._internal.copy(
            sdf=sdf,
            index_map=[(SPARK_INDEX_NAME_FORMAT(i), index_column_name(i))
                       for i in range(self._internal.column_labels_level)],
            column_labels=None,
            column_scols=[scol_for(sdf, value_column)],
            column_label_names=None)

        return DataFrame(internal)[value_column].rename("any")

    # TODO: add axis, numeric_only, pct, na_option parameter
    def rank(self, method='average', ascending=True):
        """
        Compute numerical data ranks (1 through n) along axis. Equal values are
        assigned a rank that is the average of the ranks of those values.

        .. note:: the current implementation of rank uses Spark's Window without
            specifying partition specification. This leads to move all data into
            single partition in single machine and could cause serious
            performance degradation. Avoid this method against very large dataset.

        Parameters
        ----------
        method : {'average', 'min', 'max', 'first', 'dense'}
            * average: average rank of group
            * min: lowest rank in group
            * max: highest rank in group
            * first: ranks assigned in order they appear in the array
            * dense: like 'min', but rank always increases by 1 between groups
        ascending : boolean, default True
            False for ranks by high (1) to low (N)

        Returns
        -------
        ranks : same type as caller

        Examples
        --------
        >>> df = ks.DataFrame({'A': [1, 2, 2, 3], 'B': [4, 3, 2, 1]}, columns= ['A', 'B'])
        >>> df
           A  B
        0  1  4
        1  2  3
        2  2  2
        3  3  1

        >>> df.rank().sort_index()
             A    B
        0  1.0  4.0
        1  2.5  3.0
        2  2.5  2.0
        3  4.0  1.0

        If method is set to 'min', it use lowest rank in group.

        >>> df.rank(method='min').sort_index()
             A    B
        0  1.0  4.0
        1  2.0  3.0
        2  2.0  2.0
        3  4.0  1.0

        If method is set to 'max', it use highest rank in group.

        >>> df.rank(method='max').sort_index()
             A    B
        0  1.0  4.0
        1  3.0  3.0
        2  3.0  2.0
        3  4.0  1.0

        If method is set to 'dense', it leaves no gaps in group.

        >>> df.rank(method='dense').sort_index()
             A    B
        0  1.0  4.0
        1  2.0  3.0
        2  2.0  2.0
        3  3.0  1.0
        """
        return self._apply_series_op(lambda kser: kser.rank(method=method, ascending=ascending))

    def filter(self, items=None, like=None, regex=None, axis=None):
        """
        Subset rows or columns of dataframe according to labels in
        the specified index.

        Note that this routine does not filter a dataframe on its
        contents. The filter is applied to the labels of the index.

        Parameters
        ----------
        items : list-like
            Keep labels from axis which are in items.
        like : string
            Keep labels from axis for which "like in label == True".
        regex : string (regular expression)
            Keep labels from axis for which re.search(regex, label) == True.
        axis : int or string axis name
            The axis to filter on.  By default this is the info axis,
            'index' for Series, 'columns' for DataFrame.

        Returns
        -------
        same type as input object

        See Also
        --------
        DataFrame.loc

        Notes
        -----
        The ``items``, ``like``, and ``regex`` parameters are
        enforced to be mutually exclusive.

        ``axis`` defaults to the info axis that is used when indexing
        with ``[]``.

        Examples
        --------
        >>> df = ks.DataFrame(np.array(([1, 2, 3], [4, 5, 6])),
        ...                   index=['mouse', 'rabbit'],
        ...                   columns=['one', 'two', 'three'])

        >>> # select columns by name
        >>> df.filter(items=['one', 'three'])
                one  three
        mouse     1      3
        rabbit    4      6

        >>> # select columns by regular expression
        >>> df.filter(regex='e$', axis=1)
                one  three
        mouse     1      3
        rabbit    4      6

        >>> # select rows containing 'bbi'
        >>> df.filter(like='bbi', axis=0)
                one  two  three
        rabbit    4    5      6
        """

        if sum(x is not None for x in (items, like, regex)) > 1:
            raise TypeError(
                "Keyword arguments `items`, `like`, or `regex` "
                "are mutually exclusive")

        axis = validate_axis(axis, none_axis=1)

        index_scols = self._internal.index_scols

        if items is not None:
            if is_list_like(items):
                items = list(items)
            else:
                raise ValueError("items should be a list-like object.")
            if axis == 0:
                # TODO: support multi-index here
                if len(index_scols) != 1:
                    raise ValueError("Single index must be specified.")
                col = None
                for item in items:
                    if col is None:
                        col = index_scols[0] == F.lit(item)
                    else:
                        col = col | (index_scols[0] == F.lit(item))
                return DataFrame(self._internal.with_filter(col))
            elif axis == 1:
                return self[items]
        elif like is not None:
            if axis == 0:
                # TODO: support multi-index here
                if len(index_scols) != 1:
                    raise ValueError("Single index must be specified.")
                return DataFrame(self._internal.with_filter(index_scols[0].contains(like)))
            elif axis == 1:
                column_labels = self._internal.column_labels
                output_labels = [label for label in column_labels if any(like in i for i in label)]
                return self[output_labels]
        elif regex is not None:
            if axis == 0:
                # TODO: support multi-index here
                if len(index_scols) != 1:
                    raise ValueError("Single index must be specified.")
                return DataFrame(self._internal.with_filter(index_scols[0].rlike(regex)))
            elif axis == 1:
                column_labels = self._internal.column_labels
                matcher = re.compile(regex)
                output_labels = [label for label in column_labels
                                 if any(matcher.search(i) is not None for i in label)]
                return self[output_labels]
        else:
            raise TypeError("Must pass either `items`, `like`, or `regex`")

    def rename(self,
               mapper=None,
               index=None,
               columns=None,
               axis='index',
               inplace=False,
               level=None,
               errors='ignore'):

        """
        Alter axes labels.
        Function / dict values must be unique (1-to-1). Labels not contained in a dict / Series
        will be left as-is. Extra labels listed don’t throw an error.

        Parameters
        ----------
        mapper : dict-like or function
            Dict-like or functions transformations to apply to that axis’ values.
            Use either `mapper` and `axis` to specify the axis to target with `mapper`, or `index`
            and `columns`.
        index : dict-like or function
            Alternative to specifying axis ("mapper, axis=0" is equivalent to "index=mapper").
        columns : dict-like or function
            Alternative to specifying axis ("mapper, axis=1" is equivalent to "columns=mapper").
        axis : int or str, default 'index'
            Axis to target with mapper. Can be either the axis name ('index', 'columns') or
            number (0, 1).
        inplace : bool, default False
            Whether to return a new DataFrame.
        level : int or level name, default None
            In case of a MultiIndex, only rename labels in the specified level.
        errors : {'ignore', 'raise}, default 'ignore'
            If 'raise', raise a `KeyError` when a dict-like `mapper`, `index`, or `columns`
            contains labels that are not present in the Index being transformed. If 'ignore',
            existing keys will be renamed and extra keys will be ignored.

        Returns
        -------
        DataFrame with the renamed axis labels.

        Raises:
        -------
        `KeyError`
            If any of the labels is not found in the selected axis and "errors='raise'".

        Examples
        --------
        >>> kdf1 = ks.DataFrame({"A": [1, 2, 3], "B": [4, 5, 6]})
        >>> kdf1.rename(columns={"A": "a", "B": "c"})  # doctest: +NORMALIZE_WHITESPACE
           a  c
        0  1  4
        1  2  5
        2  3  6

        >>> kdf1.rename(index={1: 10, 2: 20})  # doctest: +NORMALIZE_WHITESPACE
            A  B
        0   1  4
        10  2  5
        20  3  6

        >>> def str_lower(s) -> str:
        ...     return str.lower(s)
        >>> kdf1.rename(str_lower, axis='columns')  # doctest: +NORMALIZE_WHITESPACE
           a  b
        0  1  4
        1  2  5
        2  3  6

        >>> def mul10(x) -> int:
        ...     return x * 10
        >>> kdf1.rename(mul10, axis='index')  # doctest: +NORMALIZE_WHITESPACE
            A  B
        0   1  4
        10  2  5
        20  3  6

        >>> idx = pd.MultiIndex.from_tuples([('X', 'A'), ('X', 'B'), ('Y', 'C'), ('Y', 'D')])
        >>> kdf2 = ks.DataFrame([[1, 2, 3, 4], [5, 6, 7, 8]], columns=idx)
        >>> kdf2.rename(columns=str_lower, level=0)  # doctest: +NORMALIZE_WHITESPACE
           x     y
           A  B  C  D
        0  1  2  3  4
        1  5  6  7  8

        >>> kdf3 = ks.DataFrame([[1, 2], [3, 4], [5, 6], [7, 8]], index=idx, columns=list('ab'))
        >>> kdf3.rename(index=str_lower)  # doctest: +NORMALIZE_WHITESPACE
             a  b
        x a  1  2
          b  3  4
        y c  5  6
          d  7  8
        """

        def gen_mapper_fn(mapper):
            if isinstance(mapper, dict):
                if len(mapper) == 0:
                    if errors == 'raise':
                        raise KeyError('Index include label which is not in the `mapper`.')
                    else:
                        return DataFrame(self._internal)

                type_set = set(map(lambda x: type(x), mapper.values()))
                if len(type_set) > 1:
                    raise ValueError("Mapper dict should have the same value type.")
                spark_return_type = as_spark_type(list(type_set)[0])

                def mapper_fn(x):
                    if x in mapper:
                        return mapper[x]
                    else:
                        if errors == 'raise':
                            raise KeyError('Index include value which is not in the `mapper`')
                        return x
            elif callable(mapper):
                spark_return_type = _infer_return_type(mapper).tpe

                def mapper_fn(x):
                    return mapper(x)
            else:
                raise ValueError("`mapper` or `index` or `columns` should be "
                                 "either dict-like or function type.")
            return mapper_fn, spark_return_type

        index_mapper_fn = None
        index_mapper_ret_stype = None
        columns_mapper_fn = None

        inplace = validate_bool_kwarg(inplace, "inplace")
        if mapper:
            axis = validate_axis(axis)
            if axis == 0:
                index_mapper_fn, index_mapper_ret_stype = gen_mapper_fn(mapper)
            elif axis == 1:
                columns_mapper_fn, columns_mapper_ret_stype = gen_mapper_fn(mapper)
            else:
                raise ValueError("argument axis should be either the axis name "
                                 "(‘index’, ‘columns’) or number (0, 1)")
        else:
            if index:
                index_mapper_fn, index_mapper_ret_stype = gen_mapper_fn(index)
            if columns:
                columns_mapper_fn, _ = gen_mapper_fn(columns)

            if not index and not columns:
                raise ValueError("Either `index` or `columns` should be provided.")

        internal = self._internal
        if index_mapper_fn:
            # rename index labels, if `level` is None, rename all index columns, otherwise only
            # rename the corresponding level index.
            # implement this by transform the underlying spark dataframe,
            # Example:
            # suppose the kdf index column in underlying spark dataframe is "index_0", "index_1",
            # if rename level 0 index labels, will do:
            #   ``kdf._sdf.withColumn("index_0", mapper_fn_udf(col("index_0"))``
            # if rename all index labels (`level` is None), then will do:
            #   ```
            #   kdf._sdf.withColumn("index_0", mapper_fn_udf(col("index_0"))
            #           .withColumn("index_1", mapper_fn_udf(col("index_1"))
            #   ```

            index_columns = internal.index_columns
            num_indices = len(index_columns)
            if level:
                if level < 0 or level >= num_indices:
                    raise ValueError("level should be an integer between [0, num_indices)")

            def gen_new_index_column(level):
                index_col_name = index_columns[level]

                index_mapper_udf = pandas_udf(lambda s: s.map(index_mapper_fn),
                                              returnType=index_mapper_ret_stype)
                return index_mapper_udf(scol_for(internal.sdf, index_col_name))

            sdf = internal.sdf
            if level is None:
                for i in range(num_indices):
                    sdf = sdf.withColumn(index_columns[i], gen_new_index_column(i))
            else:
                sdf = sdf.withColumn(index_columns[level], gen_new_index_column(level))
            internal = internal.with_new_sdf(sdf)
        if columns_mapper_fn:
            # rename column name.
            # Will modify the `_internal._column_labels` and transform underlying spark dataframe
            # to the same column name with `_internal._column_labels`.
            if level:
                if level < 0 or level >= internal.column_labels_level:
                    raise ValueError("level should be an integer between [0, column_labels_level)")

            def gen_new_column_labels_entry(column_labels_entry):
                if isinstance(column_labels_entry, tuple):
                    if level is None:
                        # rename all level columns
                        return tuple(map(columns_mapper_fn, column_labels_entry))
                    else:
                        # only rename specified level column
                        entry_list = list(column_labels_entry)
                        entry_list[level] = columns_mapper_fn(entry_list[level])
                        return tuple(entry_list)
                else:
                    return columns_mapper_fn(column_labels_entry)

            new_column_labels = list(map(gen_new_column_labels_entry, internal.column_labels))

            if internal.column_labels_level == 1:
                new_data_columns = [col[0] for col in new_column_labels]
            else:
                new_data_columns = [str(col) for col in new_column_labels]
            new_data_scols = [scol_for(internal.sdf, old_col_name).alias(new_col_name)
                              for old_col_name, new_col_name
                              in zip(internal.data_columns, new_data_columns)]
            internal = internal.with_new_columns(new_data_scols, column_labels=new_column_labels)
        if inplace:
            self._internal = internal
            return self
        else:
            return DataFrame(internal)

    def keys(self):
        """
        Return alias for columns.

        Returns
        -------
        Index
            Columns of the DataFrame.

        Examples
        --------
        >>> df = ks.DataFrame([[1, 2], [4, 5], [7, 8]],
        ...                   index=['cobra', 'viper', 'sidewinder'],
        ...                   columns=['max_speed', 'shield'])
        >>> df
                    max_speed  shield
        cobra               1       2
        viper               4       5
        sidewinder          7       8

        >>> df.keys()
        Index(['max_speed', 'shield'], dtype='object')
        """
        return self.columns

    def pct_change(self, periods=1):
        """
        Percentage change between the current and a prior element.

        .. note:: the current implementation of this API uses Spark's Window without
            specifying partition specification. This leads to move all data into
            single partition in single machine and could cause serious
            performance degradation. Avoid this method against very large dataset.

        Parameters
        ----------
        periods : int, default 1
            Periods to shift for forming percent change.

        Returns
        -------
        DataFrame

        Examples
        --------
        Percentage change in French franc, Deutsche Mark, and Italian lira
        from 1980-01-01 to 1980-03-01.

        >>> df = ks.DataFrame({
        ...     'FR': [4.0405, 4.0963, 4.3149],
        ...     'GR': [1.7246, 1.7482, 1.8519],
        ...     'IT': [804.74, 810.01, 860.13]},
        ...     index=['1980-01-01', '1980-02-01', '1980-03-01'])
        >>> df
                        FR      GR      IT
        1980-01-01  4.0405  1.7246  804.74
        1980-02-01  4.0963  1.7482  810.01
        1980-03-01  4.3149  1.8519  860.13

        >>> df.pct_change()
                          FR        GR        IT
        1980-01-01       NaN       NaN       NaN
        1980-02-01  0.013810  0.013684  0.006549
        1980-03-01  0.053365  0.059318  0.061876

        You can set periods to shift for forming percent change

        >>> df.pct_change(2)
                          FR        GR       IT
        1980-01-01       NaN       NaN      NaN
        1980-02-01       NaN       NaN      NaN
        1980-03-01  0.067912  0.073814  0.06883
        """
        window = Window.orderBy(NATURAL_ORDER_COLUMN_NAME).rowsBetween(-periods, -periods)

        def op(kser):
            prev_row = F.lag(kser._scol, periods).over(window)
            return ((kser._scol - prev_row) / prev_row).alias(kser._internal.data_columns[0])

        return self._apply_series_op(op)

    # TODO: axis = 1
    def idxmax(self, axis=0):
        """
        Return index of first occurrence of maximum over requested axis.
        NA/null values are excluded.

        .. note:: This API collect all rows with maximum value using `to_pandas()`
            because we suppose the number of rows with max values are usually small in general.

        Parameters
        ----------
        axis : 0 or 'index'
            Can only be set to 0 at the moment.

        Returns
        -------
        Series

        See Also
        --------
        Series.idxmax

        Examples
        --------
        >>> kdf = ks.DataFrame({'a': [1, 2, 3, 2],
        ...                     'b': [4.0, 2.0, 3.0, 1.0],
        ...                     'c': [300, 200, 400, 200]})
        >>> kdf
           a    b    c
        0  1  4.0  300
        1  2  2.0  200
        2  3  3.0  400
        3  2  1.0  200

        >>> kdf.idxmax()
        a    2
        b    0
        c    2
        Name: 0, dtype: int64

        For Multi-column Index

        >>> kdf = ks.DataFrame({'a': [1, 2, 3, 2],
        ...                     'b': [4.0, 2.0, 3.0, 1.0],
        ...                     'c': [300, 200, 400, 200]})
        >>> kdf.columns = pd.MultiIndex.from_tuples([('a', 'x'), ('b', 'y'), ('c', 'z')])
        >>> kdf
           a    b    c
           x    y    z
        0  1  4.0  300
        1  2  2.0  200
        2  3  3.0  400
        3  2  1.0  200

        >>> kdf.idxmax().sort_index()
        a  x    2
        b  y    0
        c  z    2
        Name: 0, dtype: int64
        """
        max_cols = map(lambda scol: F.max(scol), self._internal.column_scols)
        sdf_max = self._sdf.select(*max_cols).head()
        # `sdf_max` looks like below
        # +------+------+------+
        # |(a, x)|(b, y)|(c, z)|
        # +------+------+------+
        # |     3|   4.0|   400|
        # +------+------+------+

        conds = (scol == max_val for scol, max_val in zip(self._internal.column_scols, sdf_max))
        cond = reduce(lambda x, y: x | y, conds)

        kdf = DataFrame(self._internal.with_filter(cond))
        pdf = kdf.to_pandas()

        return ks.from_pandas(pdf.idxmax())

    # TODO: axis = 1
    def idxmin(self, axis=0):
        """
        Return index of first occurrence of minimum over requested axis.
        NA/null values are excluded.

        .. note:: This API collect all rows with minimum value using `to_pandas()`
            because we suppose the number of rows with min values are usually small in general.

        Parameters
        ----------
        axis : 0 or 'index'
            Can only be set to 0 at the moment.

        Returns
        -------
        Series

        See Also
        --------
        Series.idxmin

        Examples
        --------
        >>> kdf = ks.DataFrame({'a': [1, 2, 3, 2],
        ...                     'b': [4.0, 2.0, 3.0, 1.0],
        ...                     'c': [300, 200, 400, 200]})
        >>> kdf
           a    b    c
        0  1  4.0  300
        1  2  2.0  200
        2  3  3.0  400
        3  2  1.0  200

        >>> kdf.idxmin()
        a    0
        b    3
        c    1
        Name: 0, dtype: int64

        For Multi-column Index

        >>> kdf = ks.DataFrame({'a': [1, 2, 3, 2],
        ...                     'b': [4.0, 2.0, 3.0, 1.0],
        ...                     'c': [300, 200, 400, 200]})
        >>> kdf.columns = pd.MultiIndex.from_tuples([('a', 'x'), ('b', 'y'), ('c', 'z')])
        >>> kdf
           a    b    c
           x    y    z
        0  1  4.0  300
        1  2  2.0  200
        2  3  3.0  400
        3  2  1.0  200

        >>> kdf.idxmin().sort_index()
        a  x    0
        b  y    3
        c  z    1
        Name: 0, dtype: int64
        """
        min_cols = map(lambda scol: F.min(scol), self._internal.column_scols)
        sdf_min = self._sdf.select(*min_cols).head()

        conds = (scol == min_val for scol, min_val in zip(self._internal.column_scols, sdf_min))
        cond = reduce(lambda x, y: x | y, conds)

        kdf = DataFrame(self._internal.with_filter(cond))
        pdf = kdf.to_pandas()

        return ks.from_pandas(pdf.idxmin())

    def info(
        self, verbose=None, buf=None, max_cols=None, null_counts=None
    ):
        """
        Print a concise summary of a DataFrame.

        This method prints information about a DataFrame including
        the index dtype and column dtypes, non-null values and memory usage.

        Parameters
        ----------
        verbose : bool, optional
            Whether to print the full summary.
        buf : writable buffer, defaults to sys.stdout
            Where to send the output. By default, the output is printed to
            sys.stdout. Pass a writable buffer if you need to further process
            the output.
        max_cols : int, optional
            When to switch from the verbose to the truncated output. If the
            DataFrame has more than `max_cols` columns, the truncated output
            is used.
        null_counts : bool, optional
            Whether to show the non-null counts.

        Returns
        -------
        None
            This method prints a summary of a DataFrame and returns None.

        See Also
        --------
        DataFrame.describe: Generate descriptive statistics of DataFrame
            columns.

        Examples
        --------
        >>> int_values = [1, 2, 3, 4, 5]
        >>> text_values = ['alpha', 'beta', 'gamma', 'delta', 'epsilon']
        >>> float_values = [0.0, 0.25, 0.5, 0.75, 1.0]
        >>> df = ks.DataFrame(
        ...     {"int_col": int_values, "text_col": text_values, "float_col": float_values},
        ...     columns=['int_col', 'text_col', 'float_col'])
        >>> df
           int_col text_col  float_col
        0        1    alpha       0.00
        1        2     beta       0.25
        2        3    gamma       0.50
        3        4    delta       0.75
        4        5  epsilon       1.00

        Prints information of all columns:

        >>> df.info(verbose=True)  # doctest: +SKIP
        <class 'databricks.koalas.frame.DataFrame'>
        Index: 5 entries, 0 to 4
        Data columns (total 3 columns):
         #   Column     Non-Null Count  Dtype
        ---  ------     --------------  -----
         0   int_col    5 non-null      int64
         1   text_col   5 non-null      object
         2   float_col  5 non-null      float64
        dtypes: float64(1), int64(1), object(1)

        Prints a summary of columns count and its dtypes but not per column
        information:

        >>> df.info(verbose=False)  # doctest: +SKIP
        <class 'databricks.koalas.frame.DataFrame'>
        Index: 5 entries, 0 to 4
        Columns: 3 entries, int_col to float_col
        dtypes: float64(1), int64(1), object(1)

        Pipe output of DataFrame.info to buffer instead of sys.stdout, get
        buffer content and writes to a text file:

        >>> import io
        >>> buffer = io.StringIO()
        >>> df.info(buf=buffer)
        >>> s = buffer.getvalue()
        >>> with open('%s/info.txt' % path, "w",
        ...           encoding="utf-8") as f:
        ...     _ = f.write(s)
        >>> with open('%s/info.txt' % path) as f:
        ...     f.readlines()  # doctest: +SKIP
        ["<class 'databricks.koalas.frame.DataFrame'>\\n",
        'Index: 5 entries, 0 to 4\\n',
        'Data columns (total 3 columns):\\n',
        ' #   Column     Non-Null Count  Dtype  \\n',
        '---  ------     --------------  -----  \\n',
        ' 0   int_col    5 non-null      int64  \\n',
        ' 1   text_col   5 non-null      object \\n',
        ' 2   float_col  5 non-null      float64\\n',
        'dtypes: float64(1), int64(1), object(1)']
        """
        # To avoid pandas' existing config affects Koalas.
        # TODO: should we have corresponding Koalas configs?
        with pd.option_context(
                'display.max_info_columns', sys.maxsize,
                'display.max_info_rows', sys.maxsize):
            try:
                self._data = self  # hack to use pandas' info as is.
                return pd.DataFrame.info(
                    self, verbose=verbose, buf=buf, max_cols=max_cols,
                    memory_usage=False, null_counts=null_counts)
            finally:
                del self._data

    # TODO: fix parameter 'axis' and 'numeric_only' to work same as pandas'
    def quantile(self, q=0.5, axis=0, numeric_only=True, accuracy=10000):
        """
        Return value at the given quantile.

        .. note:: Unlike pandas', the quantile in Koalas is an approximated quantile based upon
            approximate percentile computation because computing quantile across a large dataset
            is extremely expensive.

        Parameters
        ----------
        q : float or array-like, default 0.5 (50% quantile)
            0 <= q <= 1, the quantile(s) to compute.
        axis : int, default 0 or 'index'
            Can only be set to 0 at the moment.
        numeric_only : bool, default True
            If False, the quantile of datetime and timedelta data will be computed as well.
            Can only be set to True at the moment.
        accuracy : int, optional
            Default accuracy of approximation. Larger value means better accuracy.
            The relative error can be deduced by 1.0 / accuracy.

        Returns
        -------
        Series or DataFrame
            If q is an array, a DataFrame will be returned where the
            index is q, the columns are the columns of self, and the values are the quantiles.
            If q is a float, a Series will be returned where the
            index is the columns of self and the values are the quantiles.

        Examples
        --------
        >>> kdf = ks.DataFrame({'a': [1, 2, 3, 4, 5], 'b': [6, 7, 8, 9, 0]})
        >>> kdf
           a  b
        0  1  6
        1  2  7
        2  3  8
        3  4  9
        4  5  0

        >>> kdf.quantile(.5)
        a    3
        b    7
        Name: 0.5, dtype: int64

        >>> kdf.quantile([.25, .5, .75])
              a  b
        0.25  2  6
        0.5   3  7
        0.75  4  8
        """
        result_as_series = False
        axis = validate_axis(axis)
        if axis != 0:
            raise NotImplementedError('axis should be either 0 or "index" currently.')
        if numeric_only is not True:
            raise NotImplementedError("quantile currently doesn't supports numeric_only")
        if isinstance(q, float):
            result_as_series = True
            key = str(q)
            q = (q,)

        quantiles = q
        # First calculate the percentiles from all columns and map it to each `quantiles`
        # by creating each entry as a struct. So, it becomes an array of structs as below:
        #
        # +-----------------------------------------+
        # |                                   arrays|
        # +-----------------------------------------+
        # |[[0.25, 2, 6], [0.5, 3, 7], [0.75, 4, 8]]|
        # +-----------------------------------------+
        sdf = self._sdf
        args = ", ".join(map(str, quantiles))

        percentile_cols = []
        for column in self._internal.data_columns:
            percentile_cols.append(F.expr(
                "approx_percentile(`%s`, array(%s), %s)" % (column, args, accuracy))
                .alias(column))
        sdf = sdf.select(percentile_cols)
        # Here, after select percntile cols, a sdf looks like below:
        # +---------+---------+
        # |        a|        b|
        # +---------+---------+
        # |[2, 3, 4]|[6, 7, 8]|
        # +---------+---------+

        cols_dict = OrderedDict()
        for column in self._internal.data_columns:
            cols_dict[column] = list()
            for i in range(len(quantiles)):
                cols_dict[column].append(scol_for(sdf, column).getItem(i).alias(column))

        internal_index_column = SPARK_DEFAULT_INDEX_NAME
        cols = []
        for i, col in enumerate(zip(*cols_dict.values())):
            cols.append(F.struct(
                F.lit("%s" % quantiles[i]).alias(internal_index_column),
                *col))
        sdf = sdf.select(F.array(*cols).alias("arrays"))

        # And then, explode it and manually set the index.
        # +-----------------+---+---+
        # |__index_level_0__|  a|  b|
        # +-----------------+---+---+
        # |             0.25|  2|  6|
        # |              0.5|  3|  7|
        # |             0.75|  4|  8|
        # +-----------------+---+---+
        sdf = sdf.select(F.explode(F.col("arrays"))).selectExpr("col.*")

        internal = self._internal.copy(
            sdf=sdf,
            column_scols=[scol_for(sdf, col) for col in self._internal.data_columns],
            index_map=[(internal_index_column, None)],
            column_labels=self._internal.column_labels,
            column_label_names=None)

        return DataFrame(internal) if not result_as_series else DataFrame(internal).T[key]

    def query(self, expr, inplace=False):
        """
        Query the columns of a DataFrame with a boolean expression.

        .. note::
            * Using variables in the environment with `@` is not supported.
            * Internal columns that starting with __. are able to access,
              however, they are not supposed to be accessed.
            * This delegates to Spark SQL so the syntax follows Spark SQL
            * If you want the exactly same syntax with pandas' you can work around
              by using :meth:`DataFrame.map_in_pandas`. See the example below.

                >>> df = ks.DataFrame([(1, 2), (3, 4), (5, 6)], columns=['A', 'B'])
                >>> df
                   A  B
                0  1  2
                1  3  4
                2  5  6
                >>> num = 1
                >>> df.map_in_pandas(lambda pdf: pdf.query('A > @num'))
                   A  B
                1  3  4
                2  5  6

        Parameters
        ----------
        expr : str
            The query string to evaluate.

            You can refer to column names that contain spaces by surrounding
            them in backticks.

            For example, if one of your columns is called ``a a`` and you want
            to sum it with ``b``, your query should be ```a a` + b``.

        inplace : bool
            Whether the query should modify the data in place or return
            a modified copy.

        Returns
        -------
        DataFrame
            DataFrame resulting from the provided query expression.

        Examples
        --------
        >>> df = ks.DataFrame({'A': range(1, 6),
        ...                    'B': range(10, 0, -2),
        ...                    'C C': range(10, 5, -1)})
        >>> df
           A   B  C C
        0  1  10   10
        1  2   8    9
        2  3   6    8
        3  4   4    7
        4  5   2    6

        >>> df.query('A > B')
           A  B  C C
        4  5  2    6

        The previous expression is equivalent to

        >>> df[df.A > df.B]
           A  B  C C
        4  5  2    6

        For columns with spaces in their name, you can use backtick quoting.

        >>> df.query('B == `C C`')
           A   B  C C
        0  1  10   10

        The previous expression is equivalent to

        >>> df[df.B == df['C C']]
           A   B  C C
        0  1  10   10
        """
        if isinstance(self.columns, pd.MultiIndex):
            raise ValueError("Doesn't support for MultiIndex columns")
        if not isinstance(expr, str):
            raise ValueError(
                'expr must be a string to be evaluated, {} given'
                .format(type(expr)))
        inplace = validate_bool_kwarg(inplace, "inplace")

        data_columns = [label[0] for label in self._internal.column_labels]
        sdf = self._sdf.select(self._internal.index_scols
                               + [scol.alias(col) for scol, col
                                  in zip(self._internal.column_scols, data_columns)]) \
            .filter(expr)
        internal = self._internal.with_new_sdf(sdf, data_columns=data_columns)

        if inplace:
            self._internal = internal
        else:
            return DataFrame(internal)

    def explain(self, extended: bool = False):
        """
        Prints the underlying (logical and physical) Spark plans to the console for debugging
        purpose.

        Parameters
        ----------
        extended : boolean, default ``False``.
            If ``False``, prints only the physical plan.

        Examples
        --------
        >>> df = ks.DataFrame({'id': range(10)})
        >>> df.explain()  # doctest: +ELLIPSIS
        == Physical Plan ==
        ...

        >>> df.explain(True)  # doctest: +ELLIPSIS
        == Parsed Logical Plan ==
        ...
        == Analyzed Logical Plan ==
        ...
        == Optimized Logical Plan ==
        ...
        == Physical Plan ==
        ...
        """
        self._internal.spark_internal_df.explain(extended)

    def _to_internal_pandas(self):
        """
        Return a pandas DataFrame directly from _internal to avoid overhead of copy.

        This method is for internal use only.
        """
        return self._internal.pandas_df

    def __repr__(self):
        max_display_count = get_option("display.max_rows")
        if max_display_count is None:
            return self._to_internal_pandas().to_string()

        pdf = self.head(max_display_count + 1)._to_internal_pandas()
        pdf_length = len(pdf)
        pdf = pdf.iloc[:max_display_count]
        if pdf_length > max_display_count:
            repr_string = pdf.to_string(show_dimensions=True)
            match = REPR_PATTERN.search(repr_string)
            if match is not None:
                nrows = match.group("rows")
                ncols = match.group("columns")
                footer = ("\n\n[Showing only the first {nrows} rows x {ncols} columns]"
                          .format(nrows=nrows, ncols=ncols))
                return REPR_PATTERN.sub(footer, repr_string)
        return pdf.to_string()

    def _repr_html_(self):
        max_display_count = get_option("display.max_rows")
        # pandas 0.25.1 has a regression about HTML representation so 'bold_rows'
        # has to be set as False explicitly. See https://github.com/pandas-dev/pandas/issues/28204
        bold_rows = not (LooseVersion("0.25.1") == LooseVersion(pd.__version__))
        if max_display_count is None:
            return self._to_internal_pandas().to_html(notebook=True, bold_rows=bold_rows)

        pdf = self.head(max_display_count + 1)._to_internal_pandas()
        pdf_length = len(pdf)
        pdf = pdf.iloc[:max_display_count]
        if pdf_length > max_display_count:
            repr_html = pdf.to_html(show_dimensions=True, notebook=True, bold_rows=bold_rows)
            match = REPR_HTML_PATTERN.search(repr_html)
            if match is not None:
                nrows = match.group("rows")
                ncols = match.group("columns")
                by = chr(215)
                footer = ('\n<p>Showing only the first {rows} rows {by} {cols} columns</p>\n</div>'
                          .format(rows=nrows,
                                  by=by,
                                  cols=ncols))
                return REPR_HTML_PATTERN.sub(footer, repr_html)
        return pdf.to_html(notebook=True, bold_rows=bold_rows)

    def __getitem__(self, key):
        from databricks.koalas.series import Series
        if key is None:
            raise KeyError("none key")
        if isinstance(key, (str, tuple, list)):
            return self.loc[:, key]
        elif isinstance(key, slice):
            return self.loc[key]
        elif isinstance(key, Series):
            return self.loc[key.astype(bool)]
        raise NotImplementedError(key)

    def __setitem__(self, key, value):
        from databricks.koalas.series import Series

        if (isinstance(value, Series) and value._kdf is not self) or \
                (isinstance(value, DataFrame) and value is not self):
            # Different Series or DataFrames
            if isinstance(value, Series):
                value = value.to_frame()
            else:
                assert isinstance(value, DataFrame), type(value)
                value = value.copy()
            level = self._internal.column_labels_level

            value.columns = pd.MultiIndex.from_tuples(
                [tuple([name_like_string(label)] + ([''] * (level - 1)))
                 for label in value._internal.column_labels])

            if isinstance(key, str):
                key = [(key,)]
            elif isinstance(key, tuple):
                key = [key]
            else:
                key = [k if isinstance(k, tuple) else (k,) for k in key]

            if any(len(label) > level for label in key):
                raise KeyError('Key length ({}) exceeds index depth ({})'
                               .format(max(len(label) for label in key), level))
            key = [tuple(list(label) + ([''] * (level - len(label)))) for label in key]

            def assign_columns(kdf, this_column_labels, that_column_labels):
                assert len(key) == len(that_column_labels)
                # Note that here intentionally uses `zip_longest` that combine
                # that_columns.
                for k, this_label, that_label \
                        in zip_longest(key, this_column_labels, that_column_labels):
                    yield (kdf[that_label], tuple(['that', *k]))
                    if this_label is not None and this_label[1:] != k:
                        yield (kdf[this_label], this_label)

            kdf = align_diff_frames(assign_columns, self, value, fillna=False, how="left")
        elif isinstance(key, list):
            assert isinstance(value, DataFrame)
            # Same DataFrames.
            field_names = value.columns
            kdf = self._assign({k: value[c] for k, c in zip(key, field_names)})
        else:
            # Same Series.
            kdf = self._assign({key: value})

        self._internal = kdf._internal

    def __getattr__(self, key: str) -> Any:
        if key.startswith("__"):
            raise AttributeError(key)
        if hasattr(_MissingPandasLikeDataFrame, key):
            property_or_func = getattr(_MissingPandasLikeDataFrame, key)
            if isinstance(property_or_func, property):
                return property_or_func.fget(self)  # type: ignore
            else:
                return partial(property_or_func, self)

        try:
            return self.loc[:, key]
        except KeyError:
            raise AttributeError(
                "'%s' object has no attribute '%s'" % (self.__class__.__name__, key))

    def __len__(self):
        return self._sdf.count()

    def __dir__(self):
        fields = [f for f in self._sdf.schema.fieldNames() if ' ' not in f]
        return super(DataFrame, self).__dir__() + fields

    def __iter__(self):
        return iter(self.columns)

    # NDArray Compat
    def __array_ufunc__(self, ufunc: Callable, method: str, *inputs: Any, **kwargs: Any):
        # TODO: is it possible to deduplicate it with '_map_series_op'?
        if (all(isinstance(inp, DataFrame) for inp in inputs)
                and any(inp is not inputs[0] for inp in inputs)):
            # binary only
            assert len(inputs) == 2
            this = inputs[0]
            that = inputs[1]
            if this._internal.column_labels_level != that._internal.column_labels_level:
                raise ValueError('cannot join with no overlapping index names')

            # Different DataFrames
            def apply_op(kdf, this_column_labels, that_column_labels):
                for this_label, that_label in zip(this_column_labels, that_column_labels):
                    yield (ufunc(kdf[this_label], kdf[that_label], **kwargs), this_label)

            return align_diff_frames(apply_op, this, that, fillna=True, how="full")
        else:
            # DataFrame and Series
            applied = []
            this = inputs[0]
            assert all(inp is this for inp in inputs if isinstance(inp, DataFrame))

            for label in this._internal.column_labels:
                arguments = []
                for inp in inputs:
                    arguments.append(inp[label] if isinstance(inp, DataFrame) else inp)
                # both binary and unary.
                applied.append(ufunc(*arguments, **kwargs))

            internal = this._internal.with_new_columns(applied)
            return DataFrame(internal)

    if sys.version_info >= (3, 7):
        def __class_getitem__(cls, params):
            # This is a workaround to support variadic generic in DataFrame in Python 3.7.
            # See https://github.com/python/typing/issues/193
            # we always wraps the given type hints by a tuple to mimic the variadic generic.
            return super(cls, DataFrame).__class_getitem__(Tuple[params])
    elif (3, 5) <= sys.version_info < (3, 7):
        # This is a workaround to support variadic generic in DataFrame in Python 3.5+
        # The implementation is in its metaclass so this flag is needed to distinguish
        # Koalas DataFrame.
        is_dataframe = None


def _reduce_spark_multi(sdf, aggs):
    """
    Performs a reduction on a dataframe, the functions being known sql aggregate functions.
    """
    assert isinstance(sdf, spark.DataFrame)
    sdf0 = sdf.agg(*aggs)
    l = sdf0.head(2)
    assert len(l) == 1, (sdf, l)
    row = l[0]
    l2 = list(row)
    assert len(l2) == len(aggs), (row, l2)
    return l2


class _CachedDataFrame(DataFrame):
    """
    Cached Koalas DataFrame, which corresponds to Pandas DataFrame logically, but internally
    it caches the corresponding Spark DataFrame.
    """
    def __init__(self, internal):
        self._cached = internal._sdf.cache()
        super(_CachedDataFrame, self).__init__(internal)

    def __enter__(self):
        return self

    def __exit__(self, exception_type, exception_value, traceback):
        self.unpersist()

    def unpersist(self):
        """
        The `unpersist` function is used to uncache the Koalas DataFrame when it
        is not used with `with` statement.

        Examples
        --------
        >>> df = ks.DataFrame([(.2, .3), (.0, .6), (.6, .0), (.2, .1)],
        ...                   columns=['dogs', 'cats'])
        >>> df = df.cache()

        To uncache the dataframe, use `unpersist` function

        >>> df.unpersist()
        """
        if self._cached.is_cached:
            self._cached.unpersist()<|MERGE_RESOLUTION|>--- conflicted
+++ resolved
@@ -7096,7 +7096,6 @@
         """
         inplace = validate_bool_kwarg(inplace, "inplace")
 
-<<<<<<< HEAD
         _, column, sdf = self._mark_duplicates(subset, keep)
         index_column = self._internal.index_columns[0]
         if column == index_column:
@@ -7105,12 +7104,7 @@
                              + self._internal.data_scols)
 
         sdf = sdf.where(~F.col(column)).drop(column)
-        internal = self._internal.copy(sdf=sdf)
-=======
-        sdf = self._sdf.drop(*HIDDEN_COLUMNS) \
-            .drop_duplicates(subset=[self._internal.column_name_for(label) for label in subset])
         internal = self._internal.with_new_sdf(sdf)
->>>>>>> f8b60d22
         if inplace:
             self._internal = internal
         else:
