#
# Copyright (C) 2019 Databricks, Inc.
#
# Licensed under the Apache License, Version 2.0 (the "License");
# you may not use this file except in compliance with the License.
# You may obtain a copy of the License at
#
#     http://www.apache.org/licenses/LICENSE-2.0
#
# Unless required by applicable law or agreed to in writing, software
# distributed under the License is distributed on an "AS IS" BASIS,
# WITHOUT WARRANTIES OR CONDITIONS OF ANY KIND, either express or implied.
# See the License for the specific language governing permissions and
# limitations under the License.
#

"""
A wrapper class for Spark DataFrame to behave similar to pandas DataFrame.
"""
import re
import warnings
from functools import partial, reduce
from typing import Any, Optional, List, Tuple, Union

import numpy as np
import pandas as pd
from pandas.api.types import is_datetime64_dtype, is_datetime64tz_dtype, is_list_like, \
    is_dict_like
from pyspark import sql as spark
from pyspark.sql import functions as F, Column
from pyspark.sql.types import (BooleanType, ByteType, DecimalType, DoubleType, FloatType,
                               IntegerType, LongType, NumericType, ShortType, StructField,
                               StructType, to_arrow_type)
from pyspark.sql.utils import AnalysisException

from databricks import koalas as ks  # For running doctests and reference resolution in PyCharm.
from databricks.koalas.utils import default_session, validate_arguments_and_invoke_function
from databricks.koalas.generic import _Frame, max_display_count
from databricks.koalas.metadata import Metadata
from databricks.koalas.missing.frame import _MissingPandasLikeDataFrame
from databricks.koalas.ml import corr
from databricks.koalas.typedef import infer_pd_series_spark_type


# These regular expression patterns are complied and defined here to avoid to compile the same
# pattern every time it is used in _repr_ and _repr_html_ in DataFrame.
# Two patterns basically seek the footer string from Pandas'
REPR_PATTERN = re.compile(r"\n\n\[(?P<rows>[0-9]+) rows x (?P<columns>[0-9]+) columns\]$")
REPR_HTML_PATTERN = re.compile(
    r"\n\<p\>(?P<rows>[0-9]+) rows × (?P<columns>[0-9]+) columns\<\/p\>\n\<\/div\>$")


class DataFrame(_Frame):
    """
    Koala DataFrame that corresponds to Pandas DataFrame logically. This holds Spark DataFrame
    internally.

    :ivar _sdf: Spark Column instance
    :ivar _metadata: Metadata related to column names and index information.

    Parameters
    ----------
    data : numpy ndarray (structured or homogeneous), dict, Pandas DataFrame or Spark DataFrame
        Dict can contain Series, arrays, constants, or list-like objects
        If data is a dict, argument order is maintained for Python 3.6
        and later.
        Note that if `data` is a Pandas DataFrame, other arguments should not be used.
        If `data` is a Spark DataFrame, all other arguments except `index` should not be used.
    index : Index or array-like
        Index to use for resulting frame. Will default to RangeIndex if
        no indexing information part of input data and no index provided
        If `data` is a Spark DataFrame, `index` is expected to be `Metadata`.
    columns : Index or array-like
        Column labels to use for resulting frame. Will default to
        RangeIndex (0, 1, 2, ..., n) if no column labels are provided
    dtype : dtype, default None
        Data type to force. Only a single dtype is allowed. If None, infer
    copy : boolean, default False
        Copy data from inputs. Only affects DataFrame / 2d ndarray input

    Examples
    --------
    Constructing DataFrame from a dictionary.

    >>> d = {'col1': [1, 2], 'col2': [3, 4]}
    >>> df = ks.DataFrame(data=d, columns=['col1', 'col2'])
    >>> df
       col1  col2
    0     1     3
    1     2     4

    Constructing DataFrame from Pandas DataFrame

    >>> df = ks.DataFrame(pd.DataFrame(data=d, columns=['col1', 'col2']))
    >>> df
       col1  col2
    0     1     3
    1     2     4

    Notice that the inferred dtype is int64.

    >>> df.dtypes
    col1    int64
    col2    int64
    dtype: object

    To enforce a single dtype:

    >>> df = ks.DataFrame(data=d, dtype=np.int8)
    >>> df.dtypes
    col1    int8
    col2    int8
    dtype: object

    Constructing DataFrame from numpy ndarray:

    >>> df2 = ks.DataFrame(np.random.randint(low=0, high=10, size=(5, 5)),
    ...                    columns=['a', 'b', 'c', 'd', 'e'])
    >>> df2  # doctest: +SKIP
       a  b  c  d  e
    0  3  1  4  9  8
    1  4  8  4  8  4
    2  7  6  5  6  7
    3  8  7  9  1  0
    4  2  5  4  3  9
    """
    def __init__(self, data=None, index=None, columns=None, dtype=None, copy=False):
        if isinstance(data, pd.DataFrame):
            assert index is None
            assert columns is None
            assert dtype is None
            assert not copy
            self._init_from_pandas(data)
        elif isinstance(data, spark.DataFrame):
            assert columns is None
            assert dtype is None
            assert not copy
            self._init_from_spark(data, index)
        else:
            pdf = pd.DataFrame(data=data, index=index, columns=columns, dtype=dtype, copy=copy)
            self._init_from_pandas(pdf)

    def _init_from_pandas(self, pdf):
        metadata = Metadata.from_pandas(pdf)
        reset_index = pdf.reset_index()
        reset_index.columns = metadata.columns
        schema = StructType([StructField(name, infer_pd_series_spark_type(col),
                                         nullable=bool(col.isnull().any()))
                             for name, col in reset_index.iteritems()])
        for name, col in reset_index.iteritems():
            dt = col.dtype
            if is_datetime64_dtype(dt) or is_datetime64tz_dtype(dt):
                continue
            reset_index[name] = col.replace({np.nan: None})
        self._init_from_spark(default_session().createDataFrame(reset_index, schema=schema),
                              metadata)

    def _init_from_spark(self, sdf, metadata=None):
        self._sdf = sdf
        if metadata is None:
            self._metadata = Metadata(data_columns=self._sdf.schema.fieldNames())
        else:
            self._metadata = metadata

    def _reduce_for_stat_function(self, sfun):
        """
        Applies sfun to each column and returns a pd.Series where the number of rows equal the
        number of columns.

        :param sfun: either an 1-arg function that takes a Column and returns a Column, or
        a 2-arg function that takes a Column and its DataType and returns a Column.
        """
        from inspect import signature
        exprs = []
        num_args = len(signature(sfun).parameters)
        for col in self.columns:
            col_sdf = self._sdf[col]
            col_type = self._sdf.schema[col].dataType
            if isinstance(col_type, BooleanType) and sfun.__name__ not in ('min', 'max'):
                # Stat functions cannot be used with boolean values by default
                # Thus, cast to integer (true to 1 and false to 0)
                # Exclude the min and max methods though since those work with booleans
                col_sdf = col_sdf.cast('integer')
            if num_args == 1:
                # Only pass in the column if sfun accepts only one arg
                col_sdf = sfun(col_sdf)
            else:  # must be 2
                assert num_args == 2
                # Pass in both the column and its data type if sfun accepts two args
                col_sdf = sfun(col_sdf, col_type)
            exprs.append(col_sdf.alias(col))

        sdf = self._sdf.select(*exprs)
        pdf = sdf.toPandas()
        assert len(pdf) == 1, (sdf, pdf)
        row = pdf.iloc[0]
        row.name = None
        return row  # Return first row as a Series

    def corr(self, method='pearson'):
        """
        Compute pairwise correlation of columns, excluding NA/null values.

        Parameters
        ----------
        method : {'pearson', 'spearman'}
            * pearson : standard correlation coefficient
            * spearman : Spearman rank correlation

        Returns
        -------
        y : pandas.DataFrame

        See Also
        --------
        Series.corr

        Examples
        --------
        >>> df = ks.DataFrame([(.2, .3), (.0, .6), (.6, .0), (.2, .1)],
        ...                   columns=['dogs', 'cats'])
        >>> df.corr('pearson')
                  dogs      cats
        dogs  1.000000 -0.851064
        cats -0.851064  1.000000

        >>> df.corr('spearman')
                  dogs      cats
        dogs  1.000000 -0.948683
        cats -0.948683  1.000000

        Notes
        -----
        There are behavior differences between Koalas and pandas.

        * the `method` argument only accepts 'pearson', 'spearman'
        * the data should not contain NaNs. Koalas will return an error.
        * Koalas doesn't support the following argument(s).

          * `min_periods` argument is not supported
        """
        return corr(self, method)

    def iteritems(self):
        """
        Iterator over (column name, Series) pairs.

        Iterates over the DataFrame columns, returning a tuple with
        the column name and the content as a Series.

        Returns
        -------
        label : object
            The column names for the DataFrame being iterated over.
        content : Series
            The column entries belonging to each label, as a Series.

        Examples
        --------
        >>> df = ks.DataFrame({'species': ['bear', 'bear', 'marsupial'],
        ...                    'population': [1864, 22000, 80000]},
        ...                   index=['panda', 'polar', 'koala'],
        ...                   columns=['species', 'population'])
        >>> df
                 species  population
        panda       bear        1864
        polar       bear       22000
        koala  marsupial       80000

        >>> for label, content in df.iteritems():
        ...    print('label:', label)
        ...    print('content:', content.to_string())
        ...
        label: species
        content: panda         bear
        polar         bear
        koala    marsupial
        label: population
        content: panda     1864
        polar    22000
        koala    80000
        """
        cols = list(self.columns)
        return list((col_name, self[col_name]) for col_name in cols)

    def to_clipboard(self, excel=True, sep=None, **kwargs):
        """
        Copy object to the system clipboard.

        Write a text representation of object to the system clipboard.
        This can be pasted into Excel, for example.

        .. note:: This method should only be used if the resulting DataFrame is expected
            to be small, as all the data is loaded into the driver's memory.

        Parameters
        ----------
        excel : bool, default True
            - True, use the provided separator, writing in a csv format for
              allowing easy pasting into excel.
            - False, write a string representation of the object to the
              clipboard.

        sep : str, default ``'\\t'``
            Field delimiter.
        **kwargs
            These parameters will be passed to DataFrame.to_csv.

        Notes
        -----
        Requirements for your platform.

          - Linux : `xclip`, or `xsel` (with `gtk` or `PyQt4` modules)
          - Windows : none
          - OS X : none

        Examples
        --------
        Copy the contents of a DataFrame to the clipboard.

        >>> df = ks.DataFrame([[1, 2, 3], [4, 5, 6]], columns=['A', 'B', 'C'])  # doctest: +SKIP
        >>> df.to_clipboard(sep=',')  # doctest: +SKIP
        ... # Wrote the following to the system clipboard:
        ... # ,A,B,C
        ... # 0,1,2,3
        ... # 1,4,5,6

        We can omit the the index by passing the keyword `index` and setting
        it to false.

        >>> df.to_clipboard(sep=',', index=False)  # doctest: +SKIP
        ... # Wrote the following to the system clipboard:
        ... # A,B,C
        ... # 1,2,3
        ... # 4,5,6

        This function also works for Series:

        >>> df = ks.Series([1, 2, 3, 4, 5, 6, 7], name='x')  # doctest: +SKIP
        >>> df.to_clipboard(sep=',')  # doctest: +SKIP
        ... # Wrote the following to the system clipboard:
        ... # 0, 1
        ... # 1, 2
        ... # 2, 3
        ... # 3, 4
        ... # 4, 5
        ... # 5, 6
        ... # 6, 7
        """

        args = locals()
        kdf = self
        return validate_arguments_and_invoke_function(
            kdf.to_pandas(), self.to_clipboard, pd.DataFrame.to_clipboard, args)

    def to_html(self, buf=None, columns=None, col_space=None, header=True, index=True,
                na_rep='NaN', formatters=None, float_format=None, sparsify=None, index_names=True,
                justify=None, max_rows=None, max_cols=None, show_dimensions=False, decimal='.',
                bold_rows=True, classes=None, escape=True, notebook=False, border=None,
                table_id=None, render_links=False):
        """
        Render a DataFrame as an HTML table.

        .. note:: This method should only be used if the resulting Pandas object is expected
                  to be small, as all the data is loaded into the driver's memory. If the input
                  is large, set max_rows parameter.

        Parameters
        ----------
        buf : StringIO-like, optional
            Buffer to write to.
        columns : sequence, optional, default None
            The subset of columns to write. Writes all columns by default.
        col_space : int, optional
            The minimum width of each column.
        header : bool, optional
            Write out the column names. If a list of strings is given, it
            is assumed to be aliases for the column names
        index : bool, optional, default True
            Whether to print index (row) labels.
        na_rep : str, optional, default 'NaN'
            String representation of NAN to use.
        formatters : list or dict of one-param. functions, optional
            Formatter functions to apply to columns' elements by position or
            name.
            The result of each function must be a unicode string.
            List must be of length equal to the number of columns.
        float_format : one-parameter function, optional, default None
            Formatter function to apply to columns' elements if they are
            floats. The result of this function must be a unicode string.
        sparsify : bool, optional, default True
            Set to False for a DataFrame with a hierarchical index to print
            every multiindex key at each row.
        index_names : bool, optional, default True
            Prints the names of the indexes.
        justify : str, default None
            How to justify the column labels. If None uses the option from
            the print configuration (controlled by set_option), 'right' out
            of the box. Valid values are

            * left
            * right
            * center
            * justify
            * justify-all
            * start
            * end
            * inherit
            * match-parent
            * initial
            * unset.
        max_rows : int, optional
            Maximum number of rows to display in the console.
        max_cols : int, optional
            Maximum number of columns to display in the console.
        show_dimensions : bool, default False
            Display DataFrame dimensions (number of rows by number of columns).
        decimal : str, default '.'
            Character recognized as decimal separator, e.g. ',' in Europe.
        bold_rows : bool, default True
            Make the row labels bold in the output.
        classes : str or list or tuple, default None
            CSS class(es) to apply to the resulting html table.
        escape : bool, default True
            Convert the characters <, >, and & to HTML-safe sequences.
        notebook : {True, False}, default False
            Whether the generated HTML is for IPython Notebook.
        border : int
            A ``border=border`` attribute is included in the opening
            `<table>` tag. Default ``pd.options.html.border``.
        table_id : str, optional
            A css id is included in the opening `<table>` tag if specified.
        render_links : bool, default False
            Convert URLs to HTML links (only works with Pandas 0.24+).

        Returns
        -------
        str (or unicode, depending on data and options)
            String representation of the dataframe.

        See Also
        --------
        to_string : Convert DataFrame to a string.
        """
        # Make sure locals() call is at the top of the function so we don't capture local variables.
        args = locals()
        if max_rows is not None:
            kdf = self.head(max_rows)
        else:
            kdf = self

        return validate_arguments_and_invoke_function(
            kdf.to_pandas(), self.to_html, pd.DataFrame.to_html, args)

    def to_string(self, buf=None, columns=None, col_space=None, header=True,
                  index=True, na_rep='NaN', formatters=None, float_format=None,
                  sparsify=None, index_names=True, justify=None,
                  max_rows=None, max_cols=None, show_dimensions=False,
                  decimal='.', line_width=None):
        """
        Render a DataFrame to a console-friendly tabular output.

        .. note:: This method should only be used if the resulting Pandas object is expected
                  to be small, as all the data is loaded into the driver's memory. If the input
                  is large, set max_rows parameter.

        Parameters
        ----------
        buf : StringIO-like, optional
            Buffer to write to.
        columns : sequence, optional, default None
            The subset of columns to write. Writes all columns by default.
        col_space : int, optional
            The minimum width of each column.
        header : bool, optional
            Write out the column names. If a list of strings is given, it
            is assumed to be aliases for the column names
        index : bool, optional, default True
            Whether to print index (row) labels.
        na_rep : str, optional, default 'NaN'
            String representation of NAN to use.
        formatters : list or dict of one-param. functions, optional
            Formatter functions to apply to columns' elements by position or
            name.
            The result of each function must be a unicode string.
            List must be of length equal to the number of columns.
        float_format : one-parameter function, optional, default None
            Formatter function to apply to columns' elements if they are
            floats. The result of this function must be a unicode string.
        sparsify : bool, optional, default True
            Set to False for a DataFrame with a hierarchical index to print
            every multiindex key at each row.
        index_names : bool, optional, default True
            Prints the names of the indexes.
        justify : str, default None
            How to justify the column labels. If None uses the option from
            the print configuration (controlled by set_option), 'right' out
            of the box. Valid values are

            * left
            * right
            * center
            * justify
            * justify-all
            * start
            * end
            * inherit
            * match-parent
            * initial
            * unset.
        max_rows : int, optional
            Maximum number of rows to display in the console.
        max_cols : int, optional
            Maximum number of columns to display in the console.
        show_dimensions : bool, default False
            Display DataFrame dimensions (number of rows by number of columns).
        decimal : str, default '.'
            Character recognized as decimal separator, e.g. ',' in Europe.
        line_width : int, optional
            Width to wrap a line in characters.

        Returns
        -------
        str (or unicode, depending on data and options)
            String representation of the dataframe.

        See Also
        --------
        to_html : Convert DataFrame to HTML.

        Examples
        --------
        >>> df = ks.DataFrame({'col1': [1, 2, 3], 'col2': [4, 5, 6]}, columns=['col1', 'col2'])
        >>> print(df.to_string())
           col1  col2
        0     1     4
        1     2     5
        2     3     6

        >>> print(df.to_string(max_rows=2))
           col1  col2
        0     1     4
        1     2     5
        """
        # Make sure locals() call is at the top of the function so we don't capture local variables.
        args = locals()
        if max_rows is not None:
            kdf = self.head(max_rows)
        else:
            kdf = self

        return validate_arguments_and_invoke_function(
            kdf.to_pandas(), self.to_string, pd.DataFrame.to_string, args)

    def to_dict(self, orient='dict', into=dict):
        """
        Convert the DataFrame to a dictionary.

        The type of the key-value pairs can be customized with the parameters
        (see below).

        .. note:: This method should only be used if the resulting Pandas DataFrame is expected
            to be small, as all the data is loaded into the driver's memory.

        Parameters
        ----------
        orient : str {'dict', 'list', 'series', 'split', 'records', 'index'}
            Determines the type of the values of the dictionary.

            - 'dict' (default) : dict like {column -> {index -> value}}
            - 'list' : dict like {column -> [values]}
            - 'series' : dict like {column -> Series(values)}
            - 'split' : dict like
              {'index' -> [index], 'columns' -> [columns], 'data' -> [values]}
            - 'records' : list like
              [{column -> value}, ... , {column -> value}]
            - 'index' : dict like {index -> {column -> value}}

            Abbreviations are allowed. `s` indicates `series` and `sp`
            indicates `split`.

        into : class, default dict
            The collections.abc.Mapping subclass used for all Mappings
            in the return value.  Can be the actual class or an empty
            instance of the mapping type you want.  If you want a
            collections.defaultdict, you must pass it initialized.

        Returns
        -------
        dict, list or collections.abc.Mapping
            Return a collections.abc.Mapping object representing the DataFrame.
            The resulting transformation depends on the `orient` parameter.

        Examples
        --------
        >>> df = ks.DataFrame({'col1': [1, 2],
        ...                    'col2': [0.5, 0.75]},
        ...                   index=['row1', 'row2'],
        ...                   columns=['col1', 'col2'])
        >>> df
              col1  col2
        row1     1  0.50
        row2     2  0.75
        >>> df_dict = df.to_dict()
        >>> sorted([(key, sorted(values.items())) for key, values in df_dict.items()])
        [('col1', [('row1', 1), ('row2', 2)]), ('col2', [('row1', 0.5), ('row2', 0.75)])]

        You can specify the return orientation.

        >>> df_dict = df.to_dict('series')
        >>> sorted(df_dict.items())
        [('col1', row1    1
        row2    2
        Name: col1, dtype: int64), ('col2', row1    0.50
        row2    0.75
        Name: col2, dtype: float64)]
        >>> df_dict = df.to_dict('split')
        >>> sorted(df_dict.items())  # doctest: +ELLIPSIS
        [('columns', ['col1', 'col2']), ('data', [[1..., 0.75]]), ('index', ['row1', 'row2'])]

        >>> df_dict = df.to_dict('records')
        >>> [sorted(values.items()) for values in df_dict]  # doctest: +ELLIPSIS
        [[('col1', 1...), ('col2', 0.5)], [('col1', 2...), ('col2', 0.75)]]

        >>> df_dict = df.to_dict('index')
        >>> sorted([(key, sorted(values.items())) for key, values in df_dict.items()])
        [('row1', [('col1', 1), ('col2', 0.5)]), ('row2', [('col1', 2), ('col2', 0.75)])]

        You can also specify the mapping type.

        >>> from collections import OrderedDict, defaultdict
        >>> df.to_dict(into=OrderedDict)
        OrderedDict([('col1', OrderedDict([('row1', 1), ('row2', 2)])), \
('col2', OrderedDict([('row1', 0.5), ('row2', 0.75)]))])

        If you want a `defaultdict`, you need to initialize it:

        >>> dd = defaultdict(list)
        >>> df.to_dict('records', into=dd)  # doctest: +ELLIPSIS
        [defaultdict(<class 'list'>, {'col..., 'col...}), \
defaultdict(<class 'list'>, {'col..., 'col...})]
        """
        # Make sure locals() call is at the top of the function so we don't capture local variables.
        args = locals()
        kdf = self
        return validate_arguments_and_invoke_function(
            kdf.to_pandas(), self.to_dict, pd.DataFrame.to_dict, args)

    def to_latex(self, buf=None, columns=None, col_space=None, header=True, index=True,
                 na_rep='NaN', formatters=None, float_format=None, sparsify=None, index_names=True,
                 bold_rows=False, column_format=None, longtable=None, escape=None, encoding=None,
                 decimal='.', multicolumn=None, multicolumn_format=None, multirow=None):
        r"""
        Render an object to a LaTeX tabular environment table.

        Render an object to a tabular environment table. You can splice this into a LaTeX
        document. Requires usepackage{booktabs}.

        .. note:: This method should only be used if the resulting Pandas object is expected
                  to be small, as all the data is loaded into the driver's memory. If the input
                  is large, consider alternative formats.

        Parameters
        ----------
        buf : file descriptor or None
            Buffer to write to. If None, the output is returned as a string.
        columns : list of label, optional
            The subset of columns to write. Writes all columns by default.
        col_space : int, optional
            The minimum width of each column.
        header : bool or list of str, default True
            Write out the column names. If a list of strings is given, it is assumed to be aliases
            for the column names.
        index : bool, default True
            Write row names (index).
        na_rep : str, default ‘NaN’
            Missing data representation.
        formatters : list of functions or dict of {str: function}, optional
            Formatter functions to apply to columns’ elements by position or name. The result of
            each function must be a unicode string. List must be of length equal to the number of
            columns.
        float_format : str, optional
            Format string for floating point numbers.
        sparsify : bool, optional
            Set to False for a DataFrame with a hierarchical index to print every multiindex key at
            each row. By default, the value will be read from the config module.
        index_names : bool, default True
            Prints the names of the indexes.
        bold_rows : bool, default False
            Make the row labels bold in the output.
        column_format : str, optional
            The columns format as specified in LaTeX table format e.g. ‘rcl’ for 3 columns. By
            default, ‘l’ will be used for all columns except columns of numbers, which default
            to ‘r’.
        longtable : bool, optional
            By default, the value will be read from the pandas config module. Use a longtable
            environment instead of tabular. Requires adding a usepackage{longtable} to your LaTeX
            preamble.
        escape : bool, optional
            By default, the value will be read from the pandas config module. When set to False
            prevents from escaping latex special characters in column names.
        encoding : str, optional
            A string representing the encoding to use in the output file, defaults to ‘ascii’ on
            Python 2 and ‘utf-8’ on Python 3.
        decimal : str, default ‘.’
            Character recognized as decimal separator, e.g. ‘,’ in Europe.
        multicolumn : bool, default True
            Use multicolumn to enhance MultiIndex columns. The default will be read from the config
            module.
        multicolumn_format : str, default ‘l’
            The alignment for multicolumns, similar to column_format The default will be read from
            the config module.
        multirow : bool, default False
            Use multirow to enhance MultiIndex rows. Requires adding a usepackage{multirow} to your
            LaTeX preamble. Will print centered labels (instead of top-aligned) across the contained
            rows, separating groups via clines. The default will be read from the pandas config
            module.

        Returns
        -------
        str or None
            If buf is None, returns the resulting LateX format as a string. Otherwise returns None.

        See Also
        --------
        DataFrame.to_string : Render a DataFrame to a console-friendly
            tabular output.
        DataFrame.to_html : Render a DataFrame as an HTML table.


        Examples
        --------
        >>> df = pd.DataFrame({'name': ['Raphael', 'Donatello'],
        ... 'mask': ['red', 'purple'],
        ... 'weapon': ['sai', 'bo staff']},
        ... columns=['name', 'mask', 'weapon'])
        >>> df.to_latex(index=False) # doctest: +NORMALIZE_WHITESPACE
        '\\begin{tabular}{lll}\n\\toprule\n name & mask & weapon
        \\\\\n\\midrule\n Raphael & red & sai \\\\\n Donatello &
        purple & bo staff \\\\\n\\bottomrule\n\\end{tabular}\n'
        """

        args = locals()
        kdf = self
        return validate_arguments_and_invoke_function(
            kdf.to_pandas(), self.to_latex, pd.DataFrame.to_latex, args)

    @property
    def index(self):
        """The index (row labels) Column of the DataFrame.

        Currently not supported when the DataFrame has no index.

        See Also
        --------
        Index
        """
        from databricks.koalas.indexes import Index, MultiIndex
        if len(self._metadata.index_map) == 0:
            return None
        elif len(self._metadata.index_map) == 1:
            return Index(self)
        else:
            return MultiIndex(self)

    def set_index(self, keys, drop=True, append=False, inplace=False):
        """Set the DataFrame index (row labels) using one or more existing columns.

        Set the DataFrame index (row labels) using one or more existing
        columns or arrays (of the correct length). The index can replace the
        existing index or expand on it.

        Parameters
        ----------
        keys : label or array-like or list of labels/arrays
            This parameter can be either a single column key, a single array of
            the same length as the calling DataFrame, or a list containing an
            arbitrary combination of column keys and arrays. Here, "array"
            encompasses :class:`Series`, :class:`Index` and ``np.ndarray``.
        drop : bool, default True
            Delete columns to be used as the new index.
        append : bool, default False
            Whether to append columns to existing index.
        inplace : bool, default False
            Modify the DataFrame in place (do not create a new object).

        Returns
        -------
        DataFrame
            Changed row labels.

        See Also
        --------
        DataFrame.reset_index : Opposite of set_index.

        Examples
        --------
        >>> df = ks.DataFrame({'month': [1, 4, 7, 10],
        ...                    'year': [2012, 2014, 2013, 2014],
        ...                    'sale': [55, 40, 84, 31]},
        ...                   columns=['month', 'year', 'sale'])
        >>> df
           month  year  sale
        0      1  2012    55
        1      4  2014    40
        2      7  2013    84
        3     10  2014    31

        Set the index to become the 'month' column:

        >>> df.set_index('month')  # doctest: +NORMALIZE_WHITESPACE
               year  sale
        month
        1      2012    55
        4      2014    40
        7      2013    84
        10     2014    31

        Create a MultiIndex using columns 'year' and 'month':

        >>> df.set_index(['year', 'month'])  # doctest: +NORMALIZE_WHITESPACE
                    sale
        year  month
        2012  1     55
        2014  4     40
        2013  7     84
        2014  10    31
        """
        if isinstance(keys, str):
            keys = [keys]
        else:
            keys = list(keys)
        for key in keys:
            if key not in self.columns:
                raise KeyError(key)

        if drop:
            data_columns = [column for column in self._metadata.data_columns if column not in keys]
        else:
            data_columns = self._metadata.data_columns
        if append:
            index_map = self._metadata.index_map + [(column, column) for column in keys]
        else:
            index_map = [(column, column) for column in keys]

        metadata = self._metadata.copy(data_columns=data_columns, index_map=index_map)

        # Sync Spark's columns as well.
        sdf = self._sdf.select(['`{}`'.format(name) for name in metadata.columns])

        if inplace:
            self._metadata = metadata
            self._sdf = sdf
        else:
            kdf = self.copy()
            kdf._metadata = metadata
            kdf._sdf = sdf
            return kdf

    def reset_index(self, level=None, drop=False, inplace=False):
        """Reset the index, or a level of it.

        For DataFrame with multi-level index, return new DataFrame with labeling information in
        the columns under the index names, defaulting to 'level_0', 'level_1', etc. if any are None.
        For a standard index, the index name will be used (if set), otherwise a default 'index' or
        'level_0' (if 'index' is already taken) will be used.

        Parameters
        ----------
        level : int, str, tuple, or list, default None
            Only remove the given levels from the index. Removes all levels by
            default.
        drop : bool, default False
            Do not try to insert index into dataframe columns. This resets
            the index to the default integer index.
        inplace : bool, default False
            Modify the DataFrame in place (do not create a new object).

        Returns
        -------
        DataFrame
            DataFrame with the new index.

        See Also
        --------
        DataFrame.set_index : Opposite of reset_index.

        Examples
        --------
        >>> df = ks.DataFrame([('bird', 389.0),
        ...                    ('bird', 24.0),
        ...                    ('mammal', 80.5),
        ...                    ('mammal', np.nan)],
        ...                   index=['falcon', 'parrot', 'lion', 'monkey'],
        ...                   columns=('class', 'max_speed'))
        >>> df
                 class  max_speed
        falcon    bird      389.0
        parrot    bird       24.0
        lion    mammal       80.5
        monkey  mammal        NaN

        When we reset the index, the old index is added as a column. Unlike pandas, Koalas
        does not automatically add a sequential index. The following 0, 1, 2, 3 are only
        there when we display the DataFrame.

        >>> df.reset_index()
            index   class  max_speed
        0  falcon    bird      389.0
        1  parrot    bird       24.0
        2    lion  mammal       80.5
        3  monkey  mammal        NaN

        We can use the `drop` parameter to avoid the old index being added as
        a column:

        >>> df.reset_index(drop=True)
            class  max_speed
        0    bird      389.0
        1    bird       24.0
        2  mammal       80.5
        3  mammal        NaN
        """
        # TODO: add example of MultiIndex back. See https://github.com/databricks/koalas/issues/301
        if len(self._metadata.index_map) == 0:
            raise NotImplementedError('Can\'t reset index because there is no index.')

        multi_index = len(self._metadata.index_map) > 1

        def rename(index):
            if multi_index:
                return 'level_{}'.format(index)
            else:
                if 'index' not in self._metadata.data_columns:
                    return 'index'
                else:
                    return 'level_{}'.format(index)

        if level is None:
            new_index_map = [(column, name if name is not None else rename(i))
                             for i, (column, name) in enumerate(self._metadata.index_map)]
            index_map = []
        else:
            if isinstance(level, (int, str)):
                level = [level]
            level = list(level)

            if all(isinstance(l, int) for l in level):
                for lev in level:
                    if lev >= len(self._metadata.index_map):
                        raise IndexError('Too many levels: Index has only {} level, not {}'
                                         .format(len(self._metadata.index_map), lev + 1))
                idx = level
            elif all(isinstance(lev, str) for lev in level):
                idx = []
                for l in level:
                    try:
                        i = self._metadata.index_columns.index(l)
                        idx.append(i)
                    except ValueError:
                        if multi_index:
                            raise KeyError('Level unknown not found')
                        else:
                            raise KeyError('Level unknown must be same as name ({})'
                                           .format(self._metadata.index_columns[0]))
            else:
                raise ValueError('Level should be all int or all string.')
            idx.sort()

            new_index_map = []
            index_map = self._metadata.index_map.copy()
            for i in idx:
                info = self._metadata.index_map[i]
                index_column, index_name = info
                new_index_map.append(
                    (index_column,
                     index_name if index_name is not None else rename(index_name)))
                index_map.remove(info)

        if drop:
            new_index_map = []

        metadata = self._metadata.copy(
            data_columns=[column for column, _ in new_index_map] + self._metadata.data_columns,
            index_map=index_map)
        columns = [name for _, name in new_index_map] + self._metadata.data_columns
        if inplace:
            self._metadata = metadata
            self.columns = columns
        else:
            kdf = self.copy()
            kdf._metadata = metadata
            kdf.columns = columns
            return kdf

    def isnull(self):
        """
        Detects missing values for items in the current Dataframe.

        Return a boolean same-sized Dataframe indicating if the values are NA.
        NA values, such as None or numpy.NaN, gets mapped to True values.
        Everything else gets mapped to False values.

        See Also
        --------
        Dataframe.notnull

        Examples
        --------
        >>> df = ks.DataFrame([(.2, .3), (.0, None), (.6, None), (.2, .1)])
        >>> df.isnull()
               0      1
        0  False  False
        1  False   True
        2  False   True
        3  False  False

        >>> df = ks.DataFrame([[None, 'bee', None], ['dog', None, 'fly']])
        >>> df.isnull()
               0      1      2
        0   True  False   True
        1  False   True  False
        """
        kdf = self.copy()
        for name, ks in kdf.iteritems():
            kdf[name] = ks.isnull()
        return kdf

    isna = isnull

    def notnull(self):
        """
        Detects non-missing values for items in the current Dataframe.

        This function takes a dataframe and indicates whether it's
        values are valid (not missing, which is ``NaN`` in numeric
        datatypes, ``None`` or ``NaN`` in objects and ``NaT`` in datetimelike).

        See Also
        --------
        Dataframe.isnull

        Examples
        --------
        >>> df = ks.DataFrame([(.2, .3), (.0, None), (.6, None), (.2, .1)])
        >>> df.notnull()
              0      1
        0  True   True
        1  True  False
        2  True  False
        3  True   True

        >>> df = ks.DataFrame([['ant', 'bee', 'cat'], ['dog', None, 'fly']])
        >>> df.notnull()
              0      1     2
        0  True   True  True
        1  True  False  True
        """
        kdf = self.copy()
        for name, ks in kdf.iteritems():
            kdf[name] = ks.notnull()
        return kdf

    notna = notnull

    def to_koalas(self):
        """
        Converts the existing DataFrame into a Koalas DataFrame.

        This method is monkey-patched into Spark's DataFrame and can be used
        to convert a Spark DataFrame into a Koalas DataFrame. If running on
        an existing Koalas DataFrame, the method returns itself.

        If a Koalas DataFrame is converted to a Spark DataFrame and then back
        to Koalas, it will lose the index information and the original index
        will be turned into a normal column.

        See Also
        --------
        DataFrame.to_spark

        Examples
        --------
        >>> df = ks.DataFrame({'col1': [1, 2], 'col2': [3, 4]}, columns=['col1', 'col2'])
        >>> df
           col1  col2
        0     1     3
        1     2     4

        >>> spark_df = df.to_spark()
        >>> spark_df
        DataFrame[__index_level_0__: bigint, col1: bigint, col2: bigint]

        >>> kdf = spark_df.to_koalas()
        >>> kdf
           __index_level_0__  col1  col2
        0                  0     1     3
        1                  1     2     4

        Calling to_koalas on a Koalas DataFrame simply returns itself.

        >>> df.to_koalas()
           col1  col2
        0     1     3
        1     2     4
        """
        if isinstance(self, DataFrame):
            return self
        else:
            return DataFrame(self)

    def to_spark(self):
        """
        Return the current DataFrame as a Spark DataFrame.

        See Also
        --------
        DataFrame.to_koalas
        """
        return self._sdf

    def to_pandas(self):
        """
        Return a Pandas DataFrame.

        .. note:: This method should only be used if the resulting Pandas DataFrame is expected
            to be small, as all the data is loaded into the driver's memory.

        Examples
        --------
        >>> df = ks.DataFrame([(.2, .3), (.0, .6), (.6, .0), (.2, .1)],
        ...                   columns=['dogs', 'cats'])
        >>> df.to_pandas()
           dogs  cats
        0   0.2   0.3
        1   0.0   0.6
        2   0.6   0.0
        3   0.2   0.1
        """
        sdf = self._sdf.select(['`{}`'.format(name) for name in self._metadata.columns])
        pdf = sdf.toPandas()
        if len(pdf) == 0 and len(sdf.schema) > 0:
            # TODO: push to OSS
            pdf = pdf.astype({field.name: to_arrow_type(field.dataType).to_pandas_dtype()
                              for field in sdf.schema})

        index_columns = self._metadata.index_columns
        if len(index_columns) > 0:
            append = False
            for index_field in index_columns:
                drop = index_field not in self._metadata.data_columns
                pdf = pdf.set_index(index_field, drop=drop, append=append)
                append = True
            pdf = pdf[self._metadata.data_columns]

        index_names = self._metadata.index_names
        if len(index_names) > 0:
            if isinstance(pdf.index, pd.MultiIndex):
                pdf.index.names = index_names
            else:
                pdf.index.name = index_names[0]
        return pdf

    # Alias to maintain backward compatibility with Spark
    toPandas = to_pandas

    def assign(self, **kwargs):
        """
        Assign new columns to a DataFrame.

        Returns a new object with all original columns in addition to new ones.
        Existing columns that are re-assigned will be overwritten.

        Parameters
        ----------
        **kwargs : dict of {str: callable or Series}
            The column names are keywords. If the values are
            callable, they are computed on the DataFrame and
            assigned to the new columns. The callable must not
            change input DataFrame (though Koalas doesn't check it).
            If the values are not callable, (e.g. a Series or a literal),
            they are simply assigned.

        Returns
        -------
        DataFrame
            A new DataFrame with the new columns in addition to
            all the existing columns.

        Examples
        --------
        >>> df = ks.DataFrame({'temp_c': [17.0, 25.0]},
        ...                   index=['Portland', 'Berkeley'])
        >>> df
                  temp_c
        Portland    17.0
        Berkeley    25.0

        Where the value is a callable, evaluated on `df`:

        >>> df.assign(temp_f=lambda x: x.temp_c * 9 / 5 + 32)
                  temp_c  temp_f
        Portland    17.0    62.6
        Berkeley    25.0    77.0

        Alternatively, the same behavior can be achieved by directly
        referencing an existing Series or sequence and you can also
        create multiple columns within the same assign.

        >>> assigned = df.assign(temp_f=df['temp_c'] * 9 / 5 + 32,
        ...                      temp_k=df['temp_c'] + 273.15)
        >>> assigned[['temp_c', 'temp_f', 'temp_k']]
                  temp_c  temp_f  temp_k
        Portland    17.0    62.6  290.15
        Berkeley    25.0    77.0  298.15

        Notes
        -----
        Assigning multiple columns within the same ``assign`` is possible
        but you cannot refer to newly created or modified columns. This
        feature is supported in pandas for Python 3.6 and later but not in
        Koalas. In Koalas, all items are computed first, and then assigned.
        """
        from databricks.koalas.series import Series
        for k, v in kwargs.items():
            if not (isinstance(v, (Series, spark.Column)) or
                    callable(v) or pd.api.types.is_scalar(v)):
                raise TypeError("Column assignment doesn't support type "
                                "{0}".format(type(v).__name__))
            if callable(v):
                kwargs[k] = v(self)

        pairs = list(kwargs.items())
        sdf = self._sdf
        for (name, c) in pairs:
            if isinstance(c, Series):
                sdf = sdf.withColumn(name, c._scol)
            elif isinstance(c, Column):
                sdf = sdf.withColumn(name, c)
            else:
                sdf = sdf.withColumn(name, F.lit(c))

        data_columns = self._metadata.data_columns
        metadata = self._metadata.copy(
            data_columns=(data_columns +
                          [name for name, _ in pairs if name not in data_columns]))
        return DataFrame(sdf, metadata)

    def to_records(self, index=True, convert_datetime64=None,
                   column_dtypes=None, index_dtypes=None):
        """
        Convert DataFrame to a NumPy record array.

        Index will be included as the first field of the record array if
        requested.

        .. note:: This method should only be used if the resulting NumPy ndarray is
            expected to be small, as all the data is loaded into the driver's memory.

        Parameters
        ----------
        index : bool, default True
            Include index in resulting record array, stored in 'index'
            field or using the index label, if set.
        convert_datetime64 : bool, default None
            Whether to convert the index to datetime.datetime if it is a
            DatetimeIndex.
        column_dtypes : str, type, dict, default None
            If a string or type, the data type to store all columns. If
            a dictionary, a mapping of column names and indices (zero-indexed)
            to specific data types.
        index_dtypes : str, type, dict, default None
            If a string or type, the data type to store all index levels. If
            a dictionary, a mapping of index level names and indices
            (zero-indexed) to specific data types.
            This mapping is applied only if `index=True`.

        Returns
        -------
        numpy.recarray
            NumPy ndarray with the DataFrame labels as fields and each row
            of the DataFrame as entries.

        See Also
        --------
        DataFrame.from_records: Convert structured or record ndarray
            to DataFrame.
        numpy.recarray: An ndarray that allows field access using
            attributes, analogous to typed columns in a
            spreadsheet.

        Examples
        --------
        >>> df = ks.DataFrame({'A': [1, 2], 'B': [0.5, 0.75]},
        ...                   index=['a', 'b'])
        >>> df
           A     B
        a  1  0.50
        b  2  0.75

        >>> df.to_records() # doctest: +SKIP
        rec.array([('a', 1, 0.5 ), ('b', 2, 0.75)],
                  dtype=[('index', 'O'), ('A', '<i8'), ('B', '<f8')])

        The index can be excluded from the record array:

        >>> df.to_records(index=False) # doctest: +SKIP
        rec.array([(1, 0.5 ), (2, 0.75)],
                  dtype=[('A', '<i8'), ('B', '<f8')])

        Specification of dtype for columns is new in Pandas 0.24.0.
        Data types can be specified for the columns:

        >>> df.to_records(column_dtypes={"A": "int32"}) # doctest: +SKIP
        rec.array([('a', 1, 0.5 ), ('b', 2, 0.75)],
                  dtype=[('index', 'O'), ('A', '<i4'), ('B', '<f8')])

        Specification of dtype for index is new in Pandas 0.24.0.
        Data types can also be specified for the index:

        >>> df.to_records(index_dtypes="<S2") # doctest: +SKIP
        rec.array([(b'a', 1, 0.5 ), (b'b', 2, 0.75)],
                  dtype=[('index', 'S2'), ('A', '<i8'), ('B', '<f8')])
        """
        args = locals()
        kdf = self

        return validate_arguments_and_invoke_function(
            kdf.to_pandas(), self.to_records, pd.DataFrame.to_records, args)

    def copy(self) -> 'DataFrame':
        """
        Make a copy of this object's indices and data.

        Returns
        -------
        copy : DataFrame
        """
        return DataFrame(self._sdf, self._metadata.copy())

    def dropna(self, axis=0, how='any', thresh=None, subset=None, inplace=False):
        """
        Remove missing values.

        Parameters
        ----------
        axis : {0 or 'index'}, default 0
            Determine if rows or columns which contain missing values are
            removed.

            * 0, or 'index' : Drop rows which contain missing values.
        how : {'any', 'all'}, default 'any'
            Determine if row or column is removed from DataFrame, when we have
            at least one NA or all NA.

            * 'any' : If any NA values are present, drop that row or column.
            * 'all' : If all values are NA, drop that row or column.

        thresh : int, optional
            Require that many non-NA values.
        subset : array-like, optional
            Labels along other axis to consider, e.g. if you are dropping rows
            these would be a list of columns to include.
        inplace : bool, default False
            If True, do operation inplace and return None.

        Returns
        -------
        DataFrame
            DataFrame with NA entries dropped from it.

        See Also
        --------
        DataFrame.drop : Drop specified labels from columns.
        DataFrame.isnull: Indicate missing values.
        DataFrame.notnull : Indicate existing (non-missing) values.

        Examples
        --------
        >>> df = ks.DataFrame({"name": ['Alfred', 'Batman', 'Catwoman'],
        ...                    "toy": [None, 'Batmobile', 'Bullwhip'],
        ...                    "born": [None, "1940-04-25", None]},
        ...                   columns=['name', 'toy', 'born'])
        >>> df
               name        toy        born
        0    Alfred       None        None
        1    Batman  Batmobile  1940-04-25
        2  Catwoman   Bullwhip        None

        Drop the rows where at least one element is missing.

        >>> df.dropna()
             name        toy        born
        1  Batman  Batmobile  1940-04-25

        Drop the rows where all elements are missing.

        >>> df.dropna(how='all')
               name        toy        born
        0    Alfred       None        None
        1    Batman  Batmobile  1940-04-25
        2  Catwoman   Bullwhip        None

        Keep only the rows with at least 2 non-NA values.

        >>> df.dropna(thresh=2)
               name        toy        born
        1    Batman  Batmobile  1940-04-25
        2  Catwoman   Bullwhip        None

        Define in which columns to look for missing values.

        >>> df.dropna(subset=['name', 'born'])
             name        toy        born
        1  Batman  Batmobile  1940-04-25

        Keep the DataFrame with valid entries in the same variable.

        >>> df.dropna(inplace=True)
        >>> df
             name        toy        born
        1  Batman  Batmobile  1940-04-25
        """
        if axis == 0 or axis == 'index':
            if subset is not None:
                if isinstance(subset, str):
                    columns = [subset]
                else:
                    columns = list(subset)
                invalids = [column for column in columns
                            if column not in self._metadata.data_columns]
                if len(invalids) > 0:
                    raise KeyError(invalids)
            else:
                columns = list(self.columns)

            cnt = reduce(lambda x, y: x + y,
                         [F.when(self[column].notna()._scol, 1).otherwise(0)
                          for column in columns],
                         F.lit(0))
            if thresh is not None:
                pred = cnt >= F.lit(int(thresh))
            elif how == 'any':
                pred = cnt == F.lit(len(columns))
            elif how == 'all':
                pred = cnt > F.lit(0)
            else:
                if how is not None:
                    raise ValueError('invalid how option: {h}'.format(h=how))
                else:
                    raise TypeError('must specify how or thresh')

            sdf = self._sdf.filter(pred)
            if inplace:
                self._sdf = sdf
            else:
                return DataFrame(sdf, self._metadata.copy())

        else:
            raise NotImplementedError("dropna currently only works for axis=0 or axis='index'")

    def fillna(self, value=None, axis=None, inplace=False):
        """Fill NA/NaN values.

        Parameters
        ----------
        value : scalar, dict, Series
            Value to use to fill holes. alternately a dict/Series of values
            specifying which value to use for each column.
            DataFrame is not supported.
        axis : {0 or `index`}
            1 and `columns` are not supported.
        inplace : boolean, default False
            Fill in place (do not create a new object)

        Returns
        -------
        DataFrame
            DataFrame with NA entries filled.

        Examples
        --------
        >>> df = ks.DataFrame({
        ...     'A': [None, 3, None, None],
        ...     'B': [2, 4, None, 3],
        ...     'C': [None, None, None, 1],
        ...     'D': [0, 1, 5, 4]
        ...     },
        ...     columns=['A', 'B', 'C', 'D'])
        >>> df
             A    B    C  D
        0  NaN  2.0  NaN  0
        1  3.0  4.0  NaN  1
        2  NaN  NaN  NaN  5
        3  NaN  3.0  1.0  4

        Replace all NaN elements with 0s.

        >>> df.fillna(0)
             A    B    C  D
        0  0.0  2.0  0.0  0
        1  3.0  4.0  0.0  1
        2  0.0  0.0  0.0  5
        3  0.0  3.0  1.0  4

        Replace all NaN elements in column 'A', 'B', 'C', and 'D', with 0, 1,
        2, and 3 respectively.

        >>> values = {'A': 0, 'B': 1, 'C': 2, 'D': 3}
        >>> df.fillna(value=values)
             A    B    C  D
        0  0.0  2.0  2.0  0
        1  3.0  4.0  2.0  1
        2  0.0  1.0  2.0  5
        3  0.0  3.0  1.0  4
        """
        if axis is None:
            axis = 0
        if not (axis == 0 or axis == "index"):
            raise NotImplementedError("fillna currently only works for axis=0 or axis='index'")

        if value is None:
            raise ValueError('Currently must specify value')
        if not isinstance(value, (float, int, str, bool, dict, pd.Series)):
            raise TypeError("Unsupported type %s" % type(value))
        if isinstance(value, pd.Series):
            value = value.to_dict()
        if isinstance(value, dict):
            for v in value.values():
                if not isinstance(v, (float, int, str, bool)):
                    raise TypeError("Unsupported type %s" % type(v))

        sdf = self._sdf.fillna(value)
        if inplace:
            self._sdf = sdf
        else:
            return DataFrame(sdf, self._metadata.copy())

    def clip(self, lower: Union[float, int] = None, upper: Union[float, int] = None) \
            -> 'DataFrame':
        """
        Trim values at input threshold(s).

        Assigns values outside boundary to boundary values.

        Parameters
        ----------
        lower : float or int, default None
            Minimum threshold value. All values below this threshold will be set to it.
        upper : float or int, default None
            Maximum threshold value. All values above this threshold will be set to it.

        Returns
        -------
        DataFrame
            DataFrame with the values outside the clip boundaries replaced.

        Examples
        --------
        >>> ks.DataFrame({'A': [0, 2, 4]}).clip(1, 3)
           A
        0  1
        1  2
        2  3

        Notes
        -----
        One difference between this implementation and pandas is that running
        pd.DataFrame({'A': ['a', 'b']}).clip(0, 1) will crash with "TypeError: '<=' not supported
        between instances of 'str' and 'int'" while ks.DataFrame({'A': ['a', 'b']}).clip(0, 1)
        will output the original DataFrame, simply ignoring the incompatible types.
        """
        if is_list_like(lower) or is_list_like(upper):
            raise ValueError("List-like value are not supported for 'lower' and 'upper' at the " +
                             "moment")

        if lower is None and upper is None:
            return self

        sdf = self._sdf

        numeric_types = (DecimalType, DoubleType, FloatType, ByteType, IntegerType, LongType,
                         ShortType)
        numeric_columns = [c for c in self.columns
                           if isinstance(sdf.schema[c].dataType, numeric_types)]
        nonnumeric_columns = [c for c in self.columns
                              if not isinstance(sdf.schema[c].dataType, numeric_types)]

        if lower is not None:
            sdf = sdf.select(*[F.when(F.col(c) < lower, lower).otherwise(F.col(c)).alias(c)
                               for c in numeric_columns] + nonnumeric_columns)
        if upper is not None:
            sdf = sdf.select(*[F.when(F.col(c) > upper, upper).otherwise(F.col(c)).alias(c)
                               for c in numeric_columns] + nonnumeric_columns)

        # Restore initial column order
        sdf = sdf.select(list(self.columns))

        return ks.DataFrame(sdf)

    def head(self, n=5):
        """
        Return the first `n` rows.

        This function returns the first `n` rows for the object based
        on position. It is useful for quickly testing if your object
        has the right type of data in it.

        Parameters
        ----------
        n : int, default 5
            Number of rows to select.

        Returns
        -------
        obj_head : same type as caller
            The first `n` rows of the caller object.

        Examples
        --------
        >>> df = ks.DataFrame({'animal':['alligator', 'bee', 'falcon', 'lion',
        ...                    'monkey', 'parrot', 'shark', 'whale', 'zebra']})
        >>> df
              animal
        0  alligator
        1        bee
        2     falcon
        3       lion
        4     monkey
        5     parrot
        6      shark
        7      whale
        8      zebra

        Viewing the first 5 lines

        >>> df.head()
              animal
        0  alligator
        1        bee
        2     falcon
        3       lion
        4     monkey

        Viewing the first `n` lines (three in this case)

        >>> df.head(3)
              animal
        0  alligator
        1        bee
        2     falcon
        """

        return DataFrame(self._sdf.limit(n), self._metadata.copy())

    @property
    def columns(self):
        """The column labels of the DataFrame."""
        return pd.Index(self._metadata.data_columns)

    @columns.setter
    def columns(self, names):
        old_names = self._metadata.data_columns
        if len(old_names) != len(names):
            raise ValueError(
                "Length mismatch: Expected axis has %d elements, new values have %d elements"
                % (len(old_names), len(names)))
        sdf = self._sdf.select(self._metadata.index_columns +
                               [self[old_name]._scol.alias(new_name)
                                for (old_name, new_name) in zip(old_names, names)])
        self._sdf = sdf
        self._metadata = self._metadata.copy(data_columns=names)

    @property
    def dtypes(self):
        """Return the dtypes in the DataFrame.

        This returns a Series with the data type of each column. The result's index is the original
        DataFrame's columns. Columns with mixed types are stored with the object dtype.

        Returns
        -------
        pd.Series
            The data type of each column.

        Examples
        --------
        >>> df = ks.DataFrame({'a': list('abc'),
        ...                    'b': list(range(1, 4)),
        ...                    'c': np.arange(3, 6).astype('i1'),
        ...                    'd': np.arange(4.0, 7.0, dtype='float64'),
        ...                    'e': [True, False, True],
        ...                    'f': pd.date_range('20130101', periods=3)},
        ...                   columns=['a', 'b', 'c', 'd', 'e', 'f'])
        >>> df.dtypes
        a            object
        b             int64
        c              int8
        d           float64
        e              bool
        f    datetime64[ns]
        dtype: object
        """
        return pd.Series([self[col].dtype for col in self._metadata.data_columns],
                         index=self._metadata.data_columns)

    def count(self):
        """
        Count non-NA cells for each column.

        The values `None`, `NaN` are considered NA.

        Returns
        -------
        pandas.Series

        See Also
        --------
        Series.count: Number of non-NA elements in a Series.
        DataFrame.shape: Number of DataFrame rows and columns (including NA
            elements).
        DataFrame.isna: Boolean same-sized DataFrame showing places of NA
            elements.

        Examples
        --------
        Constructing DataFrame from a dictionary:

        >>> df = ks.DataFrame({"Person":
        ...                    ["John", "Myla", "Lewis", "John", "Myla"],
        ...                    "Age": [24., np.nan, 21., 33, 26],
        ...                    "Single": [False, True, True, True, False]},
        ...                   columns=["Person", "Age", "Single"])
        >>> df
          Person   Age  Single
        0   John  24.0   False
        1   Myla   NaN    True
        2  Lewis  21.0    True
        3   John  33.0    True
        4   Myla  26.0   False

        Notice the uncounted NA values:

        >>> df.count()
        Person    5
        Age       4
        Single    5
        dtype: int64
        """
        return self._reduce_for_stat_function(_Frame._count_expr)

    def drop(self, labels=None, axis=1, columns: Union[str, List[str]] = None):
        """
        Drop specified labels from columns.

        Remove columns by specifying label names and axis=1 or columns.
        When specifying both labels and columns, only labels will be dropped.
        Removing rows is yet to be implemented.

        Parameters
        ----------
        labels : single label or list-like
            Column labels to drop.
        axis : {1 or 'columns'}, default 1
            .. dropna currently only works for axis=1 'columns'
               axis=0 is yet to be implemented.
        columns : single label or list-like
            Alternative to specifying axis (``labels, axis=1``
            is equivalent to ``columns=labels``).

        Returns
        -------
        dropped : DataFrame

        See Also
        --------
        Series.dropna

        Examples
        --------
        >>> df = ks.DataFrame({'x': [1, 2], 'y': [3, 4], 'z': [5, 6], 'w': [7, 8]},
        ...                   columns=['x', 'y', 'z', 'w'])
        >>> df
           x  y  z  w
        0  1  3  5  7
        1  2  4  6  8

        >>> df.drop('x', axis=1)
           y  z  w
        0  3  5  7
        1  4  6  8

        >>> df.drop(['y', 'z'], axis=1)
           x  w
        0  1  7
        1  2  8

        >>> df.drop(columns=['y', 'z'])
           x  w
        0  1  7
        1  2  8

        Notes
        -----
        Currently only axis = 1 is supported in this function,
        axis = 0 is yet to be implemented.
        """
        if labels is not None:
            axis = self._validate_axis(axis)
            if axis == 1:
                return self.drop(columns=labels)
            raise NotImplementedError("Drop currently only works for axis=1")
        elif columns is not None:
            if isinstance(columns, str):
                columns = [columns]
            sdf = self._sdf.drop(*columns)
            metadata = self._metadata.copy(
                data_columns=[column for column in self.columns if column not in columns]
            )
            return DataFrame(sdf, metadata)
        else:
            raise ValueError("Need to specify at least one of 'labels' or 'columns'")

    def get(self, key, default=None):
        """
        Get item from object for given key (DataFrame column, Panel slice,
        etc.). Returns default value if not found.

        Parameters
        ----------
        key : object

        Returns
        -------
        value : same type as items contained in object

        Examples
        --------
        >>> df = ks.DataFrame({'x':range(3), 'y':['a','b','b'], 'z':['a','b','b']},
        ...                   columns=['x', 'y', 'z'])
        >>> df
           x  y  z
        0  0  a  a
        1  1  b  b
        2  2  b  b

        >>> df.get('x')
        0    0
        1    1
        2    2
        Name: x, dtype: int64

        >>> df.get(['x', 'y'])
           x  y
        0  0  a
        1  1  b
        2  2  b
        """
        try:
            return self._pd_getitem(key)
        except (KeyError, ValueError, IndexError):
            return default

    def sort_values(self, by: Union[str, List[str]], ascending: Union[bool, List[bool]] = True,
                    inplace: bool = False, na_position: str = 'last') -> Optional['DataFrame']:
        """
        Sort by the values along either axis.

        Parameters
        ----------
        by : str or list of str
        ascending : bool or list of bool, default True
             Sort ascending vs. descending. Specify list for multiple sort
             orders.  If this is a list of bools, must match the length of
             the by.
        inplace : bool, default False
             if True, perform operation in-place
        na_position : {'first', 'last'}, default 'last'
             `first` puts NaNs at the beginning, `last` puts NaNs at the end

        Returns
        -------
        sorted_obj : DataFrame

        Examples
        --------
        >>> df = ks.DataFrame({
        ...     'col1': ['A', 'B', None, 'D', 'C'],
        ...     'col2': [2, 9, 8, 7, 4],
        ...     'col3': [0, 9, 4, 2, 3],
        ...   },
        ...   columns=['col1', 'col2', 'col3'])
        >>> df
           col1  col2  col3
        0     A     2     0
        1     B     9     9
        2  None     8     4
        3     D     7     2
        4     C     4     3

        Sort by col1

        >>> df.sort_values(by=['col1'])
           col1  col2  col3
        0     A     2     0
        1     B     9     9
        4     C     4     3
        3     D     7     2
        2  None     8     4

        Sort Descending

        >>> df.sort_values(by='col1', ascending=False)
           col1  col2  col3
        3     D     7     2
        4     C     4     3
        1     B     9     9
        0     A     2     0
        2  None     8     4

        Sort by multiple columns

        >>> df = ks.DataFrame({
        ...     'col1': ['A', 'A', 'B', None, 'D', 'C'],
        ...     'col2': [2, 1, 9, 8, 7, 4],
        ...     'col3': [0, 1, 9, 4, 2, 3],
        ...   },
        ...   columns=['col1', 'col2', 'col3'])
        >>> df.sort_values(by=['col1', 'col2'])
           col1  col2  col3
        1     A     1     1
        0     A     2     0
        2     B     9     9
        5     C     4     3
        4     D     7     2
        3  None     8     4
        """
        if isinstance(by, str):
            by = [by]
        if isinstance(ascending, bool):
            ascending = [ascending] * len(by)
        if len(ascending) != len(by):
            raise ValueError('Length of ascending ({}) != length of by ({})'
                             .format(len(ascending), len(by)))
        if na_position not in ('first', 'last'):
            raise ValueError("invalid na_position: '{}'".format(na_position))

        # Mapper: Get a spark column function for (ascending, na_position) combination
        # Note that 'asc_nulls_first' and friends were added as of Spark 2.4, see SPARK-23847.
        mapper = {
            (True, 'first'): lambda x: Column(getattr(x._jc, "asc_nulls_first")()),
            (True, 'last'): lambda x: Column(getattr(x._jc, "asc_nulls_last")()),
            (False, 'first'): lambda x: Column(getattr(x._jc, "desc_nulls_first")()),
            (False, 'last'): lambda x: Column(getattr(x._jc, "desc_nulls_last")()),
        }
        by = [mapper[(asc, na_position)](self[colname]._scol)
              for colname, asc in zip(by, ascending)]
        kdf = DataFrame(self._sdf.sort(*by), self._metadata.copy())
        if inplace:
            self._sdf = kdf._sdf
            self._metadata = kdf._metadata
            return None
        else:
            return kdf

<<<<<<< HEAD
    def sort_index(self, axis: int = 0, level: int = None, ascending: bool = True,
                   inplace: bool = False, kind: str = None, na_position: str = 'last') \
            -> 'DataFrame':
        """
        Sort object by labels (along an axis)

        Parameters
        ----------
        axis : index, columns to direct sorting
        level : int or level name or list of ints or list of level names
            if not None, sort on values in specified index level(s)
        ascending : boolean, default True
            Sort ascending vs. descending
        inplace : bool, default False
            if True, perform operation in-place
        kind : Koalas does not allow specifying the sorting algorithm at the moment, default None
        na_position : {‘first’, ‘last’}, default ‘last’
            first puts NaNs at the beginning, last puts NaNs at the end. Not implemented for
            MultiIndex.

        Returns
        -------
        sorted_obj : DataFrame

        Examples
        --------
        >>>
        """
        if axis != 0:
            raise ValueError("No other axes than 0 are supported at the moment")
        if level is not None:
            raise ValueError("The 'axis' argument is not supported at the moment")
        if kind is not None:
            raise ValueError("Specifying the sorting algorithm is supported at the moment.")
        return self.sort_values(by='__index_level_0__', ascending=ascending, inplace=inplace,
                                na_position=na_position)
=======
    # TODO:  add keep = First
    def nlargest(self, n: int, columns: 'Any') -> 'DataFrame':
        """
        Return the first `n` rows ordered by `columns` in descending order.

        Return the first `n` rows with the largest values in `columns`, in
        descending order. The columns that are not specified are returned as
        well, but not used for ordering.

        This method is equivalent to
        ``df.sort_values(columns, ascending=False).head(n)``, but more
        performant in Pandas.
        In Koalas, thanks to Spark's lazy execution and query optimizer,
        the two would have same performance.

        Parameters
        ----------
        n : int
            Number of rows to return.
        columns : label or list of labels
            Column label(s) to order by.

        Returns
        -------
        DataFrame
            The first `n` rows ordered by the given columns in descending
            order.

        See Also
        --------
        DataFrame.nsmallest : Return the first `n` rows ordered by `columns` in
            ascending order.
        DataFrame.sort_values : Sort DataFrame by the values.
        DataFrame.head : Return the first `n` rows without re-ordering.

        Notes
        -----

        This function cannot be used with all column types. For example, when
        specifying columns with `object` or `category` dtypes, ``TypeError`` is
        raised.

        Examples
        --------
        >>> df = ks.DataFrame({'X': [1, 2, 3, 5, 6, 7, np.nan],
        ...                    'Y': [6, 7, 8, 9, 10, 11, 12]})
        >>> df
             X   Y
        0  1.0   6
        1  2.0   7
        2  3.0   8
        3  5.0   9
        4  6.0  10
        5  7.0  11
        6  NaN  12

        In the following example, we will use ``nlargest`` to select the three
        rows having the largest values in column "population".

        >>> df.nlargest(n=3, columns='X')
             X   Y
        5  7.0  11
        4  6.0  10
        3  5.0   9

        >>> df.nlargest(n=3, columns=['Y', 'X'])
             X   Y
        6  NaN  12
        5  7.0  11
        4  6.0  10

        """
        kdf = self.sort_values(by=columns, ascending=False)  # type: Optional[DataFrame]
        assert kdf is not None
        return kdf.head(n=n)

    # TODO: add keep = First
    def nsmallest(self, n: int, columns: 'Any') -> 'DataFrame':
        """
        Return the first `n` rows ordered by `columns` in ascending order.

        Return the first `n` rows with the smallest values in `columns`, in
        ascending order. The columns that are not specified are returned as
        well, but not used for ordering.

        This method is equivalent to ``df.sort_values(columns, ascending=True).head(n)``,
        but more performant. In Koalas, thanks to Spark's lazy execution and query optimizer,
        the two would have same performance.

        Parameters
        ----------
        n : int
            Number of items to retrieve.
        columns : list or str
            Column name or names to order by.

        Returns
        -------
        DataFrame

        See Also
        --------
        DataFrame.nlargest : Return the first `n` rows ordered by `columns` in
            descending order.
        DataFrame.sort_values : Sort DataFrame by the values.
        DataFrame.head : Return the first `n` rows without re-ordering.

        Examples
        --------
        >>> df = ks.DataFrame({'X': [1, 2, 3, 5, 6, 7, np.nan],
        ...                    'Y': [6, 7, 8, 9, 10, 11, 12]})
        >>> df
             X   Y
        0  1.0   6
        1  2.0   7
        2  3.0   8
        3  5.0   9
        4  6.0  10
        5  7.0  11
        6  NaN  12

        In the following example, we will use ``nsmallest`` to select the
        three rows having the smallest values in column "a".

        >>> df.nsmallest(n=3, columns='X') # doctest: +NORMALIZE_WHITESPACE
             X   Y
        0  1.0   6
        1  2.0   7
        2  3.0   8

        To order by the largest values in column "a" and then "c", we can
        specify multiple columns like in the next example.

        >>> df.nsmallest(n=3, columns=['Y', 'X']) # doctest: +NORMALIZE_WHITESPACE
             X   Y
        0  1.0   6
        1  2.0   7
        2  3.0   8
        """
        kdf = self.sort_values(by=columns, ascending=True)  # type: Optional[DataFrame]
        assert kdf is not None
        return kdf.head(n=n)
>>>>>>> 03304e05

    def isin(self, values):
        """
        Whether each element in the DataFrame is contained in values.

        Parameters
        ----------
        values : iterable or dict
           The sequence of values to test. If values is a dict,
           the keys must be the column names, which must match.
           Series and DataFrame are not supported.

        Returns
        -------
        DataFrame
            DataFrame of booleans showing whether each element in the DataFrame
            is contained in values.

        Examples
        --------
        >>> df = ks.DataFrame({'num_legs': [2, 4], 'num_wings': [2, 0]},
        ...                   index=['falcon', 'dog'],
        ...                   columns=['num_legs', 'num_wings'])
        >>> df
                num_legs  num_wings
        falcon         2          2
        dog            4          0

        When ``values`` is a list check whether every value in the DataFrame
        is present in the list (which animals have 0 or 2 legs or wings)

        >>> df.isin([0, 2])
                num_legs  num_wings
        falcon      True       True
        dog        False       True

        When ``values`` is a dict, we can pass values to check for each
        column separately:

        >>> df.isin({'num_wings': [0, 3]})
                num_legs  num_wings
        falcon     False      False
        dog        False       True
        """
        if isinstance(values, (pd.DataFrame, pd.Series)):
            raise NotImplementedError("DataFrame and Series are not supported")
        if isinstance(values, dict) and not set(values.keys()).issubset(self.columns):
            raise AttributeError(
                "'DataFrame' object has no attribute %s"
                % (set(values.keys()).difference(self.columns)))

        _select_columns = self._metadata.index_columns
        if isinstance(values, dict):
            for col in self.columns:
                if col in values:
                    _select_columns.append(self[col]._scol.isin(values[col]).alias(col))
                else:
                    _select_columns.append(F.lit(False).alias(col))
        elif is_list_like(values):
            _select_columns += [
                self[col]._scol.isin(list(values)).alias(col) for col in self.columns]
        else:
            raise TypeError('Values should be iterable, Series, DataFrame or dict.')

        return DataFrame(self._sdf.select(_select_columns), self._metadata.copy())

    def pipe(self, func, *args, **kwargs):
        r"""
        Apply func(self, \*args, \*\*kwargs).

        Parameters
        ----------
        func : function
            function to apply to the DataFrame.
            ``args``, and ``kwargs`` are passed into ``func``.
            Alternatively a ``(callable, data_keyword)`` tuple where
            ``data_keyword`` is a string indicating the keyword of
            ``callable`` that expects the DataFrames.
        args : iterable, optional
            positional arguments passed into ``func``.
        kwargs : mapping, optional
            a dictionary of keyword arguments passed into ``func``.

        Returns
        -------
        object : the return type of ``func``.

        Notes
        -----
        Use ``.pipe`` when chaining together functions that expect
        Series, DataFrames or GroupBy objects. For example, given

        >>> df = ks.DataFrame({'category': ['A', 'A', 'B'],
        ...                    'col1': [1, 2, 3],
        ...                    'col2': [4, 5, 6]},
        ...                   columns=['category', 'col1', 'col2'])
        >>> def keep_category_a(df):
        ...    return df[df['category'] == 'A']
        >>> def add_one(df, column):
        ...    return df.assign(col3=df[column] + 1)
        >>> def multiply(df, column1, column2):
        ...    return df.assign(col4=df[column1] * df[column2])


        instead of writing

        >>> multiply(add_one(keep_category_a(df), column="col1"), column1="col2", column2="col3")
          category  col1  col2  col3  col4
        0        A     1     4     2     8
        1        A     2     5     3    15


        You can write

        >>> (df.pipe(keep_category_a)
        ...    .pipe(add_one, column="col1")
        ...    .pipe(multiply, column1="col2", column2="col3")
        ... )
          category  col1  col2  col3  col4
        0        A     1     4     2     8
        1        A     2     5     3    15


        If you have a function that takes the data as (say) the second
        argument, pass a tuple indicating which keyword expects the
        data. For example, suppose ``f`` takes its data as ``df``:

        >>> def multiply_2(column1, df, column2):
        ...     return df.assign(col4=df[column1] * df[column2])


        Then you can write

        >>> (df.pipe(keep_category_a)
        ...    .pipe(add_one, column="col1")
        ...    .pipe((multiply_2, 'df'), column1="col2", column2="col3")
        ... )
          category  col1  col2  col3  col4
        0        A     1     4     2     8
        1        A     2     5     3    15
        """

        if isinstance(func, tuple):
            func, target = func
            if target in kwargs:
                raise ValueError('%s is both the pipe target and a keyword '
                                 'argument' % target)
            kwargs[target] = self
            return func(*args, **kwargs)
        else:
            return func(self, *args, **kwargs)

    @property
    def shape(self):
        """
        Return a tuple representing the dimensionality of the DataFrame.

        Examples
        --------
        >>> df = ks.DataFrame({'col1': [1, 2], 'col2': [3, 4]})
        >>> df.shape
        (2, 2)

        >>> df = ks.DataFrame({'col1': [1, 2], 'col2': [3, 4],
        ...                    'col3': [5, 6]})
        >>> df.shape
        (2, 3)
        """
        return len(self), len(self.columns)

    def merge(self, right: 'DataFrame', how: str = 'inner', on: str = None,
              left_index: bool = False, right_index: bool = False,
              suffixes: Tuple[str, str] = ('_x', '_y')) -> 'DataFrame':
        """
        Merge DataFrame objects with a database-style join.

        Parameters
        ----------
        right: Object to merge with.
        how: Type of merge to be performed.
            {‘left’, ‘right’, ‘outer’, ‘inner’}, default ‘inner’

            left: use only keys from left frame, similar to a SQL left outer join; preserve key
                order.
            right: use only keys from right frame, similar to a SQL right outer join; preserve key
                order.
            outer: use union of keys from both frames, similar to a SQL full outer join; sort keys
                lexicographically.
            inner: use intersection of keys from both frames, similar to a SQL inner join;
                preserve the order of the left keys.
        on: Column or index level names to join on. These must be found in both DataFrames. If on
            is None and not merging on indexes then this defaults to the intersection of the
            columns in both DataFrames.
        left_index: Use the index from the left DataFrame as the join key(s). If it is a
            MultiIndex, the number of keys in the other DataFrame (either the index or a number of
            columns) must match the number of levels.
        right_index: Use the index from the right DataFrame as the join key. Same caveats as
            left_index.
        suffixes: Suffix to apply to overlapping column names in the left and right side,
            respectively.

        Returns
        -------
        DataFrame
            A DataFrame of the two merged objects.

        Examples
        --------
        >>> left_kdf = ks.DataFrame({'A': [1, 2]})
        >>> right_kdf = ks.DataFrame({'B': ['x', 'y']}, index=[1, 2])

        >>> left_kdf.merge(right_kdf, left_index=True, right_index=True)
           A  B
        0  2  x

        >>> left_kdf.merge(right_kdf, left_index=True, right_index=True, how='left')
           A     B
        0  1  None
        1  2     x

        >>> left_kdf.merge(right_kdf, left_index=True, right_index=True, how='right')
             A  B
        0  2.0  x
        1  NaN  y

        >>> left_kdf.merge(right_kdf, left_index=True, right_index=True, how='outer')
             A     B
        0  1.0  None
        1  2.0     x
        2  NaN     y

        Notes
        -----
        As described in #263, joining string columns currently returns None for missing values
            instead of NaN.
        """
        if on is None and not left_index and not right_index:
            raise ValueError("At least 'on' or 'left_index' and 'right_index' have to be set")
        if on is not None and (left_index or right_index):
            raise ValueError("Only 'on' or 'left_index' and 'right_index' can be set")

        if how == 'full':
            warnings.warn("Warning: While Koalas will accept 'full', you should use 'outer' " +
                          "instead to be compatible with the pandas merge API", UserWarning)
        if how == 'outer':
            # 'outer' in pandas equals 'full' in Spark
            how = 'full'
        if how not in ('inner', 'left', 'right', 'full'):
            raise ValueError("The 'how' parameter has to be amongst the following values: ",
                             "['inner', 'left', 'right', 'outer']")

        if on is None:
            # FIXME Move index string to constant?
            on = '__index_level_0__'

        left_table = self._sdf.alias('left_table')
        right_table = right._sdf.alias('right_table')

        # Unpack suffixes tuple for convenience
        left_suffix = suffixes[0]
        right_suffix = suffixes[1]

        # Append suffixes to columns with the same name to avoid conflicts later
        duplicate_columns = list(self.columns & right.columns)
        if duplicate_columns:
            for duplicate_column_name in duplicate_columns:
                left_table = left_table.withColumnRenamed(duplicate_column_name,
                                                          duplicate_column_name + left_suffix)
                right_table = right_table.withColumnRenamed(duplicate_column_name,
                                                            duplicate_column_name + right_suffix)

        join_condition = (left_table[on] == right_table[on] if on not in duplicate_columns
                          else left_table[on + left_suffix] == right_table[on + right_suffix])
        joined_table = left_table.join(right_table, join_condition, how=how)

        if on in duplicate_columns:
            # Merge duplicate key columns
            joined_table = joined_table.withColumnRenamed(on + left_suffix, on)
            joined_table = joined_table.drop(on + right_suffix)

        # Remove auxiliary index
        # FIXME Move index string to constant?
        joined_table = joined_table.drop('__index_level_0__')

        kdf = DataFrame(joined_table)
        return kdf

    def sample(self, n: Optional[int] = None, frac: Optional[float] = None, replace: bool = False,
               random_state: Optional[int] = None) -> 'DataFrame':
        """
        Return a random sample of items from an axis of object.

        Please call this function using named argument by specifing the ``frac`` argument.

        You can use `random_state` for reproducibility. However, note that different from pandas,
        specifying a seed in Koalas/Spark does not guarantee the sampled rows will be fixed. The
        result set depends on not only the seed, but also how the data is distributed across
        machines and to some extent network randomness when shuffle operations are involved. Even
        in the simplest case, the result set will depend on the system's CPU core count.

        Parameters
        ----------
        n : int, optional
            Number of items to return. This is currently NOT supported. Use frac instead.
        frac : float, optional
            Fraction of axis items to return.
        replace : bool, default False
            Sample with or without replacement.
        random_state : int, optional
            Seed for the random number generator (if int).

        Returns
        -------
        Series or DataFrame
            A new object of same type as caller containing the sampled items.

        Examples
        --------
        >>> df = ks.DataFrame({'num_legs': [2, 4, 8, 0],
        ...                    'num_wings': [2, 0, 0, 0],
        ...                    'num_specimen_seen': [10, 2, 1, 8]},
        ...                   index=['falcon', 'dog', 'spider', 'fish'],
        ...                   columns=['num_legs', 'num_wings', 'num_specimen_seen'])
        >>> df  # doctest: +SKIP
                num_legs  num_wings  num_specimen_seen
        falcon         2          2                 10
        dog            4          0                  2
        spider         8          0                  1
        fish           0          0                  8

        A random 25% sample of the ``DataFrame``.
        Note that we use `random_state` to ensure the reproducibility of
        the examples.

        >>> df.sample(frac=0.25, random_state=1)  # doctest: +SKIP
                num_legs  num_wings  num_specimen_seen
        falcon         2          2                 10
        fish           0          0                  8

        Extract 25% random elements from the ``Series`` ``df['num_legs']``, with replacement,
        so the same items could appear more than once.

        >>> df['num_legs'].sample(frac=0.4, replace=True, random_state=1)  # doctest: +SKIP
        falcon    2
        spider    8
        spider    8
        Name: num_legs, dtype: int64

        Specifying the exact number of items to return is not supported at the moment.

        >>> df.sample(n=5)  # doctest: +ELLIPSIS
        Traceback (most recent call last):
            ...
        NotImplementedError: Function sample currently does not support specifying ...
        """
        # Note: we don't run any of the doctests because the result can change depending on the
        # system's core count.
        if n is not None:
            raise NotImplementedError("Function sample currently does not support specifying "
                                      "exact number of items to return. Use frac instead.")

        if frac is None:
            raise ValueError("frac must be specified.")

        sdf = self._sdf.sample(withReplacement=replace, fraction=frac, seed=random_state)
        return DataFrame(sdf, self._metadata.copy())

    def astype(self, dtype) -> 'DataFrame':
        """
        Cast a pandas object to a specified dtype ``dtype``.

        Parameters
        ----------
        dtype : data type, or dict of column name -> data type
            Use a numpy.dtype or Python type to cast entire pandas object to
            the same type. Alternatively, use {col: dtype, ...}, where col is a
            column label and dtype is a numpy.dtype or Python type to cast one
            or more of the DataFrame's columns to column-specific types.

        Returns
        -------
        casted : same type as caller

        See Also
        --------
        to_datetime : Convert argument to datetime.

        Examples
        --------
        >>> df = ks.DataFrame({'a': [1, 2, 3], 'b': [1, 2, 3]}, dtype='int64')
        >>> df
           a  b
        0  1  1
        1  2  2
        2  3  3

        Convert to float type:

        >>> df.astype('float')
             a    b
        0  1.0  1.0
        1  2.0  2.0
        2  3.0  3.0

        Convert to int64 type back:

        >>> df.astype('int64')
           a  b
        0  1  1
        1  2  2
        2  3  3

        Convert column a to float type:

        >>> df.astype({'a': float})
             a  b
        0  1.0  1
        1  2.0  2
        2  3.0  3

        """
        results = []
        if is_dict_like(dtype):
            for col_name in dtype.keys():
                if col_name not in self.columns:
                    raise KeyError('Only a column name can be used for the '
                                   'key in a dtype mappings argument.')
            for col_name, col in self.iteritems():
                if col_name in dtype:
                    results.append(col.astype(dtype=dtype[col_name]))
                else:
                    results.append(col)
        else:
            for col_name, col in self.iteritems():
                results.append(col.astype(dtype=dtype))
        sdf = self._sdf.select(
            self._metadata.index_columns + list(map(lambda ser: ser._scol, results)))
        return DataFrame(sdf, self._metadata.copy())

    # TODO: percentiles, include, and exclude should be implemented.
    def describe(self) -> 'DataFrame':
        """
        Generate descriptive statistics that summarize the central tendency,
        dispersion and shape of a dataset's distribution, excluding
        ``NaN`` values.

        Analyzes both numeric and object series, as well
        as ``DataFrame`` column sets of mixed data types. The output
        will vary depending on what is provided. Refer to the notes
        below for more detail.

        Returns
        -------
        Series or DataFrame
            Summary statistics of the Series or Dataframe provided.

        See Also
        --------
        DataFrame.count: Count number of non-NA/null observations.
        DataFrame.max: Maximum of the values in the object.
        DataFrame.min: Minimum of the values in the object.
        DataFrame.mean: Mean of the values.
        DataFrame.std: Standard deviation of the obersvations.

        Notes
        -----
        For numeric data, the result's index will include ``count``,
        ``mean``, ``stddev``, ``min``, ``max``.

        Currently only numeric data is supported.

        Examples
        --------
        Describing a numeric ``Series``.

        >>> s = ks.Series([1, 2, 3])
        >>> s.describe()
        count     3.0
        mean      2.0
        stddev    1.0
        min       1.0
        max       3.0
        Name: 0, dtype: float64

        Describing a ``DataFrame``. Only numeric fields are returned.

        >>> df = ks.DataFrame({'numeric1': [1, 2, 3],
        ...                    'numeric2': [4.0, 5.0, 6.0],
        ...                    'object': ['a', 'b', 'c']
        ...                   },
        ...                   columns=['numeric1', 'numeric2', 'object'])
        >>> df.describe()
                numeric1  numeric2
        count        3.0       3.0
        mean         2.0       5.0
        stddev       1.0       1.0
        min          1.0       4.0
        max          3.0       6.0

        Describing a column from a ``DataFrame`` by accessing it as
        an attribute.

        >>> df.numeric1.describe()
        count     3.0
        mean      2.0
        stddev    1.0
        min       1.0
        max       3.0
        Name: numeric1, dtype: float64
        """
        exprs = []
        data_columns = []
        for col in self.columns:
            kseries = self[col]
            spark_type = kseries.spark_type
            if isinstance(spark_type, DoubleType) or isinstance(spark_type, FloatType):
                exprs.append(F.nanvl(kseries._scol, F.lit(None)).alias(kseries.name))
                data_columns.append(kseries.name)
            elif isinstance(spark_type, NumericType):
                exprs.append(kseries._scol)
                data_columns.append(kseries.name)

        if len(exprs) == 0:
            raise ValueError("Cannot describe a DataFrame without columns")

        sdf = self._sdf.select(*exprs).describe()
        return DataFrame(sdf, index=Metadata(data_columns=data_columns,
                                             index_map=[('summary', None)])).astype('float64')

    def _pd_getitem(self, key):
        from databricks.koalas.series import Series
        if key is None:
            raise KeyError("none key")
        if isinstance(key, str):
            try:
                return Series(self._sdf.__getitem__(key), anchor=self,
                              index=self._metadata.index_map)
            except AnalysisException:
                raise KeyError(key)
        if np.isscalar(key) or isinstance(key, (tuple, str)):
            raise NotImplementedError(key)
        elif isinstance(key, slice):
            return self.loc[key]

        if isinstance(key, (pd.Series, np.ndarray, pd.Index)):
            raise NotImplementedError(key)
        if isinstance(key, list):
            return self.loc[:, key]
        if isinstance(key, DataFrame):
            # TODO Should not implement alignment, too dangerous?
            return Series(self._sdf.__getitem__(key), anchor=self, index=self._metadata.index_map)
        if isinstance(key, Series):
            # TODO Should not implement alignment, too dangerous?
            # It is assumed to be only a filter, otherwise .loc should be used.
            bcol = key._scol.cast("boolean")
            return DataFrame(self._sdf.filter(bcol), self._metadata.copy())
        raise NotImplementedError(key)

    def __repr__(self):
        pdf = self.head(max_display_count + 1).to_pandas()
        pdf_length = len(pdf)
        repr_string = repr(pdf.iloc[:max_display_count])
        if pdf_length > max_display_count:
            match = REPR_PATTERN.search(repr_string)
            if match is not None:
                nrows = match.group("rows")
                ncols = match.group("columns")
                footer = ("\n\n[Showing only the first {nrows} rows x {ncols} columns]"
                          .format(nrows=nrows, ncols=ncols))
                return REPR_PATTERN.sub(footer, repr_string)
        return repr_string

    def _repr_html_(self):
        pdf = self.head(max_display_count + 1).to_pandas()
        pdf_length = len(pdf)
        repr_html = pdf[:max_display_count]._repr_html_()
        if pdf_length > max_display_count:
            match = REPR_HTML_PATTERN.search(repr_html)
            if match is not None:
                nrows = match.group("rows")
                ncols = match.group("columns")
                by = chr(215)
                footer = ('\n<p>Showing only the first {rows} rows {by} {cols} columns</p>\n</div>'
                          .format(rows=nrows,
                                  by=by,
                                  cols=ncols))
                return REPR_HTML_PATTERN.sub(footer, repr_html)
        return repr_html

    def __getitem__(self, key):
        return self._pd_getitem(key)

    def __setitem__(self, key, value):
        from databricks.koalas.series import Series
        # For now, we don't support realignment against different dataframes.
        # This is too expensive in Spark.
        # Are we assigning against a column?
        if isinstance(value, Series):
            assert value._kdf is self, \
                "Cannot combine column argument because it comes from a different dataframe"
        if isinstance(key, (tuple, list)):
            assert isinstance(value.schema, StructType)
            field_names = value.schema.fieldNames()
            kdf = self.assign(**{k: value[c] for k, c in zip(key, field_names)})
        else:
            kdf = self.assign(**{key: value})

        self._sdf = kdf._sdf
        self._metadata = kdf._metadata

    def __getattr__(self, key: str) -> Any:
        from databricks.koalas.series import Series
        if key.startswith("__") or key.startswith("_pandas_") or key.startswith("_spark_"):
            raise AttributeError(key)
        if hasattr(_MissingPandasLikeDataFrame, key):
            property_or_func = getattr(_MissingPandasLikeDataFrame, key)
            if isinstance(property_or_func, property):
                return property_or_func.fget(self)  # type: ignore
            else:
                return partial(property_or_func, self)
        return Series(self._sdf.__getattr__(key), anchor=self, index=self._metadata.index_map)

    def __len__(self):
        return self._sdf.count()

    def __dir__(self):
        fields = [f for f in self._sdf.schema.fieldNames() if ' ' not in f]
        return super(DataFrame, self).__dir__() + fields

    @classmethod
    def _validate_axis(cls, axis=0):
        if axis not in (0, 1, 'index', 'columns', None):
            raise ValueError('No axis named {0}'.format(axis))
        # convert to numeric axis
        return {None: 0, 'index': 0, 'columns': 1}.get(axis, axis)


def _reduce_spark_multi(sdf, aggs):
    """
    Performs a reduction on a dataframe, the functions being known sql aggregate functions.
    """
    assert isinstance(sdf, spark.DataFrame)
    sdf0 = sdf.agg(*aggs)
    l = sdf0.head(2)
    assert len(l) == 1, (sdf, l)
    row = l[0]
    l2 = list(row)
    assert len(l2) == len(aggs), (row, l2)
    return l2<|MERGE_RESOLUTION|>--- conflicted
+++ resolved
@@ -1963,7 +1963,6 @@
         else:
             return kdf
 
-<<<<<<< HEAD
     def sort_index(self, axis: int = 0, level: int = None, ascending: bool = True,
                    inplace: bool = False, kind: str = None, na_position: str = 'last') \
             -> 'DataFrame':
@@ -2000,7 +1999,7 @@
             raise ValueError("Specifying the sorting algorithm is supported at the moment.")
         return self.sort_values(by='__index_level_0__', ascending=ascending, inplace=inplace,
                                 na_position=na_position)
-=======
+
     # TODO:  add keep = First
     def nlargest(self, n: int, columns: 'Any') -> 'DataFrame':
         """
@@ -2143,7 +2142,6 @@
         kdf = self.sort_values(by=columns, ascending=True)  # type: Optional[DataFrame]
         assert kdf is not None
         return kdf.head(n=n)
->>>>>>> 03304e05
 
     def isin(self, values):
         """
