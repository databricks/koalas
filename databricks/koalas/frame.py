--- conflicted
+++ resolved
@@ -2963,19 +2963,11 @@
             return DataFrame(internal)
 
     # TODO: add 'downcast' when value parameter exists
-<<<<<<< HEAD
     def bfill(self, axis=None, inplace=False, limit=None):
         """
         Synonym for `DataFrame.fillna()` with ``method=`bfill```.
 
         .. note:: the current implementation of 'bfiff' uses Spark's Window
-=======
-    def ffill(self, axis=None, inplace=False, limit=None):
-        """
-        Synonym for `DataFrame.fillna()` with ``method=`ffill```.
-
-        .. note:: the current implementation of 'ffiff' uses Spark's Window
->>>>>>> 723aefca
             without specifying partition specification. This leads to move all data into
             single partition in single machine and could cause serious
             performance degradation. Avoid this method against very large dataset.
@@ -3014,7 +3006,6 @@
         2  NaN  NaN  NaN  5
         3  NaN  3.0  1.0  4
 
-<<<<<<< HEAD
         Propagate non-null values backward.
 
         >>> df.bfill()
@@ -3025,7 +3016,51 @@
         3  NaN  3.0  1.0  4
         """
         return self.fillna(method='bfill', axis=axis, inplace=inplace, limit=limit)
-=======
+    
+    # TODO: add 'downcast' when value parameter exists
+    def ffill(self, axis=None, inplace=False, limit=None):
+        """
+        Synonym for `DataFrame.fillna()` with ``method=`ffill```.
+
+        .. note:: the current implementation of 'ffiff' uses Spark's Window
+            without specifying partition specification. This leads to move all data into
+            single partition in single machine and could cause serious
+            performance degradation. Avoid this method against very large dataset.
+
+        Parameters
+        ----------
+        axis : {0 or `index`}
+            1 and `columns` are not supported.
+        inplace : boolean, default False
+            Fill in place (do not create a new object)
+        limit : int, default None
+            If method is specified, this is the maximum number of consecutive NaN values to
+            forward/backward fill. In other words, if there is a gap with more than this number of
+            consecutive NaNs, it will only be partially filled. If method is not specified,
+            this is the maximum number of entries along the entire axis where NaNs will be filled.
+            Must be greater than 0 if not None
+
+        Returns
+        -------
+        DataFrame
+            DataFrame with NA entries filled.
+
+        Examples
+        --------
+        >>> df = ks.DataFrame({
+        ...     'A': [None, 3, None, None],
+        ...     'B': [2, 4, None, 3],
+        ...     'C': [None, None, None, 1],
+        ...     'D': [0, 1, 5, 4]
+        ...     },
+        ...     columns=['A', 'B', 'C', 'D'])
+        >>> df
+             A    B    C  D
+        0  NaN  2.0  NaN  0
+        1  3.0  4.0  NaN  1
+        2  NaN  NaN  NaN  5
+        3  NaN  3.0  1.0  4
+
         Propagate non-null values forward.
 
         >>> df.ffill()
@@ -3036,7 +3071,6 @@
         3  3.0  3.0  1.0  4
         """
         return self.fillna(method='ffill', axis=axis, inplace=inplace, limit=limit)
->>>>>>> 723aefca
 
     def replace(self, to_replace=None, value=None, subset=None, inplace=False,
                 limit=None, regex=False, method='pad'):
