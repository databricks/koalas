--- conflicted
+++ resolved
@@ -7287,16 +7287,10 @@
         axis_length = self.shape[axis]
 
         # Process random_state argument
-<<<<<<< HEAD
         if LooseVersion(pd.__version__) >= LooseVersion("0.24"):
             rs = com.random_state(random_state)
         else:
             rs = com._random_state(random_state)
-=======
-        import pandas.core.common as com
-
-        rs = com.random_state(random_state)
->>>>>>> c8c0d49c
 
         # Check weights for compliance
         if weights is not None:
@@ -7313,16 +7307,6 @@
                             weights = self[weights]
                         except KeyError as err:
                             raise KeyError("String passed to weights not a valid column") from err
-                    else:
-                        raise ValueError(
-                            "Strings can only be passed to "
-                            "weights when sampling from rows on "
-                            "a DataFrame"
-                        )
-                else:
-                    raise ValueError(
-                        "Strings cannot be passed as weights " "when sampling from a Series."
-                    )
 
             # Because ks.Series currently does not support the Series.__iter__ method,
             # It cannot be initialized to the pandas Series, so here is to_pandas.
@@ -7374,11 +7358,7 @@
         # So if frac > 1, use the pyspark implementation.
         if frac is not None and frac > 1:
             sdf = self._internal.resolved_copy.spark_frame.sample(
-<<<<<<< HEAD
                 withReplacement=replace, fraction=float(frac), seed=random_state
-=======
-                withReplacement=replace, fraction=frac, seed=random_state
->>>>>>> c8c0d49c
             )
             return DataFrame(self._internal.with_new_sdf(sdf))
         locs = rs.choice(axis_length, size=n, replace=replace, p=weights)
