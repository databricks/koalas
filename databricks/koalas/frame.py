--- conflicted
+++ resolved
@@ -1509,7 +1509,6 @@
         else:
             return DataFrame(self)
 
-<<<<<<< HEAD
     def cache(self):
         """
         Yields and caches the current DataFrame.
@@ -1549,7 +1548,7 @@
         >>> df.unpersist()
         """
         return _CachedDataFrame(self._sdf, self._metadata)
-=======
+
     def to_table(self, name: str, format: Optional[str] = None, mode: str = 'error',
                  partition_cols: Union[str, List[str], None] = None,
                  **options):
@@ -1594,7 +1593,6 @@
         """
         self._sdf.write.saveAsTable(name=name, format=format, mode=mode,
                                     partitionBy=partition_cols, options=options)
->>>>>>> 05b55e42
 
     def to_parquet(self, path: str, mode: str = 'error',
                    partition_cols: Union[str, List[str], None] = None,
