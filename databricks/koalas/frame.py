--- conflicted
+++ resolved
@@ -3567,116 +3567,9 @@
 
         return self._apply_series_op(op)
 
-<<<<<<< HEAD
-    def _mark_duplicates(self, subset=None, keep='first'):
+    def _mark_duplicates(self, subset=None, keep="first"):
         if len(self._internal.index_names) > 1:
             raise ValueError("We don't support multi-index yet.")
-
-        if subset is None:
-            subset = self._internal.column_labels
-        else:
-            if isinstance(subset, str):
-                subset = [(subset,)]
-            elif isinstance(subset, tuple):
-                subset = [subset]
-            else:
-                subset = [sub if isinstance(sub, tuple) else (sub,) for sub in subset]
-            diff = set(subset).difference(set(self._internal.column_labels))
-            if len(diff) > 0:
-                raise KeyError(', '.join([str(d) if len(d) > 1 else d[0] for d in diff]))
-        group_cols = [self._internal.column_name_for(label) for label in subset]
-
-        index_column = self._internal.index_columns[0]
-        if self._internal.index_names[0] is not None:
-            name = self._internal.index_names[0]
-        else:
-            name = ('0',)
-        column = name_like_string(name)
-
-        sdf = self._sdf
-
-        if keep == 'first' or keep == 'last':
-            if keep == 'first':
-                ord_func = spark.functions.asc
-            else:
-                ord_func = spark.functions.desc
-            window = Window.partitionBy(group_cols) \
-                .orderBy(ord_func(NATURAL_ORDER_COLUMN_NAME)) \
-                .rowsBetween(Window.unboundedPreceding, Window.currentRow)
-            sdf = sdf.withColumn(column, F.row_number().over(window) > 1)
-        elif not keep:
-            window = Window.partitionBy(group_cols) \
-                .rowsBetween(Window.unboundedPreceding, Window.unboundedFollowing)
-            sdf = sdf.withColumn(column, F.count('*').over(window) > 1)
-        else:
-            raise ValueError("'keep' only supports 'first', 'last' and False")
-        return name, column, sdf
-
-    def duplicated(self, subset=None, keep='first'):
-=======
-    def duplicated(self, subset=None, keep="first"):
->>>>>>> 30b33344
-        """
-        Return boolean Series denoting duplicate rows, optionally only considering certain columns.
-
-        Parameters
-        ----------
-        subset : column label or sequence of labels, optional
-            Only consider certain columns for identifying duplicates,
-            by default use all of the columns
-        keep : {'first', 'last', False}, default 'first'
-           - ``first`` : Mark duplicates as ``True`` except for the first occurrence.
-           - ``last`` : Mark duplicates as ``True`` except for the last occurrence.
-           - False : Mark all duplicates as ``True``.
-
-        Returns
-        -------
-        duplicated : Series
-
-        Examples
-        --------
-        >>> df = ks.DataFrame({'a': [1, 1, 1, 3], 'b': [1, 1, 1, 4], 'c': [1, 1, 1, 5]},
-        ...                   columns = ['a', 'b', 'c'])
-        >>> df
-           a  b  c
-        0  1  1  1
-        1  1  1  1
-        2  1  1  1
-        3  3  4  5
-
-        >>> df.duplicated().sort_index()
-        0    False
-        1     True
-        2     True
-        3    False
-        Name: 0, dtype: bool
-
-        Mark duplicates as ``True`` except for the last occurrence.
-
-        >>> df.duplicated(keep='last').sort_index()
-        0     True
-        1     True
-        2    False
-        3    False
-        Name: 0, dtype: bool
-
-        Mark all duplicates as ``True``.
-
-        >>> df.duplicated(keep=False).sort_index()
-        0     True
-        1     True
-        2     True
-        3    False
-        Name: 0, dtype: bool
-        """
-        from databricks.koalas.series import _col
-<<<<<<< HEAD
-        name, column, sdf = self._mark_duplicates(subset, keep)
-        index_column = self._internal.index_columns[0]
-=======
-
-        if len(self._internal.index_names) > 1:
-            raise ValueError("Now we don't support multi-index Now.")
 
         if subset is None:
             subset = self._internal.column_labels
@@ -3700,15 +3593,7 @@
         column = name_like_string(name)
 
         sdf = self._sdf
->>>>>>> 30b33344
-        if column == index_column:
-            index_column = SPARK_DEFAULT_INDEX_NAME
-            sdf = sdf.select(
-                [self._internal.index_scols[0].alias(index_column)] + self._internal.data_scols
-            )
-
-<<<<<<< HEAD
-=======
+
         if keep == "first" or keep == "last":
             if keep == "first":
                 ord_func = spark.functions.asc
@@ -3726,8 +3611,73 @@
             )
             sdf = sdf.withColumn(column, F.count("*").over(window) > 1)
         else:
-            raise ValueError("'keep' only support 'first', 'last' and False")
->>>>>>> 30b33344
+            raise ValueError("'keep' only supports 'first', 'last' and False")
+        return name, column, sdf
+
+    def duplicated(self, subset=None, keep="first"):
+        """
+        Return boolean Series denoting duplicate rows, optionally only considering certain columns.
+
+        Parameters
+        ----------
+        subset : column label or sequence of labels, optional
+            Only consider certain columns for identifying duplicates,
+            by default use all of the columns
+        keep : {'first', 'last', False}, default 'first'
+           - ``first`` : Mark duplicates as ``True`` except for the first occurrence.
+           - ``last`` : Mark duplicates as ``True`` except for the last occurrence.
+           - False : Mark all duplicates as ``True``.
+
+        Returns
+        -------
+        duplicated : Series
+
+        Examples
+        --------
+        >>> df = ks.DataFrame({'a': [1, 1, 1, 3], 'b': [1, 1, 1, 4], 'c': [1, 1, 1, 5]},
+        ...                   columns = ['a', 'b', 'c'])
+        >>> df
+           a  b  c
+        0  1  1  1
+        1  1  1  1
+        2  1  1  1
+        3  3  4  5
+
+        >>> df.duplicated().sort_index()
+        0    False
+        1     True
+        2     True
+        3    False
+        Name: 0, dtype: bool
+
+        Mark duplicates as ``True`` except for the last occurrence.
+
+        >>> df.duplicated(keep='last').sort_index()
+        0     True
+        1     True
+        2    False
+        3    False
+        Name: 0, dtype: bool
+
+        Mark all duplicates as ``True``.
+
+        >>> df.duplicated(keep=False).sort_index()
+        0     True
+        1     True
+        2     True
+        3    False
+        Name: 0, dtype: bool
+        """
+        from databricks.koalas.series import _col
+
+        name, column, sdf = self._mark_duplicates(subset, keep)
+        index_column = self._internal.index_columns[0]
+        if column == index_column:
+            index_column = SPARK_DEFAULT_INDEX_NAME
+            sdf = sdf.select(
+                [self._internal.index_scols[0].alias(index_column)] + self._internal.data_scols
+            )
+
         sdf = sdf.select(scol_for(sdf, index_column), scol_for(sdf, column))
         return _col(
             DataFrame(
@@ -7434,7 +7384,7 @@
         )
         return DataFrame(internal).astype("float64")
 
-    def drop_duplicates(self, subset=None, keep='first', inplace=False):
+    def drop_duplicates(self, subset=None, keep="first", inplace=False):
         """
         Return DataFrame with duplicate rows removed, optionally only
         considering certain columns.
@@ -7489,20 +7439,15 @@
         """
         inplace = validate_bool_kwarg(inplace, "inplace")
 
-<<<<<<< HEAD
         _, column, sdf = self._mark_duplicates(subset, keep)
         index_column = self._internal.index_columns[0]
         if column == index_column:
             index_column = SPARK_DEFAULT_INDEX_NAME
-            sdf = sdf.select([self._internal.index_scols[0].alias(index_column)]
-                             + self._internal.data_scols)
+            sdf = sdf.select(
+                [self._internal.index_scols[0].alias(index_column)] + self._internal.data_scols
+            )
 
         sdf = sdf.where(~F.col(column)).drop(column)
-=======
-        sdf = self._sdf.drop(*HIDDEN_COLUMNS).drop_duplicates(
-            subset=[self._internal.column_name_for(label) for label in subset]
-        )
->>>>>>> 30b33344
         internal = self._internal.with_new_sdf(sdf)
         if inplace:
             self._internal = internal
