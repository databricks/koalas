--- conflicted
+++ resolved
@@ -5310,72 +5310,6 @@
 
         return DataFrame(exploded_df)
 
-<<<<<<< HEAD
-    # TODO: check decimals.index.is_unique
-    def round(self, decimals=0):
-        """
-        Round a DataFrame to a variable number of decimal places.
-
-        Parameters
-        ----------
-        decimals : int, dict, Series
-            Number of decimal places to round each column to. If an int is
-            given, round each column to the same number of places.
-            Otherwise dict and Series round to variable numbers of places.
-            Column names should be in the keys if `decimals` is a
-            dict-like, or in the index if `decimals` is a Series. Any
-            columns not included in `decimals` will be left as is. Elements
-            of `decimals` which are not columns of the input will be
-            ignored.
-
-        Returns
-        -------
-        DataFrame
-
-        See Also
-        --------
-        numpy.around
-        Series.round
-
-        Examples
-        --------
-        >>> df = ks.DataFrame(np.random.random([3, 3]),
-        ...     columns=['A', 'B', 'C'], index=['first', 'second', 'third'])
-        >>> df
-                       A         B         C
-        first   0.028208  0.992815  0.173891
-        second  0.038683  0.645646  0.577595
-        third   0.877076  0.149370  0.491027
-
-        >>> df.round(2)
-                   A     B     C
-        first   0.03  0.99  0.17
-        second  0.04  0.65  0.58
-        third   0.88  0.15  0.49
-
-        >>> df.round({'A': 1, 'C': 2})
-                  A         B     C
-        first   0.0  0.992815  0.17
-        second  0.0  0.645646  0.58
-        third   0.9  0.149370  0.49
-
-        >>> decimals = ks.Series([1, 0, 2], index=['A', 'B', 'C'])
-        >>> df.round(decimals)
-                  A  B     C
-        first   0.0  1  0.17
-        second  0.0  1  0.58
-        third   0.9  0  0.49
-        """
-        if isinstance(decimals, (dict, ks.Series)):
-            if isinstance(decimals, ks.Series):
-                if not decimals.index.is_unique:
-                    raise ValueError("Index of decimals must be unique")
-            new_cols = [col for col in _dict_round(self, decimals)]
-        elif isinstance(decimals):
-            new_cols = [_series_round(v, decimals) for _, v in self.iteritems()]
-        else:
-            raise TypeError("decimals must be an integer, a dict-like or a Series")
-=======
     # TODO: add axis, numeric_only, pct, na_option parameter
     def rank(self, method='average', ascending=True):
         """
@@ -5484,7 +5418,6 @@
 
         return DataFrame(self._internal.copy(sdf=sdf.select(self._internal.columns)))\
             .astype(np.float64)
->>>>>>> 95ce4033
 
     def _pd_getitem(self, key):
         from databricks.koalas.series import Series
