#
# Copyright (C) 2019 Databricks, Inc.
#
# Licensed under the Apache License, Version 2.0 (the "License");
# you may not use this file except in compliance with the License.
# You may obtain a copy of the License at
#
#     http://www.apache.org/licenses/LICENSE-2.0
#
# Unless required by applicable law or agreed to in writing, software
# distributed under the License is distributed on an "AS IS" BASIS,
# WITHOUT WARRANTIES OR CONDITIONS OF ANY KIND, either express or implied.
# See the License for the specific language governing permissions and
# limitations under the License.
#

"""
A wrapper class for Spark DataFrame to behave similar to pandas DataFrame.
"""
from collections import OrderedDict
from distutils.version import LooseVersion
import re
import warnings
import inspect
import json
from functools import partial, reduce
import sys
from itertools import zip_longest
from typing import Any, Optional, List, Tuple, Union, Generic, TypeVar, Iterable, Dict

import numpy as np
import pandas as pd
from pandas.api.types import is_list_like, is_dict_like
if LooseVersion(pd.__version__) >= LooseVersion('0.24'):
    from pandas.core.dtypes.common import infer_dtype_from_object
else:
    from pandas.core.dtypes.common import _get_dtype_from_object as infer_dtype_from_object
from pandas.core.accessor import CachedAccessor
from pandas.core.dtypes.inference import is_sequence
from pyspark import sql as spark
from pyspark.sql import functions as F, Column
from pyspark.sql.types import (BooleanType, ByteType, DecimalType, DoubleType, FloatType,
                               IntegerType, LongType, NumericType, ShortType, StructType)
from pyspark.sql.utils import AnalysisException
from pyspark.sql.window import Window
from pyspark.sql.functions import pandas_udf, PandasUDFType

from databricks import koalas as ks  # For running doctests and reference resolution in PyCharm.
from databricks.koalas.utils import validate_arguments_and_invoke_function, align_diff_frames
from databricks.koalas.generic import _Frame
from databricks.koalas.internal import _InternalFrame, IndexMap
from databricks.koalas.missing.frame import _MissingPandasLikeDataFrame
from databricks.koalas.ml import corr
from databricks.koalas.utils import column_index_level, scol_for
from databricks.koalas.typedef import as_spark_type
from databricks.koalas.plot import KoalasFramePlotMethods
from databricks.koalas.config import get_option

# These regular expression patterns are complied and defined here to avoid to compile the same
# pattern every time it is used in _repr_ and _repr_html_ in DataFrame.
# Two patterns basically seek the footer string from Pandas'
REPR_PATTERN = re.compile(r"\n\n\[(?P<rows>[0-9]+) rows x (?P<columns>[0-9]+) columns\]$")
REPR_HTML_PATTERN = re.compile(
    r"\n\<p\>(?P<rows>[0-9]+) rows × (?P<columns>[0-9]+) columns\<\/p\>\n\<\/div\>$")


_flex_doc_FRAME = """
Get {desc} of dataframe and other, element-wise (binary operator `{op_name}`).

Equivalent to ``{equiv}``. With reverse version, `{reverse}`.

Among flexible wrappers (`add`, `sub`, `mul`, `div`) to
arithmetic operators: `+`, `-`, `*`, `/`, `//`.

Parameters
----------
other : scalar
    Any single data

Returns
-------
DataFrame
    Result of the arithmetic operation.

Examples
--------
>>> df = ks.DataFrame({{'angles': [0, 3, 4],
...                    'degrees': [360, 180, 360]}},
...                   index=['circle', 'triangle', 'rectangle'],
...                   columns=['angles', 'degrees'])
>>> df
           angles  degrees
circle          0      360
triangle        3      180
rectangle       4      360

Add a scalar with operator version which return the same
results. Also reverse version.

>>> df + 1
           angles  degrees
circle          1      361
triangle        4      181
rectangle       5      361

>>> df.add(1)
           angles  degrees
circle          1      361
triangle        4      181
rectangle       5      361

>>> df.radd(1)
           angles  degrees
circle          1      361
triangle        4      181
rectangle       5      361

Divide and true divide by constant with reverse version.

>>> df / 10
           angles  degrees
circle        0.0     36.0
triangle      0.3     18.0
rectangle     0.4     36.0

>>> df.div(10)
           angles  degrees
circle        0.0     36.0
triangle      0.3     18.0
rectangle     0.4     36.0

>>> df.rdiv(10)
             angles   degrees
circle          NaN  0.027778
triangle   3.333333  0.055556
rectangle  2.500000  0.027778

>>> df.truediv(10)
           angles  degrees
circle        0.0     36.0
triangle      0.3     18.0
rectangle     0.4     36.0

>>> df.rtruediv(10)
             angles   degrees
circle          NaN  0.027778
triangle   3.333333  0.055556
rectangle  2.500000  0.027778

Subtract by constant with reverse version.

>>> df - 1
           angles  degrees
circle         -1      359
triangle        2      179
rectangle       3      359

>>> df.sub(1)
           angles  degrees
circle         -1      359
triangle        2      179
rectangle       3      359

>>> df.rsub(1)
           angles  degrees
circle          1     -359
triangle       -2     -179
rectangle      -3     -359

Multiply by constant with reverse version.

>>> df * 1
           angles  degrees
circle          0      360
triangle        3      180
rectangle       4      360

>>> df.mul(1)
           angles  degrees
circle          0      360
triangle        3      180
rectangle       4      360

>>> df.rmul(1)
           angles  degrees
circle          0      360
triangle        3      180
rectangle       4      360

Floor Divide by constant with reverse version.

>>> df // 10
           angles  degrees
circle          0       36
triangle        0       18
rectangle       0       36

>>> df.floordiv(10)
           angles  degrees
circle          0       36
triangle        0       18
rectangle       0       36

>>> df.rfloordiv(10)
           angles  degrees
circle        NaN        0
triangle      3.0        0
rectangle     2.0        0

Mod by constant with reverse version.

>>> df % 2
           angles  degrees
circle          0        0
triangle        1        0
rectangle       0        0

>>> df.mod(2)
           angles  degrees
circle          0        0
triangle        1        0
rectangle       0        0

>>> df.rmod(2)
           angles  degrees
circle        NaN        2
triangle      2.0        2
rectangle     2.0        2

Power by constant with reverse version.

>>> df ** 2
           angles   degrees
circle        0.0  129600.0
triangle      9.0   32400.0
rectangle    16.0  129600.0

>>> df.pow(2)
           angles   degrees
circle        0.0  129600.0
triangle      9.0   32400.0
rectangle    16.0  129600.0

>>> df.rpow(2)
           angles        degrees
circle        1.0  2.348543e+108
triangle      8.0   1.532496e+54
rectangle    16.0  2.348543e+108
"""

T = TypeVar('T')


if (3, 5) <= sys.version_info < (3, 7):
    from typing import GenericMeta

    # This is a workaround to support variadic generic in DataFrame in Python 3.5+.
    # See https://github.com/python/typing/issues/193
    # We wrap the input params by a tuple to mimic variadic generic.
    old_getitem = GenericMeta.__getitem__  # type: ignore

    def new_getitem(self, params):
        if hasattr(self, "is_dataframe"):
            return old_getitem(self, Tuple[params])
        else:
            return old_getitem(self, params)

    GenericMeta.__getitem__ = new_getitem  # type: ignore


class DataFrame(_Frame, Generic[T]):
    """
    Koala DataFrame that corresponds to Pandas DataFrame logically. This holds Spark DataFrame
    internally.

    :ivar _internal: an internal immutable Frame to manage metadata.
    :type _internal: _InternalFrame

    Parameters
    ----------
    data : numpy ndarray (structured or homogeneous), dict, Pandas DataFrame, Spark DataFrame \
        or Koalas Series
        Dict can contain Series, arrays, constants, or list-like objects
        If data is a dict, argument order is maintained for Python 3.6
        and later.
        Note that if `data` is a Pandas DataFrame, a Spark DataFrame, and a Koalas Series,
        other arguments should not be used.
    index : Index or array-like
        Index to use for resulting frame. Will default to RangeIndex if
        no indexing information part of input data and no index provided
    columns : Index or array-like
        Column labels to use for resulting frame. Will default to
        RangeIndex (0, 1, 2, ..., n) if no column labels are provided
    dtype : dtype, default None
        Data type to force. Only a single dtype is allowed. If None, infer
    copy : boolean, default False
        Copy data from inputs. Only affects DataFrame / 2d ndarray input

    Examples
    --------
    Constructing DataFrame from a dictionary.

    >>> d = {'col1': [1, 2], 'col2': [3, 4]}
    >>> df = ks.DataFrame(data=d, columns=['col1', 'col2'])
    >>> df
       col1  col2
    0     1     3
    1     2     4

    Constructing DataFrame from Pandas DataFrame

    >>> df = ks.DataFrame(pd.DataFrame(data=d, columns=['col1', 'col2']))
    >>> df
       col1  col2
    0     1     3
    1     2     4

    Notice that the inferred dtype is int64.

    >>> df.dtypes
    col1    int64
    col2    int64
    dtype: object

    To enforce a single dtype:

    >>> df = ks.DataFrame(data=d, dtype=np.int8)
    >>> df.dtypes
    col1    int8
    col2    int8
    dtype: object

    Constructing DataFrame from numpy ndarray:

    >>> df2 = ks.DataFrame(np.random.randint(low=0, high=10, size=(5, 5)),
    ...                    columns=['a', 'b', 'c', 'd', 'e'])
    >>> df2  # doctest: +SKIP
       a  b  c  d  e
    0  3  1  4  9  8
    1  4  8  4  8  4
    2  7  6  5  6  7
    3  8  7  9  1  0
    4  2  5  4  3  9
    """
    def __init__(self, data=None, index=None, columns=None, dtype=None, copy=False):
        if isinstance(data, _InternalFrame):
            assert index is None
            assert columns is None
            assert dtype is None
            assert not copy
            super(DataFrame, self).__init__(data)
        elif isinstance(data, spark.DataFrame):
            assert index is None
            assert columns is None
            assert dtype is None
            assert not copy
            super(DataFrame, self).__init__(_InternalFrame(data))
        elif isinstance(data, ks.Series):
            assert index is None
            assert columns is None
            assert dtype is None
            assert not copy
            data = data.to_dataframe()
            super(DataFrame, self).__init__(data._internal)
        else:
            if isinstance(data, pd.DataFrame):
                assert index is None
                assert columns is None
                assert dtype is None
                assert not copy
                pdf = data
            else:
                pdf = pd.DataFrame(data=data, index=index, columns=columns, dtype=dtype, copy=copy)
            super(DataFrame, self).__init__(_InternalFrame.from_pandas(pdf))

    @property
    def _sdf(self) -> spark.DataFrame:
        return self._internal.sdf

    def _reduce_for_stat_function(self, sfun, name, axis=None, numeric_only=False):
        """
        Applies sfun to each column and returns a pd.Series where the number of rows equal the
        number of columns.

        Parameters
        ----------
        sfun : either an 1-arg function that takes a Column and returns a Column, or
            a 2-arg function that takes a Column and its DataType and returns a Column.
            axis: used only for sanity check because series only support index axis.
        name : original pandas API name.
        axis : axis to apply. 0 or 1, or 'index' or 'columns.
        numeric_only : boolean, default False
            If True, sfun is applied on numeric columns (including booleans) only.
        """
        from inspect import signature
        from databricks.koalas import Series

        if axis in ('index', 0, None):
            exprs = []
            num_args = len(signature(sfun).parameters)
            for idx in self._internal.column_index:
                col_sdf = self._internal.scol_for(idx)
                col_type = self._internal.spark_type_for(idx)

                is_numeric_or_boolean = isinstance(col_type, (NumericType, BooleanType))
                min_or_max = sfun.__name__ in ('min', 'max')
                keep_column = not numeric_only or is_numeric_or_boolean or min_or_max

                if keep_column:
                    if isinstance(col_type, BooleanType) and not min_or_max:
                        # Stat functions cannot be used with boolean values by default
                        # Thus, cast to integer (true to 1 and false to 0)
                        # Exclude the min and max methods though since those work with booleans
                        col_sdf = col_sdf.cast('integer')
                    if num_args == 1:
                        # Only pass in the column if sfun accepts only one arg
                        col_sdf = sfun(col_sdf)
                    else:  # must be 2
                        assert num_args == 2
                        # Pass in both the column and its data type if sfun accepts two args
                        col_sdf = sfun(col_sdf, col_type)
                    exprs.append(col_sdf.alias(str(idx) if len(idx) > 1 else idx[0]))

            sdf = self._sdf.select(*exprs)
            pdf = sdf.toPandas()

            if self._internal.column_index_level > 1:
                pdf.columns = pd.MultiIndex.from_tuples(self._internal.column_index)

            assert len(pdf) == 1, (sdf, pdf)

            row = pdf.iloc[0]
            row.name = None
            # TODO: return Koalas series.
            return row  # Return first row as a Series

        elif axis in ('columns', 1):
            # Here we execute with the first 1000 to get the return type.
            # If the records were less than 1000, it uses pandas API directly for a shortcut.
            limit = get_option("compute.shortcut_limit")
            pdf = self.head(limit + 1)._to_internal_pandas()
            pser = getattr(pdf, name)(axis=axis, numeric_only=numeric_only)
            if len(pdf) <= limit:
                return Series(pser)

            @pandas_udf(returnType=as_spark_type(pser.dtype.type))
            def calculate_columns_axis(*cols):
                return getattr(pd.concat(cols, axis=1), name)(axis=axis, numeric_only=numeric_only)

            df = self._sdf.select(calculate_columns_axis(*self._internal.data_scols).alias("0"))
            return DataFrame(df)["0"]

        else:
            raise ValueError("No axis named %s for object type %s." % (axis, type(axis)))

    # Arithmetic Operators
    def _map_series_op(self, op, other):
        if not isinstance(other, DataFrame) and is_sequence(other):
            raise ValueError(
                "%s with a sequence is currently not supported; "
                "however, got %s." % (op, type(other)))

        if isinstance(other, DataFrame) and self is not other:
            if self._internal.column_index_level != other._internal.column_index_level:
                raise ValueError('cannot join with no overlapping index names')

            # Different DataFrames
            def apply_op(kdf, this_column_index, that_column_index):
                for this_idx, that_idx in zip(this_column_index, that_column_index):
                    yield (getattr(kdf[this_idx], op)(kdf[that_idx]), this_idx)

            return align_diff_frames(apply_op, self, other, fillna=True, how="full")
        else:
            # DataFrame and Series
            applied = []
            for idx in self._internal.column_index:
                applied.append(getattr(self[idx], op)(other))

            sdf = self._sdf.select(
                self._internal.index_scols + [c._scol for c in applied])
            internal = self._internal.copy(sdf=sdf,
                                           data_columns=[c._internal.data_columns[0]
                                                         for c in applied],
                                           column_index=[c._internal.column_index[0]
                                                         for c in applied])
            return DataFrame(internal)

    def __add__(self, other):
        return self._map_series_op("add", other)

    def __radd__(self, other):
        return self._map_series_op("radd", other)

    def __div__(self, other):
        return self._map_series_op("div", other)

    def __rdiv__(self, other):
        return self._map_series_op("rdiv", other)

    def __truediv__(self, other):
        return self._map_series_op("truediv", other)

    def __rtruediv__(self, other):
        return self._map_series_op("rtruediv", other)

    def __mul__(self, other):
        return self._map_series_op("mul", other)

    def __rmul__(self, other):
        return self._map_series_op("rmul", other)

    def __sub__(self, other):
        return self._map_series_op("sub", other)

    def __rsub__(self, other):
        return self._map_series_op("rsub", other)

    def __pow__(self, other):
        return self._map_series_op("pow", other)

    def __rpow__(self, other):
        return self._map_series_op("rpow", other)

    def __mod__(self, other):
        return self._map_series_op("mod", other)

    def __rmod__(self, other):
        return self._map_series_op("rmod", other)

    def __floordiv__(self, other):
        return self._map_series_op("floordiv", other)

    def __rfloordiv__(self, other):
        return self._map_series_op("rfloordiv", other)

    def add(self, other):
        return self + other

    # create accessor for plot
    plot = CachedAccessor("plot", KoalasFramePlotMethods)

    def hist(self, bins=10, **kwds):
        return self.plot.hist(bins, **kwds)

    hist.__doc__ = KoalasFramePlotMethods.hist.__doc__

    add.__doc__ = _flex_doc_FRAME.format(
        desc='Addition',
        op_name='+',
        equiv='dataframe + other',
        reverse='radd')

    def radd(self, other):
        return other + self

    radd.__doc__ = _flex_doc_FRAME.format(
        desc='Addition',
        op_name="+",
        equiv="other + dataframe",
        reverse='add')

    def div(self, other):
        return self / other

    div.__doc__ = _flex_doc_FRAME.format(
        desc='Floating division',
        op_name="/",
        equiv="dataframe / other",
        reverse='rdiv')

    divide = div

    def rdiv(self, other):
        return other / self

    rdiv.__doc__ = _flex_doc_FRAME.format(
        desc='Floating division',
        op_name="/",
        equiv="other / dataframe",
        reverse='div')

    def truediv(self, other):
        return self / other

    truediv.__doc__ = _flex_doc_FRAME.format(
        desc='Floating division',
        op_name="/",
        equiv="dataframe / other",
        reverse='rtruediv')

    def rtruediv(self, other):
        return other / self

    rtruediv.__doc__ = _flex_doc_FRAME.format(
        desc='Floating division',
        op_name="/",
        equiv="other / dataframe",
        reverse='truediv')

    def mul(self, other):
        return self * other

    mul.__doc__ = _flex_doc_FRAME.format(
        desc='Multiplication',
        op_name="*",
        equiv="dataframe * other",
        reverse='rmul')

    multiply = mul

    def rmul(self, other):
        return other * self

    rmul.__doc__ = _flex_doc_FRAME.format(
        desc='Multiplication',
        op_name="*",
        equiv="other * dataframe",
        reverse='mul')

    def sub(self, other):
        return self - other

    sub.__doc__ = _flex_doc_FRAME.format(
        desc='Subtraction',
        op_name="-",
        equiv="dataframe - other",
        reverse='rsub')

    subtract = sub

    def rsub(self, other):
        return other - self

    rsub.__doc__ = _flex_doc_FRAME.format(
        desc='Subtraction',
        op_name="-",
        equiv="other - dataframe",
        reverse='sub')

    def mod(self, other):
        return self % other

    mod.__doc__ = _flex_doc_FRAME.format(
        desc='Modulo',
        op_name='%',
        equiv='dataframe % other',
        reverse='rmod')

    def rmod(self, other):
        return other % self

    rmod.__doc__ = _flex_doc_FRAME.format(
        desc='Modulo',
        op_name='%',
        equiv='other % dataframe',
        reverse='mod')

    def pow(self, other):
        return self ** other

    pow.__doc__ = _flex_doc_FRAME.format(
        desc='Exponential power of series',
        op_name='**',
        equiv='dataframe ** other',
        reverse='rpow')

    def rpow(self, other):
        return other ** self

    rpow.__doc__ = _flex_doc_FRAME.format(
        desc='Exponential power',
        op_name='**',
        equiv='other ** dataframe',
        reverse='pow')

    def floordiv(self, other):
        return self // other

    floordiv.__doc__ = _flex_doc_FRAME.format(
        desc='Integer division',
        op_name='//',
        equiv='dataframe // other',
        reverse='rfloordiv')

    def rfloordiv(self, other):
        return other // self

    rfloordiv.__doc__ = _flex_doc_FRAME.format(
        desc='Integer division',
        op_name='//',
        equiv='other // dataframe',
        reverse='floordiv')

    # Comparison Operators
    def __eq__(self, other):
        return self._map_series_op("eq", other)

    def __ne__(self, other):
        return self._map_series_op("ne", other)

    def __lt__(self, other):
        return self._map_series_op("lt", other)

    def __le__(self, other):
        return self._map_series_op("le", other)

    def __ge__(self, other):
        return self._map_series_op("ge", other)

    def __gt__(self, other):
        return self._map_series_op("gt", other)

    def eq(self, other):
        """
        Compare if the current value is equal to the other.

        >>> df = ks.DataFrame({'a': [1, 2, 3, 4],
        ...                    'b': [1, np.nan, 1, np.nan]},
        ...                   index=['a', 'b', 'c', 'd'], columns=['a', 'b'])

        >>> df.eq(1)
               a     b
        a   True  True
        b  False  None
        c  False  True
        d  False  None
        """
        return self == other

    equals = eq

    def gt(self, other):
        """
        Compare if the current value is greater than the other.

        >>> df = ks.DataFrame({'a': [1, 2, 3, 4],
        ...                    'b': [1, np.nan, 1, np.nan]},
        ...                   index=['a', 'b', 'c', 'd'], columns=['a', 'b'])

        >>> df.gt(2)
               a      b
        a  False  False
        b  False   None
        c   True  False
        d   True   None
        """
        return self > other

    def ge(self, other):
        """
        Compare if the current value is greater than or equal to the other.

        >>> df = ks.DataFrame({'a': [1, 2, 3, 4],
        ...                    'b': [1, np.nan, 1, np.nan]},
        ...                   index=['a', 'b', 'c', 'd'], columns=['a', 'b'])

        >>> df.ge(1)
              a     b
        a  True  True
        b  True  None
        c  True  True
        d  True  None
        """
        return self >= other

    def lt(self, other):
        """
        Compare if the current value is less than the other.

        >>> df = ks.DataFrame({'a': [1, 2, 3, 4],
        ...                    'b': [1, np.nan, 1, np.nan]},
        ...                   index=['a', 'b', 'c', 'd'], columns=['a', 'b'])

        >>> df.lt(1)
               a      b
        a  False  False
        b  False   None
        c  False  False
        d  False   None
        """
        return self < other

    def le(self, other):
        """
        Compare if the current value is less than or equal to the other.

        >>> df = ks.DataFrame({'a': [1, 2, 3, 4],
        ...                    'b': [1, np.nan, 1, np.nan]},
        ...                   index=['a', 'b', 'c', 'd'], columns=['a', 'b'])

        >>> df.le(2)
               a     b
        a   True  True
        b   True  None
        c  False  True
        d  False  None
        """
        return self <= other

    def ne(self, other):
        """
        Compare if the current value is not equal to the other.

        >>> df = ks.DataFrame({'a': [1, 2, 3, 4],
        ...                    'b': [1, np.nan, 1, np.nan]},
        ...                   index=['a', 'b', 'c', 'd'], columns=['a', 'b'])

        >>> df.ne(1)
               a      b
        a  False  False
        b   True   None
        c   True  False
        d   True   None
        """
        return self != other

    def applymap(self, func):
        """
        Apply a function to a Dataframe elementwise.

        This method applies a function that accepts and returns a scalar
        to every element of a DataFrame.

        .. note:: unlike pandas, it is required for `func` to specify return type hint.
            See https://docs.python.org/3/library/typing.html. For instance, as below:

            >>> def function() -> int:
            ...     return 1

        Parameters
        ----------
        func : callable
            Python function, returns a single value from a single value.

        Returns
        -------
        DataFrame
            Transformed DataFrame.

        Examples
        --------
        >>> df = ks.DataFrame([[1, 2.12], [3.356, 4.567]])
        >>> df
               0      1
        0  1.000  2.120
        1  3.356  4.567

        >>> def str_len(x) -> int:
        ...     return len(str(x))
        >>> df.applymap(str_len)
           0  1
        0  3  4
        1  5  5

        >>> def power(x) -> float:
        ...     return x ** 2
        >>> df.applymap(power)
                   0          1
        0   1.000000   4.494400
        1  11.262736  20.857489
        """

        applied = []
        for idx in self._internal.column_index:
            applied.append(self[idx].apply(func))

        sdf = self._sdf.select(
            self._internal.index_scols + [c._scol for c in applied])
        internal = self._internal.copy(sdf=sdf,
                                       data_columns=[c._internal.data_columns[0] for c in applied],
                                       column_index=[c._internal.column_index[0] for c in applied])
        return DataFrame(internal)

    # TODO: Series support is not implemented yet.
    # TODO: not all arguments are implemented comparing to Pandas' for now.
    def aggregate(self, func: Union[List[str], Dict[str, List[str]]]):
        """Aggregate using one or more operations over the specified axis.

        Parameters
        ----------
        func : dict or a list
             a dict mapping from column name (string) to
             aggregate functions (list of strings).
             If a list is given, the aggregation is performed against
             all columns.

        Returns
        -------
        DataFrame

        Notes
        -----
        `agg` is an alias for `aggregate`. Use the alias.

        See Also
        --------
        databricks.koalas.Series.groupby
        databricks.koalas.DataFrame.groupby

        Examples
        --------
        >>> df = ks.DataFrame([[1, 2, 3],
        ...                    [4, 5, 6],
        ...                    [7, 8, 9],
        ...                    [np.nan, np.nan, np.nan]],
        ...                   columns=['A', 'B', 'C'])

        >>> df
             A    B    C
        0  1.0  2.0  3.0
        1  4.0  5.0  6.0
        2  7.0  8.0  9.0
        3  NaN  NaN  NaN

        Aggregate these functions over the rows.

        >>> df.agg(['sum', 'min'])[['A', 'B', 'C']]
                A     B     C
        min   1.0   2.0   3.0
        sum  12.0  15.0  18.0

        Different aggregations per column.

        >>> df.agg({'A' : ['sum', 'min'], 'B' : ['min', 'max']})[['A', 'B']]
                A    B
        max   NaN  8.0
        min   1.0  2.0
        sum  12.0  NaN
        """
        from databricks.koalas.groupby import GroupBy

        if isinstance(func, list):
            if all((isinstance(f, str) for f in func)):
                func = dict([
                    (column, func) for column in self.columns])
            else:
                raise ValueError("If the given function is a list, it "
                                 "should only contains function names as strings.")

        if not isinstance(func, dict) or \
                not all(isinstance(key, str) and
                        (isinstance(value, str) or
                         isinstance(value, list) and all(isinstance(v, str) for v in value))
                        for key, value in func.items()):
            raise ValueError("aggs must be a dict mapping from column name (string) to aggregate "
                             "functions (list of strings).")

        kdf = DataFrame(GroupBy._spark_groupby(self, func, ()))  # type: DataFrame

        # The codes below basically converts:
        #
        #           A         B
        #         sum  min  min  max
        #     0  12.0  1.0  2.0  8.0
        #
        # to:
        #             A    B
        #     max   NaN  8.0
        #     min   1.0  2.0
        #     sum  12.0  NaN
        #
        # Aggregated output is usually pretty much small. So it is fine to directly use pandas API.
        pdf = kdf.to_pandas().transpose().reset_index()
        pdf = pdf.groupby(['level_1']).apply(
            lambda gpdf: gpdf.drop('level_1', 1).set_index('level_0').transpose()
        ).reset_index(level=1)
        pdf = pdf.drop(columns='level_1')
        pdf.columns.names = [None]
        pdf.index.names = [None]

        return DataFrame(pdf[list(func.keys())])

    agg = aggregate

    def corr(self, method='pearson'):
        """
        Compute pairwise correlation of columns, excluding NA/null values.

        Parameters
        ----------
        method : {'pearson', 'spearman'}
            * pearson : standard correlation coefficient
            * spearman : Spearman rank correlation

        Returns
        -------
        y : pandas.DataFrame

        See Also
        --------
        Series.corr

        Examples
        --------
        >>> df = ks.DataFrame([(.2, .3), (.0, .6), (.6, .0), (.2, .1)],
        ...                   columns=['dogs', 'cats'])
        >>> df.corr('pearson')
                  dogs      cats
        dogs  1.000000 -0.851064
        cats -0.851064  1.000000

        >>> df.corr('spearman')
                  dogs      cats
        dogs  1.000000 -0.948683
        cats -0.948683  1.000000

        Notes
        -----
        There are behavior differences between Koalas and pandas.

        * the `method` argument only accepts 'pearson', 'spearman'
        * the data should not contain NaNs. Koalas will return an error.
        * Koalas doesn't support the following argument(s).

          * `min_periods` argument is not supported
        """
        return corr(self, method)

    def iteritems(self) -> Iterable:
        """
        Iterator over (column name, Series) pairs.

        Iterates over the DataFrame columns, returning a tuple with
        the column name and the content as a Series.

        Returns
        -------
        label : object
            The column names for the DataFrame being iterated over.
        content : Series
            The column entries belonging to each label, as a Series.

        Examples
        --------
        >>> df = ks.DataFrame({'species': ['bear', 'bear', 'marsupial'],
        ...                    'population': [1864, 22000, 80000]},
        ...                   index=['panda', 'polar', 'koala'],
        ...                   columns=['species', 'population'])
        >>> df
                 species  population
        panda       bear        1864
        polar       bear       22000
        koala  marsupial       80000

        >>> for label, content in df.iteritems():
        ...    print('label:', label)
        ...    print('content:', content.to_string())
        ...
        label: species
        content: panda         bear
        polar         bear
        koala    marsupial
        label: population
        content: panda     1864
        polar    22000
        koala    80000
        """
        cols = list(self.columns)
        return list((col_name, self[col_name]) for col_name in cols)

    def items(self) -> Iterable:
        """This is an alias of ``iteritems``."""
        return self.iteritems()

    def to_clipboard(self, excel=True, sep=None, **kwargs):
        """
        Copy object to the system clipboard.

        Write a text representation of object to the system clipboard.
        This can be pasted into Excel, for example.

        .. note:: This method should only be used if the resulting DataFrame is expected
            to be small, as all the data is loaded into the driver's memory.

        Parameters
        ----------
        excel : bool, default True
            - True, use the provided separator, writing in a csv format for
              allowing easy pasting into excel.
            - False, write a string representation of the object to the
              clipboard.

        sep : str, default ``'\\t'``
            Field delimiter.
        **kwargs
            These parameters will be passed to DataFrame.to_csv.

        Notes
        -----
        Requirements for your platform.

          - Linux : `xclip`, or `xsel` (with `gtk` or `PyQt4` modules)
          - Windows : none
          - OS X : none

        See Also
        --------
        read_clipboard : Read text from clipboard.

        Examples
        --------
        Copy the contents of a DataFrame to the clipboard.

        >>> df = ks.DataFrame([[1, 2, 3], [4, 5, 6]], columns=['A', 'B', 'C'])  # doctest: +SKIP
        >>> df.to_clipboard(sep=',')  # doctest: +SKIP
        ... # Wrote the following to the system clipboard:
        ... # ,A,B,C
        ... # 0,1,2,3
        ... # 1,4,5,6

        We can omit the the index by passing the keyword `index` and setting
        it to false.

        >>> df.to_clipboard(sep=',', index=False)  # doctest: +SKIP
        ... # Wrote the following to the system clipboard:
        ... # A,B,C
        ... # 1,2,3
        ... # 4,5,6

        This function also works for Series:

        >>> df = ks.Series([1, 2, 3, 4, 5, 6, 7], name='x')  # doctest: +SKIP
        >>> df.to_clipboard(sep=',')  # doctest: +SKIP
        ... # Wrote the following to the system clipboard:
        ... # 0, 1
        ... # 1, 2
        ... # 2, 3
        ... # 3, 4
        ... # 4, 5
        ... # 5, 6
        ... # 6, 7
        """

        args = locals()
        kdf = self
        return validate_arguments_and_invoke_function(
            kdf._to_internal_pandas(), self.to_clipboard, pd.DataFrame.to_clipboard, args)

    def to_html(self, buf=None, columns=None, col_space=None, header=True, index=True,
                na_rep='NaN', formatters=None, float_format=None, sparsify=None, index_names=True,
                justify=None, max_rows=None, max_cols=None, show_dimensions=False, decimal='.',
                bold_rows=True, classes=None, escape=True, notebook=False, border=None,
                table_id=None, render_links=False):
        """
        Render a DataFrame as an HTML table.

        .. note:: This method should only be used if the resulting Pandas object is expected
                  to be small, as all the data is loaded into the driver's memory. If the input
                  is large, set max_rows parameter.

        Parameters
        ----------
        buf : StringIO-like, optional
            Buffer to write to.
        columns : sequence, optional, default None
            The subset of columns to write. Writes all columns by default.
        col_space : int, optional
            The minimum width of each column.
        header : bool, optional
            Write out the column names. If a list of strings is given, it
            is assumed to be aliases for the column names
        index : bool, optional, default True
            Whether to print index (row) labels.
        na_rep : str, optional, default 'NaN'
            String representation of NAN to use.
        formatters : list or dict of one-param. functions, optional
            Formatter functions to apply to columns' elements by position or
            name.
            The result of each function must be a unicode string.
            List must be of length equal to the number of columns.
        float_format : one-parameter function, optional, default None
            Formatter function to apply to columns' elements if they are
            floats. The result of this function must be a unicode string.
        sparsify : bool, optional, default True
            Set to False for a DataFrame with a hierarchical index to print
            every multiindex key at each row.
        index_names : bool, optional, default True
            Prints the names of the indexes.
        justify : str, default None
            How to justify the column labels. If None uses the option from
            the print configuration (controlled by set_option), 'right' out
            of the box. Valid values are

            * left
            * right
            * center
            * justify
            * justify-all
            * start
            * end
            * inherit
            * match-parent
            * initial
            * unset.
        max_rows : int, optional
            Maximum number of rows to display in the console.
        max_cols : int, optional
            Maximum number of columns to display in the console.
        show_dimensions : bool, default False
            Display DataFrame dimensions (number of rows by number of columns).
        decimal : str, default '.'
            Character recognized as decimal separator, e.g. ',' in Europe.
        bold_rows : bool, default True
            Make the row labels bold in the output.
        classes : str or list or tuple, default None
            CSS class(es) to apply to the resulting html table.
        escape : bool, default True
            Convert the characters <, >, and & to HTML-safe sequences.
        notebook : {True, False}, default False
            Whether the generated HTML is for IPython Notebook.
        border : int
            A ``border=border`` attribute is included in the opening
            `<table>` tag. Default ``pd.options.html.border``.
        table_id : str, optional
            A css id is included in the opening `<table>` tag if specified.
        render_links : bool, default False
            Convert URLs to HTML links (only works with Pandas 0.24+).

        Returns
        -------
        str (or unicode, depending on data and options)
            String representation of the dataframe.

        See Also
        --------
        to_string : Convert DataFrame to a string.
        """
        # Make sure locals() call is at the top of the function so we don't capture local variables.
        args = locals()
        if max_rows is not None:
            kdf = self.head(max_rows)
        else:
            kdf = self

        return validate_arguments_and_invoke_function(
            kdf._to_internal_pandas(), self.to_html, pd.DataFrame.to_html, args)

    def to_string(self, buf=None, columns=None, col_space=None, header=True,
                  index=True, na_rep='NaN', formatters=None, float_format=None,
                  sparsify=None, index_names=True, justify=None,
                  max_rows=None, max_cols=None, show_dimensions=False,
                  decimal='.', line_width=None):
        """
        Render a DataFrame to a console-friendly tabular output.

        .. note:: This method should only be used if the resulting Pandas object is expected
                  to be small, as all the data is loaded into the driver's memory. If the input
                  is large, set max_rows parameter.

        Parameters
        ----------
        buf : StringIO-like, optional
            Buffer to write to.
        columns : sequence, optional, default None
            The subset of columns to write. Writes all columns by default.
        col_space : int, optional
            The minimum width of each column.
        header : bool, optional
            Write out the column names. If a list of strings is given, it
            is assumed to be aliases for the column names
        index : bool, optional, default True
            Whether to print index (row) labels.
        na_rep : str, optional, default 'NaN'
            String representation of NAN to use.
        formatters : list or dict of one-param. functions, optional
            Formatter functions to apply to columns' elements by position or
            name.
            The result of each function must be a unicode string.
            List must be of length equal to the number of columns.
        float_format : one-parameter function, optional, default None
            Formatter function to apply to columns' elements if they are
            floats. The result of this function must be a unicode string.
        sparsify : bool, optional, default True
            Set to False for a DataFrame with a hierarchical index to print
            every multiindex key at each row.
        index_names : bool, optional, default True
            Prints the names of the indexes.
        justify : str, default None
            How to justify the column labels. If None uses the option from
            the print configuration (controlled by set_option), 'right' out
            of the box. Valid values are

            * left
            * right
            * center
            * justify
            * justify-all
            * start
            * end
            * inherit
            * match-parent
            * initial
            * unset.
        max_rows : int, optional
            Maximum number of rows to display in the console.
        max_cols : int, optional
            Maximum number of columns to display in the console.
        show_dimensions : bool, default False
            Display DataFrame dimensions (number of rows by number of columns).
        decimal : str, default '.'
            Character recognized as decimal separator, e.g. ',' in Europe.
        line_width : int, optional
            Width to wrap a line in characters.

        Returns
        -------
        str (or unicode, depending on data and options)
            String representation of the dataframe.

        See Also
        --------
        to_html : Convert DataFrame to HTML.

        Examples
        --------
        >>> df = ks.DataFrame({'col1': [1, 2, 3], 'col2': [4, 5, 6]}, columns=['col1', 'col2'])
        >>> print(df.to_string())
           col1  col2
        0     1     4
        1     2     5
        2     3     6

        >>> print(df.to_string(max_rows=2))
           col1  col2
        0     1     4
        1     2     5
        """
        # Make sure locals() call is at the top of the function so we don't capture local variables.
        args = locals()
        if max_rows is not None:
            kdf = self.head(max_rows)
        else:
            kdf = self

        return validate_arguments_and_invoke_function(
            kdf._to_internal_pandas(), self.to_string, pd.DataFrame.to_string, args)

    def to_dict(self, orient='dict', into=dict):
        """
        Convert the DataFrame to a dictionary.

        The type of the key-value pairs can be customized with the parameters
        (see below).

        .. note:: This method should only be used if the resulting Pandas DataFrame is expected
            to be small, as all the data is loaded into the driver's memory.

        Parameters
        ----------
        orient : str {'dict', 'list', 'series', 'split', 'records', 'index'}
            Determines the type of the values of the dictionary.

            - 'dict' (default) : dict like {column -> {index -> value}}
            - 'list' : dict like {column -> [values]}
            - 'series' : dict like {column -> Series(values)}
            - 'split' : dict like
              {'index' -> [index], 'columns' -> [columns], 'data' -> [values]}
            - 'records' : list like
              [{column -> value}, ... , {column -> value}]
            - 'index' : dict like {index -> {column -> value}}

            Abbreviations are allowed. `s` indicates `series` and `sp`
            indicates `split`.

        into : class, default dict
            The collections.abc.Mapping subclass used for all Mappings
            in the return value.  Can be the actual class or an empty
            instance of the mapping type you want.  If you want a
            collections.defaultdict, you must pass it initialized.

        Returns
        -------
        dict, list or collections.abc.Mapping
            Return a collections.abc.Mapping object representing the DataFrame.
            The resulting transformation depends on the `orient` parameter.

        Examples
        --------
        >>> df = ks.DataFrame({'col1': [1, 2],
        ...                    'col2': [0.5, 0.75]},
        ...                   index=['row1', 'row2'],
        ...                   columns=['col1', 'col2'])
        >>> df
              col1  col2
        row1     1  0.50
        row2     2  0.75

        >>> df_dict = df.to_dict()
        >>> sorted([(key, sorted(values.items())) for key, values in df_dict.items()])
        [('col1', [('row1', 1), ('row2', 2)]), ('col2', [('row1', 0.5), ('row2', 0.75)])]

        You can specify the return orientation.

        >>> df_dict = df.to_dict('series')
        >>> sorted(df_dict.items())
        [('col1', row1    1
        row2    2
        Name: col1, dtype: int64), ('col2', row1    0.50
        row2    0.75
        Name: col2, dtype: float64)]

        >>> df_dict = df.to_dict('split')
        >>> sorted(df_dict.items())  # doctest: +ELLIPSIS
        [('columns', ['col1', 'col2']), ('data', [[1..., 0.75]]), ('index', ['row1', 'row2'])]

        >>> df_dict = df.to_dict('records')
        >>> [sorted(values.items()) for values in df_dict]  # doctest: +ELLIPSIS
        [[('col1', 1...), ('col2', 0.5)], [('col1', 2...), ('col2', 0.75)]]

        >>> df_dict = df.to_dict('index')
        >>> sorted([(key, sorted(values.items())) for key, values in df_dict.items()])
        [('row1', [('col1', 1), ('col2', 0.5)]), ('row2', [('col1', 2), ('col2', 0.75)])]

        You can also specify the mapping type.

        >>> from collections import OrderedDict, defaultdict
        >>> df.to_dict(into=OrderedDict)
        OrderedDict([('col1', OrderedDict([('row1', 1), ('row2', 2)])), \
('col2', OrderedDict([('row1', 0.5), ('row2', 0.75)]))])

        If you want a `defaultdict`, you need to initialize it:

        >>> dd = defaultdict(list)
        >>> df.to_dict('records', into=dd)  # doctest: +ELLIPSIS
        [defaultdict(<class 'list'>, {'col..., 'col...}), \
defaultdict(<class 'list'>, {'col..., 'col...})]
        """
        # Make sure locals() call is at the top of the function so we don't capture local variables.
        args = locals()
        kdf = self
        return validate_arguments_and_invoke_function(
            kdf._to_internal_pandas(), self.to_dict, pd.DataFrame.to_dict, args)

    def to_latex(self, buf=None, columns=None, col_space=None, header=True, index=True,
                 na_rep='NaN', formatters=None, float_format=None, sparsify=None, index_names=True,
                 bold_rows=False, column_format=None, longtable=None, escape=None, encoding=None,
                 decimal='.', multicolumn=None, multicolumn_format=None, multirow=None):
        r"""
        Render an object to a LaTeX tabular environment table.

        Render an object to a tabular environment table. You can splice this into a LaTeX
        document. Requires usepackage{booktabs}.

        .. note:: This method should only be used if the resulting Pandas object is expected
                  to be small, as all the data is loaded into the driver's memory. If the input
                  is large, consider alternative formats.

        Parameters
        ----------
        buf : file descriptor or None
            Buffer to write to. If None, the output is returned as a string.
        columns : list of label, optional
            The subset of columns to write. Writes all columns by default.
        col_space : int, optional
            The minimum width of each column.
        header : bool or list of str, default True
            Write out the column names. If a list of strings is given, it is assumed to be aliases
            for the column names.
        index : bool, default True
            Write row names (index).
        na_rep : str, default ‘NaN’
            Missing data representation.
        formatters : list of functions or dict of {str: function}, optional
            Formatter functions to apply to columns’ elements by position or name. The result of
            each function must be a unicode string. List must be of length equal to the number of
            columns.
        float_format : str, optional
            Format string for floating point numbers.
        sparsify : bool, optional
            Set to False for a DataFrame with a hierarchical index to print every multiindex key at
            each row. By default, the value will be read from the config module.
        index_names : bool, default True
            Prints the names of the indexes.
        bold_rows : bool, default False
            Make the row labels bold in the output.
        column_format : str, optional
            The columns format as specified in LaTeX table format e.g. ‘rcl’ for 3 columns. By
            default, ‘l’ will be used for all columns except columns of numbers, which default
            to ‘r’.
        longtable : bool, optional
            By default, the value will be read from the pandas config module. Use a longtable
            environment instead of tabular. Requires adding a usepackage{longtable} to your LaTeX
            preamble.
        escape : bool, optional
            By default, the value will be read from the pandas config module. When set to False
            prevents from escaping latex special characters in column names.
        encoding : str, optional
            A string representing the encoding to use in the output file, defaults to ‘ascii’ on
            Python 2 and ‘utf-8’ on Python 3.
        decimal : str, default ‘.’
            Character recognized as decimal separator, e.g. ‘,’ in Europe.
        multicolumn : bool, default True
            Use multicolumn to enhance MultiIndex columns. The default will be read from the config
            module.
        multicolumn_format : str, default ‘l’
            The alignment for multicolumns, similar to column_format The default will be read from
            the config module.
        multirow : bool, default False
            Use multirow to enhance MultiIndex rows. Requires adding a usepackage{multirow} to your
            LaTeX preamble. Will print centered labels (instead of top-aligned) across the contained
            rows, separating groups via clines. The default will be read from the pandas config
            module.

        Returns
        -------
        str or None
            If buf is None, returns the resulting LateX format as a string. Otherwise returns None.

        See Also
        --------
        DataFrame.to_string : Render a DataFrame to a console-friendly
            tabular output.
        DataFrame.to_html : Render a DataFrame as an HTML table.


        Examples
        --------
        >>> df = ks.DataFrame({'name': ['Raphael', 'Donatello'],
        ...                    'mask': ['red', 'purple'],
        ...                    'weapon': ['sai', 'bo staff']},
        ...                   columns=['name', 'mask', 'weapon'])
        >>> df.to_latex(index=False) # doctest: +NORMALIZE_WHITESPACE
        '\\begin{tabular}{lll}\n\\toprule\n name & mask & weapon
        \\\\\n\\midrule\n Raphael & red & sai \\\\\n Donatello &
        purple & bo staff \\\\\n\\bottomrule\n\\end{tabular}\n'
        """

        args = locals()
        kdf = self
        return validate_arguments_and_invoke_function(
            kdf._to_internal_pandas(), self.to_latex, pd.DataFrame.to_latex, args)

    # TODO: enable doctests once we drop Spark 2.3.x (due to type coercion logic
    #  when creating arrays)
    def transpose(self):
        """
        Transpose index and columns.

        Reflect the DataFrame over its main diagonal by writing rows as columns
        and vice-versa. The property :attr:`.T` is an accessor to the method
        :meth:`transpose`.

        .. note:: This method is based on an expensive operation due to the nature
            of big data. Internally it needs to generate each row for each value, and
            then group twice - it is a huge operation. To prevent misusage, this method
            has the 'compute.max_rows' default limit of input length, and raises a ValueError.

                >>> from databricks.koalas.config import get_option, set_option
                >>> set_option('compute.max_rows', 1000)
                >>> ks.DataFrame({'a': range(1001)}).transpose()  # doctest: +NORMALIZE_WHITESPACE
                Traceback (most recent call last):
                  ...
                ValueError: Current DataFrame has more then the given limit 1000 rows.
                Please set 'compute.max_rows' by using 'databricks.koalas.config.set_option'
                to retrieve to retrieve more than 1000 rows. Note that, before changing the
                'compute.max_rows', this operation is considerably expensive.

        Returns
        -------
        DataFrame
            The transposed DataFrame.

        Notes
        -----
        Transposing a DataFrame with mixed dtypes will result in a homogeneous
        DataFrame with the coerced dtype. For instance, if int and float have
        to be placed in same column, it becomes float. If type coercion is not
        possible, it fails.

        Also, note that the values in index should be unique because they become
        unique column names.

        In addition, if Spark 2.3 is used, the types should always be exactly same.

        Examples
        --------
        **Square DataFrame with homogeneous dtype**

        >>> d1 = {'col1': [1, 2], 'col2': [3, 4]}
        >>> df1 = ks.DataFrame(data=d1, columns=['col1', 'col2'])
        >>> df1
           col1  col2
        0     1     3
        1     2     4

        >>> df1_transposed = df1.T.sort_index()  # doctest: +SKIP
        >>> df1_transposed  # doctest: +SKIP
              0  1
        col1  1  2
        col2  3  4

        When the dtype is homogeneous in the original DataFrame, we get a
        transposed DataFrame with the same dtype:

        >>> df1.dtypes
        col1    int64
        col2    int64
        dtype: object
        >>> df1_transposed.dtypes  # doctest: +SKIP
        0    int64
        1    int64
        dtype: object

        **Non-square DataFrame with mixed dtypes**

        >>> d2 = {'score': [9.5, 8],
        ...       'kids': [0, 0],
        ...       'age': [12, 22]}
        >>> df2 = ks.DataFrame(data=d2, columns=['score', 'kids', 'age'])
        >>> df2
           score  kids  age
        0    9.5     0   12
        1    8.0     0   22

        >>> df2_transposed = df2.T.sort_index()  # doctest: +SKIP
        >>> df2_transposed  # doctest: +SKIP
                  0     1
        age    12.0  22.0
        kids    0.0   0.0
        score   9.5   8.0

        When the DataFrame has mixed dtypes, we get a transposed DataFrame with
        the coerced dtype:

        >>> df2.dtypes
        score    float64
        kids       int64
        age        int64
        dtype: object

        >>> df2_transposed.dtypes  # doctest: +SKIP
        0    float64
        1    float64
        dtype: object
        """
        max_compute_count = get_option("compute.max_rows")
        if max_compute_count is not None:
            pdf = self.head(max_compute_count + 1)._to_internal_pandas()
            if len(pdf) > max_compute_count:
                raise ValueError(
                    "Current DataFrame has more then the given limit {0} rows. "
                    "Please set 'compute.max_rows' by using 'databricks.koalas.config.set_option' "
                    "to retrieve to retrieve more than {0} rows. Note that, before changing the "
                    "'compute.max_rows', this operation is considerably expensive."
                    .format(max_compute_count))
            return DataFrame(pdf.transpose())

        # Explode the data to be pairs.
        #
        # For instance, if the current input DataFrame is as below:
        #
        # +------+------+------+------+------+
        # |index1|index2|(a,x1)|(a,x2)|(b,x3)|
        # +------+------+------+------+------+
        # |    y1|    z1|     1|     0|     0|
        # |    y2|    z2|     0|    50|     0|
        # |    y3|    z3|     3|     2|     1|
        # +------+------+------+------+------+
        #
        # Output of `exploded_df` becomes as below:
        #
        # +-----------------+-----------------+-----------------+-----+
        # |            index|__index_level_0__|__index_level_1__|value|
        # +-----------------+-----------------+-----------------+-----+
        # |{"a":["y1","z1"]}|                a|               x1|    1|
        # |{"a":["y1","z1"]}|                a|               x2|    0|
        # |{"a":["y1","z1"]}|                b|               x3|    0|
        # |{"a":["y2","z2"]}|                a|               x1|    0|
        # |{"a":["y2","z2"]}|                a|               x2|   50|
        # |{"a":["y2","z2"]}|                b|               x3|    0|
        # |{"a":["y3","z3"]}|                a|               x1|    3|
        # |{"a":["y3","z3"]}|                a|               x2|    2|
        # |{"a":["y3","z3"]}|                b|               x3|    1|
        # +-----------------+-----------------+-----------------+-----+
        internal_index_column = "__index_level_{}__".format
        pairs = F.explode(F.array(*[
            F.struct(
                [F.lit(col).alias(internal_index_column(i)) for i, col in enumerate(idx)] +
                [self[idx]._scol.alias("value")]
            ) for idx in self._internal.column_index]))

        exploded_df = self._sdf.withColumn("pairs", pairs).select(
            [F.to_json(F.struct(F.array([scol.cast('string')
                                         for scol in self._internal.index_scols])
                                .alias('a'))).alias('index'),
             F.col("pairs.*")])

        # After that, executes pivot with key and its index column.
        # Note that index column should contain unique values since column names
        # should be unique.
        internal_index_columns = [internal_index_column(i)
                                  for i in range(self._internal.column_index_level)]
        pivoted_df = exploded_df.groupBy(internal_index_columns).pivot('index')

        transposed_df = pivoted_df.agg(F.first(F.col("value")))

        new_data_columns = list(filter(lambda x: x not in internal_index_columns,
                                       transposed_df.columns))

        internal = self._internal.copy(
            sdf=transposed_df,
            data_columns=new_data_columns,
            index_map=[(col, None) for col in internal_index_columns],
            column_index=[tuple(json.loads(col)['a']) for col in new_data_columns],
            column_index_names=None)

        return DataFrame(internal)

    T = property(transpose)

    def transform(self, func):
        """
        Call ``func`` on self producing a Series with transformed values
        and that has the same length as its input.

        .. note:: this API executes the function once to infer the type which is
             potentially expensive, for instance, when the dataset is created after
             aggregations or sorting.

             To avoid this, specify return type in ``func``, for instance, as below:

             >>> def square(x) -> ks.Series[np.int32]:
             ...     return x ** 2

             Koalas uses return type hint and does not try to infer the type.

        .. note:: the series within ``func`` is actually a pandas series, and
            the length of each series is not guaranteed.

        Parameters
        ----------
        func : function
            Function to use for transforming the data. It must work when pandas Series
            is passed.

        Returns
        -------
        DataFrame
            A DataFrame that must have the same length as self.

        Raises
        ------
        Exception : If the returned DataFrame has a different length than self.

        Examples
        --------
        >>> df = ks.DataFrame({'A': range(3), 'B': range(1, 4)}, columns=['A', 'B'])
        >>> df
           A  B
        0  0  1
        1  1  2
        2  2  3

        >>> def square(x) -> ks.Series[np.int32]:
        ...     return x ** 2
        >>> df.transform(square)
           A  B
        0  0  1
        1  1  4
        2  4  9

        You can omit the type hint and let Koalas infer its type.

        >>> df.transform(lambda x: x ** 2)
           A  B
        0  0  1
        1  1  4
        2  4  9

        """
        assert callable(func), "the first argument should be a callable function."
        spec = inspect.getfullargspec(func)
        return_sig = spec.annotations.get("return", None)
        should_infer_schema = return_sig is None

        if should_infer_schema:
            # Here we execute with the first 1000 to get the return type.
            # If the records were less than 1000, it uses pandas API directly for a shortcut.
            limit = get_option("compute.shortcut_limit")
            pdf = self.head(limit + 1)._to_internal_pandas()
            transformed = pdf.transform(func)
            kdf = DataFrame(transformed)
            return_schema = kdf._sdf.schema
            if len(pdf) <= limit:
                return kdf

            applied = []
            for input_column, output_column in zip(
                    self._internal.data_columns, kdf._internal.data_columns):
                pandas_func = pandas_udf(
                    func,
                    returnType=return_schema[output_column].dataType,
                    functionType=PandasUDFType.SCALAR)
                applied.append(pandas_func(self[input_column]._scol).alias(output_column))
        else:
            wrapped = ks.pandas_wraps(func)
            applied = []
            for column in self._internal.data_columns:
                applied.append(wrapped(self[column]).rename(column)._scol)

        sdf = self._sdf.select(
            self._internal.index_scols + [c for c in applied])
        internal = self._internal.copy(sdf=sdf)

        return DataFrame(internal)

    def pop(self, item):
        """
        Return item and drop from frame. Raise KeyError if not found.
        Parameters
        ----------
        item : str
            Label of column to be popped.
        Returns
        -------
        Series
        Examples
        --------
        >>> df = ks.DataFrame([('falcon', 'bird', 389.0),
        ...                    ('parrot', 'bird', 24.0),
        ...                    ('lion', 'mammal', 80.5),
        ...                    ('monkey','mammal', np.nan)],
        ...                   columns=('name', 'class', 'max_speed'))
        >>> df
             name   class  max_speed
        0  falcon    bird      389.0
        1  parrot    bird       24.0
        2    lion  mammal       80.5
        3  monkey  mammal        NaN
        >>> df.pop('class')
        0      bird
        1      bird
        2    mammal
        3    mammal
        Name: class, dtype: object
        >>> df
             name  max_speed
        0  falcon      389.0
        1  parrot       24.0
        2    lion       80.5
        3  monkey        NaN
        """
        result = self[item]
        internal = self._drop_internal(item)
        self._internal = internal

        return result

    @property
    def index(self):
        """The index (row labels) Column of the DataFrame.

        Currently not supported when the DataFrame has no index.

        See Also
        --------
        Index
        """
        from databricks.koalas.indexes import Index, MultiIndex
        if len(self._internal.index_map) == 1:
            return Index(self)
        else:
            return MultiIndex(self)

    @property
    def empty(self):
        """
        Returns true if the current DataFrame is empty. Otherwise, returns false.

        Examples
        --------
        >>> ks.range(10).empty
        False

        >>> ks.range(0).empty
        True

        >>> ks.DataFrame({}, index=list('abc')).empty
        True
        """
        return len(self._internal.column_index) == 0 or self._sdf.rdd.isEmpty()

    @property
    def style(self):
        """
        Property returning a Styler object containing methods for
        building a styled HTML representation fo the DataFrame.

        .. note:: currently it collects top 1000 rows and return its
            pandas `pandas.io.formats.style.Styler` instance.

        Examples
        --------
        >>> ks.range(1001).style  # doctest: +ELLIPSIS
        <pandas.io.formats.style.Styler object at ...>
        """
        max_results = get_option('compute.max_rows')
        pdf = self.head(max_results + 1).to_pandas()
        if len(pdf) > max_results:
            warnings.warn(
                "'style' property will only use top %s rows." % max_results, UserWarning)
        return pdf.head(max_results).style

    def set_index(self, keys, drop=True, append=False, inplace=False):
        """Set the DataFrame index (row labels) using one or more existing columns.

        Set the DataFrame index (row labels) using one or more existing
        columns or arrays (of the correct length). The index can replace the
        existing index or expand on it.

        Parameters
        ----------
        keys : label or array-like or list of labels/arrays
            This parameter can be either a single column key, a single array of
            the same length as the calling DataFrame, or a list containing an
            arbitrary combination of column keys and arrays. Here, "array"
            encompasses :class:`Series`, :class:`Index` and ``np.ndarray``.
        drop : bool, default True
            Delete columns to be used as the new index.
        append : bool, default False
            Whether to append columns to existing index.
        inplace : bool, default False
            Modify the DataFrame in place (do not create a new object).

        Returns
        -------
        DataFrame
            Changed row labels.

        See Also
        --------
        DataFrame.reset_index : Opposite of set_index.

        Examples
        --------
        >>> df = ks.DataFrame({'month': [1, 4, 7, 10],
        ...                    'year': [2012, 2014, 2013, 2014],
        ...                    'sale': [55, 40, 84, 31]},
        ...                   columns=['month', 'year', 'sale'])
        >>> df
           month  year  sale
        0      1  2012    55
        1      4  2014    40
        2      7  2013    84
        3     10  2014    31

        Set the index to become the 'month' column:

        >>> df.set_index('month')  # doctest: +NORMALIZE_WHITESPACE
               year  sale
        month
        1      2012    55
        4      2014    40
        7      2013    84
        10     2014    31

        Create a MultiIndex using columns 'year' and 'month':

        >>> df.set_index(['year', 'month'])  # doctest: +NORMALIZE_WHITESPACE
                    sale
        year  month
        2012  1     55
        2014  4     40
        2013  7     84
        2014  10    31
        """
        if isinstance(keys, (str, tuple)):
            keys = [keys]
        else:
            keys = list(keys)
        columns = set(self.columns)
        for key in keys:
            if key not in columns:
                raise KeyError(key)
        keys = [key if isinstance(key, tuple) else (key,) for key in keys]

        if drop:
            column_index = [idx for idx in self._internal.column_index if idx not in keys]
        else:
            column_index = self._internal.column_index
        if append:
            index_map = self._internal.index_map + [(self._internal.column_name_for(idx), idx)
                                                    for idx in keys]
        else:
            index_map = [(self._internal.column_name_for(idx), idx) for idx in keys]

        internal = self._internal.copy(index_map=index_map,
                                       column_index=column_index,
                                       data_columns=[self._internal.column_name_for(idx)
                                                     for idx in column_index])

        if inplace:
            self._internal = internal
        else:
            return DataFrame(internal)

    def reset_index(self, level=None, drop=False, inplace=False, col_level=0, col_fill=''):
        """Reset the index, or a level of it.

        For DataFrame with multi-level index, return new DataFrame with labeling information in
        the columns under the index names, defaulting to 'level_0', 'level_1', etc. if any are None.
        For a standard index, the index name will be used (if set), otherwise a default 'index' or
        'level_0' (if 'index' is already taken) will be used.

        Parameters
        ----------
        level : int, str, tuple, or list, default None
            Only remove the given levels from the index. Removes all levels by
            default.
        drop : bool, default False
            Do not try to insert index into dataframe columns. This resets
            the index to the default integer index.
        inplace : bool, default False
            Modify the DataFrame in place (do not create a new object).
        col_level : int or str, default 0
            If the columns have multiple levels, determines which level the
            labels are inserted into. By default it is inserted into the first
            level.
        col_fill : object, default ''
            If the columns have multiple levels, determines how the other
            levels are named. If None then the index name is repeated.

        Returns
        -------
        DataFrame
            DataFrame with the new index.

        See Also
        --------
        DataFrame.set_index : Opposite of reset_index.

        Examples
        --------
        >>> df = ks.DataFrame([('bird', 389.0),
        ...                    ('bird', 24.0),
        ...                    ('mammal', 80.5),
        ...                    ('mammal', np.nan)],
        ...                   index=['falcon', 'parrot', 'lion', 'monkey'],
        ...                   columns=('class', 'max_speed'))
        >>> df
                 class  max_speed
        falcon    bird      389.0
        parrot    bird       24.0
        lion    mammal       80.5
        monkey  mammal        NaN

        When we reset the index, the old index is added as a column. Unlike pandas, Koalas
        does not automatically add a sequential index. The following 0, 1, 2, 3 are only
        there when we display the DataFrame.

        >>> df.reset_index()
            index   class  max_speed
        0  falcon    bird      389.0
        1  parrot    bird       24.0
        2    lion  mammal       80.5
        3  monkey  mammal        NaN

        We can use the `drop` parameter to avoid the old index being added as
        a column:

        >>> df.reset_index(drop=True)
            class  max_speed
        0    bird      389.0
        1    bird       24.0
        2  mammal       80.5
        3  mammal        NaN

        You can also use `reset_index` with `MultiIndex`.

        >>> index = pd.MultiIndex.from_tuples([('bird', 'falcon'),
        ...                                    ('bird', 'parrot'),
        ...                                    ('mammal', 'lion'),
        ...                                    ('mammal', 'monkey')],
        ...                                   names=['class', 'name'])
        >>> columns = pd.MultiIndex.from_tuples([('speed', 'max'),
        ...                                      ('species', 'type')])
        >>> df = ks.DataFrame([(389.0, 'fly'),
        ...                    ( 24.0, 'fly'),
        ...                    ( 80.5, 'run'),
        ...                    (np.nan, 'jump')],
        ...                   index=index,
        ...                   columns=columns)
        >>> df  # doctest: +NORMALIZE_WHITESPACE
                       speed species
                         max    type
        class  name
        bird   falcon  389.0     fly
               parrot   24.0     fly
        mammal lion     80.5     run
               monkey    NaN    jump

        If the index has multiple levels, we can reset a subset of them:

        >>> df.reset_index(level='class')  # doctest: +NORMALIZE_WHITESPACE
                 class  speed species
                          max    type
        name
        falcon    bird  389.0     fly
        parrot    bird   24.0     fly
        lion    mammal   80.5     run
        monkey  mammal    NaN    jump

        If we are not dropping the index, by default, it is placed in the top
        level. We can place it in another level:

        >>> df.reset_index(level='class', col_level=1)  # doctest: +NORMALIZE_WHITESPACE
                        speed species
                 class    max    type
        name
        falcon    bird  389.0     fly
        parrot    bird   24.0     fly
        lion    mammal   80.5     run
        monkey  mammal    NaN    jump

        When the index is inserted under another level, we can specify under
        which one with the parameter `col_fill`:

        >>> df.reset_index(level='class', col_level=1,
        ...                col_fill='species')  # doctest: +NORMALIZE_WHITESPACE
                      species  speed species
                        class    max    type
        name
        falcon           bird  389.0     fly
        parrot           bird   24.0     fly
        lion           mammal   80.5     run
        monkey         mammal    NaN    jump

        If we specify a nonexistent level for `col_fill`, it is created:

        >>> df.reset_index(level='class', col_level=1,
        ...                col_fill='genus')  # doctest: +NORMALIZE_WHITESPACE
                        genus  speed species
                        class    max    type
        name
        falcon           bird  389.0     fly
        parrot           bird   24.0     fly
        lion           mammal   80.5     run
        monkey         mammal    NaN    jump
        """
        multi_index = len(self._internal.index_map) > 1

        def rename(index):
            if multi_index:
                return ('level_{}'.format(index),)
            else:
                if ('index',) not in self._internal.column_index:
                    return ('index',)
                else:
                    return ('level_{}'.format(index),)

        if level is None:
            new_index_map = [(column, name if name is not None else rename(i))
                             for i, (column, name) in enumerate(self._internal.index_map)]
            index_map = []
        else:
            if isinstance(level, (int, str)):
                level = [level]
            level = list(level)

            if all(isinstance(l, int) for l in level):
                for lev in level:
                    if lev >= len(self._internal.index_map):
                        raise IndexError('Too many levels: Index has only {} level, not {}'
                                         .format(len(self._internal.index_map), lev + 1))
                idx = level
            elif all(isinstance(lev, str) for lev in level):
                idx = []
                for l in level:
                    try:
                        i = self._internal.index_columns.index(l)
                        idx.append(i)
                    except ValueError:
                        if multi_index:
                            raise KeyError('Level unknown not found')
                        else:
                            raise KeyError('Level unknown must be same as name ({})'
                                           .format(self._internal.index_columns[0]))
            else:
                raise ValueError('Level should be all int or all string.')
            idx.sort()

            new_index_map = []
            index_map = self._internal.index_map.copy()
            for i in idx:
                info = self._internal.index_map[i]
                index_column, index_name = info
                new_index_map.append(
                    (index_column,
                     index_name if index_name is not None else rename(index_name)))
                index_map.remove(info)

        new_data_scols = [
            self._internal.scol_for(column).alias(str(name)) for column, name in new_index_map]

        if len(index_map) > 0:
            index_scols = [scol_for(self._sdf, column) for column, _ in index_map]
            sdf = self._sdf.select(
                index_scols + new_data_scols + self._internal.data_scols)
        else:
            sdf = self._sdf.select(new_data_scols + self._internal.data_scols)

            # Now, new internal Spark columns are named as same as index name.
            new_index_map = [(column, name) for column, name in new_index_map]

            index_map = [('__index_level_0__', None)]
            sdf = _InternalFrame.attach_default_index(sdf)

        if drop:
            new_index_map = []

        internal = self._internal.copy(
            sdf=sdf,
            data_columns=[str(name) for _, name in new_index_map] + self._internal.data_columns,
            index_map=index_map,
            column_index=None)

        if self._internal.column_index_level > 1:
            column_depth = len(self._internal.column_index[0])
            if col_level >= column_depth:
                raise IndexError('Too many levels: Index has only {} levels, not {}'
                                 .format(column_depth, col_level + 1))
            if any(col_level + len(name) > column_depth for _, name in new_index_map):
                raise ValueError('Item must have length equal to number of levels.')
            columns = pd.MultiIndex.from_tuples(
                [tuple(([col_fill] * col_level)
                       + list(name)
                       + ([col_fill] * (column_depth - (len(name) + col_level))))
                 for _, name in new_index_map]
                + self._internal.column_index)
        else:
            columns = [name for _, name in new_index_map] + self._internal.column_index

        if inplace:
            self._internal = internal
            self.columns = columns
        else:
            kdf = DataFrame(internal)
            kdf.columns = columns
            return kdf

    def isnull(self):
        """
        Detects missing values for items in the current Dataframe.

        Return a boolean same-sized Dataframe indicating if the values are NA.
        NA values, such as None or numpy.NaN, gets mapped to True values.
        Everything else gets mapped to False values.

        See Also
        --------
        Dataframe.notnull

        Examples
        --------
        >>> df = ks.DataFrame([(.2, .3), (.0, None), (.6, None), (.2, .1)])
        >>> df.isnull()
               0      1
        0  False  False
        1  False   True
        2  False   True
        3  False  False

        >>> df = ks.DataFrame([[None, 'bee', None], ['dog', None, 'fly']])
        >>> df.isnull()
               0      1      2
        0   True  False   True
        1  False   True  False
        """
        kdf = self.copy()
        for name, ks in kdf.iteritems():
            kdf[name] = ks.isnull()
        return kdf

    isna = isnull

    def notnull(self):
        """
        Detects non-missing values for items in the current Dataframe.

        This function takes a dataframe and indicates whether it's
        values are valid (not missing, which is ``NaN`` in numeric
        datatypes, ``None`` or ``NaN`` in objects and ``NaT`` in datetimelike).

        See Also
        --------
        Dataframe.isnull

        Examples
        --------
        >>> df = ks.DataFrame([(.2, .3), (.0, None), (.6, None), (.2, .1)])
        >>> df.notnull()
              0      1
        0  True   True
        1  True  False
        2  True  False
        3  True   True

        >>> df = ks.DataFrame([['ant', 'bee', 'cat'], ['dog', None, 'fly']])
        >>> df.notnull()
              0      1     2
        0  True   True  True
        1  True  False  True
        """
        kdf = self.copy()
        for name, ks in kdf.iteritems():
            kdf[name] = ks.notnull()
        return kdf

    notna = notnull

    # TODO: add frep and axis parameter
    def shift(self, periods=1, fill_value=None):
        """
        Shift DataFrame by desired number of periods.

        .. note:: the current implementation of shift uses Spark's Window without
            specifying partition specification. This leads to move all data into
            single partition in single machine and could cause serious
            performance degradation. Avoid this method against very large dataset.

        Parameters
        ----------
        periods : int
            Number of periods to shift. Can be positive or negative.
        fill_value : object, optional
            The scalar value to use for newly introduced missing values.
            The default depends on the dtype of self. For numeric data, np.nan is used.

        Returns
        -------
        Copy of input DataFrame, shifted.

        Examples
        --------
        >>> df = ks.DataFrame({'Col1': [10, 20, 15, 30, 45],
        ...                    'Col2': [13, 23, 18, 33, 48],
        ...                    'Col3': [17, 27, 22, 37, 52]},
        ...                   columns=['Col1', 'Col2', 'Col3'])

        >>> df.shift(periods=3)
           Col1  Col2  Col3
        0   NaN   NaN   NaN
        1   NaN   NaN   NaN
        2   NaN   NaN   NaN
        3  10.0  13.0  17.0
        4  20.0  23.0  27.0

        >>> df.shift(periods=3, fill_value=0)
           Col1  Col2  Col3
        0     0     0     0
        1     0     0     0
        2     0     0     0
        3    10    13    17
        4    20    23    27

        """
        applied = []
        for idx in self._internal.column_index:
            applied.append(self[idx].shift(periods, fill_value))

        sdf = self._sdf.select(
            self._internal.index_scols + [c._scol for c in applied])
        internal = self._internal.copy(sdf=sdf,
                                       data_columns=[c._internal.data_columns[0] for c in applied],
                                       column_index=[c._internal.column_index[0] for c in applied])
        return DataFrame(internal)

    # TODO: axis should support 1 or 'columns' either at this moment
    def diff(self, periods: int = 1, axis: Union[int, str] = 0):
        """
        First discrete difference of element.

        Calculates the difference of a DataFrame element compared with another element in the
        DataFrame (default is the element in the same column of the previous row).

        .. note:: the current implementation of diff uses Spark's Window without
            specifying partition specification. This leads to move all data into
            single partition in single machine and could cause serious
            performance degradation. Avoid this method against very large dataset.

        Parameters
        ----------
        periods : int, default 1
            Periods to shift for calculating difference, accepts negative values.
        axis : int, default 0 or 'index'
            Can only be set to 0 at the moment.

        Returns
        -------
        diffed : DataFrame

        Examples
        --------
        >>> df = ks.DataFrame({'a': [1, 2, 3, 4, 5, 6],
        ...                    'b': [1, 1, 2, 3, 5, 8],
        ...                    'c': [1, 4, 9, 16, 25, 36]}, columns=['a', 'b', 'c'])
        >>> df
           a  b   c
        0  1  1   1
        1  2  1   4
        2  3  2   9
        3  4  3  16
        4  5  5  25
        5  6  8  36

        >>> df.diff()
             a    b     c
        0  NaN  NaN   NaN
        1  1.0  0.0   3.0
        2  1.0  1.0   5.0
        3  1.0  1.0   7.0
        4  1.0  2.0   9.0
        5  1.0  3.0  11.0

        Difference with previous column

        >>> df.diff(periods=3)
             a    b     c
        0  NaN  NaN   NaN
        1  NaN  NaN   NaN
        2  NaN  NaN   NaN
        3  3.0  2.0  15.0
        4  3.0  4.0  21.0
        5  3.0  6.0  27.0

        Difference with following row

        >>> df.diff(periods=-1)
             a    b     c
        0 -1.0  0.0  -3.0
        1 -1.0 -1.0  -5.0
        2 -1.0 -1.0  -7.0
        3 -1.0 -2.0  -9.0
        4 -1.0 -3.0 -11.0
        5  NaN  NaN   NaN
        """
        if axis not in [0, 'index']:
            raise ValueError('axis should be either 0 or "index" currently.')
        applied = []
        for idx in self._internal.column_index:
            applied.append(self[idx].diff(periods))
        sdf = self._sdf.select(
            self._internal.index_scols + [c._scol for c in applied])
        internal = self._internal.copy(sdf=sdf,
                                       data_columns=[c._internal.data_columns[0] for c in applied],
                                       column_index=[c._internal.column_index[0] for c in applied])
        return DataFrame(internal)

    # TODO: axis should support 1 or 'columns' either at this moment
    def nunique(self, axis: Union[int, str] = 0, dropna: bool = True, approx: bool = False,
                rsd: float = 0.05) -> pd.Series:
        """
        Return number of unique elements in the object.

        Excludes NA values by default.

        Parameters
        ----------
        axis : int, default 0 or 'index'
            Can only be set to 0 at the moment.
        dropna : bool, default True
            Don’t include NaN in the count.
        approx: bool, default False
            If False, will use the exact algorithm and return the exact number of unique.
            If True, it uses the HyperLogLog approximate algorithm, which is significantly faster
            for large amount of data.
            Note: This parameter is specific to Koalas and is not found in pandas.
        rsd: float, default 0.05
            Maximum estimation error allowed in the HyperLogLog algorithm.
            Note: Just like ``approx`` this parameter is specific to Koalas.

        Returns
        -------
        The number of unique values per column as a pandas Series.

        Examples
        --------
        >>> df = ks.DataFrame({'A': [1, 2, 3], 'B': [np.nan, 3, np.nan]})
        >>> df.nunique()
        A    3
        B    1
        Name: 0, dtype: int64

        >>> df.nunique(dropna=False)
        A    3
        B    2
        Name: 0, dtype: int64

        On big data, we recommend using the approximate algorithm to speed up this function.
        The result will be very close to the exact unique count.

        >>> df.nunique(approx=True)
        A    3
        B    1
        Name: 0, dtype: int64
        """
        if axis not in [0, 'index']:
            raise ValueError('axis should be either 0 or "index" currently.')
        res = self._sdf.select([self[column]._nunique(dropna, approx, rsd)
                                for column in self.columns])
        return res.toPandas().T.iloc[:, 0]

    def round(self, decimals=0):
        """
        Round a DataFrame to a variable number of decimal places.

        Parameters
        ----------
        decimals : int, dict, Series
            Number of decimal places to round each column to. If an int is
            given, round each column to the same number of places.
            Otherwise dict and Series round to variable numbers of places.
            Column names should be in the keys if `decimals` is a
            dict-like, or in the index if `decimals` is a Series. Any
            columns not included in `decimals` will be left as is. Elements
            of `decimals` which are not columns of the input will be
            ignored.

        Returns
        -------
        DataFrame

        See Also
        --------
        Series.round

        Examples
        --------
        >>> df = ks.DataFrame({'A':[0.028208, 0.038683, 0.877076],
        ...                    'B':[0.992815, 0.645646, 0.149370],
        ...                    'C':[0.173891, 0.577595, 0.491027]},
        ...                    columns=['A', 'B', 'C'],
        ...                    index=['first', 'second', 'third'])
        >>> df
                       A         B         C
        first   0.028208  0.992815  0.173891
        second  0.038683  0.645646  0.577595
        third   0.877076  0.149370  0.491027

        >>> df.round(2)
                   A     B     C
        first   0.03  0.99  0.17
        second  0.04  0.65  0.58
        third   0.88  0.15  0.49

        >>> df.round({'A': 1, 'C': 2})
                  A         B     C
        first   0.0  0.992815  0.17
        second  0.0  0.645646  0.58
        third   0.9  0.149370  0.49

        >>> decimals = ks.Series([1, 0, 2], index=['A', 'B', 'C'])
        >>> df.round(decimals)
                  A    B     C
        first   0.0  1.0  0.17
        second  0.0  1.0  0.58
        third   0.9  0.0  0.49
        """
        if isinstance(decimals, ks.Series):
            decimals_list = [kv for kv in decimals._to_internal_pandas().items()]
        elif isinstance(decimals, dict):
            decimals_list = [(k, v) for k, v in decimals.items()]
        elif isinstance(decimals, int):
            decimals_list = [(v, decimals) for v in self._internal.data_columns]
        else:
            raise ValueError("decimals must be an integer, a dict-like or a Series")

        sdf = self._sdf
        for decimal in decimals_list:
            sdf = sdf.withColumn(decimal[0], F.round(scol_for(sdf, decimal[0]), decimal[1]))
        return DataFrame(self._internal.copy(sdf=sdf))

    def duplicated(self, subset=None, keep='first'):
        """
        Return boolean Series denoting duplicate rows, optionally only considering certain columns.

        Parameters
        ----------
        subset : column label or sequence of labels, optional
            Only consider certain columns for identifying duplicates,
            by default use all of the columns
        keep : {'first', 'last', False}, default 'first'
           - ``first`` : Mark duplicates as ``True`` except for the first occurrence.
           - ``last`` : Mark duplicates as ``True`` except for the last occurrence.
           - False : Mark all duplicates as ``True``.

        Returns
        -------
        duplicated : Series

        Examples
        --------
        >>> df = ks.DataFrame({'a': [1, 1, 1, 3], 'b': [1, 1, 1, 4], 'c': [1, 1, 1, 5]},
        ...                   columns = ['a', 'b', 'c'])
        >>> df
           a  b  c
        0  1  1  1
        1  1  1  1
        2  1  1  1
        3  3  4  5

        >>> df.duplicated().sort_index()
        0    False
        1     True
        2     True
        3    False
        Name: 0, dtype: bool

        Mark duplicates as ``True`` except for the last occurrence.

        >>> df.duplicated(keep='last').sort_index()
        0     True
        1     True
        2    False
        3    False
        Name: 0, dtype: bool

        Mark all duplicates as ``True``.

        >>> df.duplicated(keep=False).sort_index()
        0     True
        1     True
        2     True
        3    False
        Name: 0, dtype: bool
        """
        from databricks.koalas.series import _col
        if len(self._internal.index_names) > 1:
            raise ValueError("Now we don't support multi-index Now.")

        if subset is None:
            group_cols = self._internal.data_columns
        else:
            group_cols = subset
            diff = set(subset).difference(set(self._internal.data_columns))
            if len(diff) > 0:
                raise KeyError(', '.join(diff))

        sdf = self._sdf
        index = self._internal.index_columns[0]
        if self._internal.index_names[0] is not None:
            name = self._internal.index_names[0]
        else:
            name = '0'

        if keep == 'first' or keep == 'last':
            if keep == 'first':
                ord_func = spark.functions.asc
            else:
                ord_func = spark.functions.desc
            window = Window.partitionBy(group_cols).orderBy(ord_func(index)).rowsBetween(
                Window.unboundedPreceding, Window.currentRow)
            sdf = sdf.withColumn(name, F.row_number().over(window) > 1)
        elif not keep:
            window = Window.partitionBy(group_cols).orderBy(F.col(index).desc())\
                .rowsBetween(Window.unboundedPreceding, Window.unboundedFollowing)
            sdf = sdf.withColumn(name, F.count(F.col(index)).over(window) > 1)
        else:
            raise ValueError("'keep' only support 'first', 'last' and False")
        return _col(DataFrame(_InternalFrame(sdf=sdf.select(index, name), data_columns=[name],
                                             index_map=self._internal.index_map)))

    def to_koalas(self):
        """
        Converts the existing DataFrame into a Koalas DataFrame.

        This method is monkey-patched into Spark's DataFrame and can be used
        to convert a Spark DataFrame into a Koalas DataFrame. If running on
        an existing Koalas DataFrame, the method returns itself.

        If a Koalas DataFrame is converted to a Spark DataFrame and then back
        to Koalas, it will lose the index information and the original index
        will be turned into a normal column.

        See Also
        --------
        DataFrame.to_spark

        Examples
        --------
        >>> df = ks.DataFrame({'col1': [1, 2], 'col2': [3, 4]}, columns=['col1', 'col2'])
        >>> df
           col1  col2
        0     1     3
        1     2     4

        >>> spark_df = df.to_spark()
        >>> spark_df
        DataFrame[col1: bigint, col2: bigint]

        >>> kdf = spark_df.to_koalas()
        >>> kdf
           col1  col2
        0     1     3
        1     2     4

        Calling to_koalas on a Koalas DataFrame simply returns itself.

        >>> df.to_koalas()
           col1  col2
        0     1     3
        1     2     4
        """
        if isinstance(self, DataFrame):
            return self
        else:
            return DataFrame(self)

    def cache(self):
        """
        Yields and caches the current DataFrame.

        The Koalas DataFrame is yielded as a protected resource and its corresponding
        data is cached which gets uncached after execution goes of the context.

        Examples
        --------
        >>> df = ks.DataFrame([(.2, .3), (.0, .6), (.6, .0), (.2, .1)],
        ...                   columns=['dogs', 'cats'])
        >>> df
           dogs  cats
        0   0.2   0.3
        1   0.0   0.6
        2   0.6   0.0
        3   0.2   0.1

        >>> with df.cache() as cached_df:
        ...     print(cached_df.count())
        ...
        dogs    4
        cats    4
        dtype: int64

        >>> df = df.cache()
        >>> df.to_pandas().mean(axis=1)
        0    0.25
        1    0.30
        2    0.30
        3    0.15
        dtype: float64

        To uncache the dataframe, use `unpersist` function

        >>> df.unpersist()
        """
        return _CachedDataFrame(self._internal)

    def to_table(self, name: str, format: Optional[str] = None, mode: str = 'error',
                 partition_cols: Union[str, List[str], None] = None,
                 **options):
        """
        Write the DataFrame into a Spark table.

        Parameters
        ----------
        name : str, required
            Table name in Spark.
        format : string, optional
            Specifies the output data source format. Some common ones are:

            - 'delta'
            - 'parquet'
            - 'orc'
            - 'json'
            - 'csv'

        mode : str {'append', 'overwrite', 'ignore', 'error', 'errorifexists'}, default 'error'.
            Specifies the behavior of the save operation when the table exists already.

            - 'append': Append the new data to existing data.
            - 'overwrite': Overwrite existing data.
            - 'ignore': Silently ignore this operation if data already exists.
            - 'error' or 'errorifexists': Throw an exception if data already exists.

        partition_cols : str or list of str, optional, default None
            Names of partitioning columns
        options
            Additional options passed directly to Spark.

        See Also
        --------
        read_table
        DataFrame.to_spark_io
        DataFrame.to_parquet

        Examples
        --------
        >>> df = ks.DataFrame(dict(
        ...    date=list(pd.date_range('2012-1-1 12:00:00', periods=3, freq='M')),
        ...    country=['KR', 'US', 'JP'],
        ...    code=[1, 2 ,3]), columns=['date', 'country', 'code'])
        >>> df
                         date country  code
        0 2012-01-31 12:00:00      KR     1
        1 2012-02-29 12:00:00      US     2
        2 2012-03-31 12:00:00      JP     3

        >>> df.to_table('%s.my_table' % db, partition_cols='date')
        """
        self.to_spark().write.saveAsTable(name=name, format=format, mode=mode,
                                          partitionBy=partition_cols, options=options)

    def to_delta(self, path: str, mode: str = 'error',
                 partition_cols: Union[str, List[str], None] = None, **options):
        """
        Write the DataFrame out as a Delta Lake table.

        Parameters
        ----------
        path : str, required
            Path to write to.
        mode : str {'append', 'overwrite', 'ignore', 'error', 'errorifexists'}, default 'error'.
            Specifies the behavior of the save operation when the destination exists already.

            - 'append': Append the new data to existing data.
            - 'overwrite': Overwrite existing data.
            - 'ignore': Silently ignore this operation if data already exists.
            - 'error' or 'errorifexists': Throw an exception if data already exists.

        partition_cols : str or list of str, optional, default None
            Names of partitioning columns
        options : dict
            All other options passed directly into Delta Lake.

        See Also
        --------
        read_delta
        DataFrame.to_parquet
        DataFrame.to_table
        DataFrame.to_spark_io

        Examples
        --------

        >>> df = ks.DataFrame(dict(
        ...    date=list(pd.date_range('2012-1-1 12:00:00', periods=3, freq='M')),
        ...    country=['KR', 'US', 'JP'],
        ...    code=[1, 2 ,3]), columns=['date', 'country', 'code'])
        >>> df
                         date country  code
        0 2012-01-31 12:00:00      KR     1
        1 2012-02-29 12:00:00      US     2
        2 2012-03-31 12:00:00      JP     3

        Create a new Delta Lake table, partitioned by one column:

        >>> df.to_delta('%s/to_delta/foo' % path, partition_cols='date')

        Partitioned by two columns:

        >>> df.to_delta('%s/to_delta/bar' % path, partition_cols=['date', 'country'])

        Overwrite an existing table's partitions, using the 'replaceWhere' capability in Delta:

        >>> df.to_delta('%s/to_delta/bar' % path,
        ...             mode='overwrite', replaceWhere='date >= "2019-01-01"')
        """
        self.to_spark_io(
            path=path, mode=mode, format="delta", partition_cols=partition_cols, options=options)

    def to_parquet(self, path: str, mode: str = 'error',
                   partition_cols: Union[str, List[str], None] = None,
                   compression: Optional[str] = None):
        """
        Write the DataFrame out as a Parquet file or directory.

        Parameters
        ----------
        path : str, required
            Path to write to.
        mode : str {'append', 'overwrite', 'ignore', 'error', 'errorifexists'}, default 'error'.
            Specifies the behavior of the save operation when the destination exists already.

            - 'append': Append the new data to existing data.
            - 'overwrite': Overwrite existing data.
            - 'ignore': Silently ignore this operation if data already exists.
            - 'error' or 'errorifexists': Throw an exception if data already exists.

        partition_cols : str or list of str, optional, default None
            Names of partitioning columns
        compression : str {'none', 'uncompressed', 'snappy', 'gzip', 'lzo', 'brotli', 'lz4', 'zstd'}
            Compression codec to use when saving to file. If None is set, it uses the
            value specified in `spark.sql.parquet.compression.codec`.

        See Also
        --------
        read_parquet
        DataFrame.to_delta
        DataFrame.to_table
        DataFrame.to_spark_io

        Examples
        --------
        >>> df = ks.DataFrame(dict(
        ...    date=list(pd.date_range('2012-1-1 12:00:00', periods=3, freq='M')),
        ...    country=['KR', 'US', 'JP'],
        ...    code=[1, 2 ,3]), columns=['date', 'country', 'code'])
        >>> df
                         date country  code
        0 2012-01-31 12:00:00      KR     1
        1 2012-02-29 12:00:00      US     2
        2 2012-03-31 12:00:00      JP     3

        >>> df.to_parquet('%s/to_parquet/foo.parquet' % path, partition_cols='date')

        >>> df.to_parquet(
        ...     '%s/to_parquet/foo.parquet' % path,
        ...     mode = 'overwrite',
        ...     partition_cols=['date', 'country'])
        """
        self.to_spark().write.parquet(
            path=path, mode=mode, partitionBy=partition_cols, compression=compression)

    def to_spark_io(self, path: Optional[str] = None, format: Optional[str] = None,
                    mode: str = 'error', partition_cols: Union[str, List[str], None] = None,
                    **options):
        """Write the DataFrame out to a Spark data source.

        Parameters
        ----------
        path : string, optional
            Path to the data source.
        format : string, optional
            Specifies the output data source format. Some common ones are:

            - 'delta'
            - 'parquet'
            - 'orc'
            - 'json'
            - 'csv'
        mode : str {'append', 'overwrite', 'ignore', 'error', 'errorifexists'}, default 'error'.
            Specifies the behavior of the save operation when data already.

            - 'append': Append the new data to existing data.
            - 'overwrite': Overwrite existing data.
            - 'ignore': Silently ignore this operation if data already exists.
            - 'error' or 'errorifexists': Throw an exception if data already exists.
        partition_cols : str or list of str, optional
            Names of partitioning columns
        options : dict
            All other options passed directly into Spark's data source.

        See Also
        --------
        read_spark_io
        DataFrame.to_delta
        DataFrame.to_parquet
        DataFrame.to_table

        Examples
        --------
        >>> df = ks.DataFrame(dict(
        ...    date=list(pd.date_range('2012-1-1 12:00:00', periods=3, freq='M')),
        ...    country=['KR', 'US', 'JP'],
        ...    code=[1, 2 ,3]), columns=['date', 'country', 'code'])
        >>> df
                         date country  code
        0 2012-01-31 12:00:00      KR     1
        1 2012-02-29 12:00:00      US     2
        2 2012-03-31 12:00:00      JP     3

        >>> df.to_spark_io(path='%s/to_spark_io/foo.json' % path, format='json')
        """
        self.to_spark().write.save(
            path=path, format=format, mode=mode, partitionBy=partition_cols, options=options)

    def to_spark(self):
        """
        Return the current DataFrame as a Spark DataFrame.

        .. note:: Index information is lost. So, if the index columns are not present in
            actual columns, they are lost.

        See Also
        --------
        DataFrame.to_koalas
        """
        return self._internal.spark_df

    def to_pandas(self):
        """
        Return a pandas DataFrame.

        .. note:: This method should only be used if the resulting Pandas DataFrame is expected
            to be small, as all the data is loaded into the driver's memory.

        Examples
        --------
        >>> df = ks.DataFrame([(.2, .3), (.0, .6), (.6, .0), (.2, .1)],
        ...                   columns=['dogs', 'cats'])
        >>> df.to_pandas()
           dogs  cats
        0   0.2   0.3
        1   0.0   0.6
        2   0.6   0.0
        3   0.2   0.1
        """
        return self._internal.pandas_df.copy()

    # Alias to maintain backward compatibility with Spark
    toPandas = to_pandas

    def assign(self, **kwargs):
        """
        Assign new columns to a DataFrame.

        Returns a new object with all original columns in addition to new ones.
        Existing columns that are re-assigned will be overwritten.

        Parameters
        ----------
        **kwargs : dict of {str: callable or Series}
            The column names are keywords. If the values are
            callable, they are computed on the DataFrame and
            assigned to the new columns. The callable must not
            change input DataFrame (though Koalas doesn't check it).
            If the values are not callable, (e.g. a Series or a literal),
            they are simply assigned.

        Returns
        -------
        DataFrame
            A new DataFrame with the new columns in addition to
            all the existing columns.

        Examples
        --------
        >>> df = ks.DataFrame({'temp_c': [17.0, 25.0]},
        ...                   index=['Portland', 'Berkeley'])
        >>> df
                  temp_c
        Portland    17.0
        Berkeley    25.0

        Where the value is a callable, evaluated on `df`:

        >>> df.assign(temp_f=lambda x: x.temp_c * 9 / 5 + 32)
                  temp_c  temp_f
        Portland    17.0    62.6
        Berkeley    25.0    77.0

        Alternatively, the same behavior can be achieved by directly
        referencing an existing Series or sequence and you can also
        create multiple columns within the same assign.

        >>> assigned = df.assign(temp_f=df['temp_c'] * 9 / 5 + 32,
        ...                      temp_k=df['temp_c'] + 273.15)
        >>> assigned[['temp_c', 'temp_f', 'temp_k']]
                  temp_c  temp_f  temp_k
        Portland    17.0    62.6  290.15
        Berkeley    25.0    77.0  298.15

        Notes
        -----
        Assigning multiple columns within the same ``assign`` is possible
        but you cannot refer to newly created or modified columns. This
        feature is supported in pandas for Python 3.6 and later but not in
        Koalas. In Koalas, all items are computed first, and then assigned.
        """
        from databricks.koalas.series import Series
        for k, v in kwargs.items():
            if not (isinstance(v, (Series, spark.Column)) or
                    callable(v) or pd.api.types.is_scalar(v)):
                raise TypeError("Column assignment doesn't support type "
                                "{0}".format(type(v).__name__))
            if callable(v):
                kwargs[k] = v(self)

        pairs = list(kwargs.items())
        sdf = self._sdf
        for (name, c) in pairs:
            if isinstance(c, Series):
                sdf = sdf.withColumn(name, c._scol)
            elif isinstance(c, Column):
                sdf = sdf.withColumn(name, c)
            else:
                sdf = sdf.withColumn(name, F.lit(c))

        data_columns = set(self._internal.data_columns)
        adding_columns = [name for name, _ in pairs if name not in data_columns]
        level = self._internal.column_index_level
        adding_column_index = [tuple([col, *([''] * (level - 1))]) for col in adding_columns]
        internal = self._internal.copy(
            sdf=sdf,
            data_columns=(self._internal.data_columns + adding_columns),
            column_index=(self._internal.column_index + adding_column_index))
        return DataFrame(internal)

    @staticmethod
    def from_records(data: Union[np.array, List[tuple], dict, pd.DataFrame],
                     index: Union[str, list, np.array] = None, exclude: list = None,
                     columns: list = None, coerce_float: bool = False, nrows: int = None) \
            -> 'DataFrame':
        """
        Convert structured or record ndarray to DataFrame.

        Parameters
        ----------
        data : ndarray (structured dtype), list of tuples, dict, or DataFrame
        index : string, list of fields, array-like
            Field of array to use as the index, alternately a specific set of input labels to use
        exclude : sequence, default None
            Columns or fields to exclude
        columns : sequence, default None
            Column names to use. If the passed data do not have names associated with them, this
            argument provides names for the columns. Otherwise this argument indicates the order of
            the columns in the result (any names not found in the data will become all-NA columns)
        coerce_float : boolean, default False
            Attempt to convert values of non-string, non-numeric objects (like decimal.Decimal) to
            floating point, useful for SQL result sets
        nrows : int, default None
            Number of rows to read if data is an iterator

        Returns
        -------
        df : DataFrame

        Examples
        --------
        Use dict as input

        >>> ks.DataFrame.from_records({'A': [1, 2, 3]})
           A
        0  1
        1  2
        2  3

        Use list of tuples as input

        >>> ks.DataFrame.from_records([(1, 2), (3, 4)])
           0  1
        0  1  2
        1  3  4

        Use NumPy array as input

        >>> ks.DataFrame.from_records(np.eye(3))
             0    1    2
        0  1.0  0.0  0.0
        1  0.0  1.0  0.0
        2  0.0  0.0  1.0
        """
        return DataFrame(pd.DataFrame.from_records(data, index, exclude, columns, coerce_float,
                                                   nrows))

    def to_records(self, index=True, convert_datetime64=None,
                   column_dtypes=None, index_dtypes=None):
        """
        Convert DataFrame to a NumPy record array.

        Index will be included as the first field of the record array if
        requested.

        .. note:: This method should only be used if the resulting NumPy ndarray is
            expected to be small, as all the data is loaded into the driver's memory.

        Parameters
        ----------
        index : bool, default True
            Include index in resulting record array, stored in 'index'
            field or using the index label, if set.
        convert_datetime64 : bool, default None
            Whether to convert the index to datetime.datetime if it is a
            DatetimeIndex.
        column_dtypes : str, type, dict, default None
            If a string or type, the data type to store all columns. If
            a dictionary, a mapping of column names and indices (zero-indexed)
            to specific data types.
        index_dtypes : str, type, dict, default None
            If a string or type, the data type to store all index levels. If
            a dictionary, a mapping of index level names and indices
            (zero-indexed) to specific data types.
            This mapping is applied only if `index=True`.

        Returns
        -------
        numpy.recarray
            NumPy ndarray with the DataFrame labels as fields and each row
            of the DataFrame as entries.

        See Also
        --------
        DataFrame.from_records: Convert structured or record ndarray
            to DataFrame.
        numpy.recarray: An ndarray that allows field access using
            attributes, analogous to typed columns in a
            spreadsheet.

        Examples
        --------
        >>> df = ks.DataFrame({'A': [1, 2], 'B': [0.5, 0.75]},
        ...                   index=['a', 'b'])
        >>> df
           A     B
        a  1  0.50
        b  2  0.75

        >>> df.to_records() # doctest: +SKIP
        rec.array([('a', 1, 0.5 ), ('b', 2, 0.75)],
                  dtype=[('index', 'O'), ('A', '<i8'), ('B', '<f8')])

        The index can be excluded from the record array:

        >>> df.to_records(index=False) # doctest: +SKIP
        rec.array([(1, 0.5 ), (2, 0.75)],
                  dtype=[('A', '<i8'), ('B', '<f8')])

        Specification of dtype for columns is new in Pandas 0.24.0.
        Data types can be specified for the columns:

        >>> df.to_records(column_dtypes={"A": "int32"}) # doctest: +SKIP
        rec.array([('a', 1, 0.5 ), ('b', 2, 0.75)],
                  dtype=[('index', 'O'), ('A', '<i4'), ('B', '<f8')])

        Specification of dtype for index is new in Pandas 0.24.0.
        Data types can also be specified for the index:

        >>> df.to_records(index_dtypes="<S2") # doctest: +SKIP
        rec.array([(b'a', 1, 0.5 ), (b'b', 2, 0.75)],
                  dtype=[('index', 'S2'), ('A', '<i8'), ('B', '<f8')])
        """
        args = locals()
        kdf = self

        return validate_arguments_and_invoke_function(
            kdf._to_internal_pandas(), self.to_records, pd.DataFrame.to_records, args)

    def copy(self) -> 'DataFrame':
        """
        Make a copy of this object's indices and data.

        Returns
        -------
        copy : DataFrame
        """
        return DataFrame(self._internal.copy())

    def dropna(self, axis=0, how='any', thresh=None, subset=None, inplace=False):
        """
        Remove missing values.

        Parameters
        ----------
        axis : {0 or 'index'}, default 0
            Determine if rows or columns which contain missing values are
            removed.

            * 0, or 'index' : Drop rows which contain missing values.
        how : {'any', 'all'}, default 'any'
            Determine if row or column is removed from DataFrame, when we have
            at least one NA or all NA.

            * 'any' : If any NA values are present, drop that row or column.
            * 'all' : If all values are NA, drop that row or column.

        thresh : int, optional
            Require that many non-NA values.
        subset : array-like, optional
            Labels along other axis to consider, e.g. if you are dropping rows
            these would be a list of columns to include.
        inplace : bool, default False
            If True, do operation inplace and return None.

        Returns
        -------
        DataFrame
            DataFrame with NA entries dropped from it.

        See Also
        --------
        DataFrame.drop : Drop specified labels from columns.
        DataFrame.isnull: Indicate missing values.
        DataFrame.notnull : Indicate existing (non-missing) values.

        Examples
        --------
        >>> df = ks.DataFrame({"name": ['Alfred', 'Batman', 'Catwoman'],
        ...                    "toy": [None, 'Batmobile', 'Bullwhip'],
        ...                    "born": [None, "1940-04-25", None]},
        ...                   columns=['name', 'toy', 'born'])
        >>> df
               name        toy        born
        0    Alfred       None        None
        1    Batman  Batmobile  1940-04-25
        2  Catwoman   Bullwhip        None

        Drop the rows where at least one element is missing.

        >>> df.dropna()
             name        toy        born
        1  Batman  Batmobile  1940-04-25

        Drop the rows where all elements are missing.

        >>> df.dropna(how='all')
               name        toy        born
        0    Alfred       None        None
        1    Batman  Batmobile  1940-04-25
        2  Catwoman   Bullwhip        None

        Keep only the rows with at least 2 non-NA values.

        >>> df.dropna(thresh=2)
               name        toy        born
        1    Batman  Batmobile  1940-04-25
        2  Catwoman   Bullwhip        None

        Define in which columns to look for missing values.

        >>> df.dropna(subset=['name', 'born'])
             name        toy        born
        1  Batman  Batmobile  1940-04-25

        Keep the DataFrame with valid entries in the same variable.

        >>> df.dropna(inplace=True)
        >>> df
             name        toy        born
        1  Batman  Batmobile  1940-04-25
        """
        if axis == 0 or axis == 'index':
            if subset is not None:
                if isinstance(subset, str):
                    columns = [subset]
                else:
                    columns = list(subset)
                invalids = [column for column in columns
                            if column not in self._internal.data_columns]
                if len(invalids) > 0:
                    raise KeyError(invalids)
            else:
                columns = list(self.columns)

            cnt = reduce(lambda x, y: x + y,
                         [F.when(self[column].notna()._scol, 1).otherwise(0)
                          for column in columns],
                         F.lit(0))
            if thresh is not None:
                pred = cnt >= F.lit(int(thresh))
            elif how == 'any':
                pred = cnt == F.lit(len(columns))
            elif how == 'all':
                pred = cnt > F.lit(0)
            else:
                if how is not None:
                    raise ValueError('invalid how option: {h}'.format(h=how))
                else:
                    raise TypeError('must specify how or thresh')

            sdf = self._sdf.filter(pred)
            internal = self._internal.copy(sdf=sdf)
            if inplace:
                self._internal = internal
            else:
                return DataFrame(internal)

        else:
            raise NotImplementedError("dropna currently only works for axis=0 or axis='index'")

    # TODO: add 'limit' when value parameter exists
    def fillna(self, value=None, method=None, axis=None, inplace=False, limit=None):
        """Fill NA/NaN values.

        .. note:: the current implementation of 'method' parameter in fillna uses Spark's Window
            without specifying partition specification. This leads to move all data into
            single partition in single machine and could cause serious
            performance degradation. Avoid this method against very large dataset.

        Parameters
        ----------
        value : scalar, dict, Series
            Value to use to fill holes. alternately a dict/Series of values
            specifying which value to use for each column.
            DataFrame is not supported.
        method : {'backfill', 'bfill', 'pad', 'ffill', None}, default None
            Method to use for filling holes in reindexed Series pad / ffill: propagate last valid
            observation forward to next valid backfill / bfill:
            use NEXT valid observation to fill gap
        axis : {0 or `index`}
            1 and `columns` are not supported.
        inplace : boolean, default False
            Fill in place (do not create a new object)
        limit : int, default None
            If method is specified, this is the maximum number of consecutive NaN values to
            forward/backward fill. In other words, if there is a gap with more than this number of
            consecutive NaNs, it will only be partially filled. If method is not specified,
            this is the maximum number of entries along the entire axis where NaNs will be filled.
            Must be greater than 0 if not None

        Returns
        -------
        DataFrame
            DataFrame with NA entries filled.

        Examples
        --------
        >>> df = ks.DataFrame({
        ...     'A': [None, 3, None, None],
        ...     'B': [2, 4, None, 3],
        ...     'C': [None, None, None, 1],
        ...     'D': [0, 1, 5, 4]
        ...     },
        ...     columns=['A', 'B', 'C', 'D'])
        >>> df
             A    B    C  D
        0  NaN  2.0  NaN  0
        1  3.0  4.0  NaN  1
        2  NaN  NaN  NaN  5
        3  NaN  3.0  1.0  4

        Replace all NaN elements with 0s.

        >>> df.fillna(0)
             A    B    C  D
        0  0.0  2.0  0.0  0
        1  3.0  4.0  0.0  1
        2  0.0  0.0  0.0  5
        3  0.0  3.0  1.0  4

        We can also propagate non-null values forward or backward.

        >>> df.fillna(method='ffill')
             A    B    C  D
        0  NaN  2.0  NaN  0
        1  3.0  4.0  NaN  1
        2  3.0  4.0  NaN  5
        3  3.0  3.0  1.0  4

        Replace all NaN elements in column 'A', 'B', 'C', and 'D', with 0, 1,
        2, and 3 respectively.

        >>> values = {'A': 0, 'B': 1, 'C': 2, 'D': 3}
        >>> df.fillna(value=values)
             A    B    C  D
        0  0.0  2.0  2.0  0
        1  3.0  4.0  2.0  1
        2  0.0  1.0  2.0  5
        3  0.0  3.0  1.0  4
        """
        sdf = self._sdf
        if value is not None:
            if axis is None:
                axis = 0
            if not (axis == 0 or axis == "index"):
                raise NotImplementedError("fillna currently only works for axis=0 or axis='index'")
            if (value is None) and (method is None):
                raise ValueError("Must specify a fillna 'value' or 'method' parameter.")
            if not isinstance(value, (float, int, str, bool, dict, pd.Series)):
                raise TypeError("Unsupported type %s" % type(value))
            if isinstance(value, pd.Series):
                value = value.to_dict()
            if isinstance(value, dict):
                for v in value.values():
                    if not isinstance(v, (float, int, str, bool)):
                        raise TypeError("Unsupported type %s" % type(v))
                value = {self._internal.column_name_for(key): value for key, value in value.items()}
            if limit is not None:
                raise ValueError('limit parameter for value is not support now')
            sdf = sdf.fillna(value)
            internal = self._internal.copy(sdf=sdf)
        else:
            applied = []
            for idx in self._internal.column_index:
                applied.append(self[idx].fillna(value=value, method=method, axis=axis,
                                                inplace=False, limit=limit))
            sdf = self._sdf.select(self._internal.index_scols + [col._scol for col in applied])
            internal = self._internal.copy(sdf=sdf,
                                           data_columns=[col._internal.data_columns[0]
                                                         for col in applied],
                                           column_index=[col._internal.column_index[0]
                                                         for col in applied])
        if inplace:
            self._internal = internal
        else:
            return DataFrame(internal)

    # TODO: add 'downcast' when value parameter exists
    def bfill(self, axis=None, inplace=False, limit=None):
        """
        Synonym for `DataFrame.fillna()` with ``method=`bfill```.

        .. note:: the current implementation of 'bfiff' uses Spark's Window
            without specifying partition specification. This leads to move all data into
            single partition in single machine and could cause serious
            performance degradation. Avoid this method against very large dataset.

        Parameters
        ----------
        axis : {0 or `index`}
            1 and `columns` are not supported.
        inplace : boolean, default False
            Fill in place (do not create a new object)
        limit : int, default None
            If method is specified, this is the maximum number of consecutive NaN values to
            forward/backward fill. In other words, if there is a gap with more than this number of
            consecutive NaNs, it will only be partially filled. If method is not specified,
            this is the maximum number of entries along the entire axis where NaNs will be filled.
            Must be greater than 0 if not None

        Returns
        -------
        DataFrame
            DataFrame with NA entries filled.

        Examples
        --------
        >>> df = ks.DataFrame({
        ...     'A': [None, 3, None, None],
        ...     'B': [2, 4, None, 3],
        ...     'C': [None, None, None, 1],
        ...     'D': [0, 1, 5, 4]
        ...     },
        ...     columns=['A', 'B', 'C', 'D'])
        >>> df
             A    B    C  D
        0  NaN  2.0  NaN  0
        1  3.0  4.0  NaN  1
        2  NaN  NaN  NaN  5
        3  NaN  3.0  1.0  4

        Propagate non-null values backward.

        >>> df.bfill()
             A    B    C  D
        0  3.0  2.0  1.0  0
        1  3.0  4.0  1.0  1
        2  NaN  3.0  1.0  5
        3  NaN  3.0  1.0  4
        """
        return self.fillna(method='bfill', axis=axis, inplace=inplace, limit=limit)

    # TODO: add 'downcast' when value parameter exists
    def ffill(self, axis=None, inplace=False, limit=None):
        """
        Synonym for `DataFrame.fillna()` with ``method=`ffill```.

        .. note:: the current implementation of 'ffiff' uses Spark's Window
            without specifying partition specification. This leads to move all data into
            single partition in single machine and could cause serious
            performance degradation. Avoid this method against very large dataset.

        Parameters
        ----------
        axis : {0 or `index`}
            1 and `columns` are not supported.
        inplace : boolean, default False
            Fill in place (do not create a new object)
        limit : int, default None
            If method is specified, this is the maximum number of consecutive NaN values to
            forward/backward fill. In other words, if there is a gap with more than this number of
            consecutive NaNs, it will only be partially filled. If method is not specified,
            this is the maximum number of entries along the entire axis where NaNs will be filled.
            Must be greater than 0 if not None

        Returns
        -------
        DataFrame
            DataFrame with NA entries filled.

        Examples
        --------
        >>> df = ks.DataFrame({
        ...     'A': [None, 3, None, None],
        ...     'B': [2, 4, None, 3],
        ...     'C': [None, None, None, 1],
        ...     'D': [0, 1, 5, 4]
        ...     },
        ...     columns=['A', 'B', 'C', 'D'])
        >>> df
             A    B    C  D
        0  NaN  2.0  NaN  0
        1  3.0  4.0  NaN  1
        2  NaN  NaN  NaN  5
        3  NaN  3.0  1.0  4

        Propagate non-null values forward.

        >>> df.ffill()
             A    B    C  D
        0  NaN  2.0  NaN  0
        1  3.0  4.0  NaN  1
        2  3.0  4.0  NaN  5
        3  3.0  3.0  1.0  4
        """
        return self.fillna(method='ffill', axis=axis, inplace=inplace, limit=limit)

    def replace(self, to_replace=None, value=None, subset=None, inplace=False,
                limit=None, regex=False, method='pad'):
        """
        Returns a new DataFrame replacing a value with another value.

        Parameters
        ----------
        to_replace : int, float, string, or list
            Value to be replaced. If the value is a dict, then value is ignored and
            to_replace must be a mapping from column name (string) to replacement value.
            The value to be replaced must be an int, float, or string.
        value : int, float, string, or list
            Value to use to replace holes. The replacement value must be an int, float,
            or string. If value is a list, value should be of the same length with to_replace.
        subset : string, list
            Optional list of column names to consider. Columns specified in subset that
            do not have matching data type are ignored. For example, if value is a string,
            and subset contains a non-string column, then the non-string column is simply ignored.
        inplace : boolean, default False
            Fill in place (do not create a new object)

        Returns
        -------
        DataFrame
            Object after replacement.

        Examples
        --------
        >>> df = ks.DataFrame({"name": ['Ironman', 'Captain America', 'Thor', 'Hulk'],
        ...                    "weapon": ['Mark-45', 'Shield', 'Mjolnir', 'Smash']},
        ...                   columns=['name', 'weapon'])
        >>> df
                      name   weapon
        0          Ironman  Mark-45
        1  Captain America   Shield
        2             Thor  Mjolnir
        3             Hulk    Smash

        Scalar `to_replace` and `value`

        >>> df.replace('Ironman', 'War-Machine')
                      name   weapon
        0      War-Machine  Mark-45
        1  Captain America   Shield
        2             Thor  Mjolnir
        3             Hulk    Smash

        List like `to_replace` and `value`

        >>> df.replace(['Ironman', 'Captain America'], ['Rescue', 'Hawkeye'], inplace=True)
        >>> df
              name   weapon
        0   Rescue  Mark-45
        1  Hawkeye   Shield
        2     Thor  Mjolnir
        3     Hulk    Smash

        Replacing value by specifying column

        >>> df.replace('Mjolnir', 'Stormbuster', subset='weapon')
              name       weapon
        0   Rescue      Mark-45
        1  Hawkeye       Shield
        2     Thor  Stormbuster
        3     Hulk        Smash

        Dict like `to_replace`

        >>> df = ks.DataFrame({'A': [0, 1, 2, 3, 4],
        ...                    'B': [5, 6, 7, 8, 9],
        ...                    'C': ['a', 'b', 'c', 'd', 'e']},
        ...                   columns=['A', 'B', 'C'])

        >>> df.replace({'A': {0: 100, 4: 400}})
             A  B  C
        0  100  5  a
        1    1  6  b
        2    2  7  c
        3    3  8  d
        4  400  9  e

        >>> df.replace({'A': 0, 'B': 5}, 100)
             A    B  C
        0  100  100  a
        1    1    6  b
        2    2    7  c
        3    3    8  d
        4    4    9  e

        Notes
        -----
        One difference between this implementation and pandas is that it is necessary
        to specify the column name when you are passing dictionary in `to_replace`
        parameter. Calling `replace` on its index such as `df.replace({0: 10, 1: 100})` will
        throw an error. Instead specify column-name like `df.replace({'A': {0: 10, 1: 100}})`.
        """
        if method != 'pad':
            raise NotImplementedError("replace currently works only for method='pad")
        if limit is not None:
            raise NotImplementedError("replace currently works only when limit=None")
        if regex is not False:
            raise NotImplementedError("replace currently doesn't supports regex")

        if value is not None and not isinstance(value, (int, float, str, list, dict)):
            raise TypeError("Unsupported type {}".format(type(value)))
        if to_replace is not None and not isinstance(to_replace, (int, float, str, list, dict)):
            raise TypeError("Unsupported type {}".format(type(to_replace)))

        if isinstance(value, list) and isinstance(to_replace, list):
            if len(value) != len(to_replace):
                raise ValueError('Length of to_replace and value must be same')

        sdf = self._sdf.select(self._internal.data_columns)
        if isinstance(to_replace, dict) and value is None and \
                (not any(isinstance(i, dict) for i in to_replace.values())):
            sdf = sdf.replace(to_replace, value, subset)
        elif isinstance(to_replace, dict):
            for df_column, replacement in to_replace.items():
                if isinstance(replacement, dict):
                    sdf = sdf.replace(replacement, subset=df_column)
                else:
                    sdf = sdf.withColumn(df_column,
                                         F.when(scol_for(sdf, df_column) == replacement, value)
                                         .otherwise(scol_for(sdf, df_column)))

        else:
            sdf = sdf.replace(to_replace, value, subset)

        kdf = DataFrame(sdf)
        if inplace:
            self._internal = kdf._internal
        else:
            return kdf

    def clip(self, lower: Union[float, int] = None, upper: Union[float, int] = None) \
            -> 'DataFrame':
        """
        Trim values at input threshold(s).

        Assigns values outside boundary to boundary values.

        Parameters
        ----------
        lower : float or int, default None
            Minimum threshold value. All values below this threshold will be set to it.
        upper : float or int, default None
            Maximum threshold value. All values above this threshold will be set to it.

        Returns
        -------
        DataFrame
            DataFrame with the values outside the clip boundaries replaced.

        Examples
        --------
        >>> ks.DataFrame({'A': [0, 2, 4]}).clip(1, 3)
           A
        0  1
        1  2
        2  3

        Notes
        -----
        One difference between this implementation and pandas is that running
        pd.DataFrame({'A': ['a', 'b']}).clip(0, 1) will crash with "TypeError: '<=' not supported
        between instances of 'str' and 'int'" while ks.DataFrame({'A': ['a', 'b']}).clip(0, 1)
        will output the original DataFrame, simply ignoring the incompatible types.
        """
        if is_list_like(lower) or is_list_like(upper):
            raise ValueError("List-like value are not supported for 'lower' and 'upper' at the " +
                             "moment")

        if lower is None and upper is None:
            return self

        numeric_types = (DecimalType, DoubleType, FloatType, ByteType, IntegerType, LongType,
                         ShortType)
        numeric_columns = [(c, self._internal.scol_for(c)) for c in self.columns
                           if isinstance(self._internal.spark_type_for(c), numeric_types)]

        if lower is not None:
            numeric_columns = [(c, F.when(scol < lower, lower).otherwise(scol).alias(c))
                               for c, scol in numeric_columns]
        if upper is not None:
            numeric_columns = [(c, F.when(scol > upper, upper).otherwise(scol).alias(c))
                               for c, scol in numeric_columns]

        nonnumeric_columns = [self._internal.scol_for(c) for c in self.columns
                              if not isinstance(self._internal.spark_type_for(c), numeric_types)]

        sdf = self._sdf.select([scol for _, scol in numeric_columns] + nonnumeric_columns)

        return ks.DataFrame(sdf)[list(self.columns)]

    def head(self, n=5):
        """
        Return the first `n` rows.

        This function returns the first `n` rows for the object based
        on position. It is useful for quickly testing if your object
        has the right type of data in it.

        Parameters
        ----------
        n : int, default 5
            Number of rows to select.

        Returns
        -------
        obj_head : same type as caller
            The first `n` rows of the caller object.

        Examples
        --------
        >>> df = ks.DataFrame({'animal':['alligator', 'bee', 'falcon', 'lion',
        ...                    'monkey', 'parrot', 'shark', 'whale', 'zebra']})
        >>> df
              animal
        0  alligator
        1        bee
        2     falcon
        3       lion
        4     monkey
        5     parrot
        6      shark
        7      whale
        8      zebra

        Viewing the first 5 lines

        >>> df.head()
              animal
        0  alligator
        1        bee
        2     falcon
        3       lion
        4     monkey

        Viewing the first `n` lines (three in this case)

        >>> df.head(3)
              animal
        0  alligator
        1        bee
        2     falcon
        """

        return DataFrame(self._internal.copy(sdf=self._sdf.limit(n)))

    # TODO: support multi-index columns
    def pivot_table(self, values=None, index=None, columns=None,
                    aggfunc='mean', fill_value=None):
        """
        Create a spreadsheet-style pivot table as a DataFrame. The levels in
        the pivot table will be stored in MultiIndex objects (hierarchical
        indexes) on the index and columns of the result DataFrame.

        Parameters
        ----------
        values : column to aggregate.
            They should be either a list less than three or a string.
        index : column (string) or list of columns
            If an array is passed, it must be the same length as the data.
            The list should contain string.
        columns : column
            Columns used in the pivot operation. Only one column is supported and
            it should be a string.
        aggfunc : function (string), dict, default mean
            If dict is passed, the resulting pivot table will have
            columns concatenated by "_" where the first part is the value
            of columns and the second part is the column name in values
            If dict is passed, the key is column to aggregate and value
            is function or list of functions.
        fill_value : scalar, default None
            Value to replace missing values with.

        Returns
        -------
        table : DataFrame

        Examples
        --------
        >>> df = ks.DataFrame({"A": ["foo", "foo", "foo", "foo", "foo",
        ...                          "bar", "bar", "bar", "bar"],
        ...                    "B": ["one", "one", "one", "two", "two",
        ...                          "one", "one", "two", "two"],
        ...                    "C": ["small", "large", "large", "small",
        ...                          "small", "large", "small", "small",
        ...                          "large"],
        ...                    "D": [1, 2, 2, 3, 3, 4, 5, 6, 7],
        ...                    "E": [2, 4, 5, 5, 6, 6, 8, 9, 9]},
        ...                   columns=['A', 'B', 'C', 'D', 'E'])
        >>> df
             A    B      C  D  E
        0  foo  one  small  1  2
        1  foo  one  large  2  4
        2  foo  one  large  2  5
        3  foo  two  small  3  5
        4  foo  two  small  3  6
        5  bar  one  large  4  6
        6  bar  one  small  5  8
        7  bar  two  small  6  9
        8  bar  two  large  7  9

        This first example aggregates values by taking the sum.

        >>> table = df.pivot_table(values='D', index=['A', 'B'],
        ...                        columns='C', aggfunc='sum')
        >>> table  # doctest: +NORMALIZE_WHITESPACE
        C        large  small
        A   B
        foo one    4.0      1
            two    NaN      6
        bar two    7.0      6
            one    4.0      5

        We can also fill missing values using the `fill_value` parameter.

        >>> table = df.pivot_table(values='D', index=['A', 'B'],
        ...                        columns='C', aggfunc='sum', fill_value=0)
        >>> table  # doctest: +NORMALIZE_WHITESPACE
        C        large  small
        A   B
        foo one      4      1
            two      0      6
        bar two      7      6
            one      4      5

        We can also calculate multiple types of aggregations for any given
        value column.

        >>> table = df.pivot_table(values = ['D'], index =['C'],
        ...                        columns="A", aggfunc={'D':'mean'})
        >>> table  # doctest: +NORMALIZE_WHITESPACE
        A      bar       foo
        C
        small  5.5  2.333333
        large  5.5  2.000000

        The next example aggregates on multiple values.

        >>> table = df.pivot_table(index=['C'], columns="A", values=['D', 'E'],
        ...                         aggfunc={'D': 'mean', 'E': 'sum'})
        >>> table # doctest: +NORMALIZE_WHITESPACE
                 D             E
        A      bar       foo bar foo
        C
        small  5.5  2.333333  17  13
        large  5.5  2.000000  15   9

        """
        if not isinstance(columns, str):
            raise ValueError("columns should be string.")

        if not isinstance(values, str) and not isinstance(values, list):
            raise ValueError('values should be string or list of one column.')

        if not isinstance(aggfunc, str) and (not isinstance(aggfunc, dict) or not all(
                isinstance(key, str) and isinstance(value, str) for key, value in aggfunc.items())):
            raise ValueError("aggfunc must be a dict mapping from column name (string) "
                             "to aggregate functions (string).")

        if isinstance(aggfunc, dict) and index is None:
            raise NotImplementedError("pivot_table doesn't support aggfunc"
                                      " as dict and without index.")
        if isinstance(values, list) and index is None:
            raise NotImplementedError("values can't be a list without index.")

        if isinstance(values, list) and len(values) > 2:
            raise NotImplementedError("values more than two is not supported yet!")

        if columns not in self.columns.values:
            raise ValueError("Wrong columns {}.".format(columns))

        if isinstance(values, list):
            if not all(isinstance(self._internal.spark_type_for(col), NumericType)
                       for col in values):
                raise TypeError('values should be a numeric type.')
        elif not isinstance(self._internal.spark_type_for(values), NumericType):
            raise TypeError('values should be a numeric type.')

        if isinstance(aggfunc, str):
            agg_cols = [F.expr('{1}(`{0}`) as `{0}`'.format(values, aggfunc))]
        elif isinstance(aggfunc, dict):
            agg_cols = [F.expr('{1}(`{0}`) as `{0}`'.format(key, value))
                        for key, value in aggfunc.items()]
            agg_columns = [key for key, value in aggfunc.items()]

            if set(agg_columns) != set(values):
                raise ValueError("Columns in aggfunc must be the same as values.")

        if index is None:
            sdf = self._sdf.groupBy().pivot(pivot_col=columns).agg(*agg_cols)

        elif isinstance(index, list):
            sdf = self._sdf.groupBy(index).pivot(pivot_col=columns).agg(*agg_cols)
        else:
            raise ValueError("index should be a None or a list of columns.")

        if fill_value is not None and isinstance(fill_value, (int, float)):
            sdf = sdf.fillna(fill_value)

        if index is not None:
            if isinstance(values, list):
                data_columns = [column for column in sdf.columns if column not in index]

                if len(values) == 2:
                    # If we have two values, Spark will return column's name
                    # in this format: column_values, where column contains
                    # their values in the DataFrame and values is
                    # the column list passed to the pivot_table().
                    # E.g. if column is b and values is ['b','e'],
                    # then ['2_b', '2_e', '3_b', '3_e'].

                    # We sort the columns of Spark DataFrame by values.
                    data_columns.sort(key=lambda x: x.split('_', 1)[1])
                    sdf = sdf.select(index + data_columns)

                    index_map = [(column, (column,)) for column in index]
                    internal = _InternalFrame(sdf=sdf, data_columns=data_columns,
                                              index_map=index_map)
                    kdf = DataFrame(internal)

                    # We build the MultiIndex from the list of columns returned by Spark.
                    tuples = [(name.split('_')[1], self.dtypes[columns].type(name.split('_')[0]))
                              for name in kdf._internal.data_columns]
                    kdf.columns = pd.MultiIndex.from_tuples(tuples, names=[None, columns])
                else:
                    index_map = [(column, (column,)) for column in index]
                    internal = _InternalFrame(sdf=sdf, data_columns=data_columns,
                                              index_map=index_map, column_index_names=[columns])
                    kdf = DataFrame(internal)
                return kdf
            else:
                data_columns = [column for column in sdf.columns if column not in index]
                index_map = [(column, (column,)) for column in index]
                internal = _InternalFrame(sdf=sdf, data_columns=data_columns, index_map=index_map,
                                          column_index_names=[columns])
                return DataFrame(internal)
        else:
            if isinstance(values, list):
                index_values = values[-1]
            else:
                index_values = values
            sdf = sdf.withColumn(columns, F.lit(index_values))
            data_columns = [column for column in sdf.columns if column not in [columns]]
            index_map = [(column, (column,)) for column in [columns]]
            internal = _InternalFrame(sdf=sdf, data_columns=data_columns, index_map=index_map,
                                      column_index_names=[columns])
            return DataFrame(internal)

    def pivot(self, index=None, columns=None, values=None):
        """
        Return reshaped DataFrame organized by given index / column values.

        Reshape data (produce a "pivot" table) based on column values. Uses
        unique values from specified `index` / `columns` to form axes of the
        resulting DataFrame. This function does not support data
        aggregation.

        Parameters
        ----------
        index : string, optional
            Column to use to make new frame's index. If None, uses
            existing index.
        columns : string
            Column to use to make new frame's columns.
        values : string, object or a list of the previous
            Column(s) to use for populating new frame's values.

        Returns
        -------
        DataFrame
            Returns reshaped DataFrame.

        See Also
        --------
        DataFrame.pivot_table : Generalization of pivot that can handle
            duplicate values for one index/column pair.

        Examples
        --------
        >>> df = ks.DataFrame({'foo': ['one', 'one', 'one', 'two', 'two',
        ...                            'two'],
        ...                    'bar': ['A', 'B', 'C', 'A', 'B', 'C'],
        ...                    'baz': [1, 2, 3, 4, 5, 6],
        ...                    'zoo': ['x', 'y', 'z', 'q', 'w', 't']},
        ...                   columns=['foo', 'bar', 'baz', 'zoo'])
        >>> df
           foo bar  baz zoo
        0  one   A    1   x
        1  one   B    2   y
        2  one   C    3   z
        3  two   A    4   q
        4  two   B    5   w
        5  two   C    6   t

        >>> df.pivot(index='foo', columns='bar', values='baz').sort_index()
        ... # doctest: +NORMALIZE_WHITESPACE
        bar  A  B  C
        foo
        one  1  2  3
        two  4  5  6

        >>> df.pivot(columns='bar', values='baz').sort_index()
        ... # doctest: +NORMALIZE_WHITESPACE
        bar  A    B    C
        0  1.0  NaN  NaN
        1  NaN  2.0  NaN
        2  NaN  NaN  3.0
        3  4.0  NaN  NaN
        4  NaN  5.0  NaN
        5  NaN  NaN  6.0

        Notice that, unlike pandas raises an ValueError when duplicated values are found,
        Koalas' pivot still works with its first value it meets during operation because pivot
        is an expensive operation and it is preferred to permissively execute over failing fast
        when processing large data.

        >>> df = ks.DataFrame({"foo": ['one', 'one', 'two', 'two'],
        ...                    "bar": ['A', 'A', 'B', 'C'],
        ...                    "baz": [1, 2, 3, 4]}, columns=['foo', 'bar', 'baz'])
        >>> df
           foo bar  baz
        0  one   A    1
        1  one   A    2
        2  two   B    3
        3  two   C    4

        >>> df.pivot(index='foo', columns='bar', values='baz').sort_index()
        ... # doctest: +NORMALIZE_WHITESPACE
        bar    A    B    C
        foo
        one  1.0  NaN  NaN
        two  NaN  3.0  4.0
        """
        if columns is None:
            raise ValueError("columns should be set.")

        if values is None:
            raise ValueError("values should be set.")

        should_use_existing_index = index is not None
        if should_use_existing_index:
            index = [index]
        else:
            index = self._internal.index_columns

        df = self.pivot_table(
            index=index, columns=columns, values=values, aggfunc='first')

        if should_use_existing_index:
            return df
        else:
            index_columns = df._internal.index_columns
            # Note that the existing indexing column won't exist in the pivoted DataFrame.
            internal = df._internal.copy(
                index_map=[(index_column, None) for index_column in index_columns])
            return DataFrame(internal)

    @property
    def columns(self):
        """The column labels of the DataFrame."""
        if self._internal.column_index_level > 1:
            columns = pd.MultiIndex.from_tuples(self._internal.column_index)
        else:
            columns = pd.Index([idx[0] for idx in self._internal.column_index])
        if self._internal.column_index_names is not None:
            columns.names = self._internal.column_index_names
        return columns

    @columns.setter
    def columns(self, columns):
        if isinstance(columns, pd.MultiIndex):
            column_index = columns.tolist()
            old_names = self._internal.column_index
            if len(old_names) != len(column_index):
                raise ValueError(
                    "Length mismatch: Expected axis has %d elements, new values have %d elements"
                    % (len(old_names), len(column_index)))
            column_index_names = columns.names
            self._internal = self._internal.copy(column_index=column_index,
                                                 column_index_names=column_index_names)
        else:
            old_names = self._internal.column_index
            if len(old_names) != len(columns):
                raise ValueError(
                    "Length mismatch: Expected axis has %d elements, new values have %d elements"
                    % (len(old_names), len(columns)))
            column_index = [col if isinstance(col, tuple) else (col,) for col in columns]
            if isinstance(columns, pd.Index):
                column_index_names = columns.names
            else:
                column_index_names = None
            self._internal = self._internal.copy(column_index=column_index,
                                                 column_index_names=column_index_names)

    @property
    def dtypes(self):
        """Return the dtypes in the DataFrame.

        This returns a Series with the data type of each column. The result's index is the original
        DataFrame's columns. Columns with mixed types are stored with the object dtype.

        Returns
        -------
        pd.Series
            The data type of each column.

        Examples
        --------
        >>> df = ks.DataFrame({'a': list('abc'),
        ...                    'b': list(range(1, 4)),
        ...                    'c': np.arange(3, 6).astype('i1'),
        ...                    'd': np.arange(4.0, 7.0, dtype='float64'),
        ...                    'e': [True, False, True],
        ...                    'f': pd.date_range('20130101', periods=3)},
        ...                   columns=['a', 'b', 'c', 'd', 'e', 'f'])
        >>> df.dtypes
        a            object
        b             int64
        c              int8
        d           float64
        e              bool
        f    datetime64[ns]
        dtype: object
        """
        return pd.Series([self[col].dtype for col in self._internal.data_columns],
                         index=self._internal.data_columns)

    def select_dtypes(self, include=None, exclude=None):
        """
        Return a subset of the DataFrame's columns based on the column dtypes.

        Parameters
        ----------
        include, exclude : scalar or list-like
            A selection of dtypes or strings to be included/excluded. At least
            one of these parameters must be supplied. It also takes Spark SQL
            DDL type strings, for instance, 'string' and 'date'.

        Returns
        -------
        DataFrame
            The subset of the frame including the dtypes in ``include`` and
            excluding the dtypes in ``exclude``.

        Raises
        ------
        ValueError
            * If both of ``include`` and ``exclude`` are empty

                >>> df = pd.DataFrame({'a': [1, 2] * 3,
                ...                    'b': [True, False] * 3,
                ...                    'c': [1.0, 2.0] * 3})
                >>> df.select_dtypes()
                Traceback (most recent call last):
                ...
                ValueError: at least one of include or exclude must be nonempty

            * If ``include`` and ``exclude`` have overlapping elements

                >>> df = pd.DataFrame({'a': [1, 2] * 3,
                ...                    'b': [True, False] * 3,
                ...                    'c': [1.0, 2.0] * 3})
                >>> df.select_dtypes(include='a', exclude='a')
                Traceback (most recent call last):
                ...
                TypeError: string dtypes are not allowed, use 'object' instead

        Notes
        -----
        * To select datetimes, use ``np.datetime64``, ``'datetime'`` or
          ``'datetime64'``

        Examples
        --------
        >>> df = ks.DataFrame({'a': [1, 2] * 3,
        ...                    'b': [True, False] * 3,
        ...                    'c': [1.0, 2.0] * 3,
        ...                    'd': ['a', 'b'] * 3}, columns=['a', 'b', 'c', 'd'])
        >>> df
           a      b    c  d
        0  1   True  1.0  a
        1  2  False  2.0  b
        2  1   True  1.0  a
        3  2  False  2.0  b
        4  1   True  1.0  a
        5  2  False  2.0  b

        >>> df.select_dtypes(include='bool')
               b
        0   True
        1  False
        2   True
        3  False
        4   True
        5  False

        >>> df.select_dtypes(include=['float64'], exclude=['int'])
             c
        0  1.0
        1  2.0
        2  1.0
        3  2.0
        4  1.0
        5  2.0

        >>> df.select_dtypes(exclude=['int'])
               b    c  d
        0   True  1.0  a
        1  False  2.0  b
        2   True  1.0  a
        3  False  2.0  b
        4   True  1.0  a
        5  False  2.0  b

        Spark SQL DDL type strings can be used as well.

        >>> df.select_dtypes(exclude=['string'])
           a      b    c
        0  1   True  1.0
        1  2  False  2.0
        2  1   True  1.0
        3  2  False  2.0
        4  1   True  1.0
        5  2  False  2.0
        """
        from pyspark.sql.types import _parse_datatype_string

        if not is_list_like(include):
            include = (include,) if include is not None else ()
        if not is_list_like(exclude):
            exclude = (exclude,) if exclude is not None else ()

        if not any((include, exclude)):
            raise ValueError('at least one of include or exclude must be '
                             'nonempty')

        # can't both include AND exclude!
        if set(include).intersection(set(exclude)):
            raise ValueError('include and exclude overlap on {inc_ex}'.format(
                inc_ex=set(include).intersection(set(exclude))))

        # Handle Spark types
        include_spark_type = []
        for inc in include:
            try:
                include_spark_type.append(_parse_datatype_string(inc))
            except:
                pass

        exclude_spark_type = []
        for exc in exclude:
            try:
                exclude_spark_type.append(_parse_datatype_string(exc))
            except:
                pass

        # Handle Pandas types
        include_numpy_type = []
        for inc in include:
            try:
                include_numpy_type.append(infer_dtype_from_object(inc))
            except:
                pass

        exclude_numpy_type = []
        for exc in exclude:
            try:
                exclude_numpy_type.append(infer_dtype_from_object(exc))
            except:
                pass

        columns = []
        column_index = []
        for idx in self._internal.column_index:
            if len(include) > 0:
                should_include = (
                    infer_dtype_from_object(self[idx].dtype.name) in include_numpy_type or
                    self._internal.spark_type_for(idx) in include_spark_type)
            else:
                should_include = not (
                    infer_dtype_from_object(self[idx].dtype.name) in exclude_numpy_type or
                    self._internal.spark_type_for(idx) in exclude_spark_type)

            if should_include:
                columns.append(self._internal.column_name_for(idx))
                column_index.append(idx)

        return DataFrame(self._internal.copy(
            sdf=self._sdf.select(self._internal.index_scols +
                                 [self._internal.scol_for(col) for col in columns]),
            data_columns=columns, column_index=column_index))

    def count(self, axis=None):
        """
        Count non-NA cells for each column.

        The values `None`, `NaN` are considered NA.

        Parameters
        ----------
        axis : {0 or ‘index’, 1 or ‘columns’}, default 0
            If 0 or ‘index’ counts are generated for each column. If 1 or ‘columns’ counts are
            generated for each row.

        Returns
        -------
        pandas.Series

        See Also
        --------
        Series.count: Number of non-NA elements in a Series.
        DataFrame.shape: Number of DataFrame rows and columns (including NA
            elements).
        DataFrame.isna: Boolean same-sized DataFrame showing places of NA
            elements.

        Examples
        --------
        Constructing DataFrame from a dictionary:

        >>> df = ks.DataFrame({"Person":
        ...                    ["John", "Myla", "Lewis", "John", "Myla"],
        ...                    "Age": [24., np.nan, 21., 33, 26],
        ...                    "Single": [False, True, True, True, False]},
        ...                   columns=["Person", "Age", "Single"])
        >>> df
          Person   Age  Single
        0   John  24.0   False
        1   Myla   NaN    True
        2  Lewis  21.0    True
        3   John  33.0    True
        4   Myla  26.0   False

        Notice the uncounted NA values:

        >>> df.count()
        Person    5
        Age       4
        Single    5
        dtype: int64

        >>> df.count(axis=1)
        0    3
        1    2
        2    3
        3    3
        4    3
        Name: 0, dtype: int64
        """
        return self._reduce_for_stat_function(
            _Frame._count_expr, name="count", axis=axis, numeric_only=False)

    def drop(self, labels=None, axis=1,
             columns: Union[str, Tuple[str, ...], List[str], List[Tuple[str, ...]]] = None):
        """
        Drop specified labels from columns.

        Remove columns by specifying label names and axis=1 or columns.
        When specifying both labels and columns, only labels will be dropped.
        Removing rows is yet to be implemented.

        Parameters
        ----------
        labels : single label or list-like
            Column labels to drop.
        axis : {1 or 'columns'}, default 1
            .. dropna currently only works for axis=1 'columns'
               axis=0 is yet to be implemented.
        columns : single label or list-like
            Alternative to specifying axis (``labels, axis=1``
            is equivalent to ``columns=labels``).

        Returns
        -------
        dropped : DataFrame

        See Also
        --------
        Series.dropna

        Examples
        --------
        >>> df = ks.DataFrame({'x': [1, 2], 'y': [3, 4], 'z': [5, 6], 'w': [7, 8]},
        ...                   columns=['x', 'y', 'z', 'w'])
        >>> df
           x  y  z  w
        0  1  3  5  7
        1  2  4  6  8

        >>> df.drop('x', axis=1)
           y  z  w
        0  3  5  7
        1  4  6  8

        >>> df.drop(['y', 'z'], axis=1)
           x  w
        0  1  7
        1  2  8

        >>> df.drop(columns=['y', 'z'])
           x  w
        0  1  7
        1  2  8

        >>> df = ks.DataFrame({'x': [1, 2], 'y': [3, 4], 'z': [5, 6], 'w': [7, 8]},
        ...                   columns=['x', 'y', 'z', 'w'])
        >>> columns = [('a', 'x'), ('a', 'y'), ('b', 'z'), ('b', 'w')]
        >>> df.columns = pd.MultiIndex.from_tuples(columns)
        >>> df  # doctest: +NORMALIZE_WHITESPACE
           a     b
           x  y  z  w
        0  1  3  5  7
        1  2  4  6  8
        >>> df.drop('a')  # doctest: +NORMALIZE_WHITESPACE
           b
           z  w
        0  5  7
        1  6  8

        Notes
        -----
        Currently only axis = 1 is supported in this function,
        axis = 0 is yet to be implemented.
        """
        if labels is not None:
            axis = self._validate_axis(axis)
            if axis == 1:
                return self.drop(columns=labels)
            raise NotImplementedError("Drop currently only works for axis=1")
        elif columns is not None:
<<<<<<< HEAD
            internal = self._drop_internal(columns)
=======
            if isinstance(columns, str):
                columns = [(columns,)]  # type: ignore
            elif isinstance(columns, tuple):
                columns = [columns]
            else:
                columns = [col if isinstance(col, tuple) else (col,)  # type: ignore
                           for col in columns]
            drop_column_index = set(idx for idx in self._internal.column_index
                                    for col in columns
                                    if idx[:len(col)] == col)
            if len(drop_column_index) == 0:
                raise KeyError(columns)
            cols, idxes = zip(*((column, idx)
                              for column, idx
                              in zip(self._internal.data_columns, self._internal.column_index)
                              if idx not in drop_column_index))
            internal = self._internal.copy(
                sdf=self._sdf.select(
                    self._internal.index_scols + [self._internal.scol_for(idx) for idx in idxes]),
                data_columns=list(cols),
                column_index=list(idxes))
>>>>>>> 275463a5
            return DataFrame(internal)
        else:
            raise ValueError("Need to specify at least one of 'labels' or 'columns'")

    def get(self, key, default=None):
        """
        Get item from object for given key (DataFrame column, Panel slice,
        etc.). Returns default value if not found.

        Parameters
        ----------
        key : object

        Returns
        -------
        value : same type as items contained in object

        Examples
        --------
        >>> df = ks.DataFrame({'x':range(3), 'y':['a','b','b'], 'z':['a','b','b']},
        ...                   columns=['x', 'y', 'z'])
        >>> df
           x  y  z
        0  0  a  a
        1  1  b  b
        2  2  b  b

        >>> df.get('x')
        0    0
        1    1
        2    2
        Name: x, dtype: int64

        >>> df.get(['x', 'y'])
           x  y
        0  0  a
        1  1  b
        2  2  b
        """
        try:
            return self._pd_getitem(key)
        except (KeyError, ValueError, IndexError):
            return default

    def _sort(self, by: List[Column], ascending: Union[bool, List[bool]],
              inplace: bool, na_position: str):
        if isinstance(ascending, bool):
            ascending = [ascending] * len(by)
        if len(ascending) != len(by):
            raise ValueError('Length of ascending ({}) != length of by ({})'
                             .format(len(ascending), len(by)))
        if na_position not in ('first', 'last'):
            raise ValueError("invalid na_position: '{}'".format(na_position))

        # Mapper: Get a spark column function for (ascending, na_position) combination
        # Note that 'asc_nulls_first' and friends were added as of Spark 2.4, see SPARK-23847.
        mapper = {
            (True, 'first'): lambda x: Column(getattr(x._jc, "asc_nulls_first")()),
            (True, 'last'): lambda x: Column(getattr(x._jc, "asc_nulls_last")()),
            (False, 'first'): lambda x: Column(getattr(x._jc, "desc_nulls_first")()),
            (False, 'last'): lambda x: Column(getattr(x._jc, "desc_nulls_last")()),
        }
        by = [mapper[(asc, na_position)](scol) for scol, asc in zip(by, ascending)]
        kdf = DataFrame(self._internal.copy(sdf=self._sdf.sort(*by)))  # type: ks.DataFrame
        if inplace:
            self._internal = kdf._internal
            return None
        else:
            return kdf

    def sort_values(self, by: Union[str, List[str]], ascending: Union[bool, List[bool]] = True,
                    inplace: bool = False, na_position: str = 'last') -> Optional['DataFrame']:
        """
        Sort by the values along either axis.

        Parameters
        ----------
        by : str or list of str
        ascending : bool or list of bool, default True
             Sort ascending vs. descending. Specify list for multiple sort
             orders.  If this is a list of bools, must match the length of
             the by.
        inplace : bool, default False
             if True, perform operation in-place
        na_position : {'first', 'last'}, default 'last'
             `first` puts NaNs at the beginning, `last` puts NaNs at the end

        Returns
        -------
        sorted_obj : DataFrame

        Examples
        --------
        >>> df = ks.DataFrame({
        ...     'col1': ['A', 'B', None, 'D', 'C'],
        ...     'col2': [2, 9, 8, 7, 4],
        ...     'col3': [0, 9, 4, 2, 3],
        ...   },
        ...   columns=['col1', 'col2', 'col3'])
        >>> df
           col1  col2  col3
        0     A     2     0
        1     B     9     9
        2  None     8     4
        3     D     7     2
        4     C     4     3

        Sort by col1

        >>> df.sort_values(by=['col1'])
           col1  col2  col3
        0     A     2     0
        1     B     9     9
        4     C     4     3
        3     D     7     2
        2  None     8     4

        Sort Descending

        >>> df.sort_values(by='col1', ascending=False)
           col1  col2  col3
        3     D     7     2
        4     C     4     3
        1     B     9     9
        0     A     2     0
        2  None     8     4

        Sort by multiple columns

        >>> df = ks.DataFrame({
        ...     'col1': ['A', 'A', 'B', None, 'D', 'C'],
        ...     'col2': [2, 1, 9, 8, 7, 4],
        ...     'col3': [0, 1, 9, 4, 2, 3],
        ...   },
        ...   columns=['col1', 'col2', 'col3'])
        >>> df.sort_values(by=['col1', 'col2'])
           col1  col2  col3
        1     A     1     1
        0     A     2     0
        2     B     9     9
        5     C     4     3
        4     D     7     2
        3  None     8     4
        """
        if isinstance(by, str):
            by = [by]
        by = [self[colname]._scol for colname in by]
        return self._sort(by=by, ascending=ascending,
                          inplace=inplace, na_position=na_position)

    def sort_index(self, axis: int = 0,
                   level: Optional[Union[int, List[int]]] = None, ascending: bool = True,
                   inplace: bool = False, kind: str = None, na_position: str = 'last') \
            -> Optional['DataFrame']:
        """
        Sort object by labels (along an axis)

        Parameters
        ----------
        axis : index, columns to direct sorting. Currently, only axis = 0 is supported.
        level : int or level name or list of ints or list of level names
            if not None, sort on values in specified index level(s)
        ascending : boolean, default True
            Sort ascending vs. descending
        inplace : bool, default False
            if True, perform operation in-place
        kind : str, default None
            Koalas does not allow specifying the sorting algorithm at the moment, default None
        na_position : {‘first’, ‘last’}, default ‘last’
            first puts NaNs at the beginning, last puts NaNs at the end. Not implemented for
            MultiIndex.

        Returns
        -------
        sorted_obj : DataFrame

        Examples
        --------
        >>> df = ks.DataFrame({'A': [2, 1, np.nan]}, index=['b', 'a', np.nan])

        >>> df.sort_index()
               A
        a    1.0
        b    2.0
        NaN  NaN

        >>> df.sort_index(ascending=False)
               A
        b    2.0
        a    1.0
        NaN  NaN

        >>> df.sort_index(na_position='first')
               A
        NaN  NaN
        a    1.0
        b    2.0

        >>> df.sort_index(inplace=True)
        >>> df
               A
        a    1.0
        b    2.0
        NaN  NaN

        >>> df = ks.DataFrame({'A': range(4), 'B': range(4)[::-1]},
        ...                   index=[['b', 'b', 'a', 'a'], [1, 0, 1, 0]],
        ...                   columns=['A', 'B'])

        >>> df.sort_index()
             A  B
        a 0  3  0
          1  2  1
        b 0  1  2
          1  0  3

        >>> df.sort_index(level=1)  # doctest: +SKIP
             A  B
        a 0  3  0
        b 0  1  2
        a 1  2  1
        b 1  0  3

        >>> df.sort_index(level=[1, 0])
             A  B
        a 0  3  0
        b 0  1  2
        a 1  2  1
        b 1  0  3
        """
        if axis != 0:
            raise ValueError("No other axes than 0 are supported at the moment")
        if kind is not None:
            raise ValueError("Specifying the sorting algorithm is supported at the moment.")

        if level is None or (is_list_like(level) and len(level) == 0):  # type: ignore
            by = self._internal.index_scols
        elif is_list_like(level):
            by = [self._internal.index_scols[l] for l in level]  # type: ignore
        else:
            by = [self._internal.index_scols[level]]

        return self._sort(by=by, ascending=ascending,
                          inplace=inplace, na_position=na_position)

    # TODO:  add keep = First
    def nlargest(self, n: int, columns: 'Any') -> 'DataFrame':
        """
        Return the first `n` rows ordered by `columns` in descending order.

        Return the first `n` rows with the largest values in `columns`, in
        descending order. The columns that are not specified are returned as
        well, but not used for ordering.

        This method is equivalent to
        ``df.sort_values(columns, ascending=False).head(n)``, but more
        performant in Pandas.
        In Koalas, thanks to Spark's lazy execution and query optimizer,
        the two would have same performance.

        Parameters
        ----------
        n : int
            Number of rows to return.
        columns : label or list of labels
            Column label(s) to order by.

        Returns
        -------
        DataFrame
            The first `n` rows ordered by the given columns in descending
            order.

        See Also
        --------
        DataFrame.nsmallest : Return the first `n` rows ordered by `columns` in
            ascending order.
        DataFrame.sort_values : Sort DataFrame by the values.
        DataFrame.head : Return the first `n` rows without re-ordering.

        Notes
        -----

        This function cannot be used with all column types. For example, when
        specifying columns with `object` or `category` dtypes, ``TypeError`` is
        raised.

        Examples
        --------
        >>> df = ks.DataFrame({'X': [1, 2, 3, 5, 6, 7, np.nan],
        ...                    'Y': [6, 7, 8, 9, 10, 11, 12]})
        >>> df
             X   Y
        0  1.0   6
        1  2.0   7
        2  3.0   8
        3  5.0   9
        4  6.0  10
        5  7.0  11
        6  NaN  12

        In the following example, we will use ``nlargest`` to select the three
        rows having the largest values in column "population".

        >>> df.nlargest(n=3, columns='X')
             X   Y
        5  7.0  11
        4  6.0  10
        3  5.0   9

        >>> df.nlargest(n=3, columns=['Y', 'X'])
             X   Y
        6  NaN  12
        5  7.0  11
        4  6.0  10

        """
        kdf = self.sort_values(by=columns, ascending=False)  # type: Optional[DataFrame]
        assert kdf is not None
        return kdf.head(n=n)

    # TODO: add keep = First
    def nsmallest(self, n: int, columns: 'Any') -> 'DataFrame':
        """
        Return the first `n` rows ordered by `columns` in ascending order.

        Return the first `n` rows with the smallest values in `columns`, in
        ascending order. The columns that are not specified are returned as
        well, but not used for ordering.

        This method is equivalent to ``df.sort_values(columns, ascending=True).head(n)``,
        but more performant. In Koalas, thanks to Spark's lazy execution and query optimizer,
        the two would have same performance.

        Parameters
        ----------
        n : int
            Number of items to retrieve.
        columns : list or str
            Column name or names to order by.

        Returns
        -------
        DataFrame

        See Also
        --------
        DataFrame.nlargest : Return the first `n` rows ordered by `columns` in
            descending order.
        DataFrame.sort_values : Sort DataFrame by the values.
        DataFrame.head : Return the first `n` rows without re-ordering.

        Examples
        --------
        >>> df = ks.DataFrame({'X': [1, 2, 3, 5, 6, 7, np.nan],
        ...                    'Y': [6, 7, 8, 9, 10, 11, 12]})
        >>> df
             X   Y
        0  1.0   6
        1  2.0   7
        2  3.0   8
        3  5.0   9
        4  6.0  10
        5  7.0  11
        6  NaN  12

        In the following example, we will use ``nsmallest`` to select the
        three rows having the smallest values in column "a".

        >>> df.nsmallest(n=3, columns='X') # doctest: +NORMALIZE_WHITESPACE
             X   Y
        0  1.0   6
        1  2.0   7
        2  3.0   8

        To order by the largest values in column "a" and then "c", we can
        specify multiple columns like in the next example.

        >>> df.nsmallest(n=3, columns=['Y', 'X']) # doctest: +NORMALIZE_WHITESPACE
             X   Y
        0  1.0   6
        1  2.0   7
        2  3.0   8
        """
        kdf = self.sort_values(by=columns, ascending=True)  # type: Optional[DataFrame]
        assert kdf is not None
        return kdf.head(n=n)

    def isin(self, values):
        """
        Whether each element in the DataFrame is contained in values.

        Parameters
        ----------
        values : iterable or dict
           The sequence of values to test. If values is a dict,
           the keys must be the column names, which must match.
           Series and DataFrame are not supported.

        Returns
        -------
        DataFrame
            DataFrame of booleans showing whether each element in the DataFrame
            is contained in values.

        Examples
        --------
        >>> df = ks.DataFrame({'num_legs': [2, 4], 'num_wings': [2, 0]},
        ...                   index=['falcon', 'dog'],
        ...                   columns=['num_legs', 'num_wings'])
        >>> df
                num_legs  num_wings
        falcon         2          2
        dog            4          0

        When ``values`` is a list check whether every value in the DataFrame
        is present in the list (which animals have 0 or 2 legs or wings)

        >>> df.isin([0, 2])
                num_legs  num_wings
        falcon      True       True
        dog        False       True

        When ``values`` is a dict, we can pass values to check for each
        column separately:

        >>> df.isin({'num_wings': [0, 3]})
                num_legs  num_wings
        falcon     False      False
        dog        False       True
        """
        if isinstance(values, (pd.DataFrame, pd.Series)):
            raise NotImplementedError("DataFrame and Series are not supported")
        if isinstance(values, dict) and not set(values.keys()).issubset(self.columns):
            raise AttributeError(
                "'DataFrame' object has no attribute %s"
                % (set(values.keys()).difference(self.columns)))

        _select_columns = self._internal.index_columns.copy()
        if isinstance(values, dict):
            for col in self.columns:
                if col in values:
                    _select_columns.append(self._internal.scol_for(col)
                                           .isin(values[col]).alias(col))
                else:
                    _select_columns.append(F.lit(False).alias(col))
        elif is_list_like(values):
            _select_columns += [
                self._internal.scol_for(col).isin(list(values)).alias(col)
                for col in self.columns]
        else:
            raise TypeError('Values should be iterable, Series, DataFrame or dict.')

        return DataFrame(self._internal.copy(sdf=self._sdf.select(_select_columns)))

    @property
    def shape(self):
        """
        Return a tuple representing the dimensionality of the DataFrame.

        Examples
        --------
        >>> df = ks.DataFrame({'col1': [1, 2], 'col2': [3, 4]})
        >>> df.shape
        (2, 2)

        >>> df = ks.DataFrame({'col1': [1, 2], 'col2': [3, 4],
        ...                    'col3': [5, 6]})
        >>> df.shape
        (2, 3)
        """
        return len(self), len(self.columns)

    # TODO: support multi-index columns
    def merge(self, right: 'DataFrame', how: str = 'inner',
              on: Optional[Union[str, List[str]]] = None,
              left_on: Optional[Union[str, List[str]]] = None,
              right_on: Optional[Union[str, List[str]]] = None,
              left_index: bool = False, right_index: bool = False,
              suffixes: Tuple[str, str] = ('_x', '_y')) -> 'DataFrame':
        """
        Merge DataFrame objects with a database-style join.

        The index of the resulting DataFrame will be one of the following:
            - 0...n if no index is used for merging
            - Index of the left DataFrame if merged only on the index of the right DataFrame
            - Index of the right DataFrame if merged only on the index of the left DataFrame
            - All involved indices if merged using the indices of both DataFrames
                e.g. if `left` with indices (a, x) and `right` with indices (b, x), the result will
                be an index (x, a, b)

        Parameters
        ----------
        right: Object to merge with.
        how: Type of merge to be performed.
            {'left', 'right', 'outer', 'inner'}, default 'inner'

            left: use only keys from left frame, similar to a SQL left outer join; preserve key
                order.
            right: use only keys from right frame, similar to a SQL right outer join; preserve key
                order.
            outer: use union of keys from both frames, similar to a SQL full outer join; sort keys
                lexicographically.
            inner: use intersection of keys from both frames, similar to a SQL inner join;
                preserve the order of the left keys.
        on: Column or index level names to join on. These must be found in both DataFrames. If on
            is None and not merging on indexes then this defaults to the intersection of the
            columns in both DataFrames.
        left_on: Column or index level names to join on in the left DataFrame. Can also
            be an array or list of arrays of the length of the left DataFrame.
            These arrays are treated as if they are columns.
        right_on: Column or index level names to join on in the right DataFrame. Can also
            be an array or list of arrays of the length of the right DataFrame.
            These arrays are treated as if they are columns.
        left_index: Use the index from the left DataFrame as the join key(s). If it is a
            MultiIndex, the number of keys in the other DataFrame (either the index or a number of
            columns) must match the number of levels.
        right_index: Use the index from the right DataFrame as the join key. Same caveats as
            left_index.
        suffixes: Suffix to apply to overlapping column names in the left and right side,
            respectively.

        Returns
        -------
        DataFrame
            A DataFrame of the two merged objects.

        Examples
        --------
        >>> df1 = ks.DataFrame({'lkey': ['foo', 'bar', 'baz', 'foo'],
        ...                     'value': [1, 2, 3, 5]},
        ...                    columns=['lkey', 'value'])
        >>> df2 = ks.DataFrame({'rkey': ['foo', 'bar', 'baz', 'foo'],
        ...                     'value': [5, 6, 7, 8]},
        ...                    columns=['rkey', 'value'])
        >>> df1
          lkey  value
        0  foo      1
        1  bar      2
        2  baz      3
        3  foo      5
        >>> df2
          rkey  value
        0  foo      5
        1  bar      6
        2  baz      7
        3  foo      8

        Merge df1 and df2 on the lkey and rkey columns. The value columns have
        the default suffixes, _x and _y, appended.

        >>> merged = df1.merge(df2, left_on='lkey', right_on='rkey')
        >>> merged.sort_values(by=['lkey', 'value_x', 'rkey', 'value_y'])
          lkey  value_x rkey  value_y
        0  bar        2  bar        6
        5  baz        3  baz        7
        1  foo        1  foo        5
        2  foo        1  foo        8
        3  foo        5  foo        5
        4  foo        5  foo        8

        >>> left_kdf = ks.DataFrame({'A': [1, 2]})
        >>> right_kdf = ks.DataFrame({'B': ['x', 'y']}, index=[1, 2])

        >>> left_kdf.merge(right_kdf, left_index=True, right_index=True)
           A  B
        1  2  x

        >>> left_kdf.merge(right_kdf, left_index=True, right_index=True, how='left')
           A     B
        0  1  None
        1  2     x

        >>> left_kdf.merge(right_kdf, left_index=True, right_index=True, how='right')
             A  B
        1  2.0  x
        2  NaN  y

        >>> left_kdf.merge(right_kdf, left_index=True, right_index=True, how='outer')
             A     B
        0  1.0  None
        1  2.0     x
        2  NaN     y

        Notes
        -----
        As described in #263, joining string columns currently returns None for missing values
            instead of NaN.
        """
        _to_list = lambda o: o if o is None or is_list_like(o) else [o]

        if on:
            if left_on or right_on:
                raise ValueError('Can only pass argument "on" OR "left_on" and "right_on", '
                                 'not a combination of both.')
            left_keys = _to_list(on)
            right_keys = _to_list(on)
        else:
            # TODO: need special handling for multi-index.
            if left_index:
                left_keys = self._internal.index_columns
            else:
                left_keys = _to_list(left_on)
            if right_index:
                right_keys = right._internal.index_columns
            else:
                right_keys = _to_list(right_on)

            if left_keys and not right_keys:
                raise ValueError('Must pass right_on or right_index=True')
            if right_keys and not left_keys:
                raise ValueError('Must pass left_on or left_index=True')
            if not left_keys and not right_keys:
                common = list(self.columns.intersection(right.columns))
                if len(common) == 0:
                    raise ValueError(
                        'No common columns to perform merge on. Merge options: '
                        'left_on=None, right_on=None, left_index=False, right_index=False')
                left_keys = common
                right_keys = common
            if len(left_keys) != len(right_keys):  # type: ignore
                raise ValueError('len(left_keys) must equal len(right_keys)')

        if how == 'full':
            warnings.warn("Warning: While Koalas will accept 'full', you should use 'outer' " +
                          "instead to be compatible with the pandas merge API", UserWarning)
        if how == 'outer':
            # 'outer' in pandas equals 'full' in Spark
            how = 'full'
        if how not in ('inner', 'left', 'right', 'full'):
            raise ValueError("The 'how' parameter has to be amongst the following values: ",
                             "['inner', 'left', 'right', 'outer']")

        left_table = self._internal.spark_internal_df.alias('left_table')
        right_table = right._internal.spark_internal_df.alias('right_table')

        left_key_columns = [scol_for(left_table, col) for col in left_keys]  # type: ignore
        right_key_columns = [scol_for(right_table, col) for col in right_keys]  # type: ignore

        join_condition = reduce(lambda x, y: x & y,
                                [lkey == rkey for lkey, rkey
                                 in zip(left_key_columns, right_key_columns)])

        joined_table = left_table.join(right_table, join_condition, how=how)

        # Unpack suffixes tuple for convenience
        left_suffix = suffixes[0]
        right_suffix = suffixes[1]

        # Append suffixes to columns with the same name to avoid conflicts later
        duplicate_columns = (set(self._internal.data_columns)
                             & set(right._internal.data_columns))

        left_index_columns = set(self._internal.index_columns)
        right_index_columns = set(right._internal.index_columns)

        exprs = []
        for col in left_table.columns:
            if col in left_index_columns:
                continue
            scol = scol_for(left_table, col)
            if col in duplicate_columns:
                if col in left_keys and col in right_keys:
                    right_scol = scol_for(right_table, col)
                    if how == 'right':
                        scol = right_scol
                    elif how == 'full':
                        scol = F.when(scol.isNotNull(), scol).otherwise(right_scol).alias(col)
                    else:
                        pass
                else:
                    col = col + left_suffix
                    scol = scol.alias(col)
            exprs.append(scol)
        for col in right_table.columns:
            if col in right_index_columns:
                continue
            scol = scol_for(right_table, col)
            if col in duplicate_columns:
                if col in left_keys and col in right_keys:
                    continue
                else:
                    col = col + right_suffix
                    scol = scol.alias(col)
            exprs.append(scol)

        # Retain indices if they are used for joining
        if left_index:
            if right_index:
                exprs.extend(['left_table.`{}`'.format(col) for col in left_index_columns])
                exprs.extend(['right_table.`{}`'.format(col) for col in right_index_columns])
                index_map = self._internal.index_map + [idx for idx in right._internal.index_map
                                                        if idx not in self._internal.index_map]
            else:
                exprs.extend(['right_table.`{}`'.format(col) for col in right_index_columns])
                index_map = right._internal.index_map
        elif right_index:
            exprs.extend(['left_table.`{}`'.format(col) for col in left_index_columns])
            index_map = self._internal.index_map
        else:
            index_map = []

        selected_columns = joined_table.select(*exprs)

        # Merge left and right indices after the join by replacing missing values in the left index
        # with values from the right index and dropping
        if (how == 'right' or how == 'full') and right_index:
            for left_index_col, right_index_col in zip(self._internal.index_columns,
                                                       right._internal.index_columns):
                selected_columns = selected_columns.withColumn(
                    'left_table.' + left_index_col,
                    F.when(F.col('left_table.`{}`'.format(left_index_col)).isNotNull(),
                           F.col('left_table.`{}`'.format(left_index_col)))
                    .otherwise(F.col('right_table.`{}`'.format(right_index_col)))
                ).withColumnRenamed(
                    'left_table.' + left_index_col, left_index_col
                ).drop(F.col('left_table.`{}`'.format(left_index_col)))
        if not (left_index and not right_index):
            for right_index_col in right_index_columns:
                if right_index_col in left_index_columns:
                    selected_columns = \
                        selected_columns.drop(F.col('right_table.`{}`'.format(right_index_col)))

        if index_map:
            data_columns = [c for c in selected_columns.columns
                            if c not in [idx[0] for idx in index_map]]
            internal = _InternalFrame(
                sdf=selected_columns, data_columns=data_columns, index_map=index_map)
            return DataFrame(internal)
        else:
            return DataFrame(selected_columns)

    def join(self, right: 'DataFrame', on: Optional[Union[str, List[str]]] = None,
             how: str = 'left', lsuffix: str = '', rsuffix: str = '') -> 'DataFrame':
        """
        Join columns of another DataFrame.

        Join columns with `right` DataFrame either on index or on a key column. Efficiently join
        multiple DataFrame objects by index at once by passing a list.

        Parameters
        ----------
        right: DataFrame, Series
        on: str, list of str, or array-like, optional
            Column or index level name(s) in the caller to join on the index in `right`, otherwise
            joins index-on-index. If multiple values given, the `right` DataFrame must have a
            MultiIndex. Can pass an array as the join key if it is not already contained in the
            calling DataFrame. Like an Excel VLOOKUP operation.
        how: {'left', 'right', 'outer', 'inner'}, default 'left'
            How to handle the operation of the two objects.

            * left: use `left` frame’s index (or column if on is specified).
            * right: use `right`’s index.
            * outer: form union of `left` frame’s index (or column if on is specified) with
              right’s index, and sort it. lexicographically.
            * inner: form intersection of `left` frame’s index (or column if on is specified)
              with `right`’s index, preserving the order of the `left`’s one.
        lsuffix : str, default ''
            Suffix to use from left frame's overlapping columns.
        rsuffix : str, default ''
            Suffix to use from `right` frame's overlapping columns.

        Returns
        -------
        DataFrame
            A dataframe containing columns from both the `left` and `right`.

        See Also
        --------
        DataFrame.merge: For column(s)-on-columns(s) operations.

        Notes
        -----
        Parameters on, lsuffix, and rsuffix are not supported when passing a list of DataFrame
        objects.

        Examples
        --------
        >>> kdf1 = ks.DataFrame({'key': ['K0', 'K1', 'K2', 'K3'],
        ...                      'A': ['A0', 'A1', 'A2', 'A3']},
        ...                     columns=['key', 'A'])
        >>> kdf2 = ks.DataFrame({'key': ['K0', 'K1', 'K2'],
        ...                      'B': ['B0', 'B1', 'B2']},
        ...                     columns=['key', 'B'])
        >>> kdf1
          key   A
        0  K0  A0
        1  K1  A1
        2  K2  A2
        3  K3  A3
        >>> kdf2
          key   B
        0  K0  B0
        1  K1  B1
        2  K2  B2

        Join DataFrames using their indexes.

        >>> join_kdf = kdf1.join(kdf2, lsuffix='_left', rsuffix='_right')
        >>> join_kdf.sort_values(by=join_kdf.columns)
          key_left   A key_right     B
        0       K0  A0        K0    B0
        1       K1  A1        K1    B1
        2       K2  A2        K2    B2
        3       K3  A3      None  None

        If we want to join using the key columns, we need to set key to be the index in both df and
        right. The joined DataFrame will have key as its index.

        >>> join_kdf = kdf1.set_index('key').join(kdf2.set_index('key'))
        >>> join_kdf.sort_values(by=join_kdf.columns) # doctest: +NORMALIZE_WHITESPACE
              A     B
        key
        K0   A0    B0
        K1   A1    B1
        K2   A2    B2
        K3   A3  None

        Another option to join using the key columns is to use the on parameter. DataFrame.join
        always uses right’s index but we can use any column in df. This method preserves the
        original DataFrame’s index in the result.

        >>> join_kdf = kdf1.join(kdf2.set_index('key'), on='key')
        >>> join_kdf.sort_index()
          key   A     B
        0  K3  A3  None
        1  K0  A0    B0
        2  K1  A1    B1
        3  K2  A2    B2
        """
        if on:
            self = self.set_index(on)
            join_kdf = self.merge(right, left_index=True, right_index=True, how=how,
                                  suffixes=(lsuffix, rsuffix)).reset_index()
        else:
            join_kdf = self.merge(right, left_index=True, right_index=True, how=how,
                                  suffixes=(lsuffix, rsuffix))
        return join_kdf

    def append(self, other: 'DataFrame', ignore_index: bool = False,
               verify_integrity: bool = False, sort: bool = False) -> 'DataFrame':
        """
        Append rows of other to the end of caller, returning a new object.

        Columns in other that are not in the caller are added as new columns.

        Parameters
        ----------
        other : DataFrame or Series/dict-like object, or list of these
            The data to append.

        ignore_index : boolean, default False
            If True, do not use the index labels.

        verify_integrity : boolean, default False
            If True, raise ValueError on creating index with duplicates.

        sort : boolean, default False
            Currently not supported.

        Returns
        -------
        appended : DataFrame

        Examples
        --------
        >>> df = ks.DataFrame([[1, 2], [3, 4]], columns=list('AB'))

        >>> df.append(df)
           A  B
        0  1  2
        1  3  4
        0  1  2
        1  3  4

        >>> df.append(df, ignore_index=True)
           A  B
        0  1  2
        1  3  4
        2  1  2
        3  3  4
        """
        if isinstance(other, ks.Series):
            raise ValueError("DataFrames.append() does not support appending Series to DataFrames")
        if sort:
            raise ValueError("The 'sort' parameter is currently not supported")

        if not ignore_index:
            index_scols = self._internal.index_scols
            if len(index_scols) != len(other._internal.index_scols):
                raise ValueError("Both DataFrames have to have the same number of index levels")

            if verify_integrity and len(index_scols) > 0:
                if (self._sdf.select(index_scols)
                        .intersect(other._sdf.select(other._internal.index_scols))
                        .count()) > 0:
                    raise ValueError("Indices have overlapping values")

        # Lazy import to avoid circular dependency issues
        from databricks.koalas.namespace import concat
        return concat([self, other], ignore_index=ignore_index)

    # TODO: add 'filter_func' and 'errors' parameter
    def update(self, other: 'DataFrame', join: str = 'left', overwrite: bool = True):
        """
        Modify in place using non-NA values from another DataFrame.
        Aligns on indices. There is no return value.

        Parameters
        ----------
        other : DataFrame, or Series
        join : 'left', default 'left'
            Only left join is implemented, keeping the index and columns of the original object.
        overwrite : bool, default True
            How to handle non-NA values for overlapping keys:

            * True: overwrite original DataFrame's values with values from `other`.
            * False: only update values that are NA in the original DataFrame.

        Returns
        -------
        None : method directly changes calling object

        See Also
        --------
        DataFrame.merge : For column(s)-on-columns(s) operations.

        Examples
        --------
        >>> df = ks.DataFrame({'A': [1, 2, 3], 'B': [400, 500, 600]}, columns=['A', 'B'])
        >>> new_df = ks.DataFrame({'B': [4, 5, 6], 'C': [7, 8, 9]}, columns=['B', 'C'])
        >>> df.update(new_df)
        >>> df
           A  B
        0  1  4
        1  2  5
        2  3  6

        The DataFrame's length does not increase as a result of the update,
        only values at matching index/column labels are updated.

        >>> df = ks.DataFrame({'A': ['a', 'b', 'c'], 'B': ['x', 'y', 'z']}, columns=['A', 'B'])
        >>> new_df = ks.DataFrame({'B': ['d', 'e', 'f', 'g', 'h', 'i']}, columns=['B'])
        >>> df.update(new_df)
        >>> df
           A  B
        0  a  d
        1  b  e
        2  c  f

        For Series, it's name attribute must be set.

        >>> df = ks.DataFrame({'A': ['a', 'b', 'c'], 'B': ['x', 'y', 'z']}, columns=['A', 'B'])
        >>> new_column = ks.Series(['d', 'e'], name='B', index=[0, 2])
        >>> df.update(new_column)
        >>> df
           A  B
        0  a  d
        1  b  y
        2  c  e

        If `other` contains None the corresponding values are not updated in the original dataframe.

        >>> df = ks.DataFrame({'A': [1, 2, 3], 'B': [400, 500, 600]}, columns=['A', 'B'])
        >>> new_df = ks.DataFrame({'B': [4, None, 6]}, columns=['B'])
        >>> df.update(new_df)
        >>> df
           A      B
        0  1    4.0
        1  2  500.0
        2  3    6.0
        """
        if join != 'left':
            raise NotImplementedError("Only left join is supported")

        if isinstance(other, ks.Series):
            other = DataFrame(other)

        update_columns = list(set(self._internal.data_columns)
                              .intersection(set(other._internal.data_columns)))
        update_sdf = self.join(other[update_columns], rsuffix='_new')._sdf

        for column_name in update_columns:
            old_col = scol_for(update_sdf, column_name)
            new_col = scol_for(update_sdf, column_name + '_new')
            if overwrite:
                update_sdf = update_sdf.withColumn(column_name, F.when(new_col.isNull(), old_col)
                                                   .otherwise(new_col))
            else:
                update_sdf = update_sdf.withColumn(column_name, F.when(old_col.isNull(), new_col)
                                                   .otherwise(old_col))
        internal = self._internal.copy(sdf=update_sdf.select([scol_for(update_sdf, col)
                                                              for col in self._internal.columns]))
        self._internal = internal

    def sample(self, n: Optional[int] = None, frac: Optional[float] = None, replace: bool = False,
               random_state: Optional[int] = None) -> 'DataFrame':
        """
        Return a random sample of items from an axis of object.

        Please call this function using named argument by specifying the ``frac`` argument.

        You can use `random_state` for reproducibility. However, note that different from pandas,
        specifying a seed in Koalas/Spark does not guarantee the sampled rows will be fixed. The
        result set depends on not only the seed, but also how the data is distributed across
        machines and to some extent network randomness when shuffle operations are involved. Even
        in the simplest case, the result set will depend on the system's CPU core count.

        Parameters
        ----------
        n : int, optional
            Number of items to return. This is currently NOT supported. Use frac instead.
        frac : float, optional
            Fraction of axis items to return.
        replace : bool, default False
            Sample with or without replacement.
        random_state : int, optional
            Seed for the random number generator (if int).

        Returns
        -------
        Series or DataFrame
            A new object of same type as caller containing the sampled items.

        Examples
        --------
        >>> df = ks.DataFrame({'num_legs': [2, 4, 8, 0],
        ...                    'num_wings': [2, 0, 0, 0],
        ...                    'num_specimen_seen': [10, 2, 1, 8]},
        ...                   index=['falcon', 'dog', 'spider', 'fish'],
        ...                   columns=['num_legs', 'num_wings', 'num_specimen_seen'])
        >>> df  # doctest: +SKIP
                num_legs  num_wings  num_specimen_seen
        falcon         2          2                 10
        dog            4          0                  2
        spider         8          0                  1
        fish           0          0                  8

        A random 25% sample of the ``DataFrame``.
        Note that we use `random_state` to ensure the reproducibility of
        the examples.

        >>> df.sample(frac=0.25, random_state=1)  # doctest: +SKIP
                num_legs  num_wings  num_specimen_seen
        falcon         2          2                 10
        fish           0          0                  8

        Extract 25% random elements from the ``Series`` ``df['num_legs']``, with replacement,
        so the same items could appear more than once.

        >>> df['num_legs'].sample(frac=0.4, replace=True, random_state=1)  # doctest: +SKIP
        falcon    2
        spider    8
        spider    8
        Name: num_legs, dtype: int64

        Specifying the exact number of items to return is not supported at the moment.

        >>> df.sample(n=5)  # doctest: +ELLIPSIS
        Traceback (most recent call last):
            ...
        NotImplementedError: Function sample currently does not support specifying ...
        """
        # Note: we don't run any of the doctests because the result can change depending on the
        # system's core count.
        if n is not None:
            raise NotImplementedError("Function sample currently does not support specifying "
                                      "exact number of items to return. Use frac instead.")

        if frac is None:
            raise ValueError("frac must be specified.")

        sdf = self._sdf.sample(withReplacement=replace, fraction=frac, seed=random_state)
        return DataFrame(self._internal.copy(sdf=sdf))

    def astype(self, dtype) -> 'DataFrame':
        """
        Cast a pandas object to a specified dtype ``dtype``.

        Parameters
        ----------
        dtype : data type, or dict of column name -> data type
            Use a numpy.dtype or Python type to cast entire pandas object to
            the same type. Alternatively, use {col: dtype, ...}, where col is a
            column label and dtype is a numpy.dtype or Python type to cast one
            or more of the DataFrame's columns to column-specific types.

        Returns
        -------
        casted : same type as caller

        See Also
        --------
        to_datetime : Convert argument to datetime.

        Examples
        --------
        >>> df = ks.DataFrame({'a': [1, 2, 3], 'b': [1, 2, 3]}, dtype='int64')
        >>> df
           a  b
        0  1  1
        1  2  2
        2  3  3

        Convert to float type:

        >>> df.astype('float')
             a    b
        0  1.0  1.0
        1  2.0  2.0
        2  3.0  3.0

        Convert to int64 type back:

        >>> df.astype('int64')
           a  b
        0  1  1
        1  2  2
        2  3  3

        Convert column a to float type:

        >>> df.astype({'a': float})
             a  b
        0  1.0  1
        1  2.0  2
        2  3.0  3

        """
        results = []
        if is_dict_like(dtype):
            for col_name in dtype.keys():
                if col_name not in self.columns:
                    raise KeyError('Only a column name can be used for the '
                                   'key in a dtype mappings argument.')
            for col_name, col in self.items():
                if col_name in dtype:
                    results.append(col.astype(dtype=dtype[col_name]))
                else:
                    results.append(col)
        else:
            for col_name, col in self.items():
                results.append(col.astype(dtype=dtype))
        sdf = self._sdf.select(
            self._internal.index_scols + list(map(lambda ser: ser._scol, results)))
        return DataFrame(self._internal.copy(sdf=sdf))

    def add_prefix(self, prefix):
        """
        Prefix labels with string `prefix`.

        For Series, the row labels are prefixed.
        For DataFrame, the column labels are prefixed.

        Parameters
        ----------
        prefix : str
           The string to add before each label.

        Returns
        -------
        DataFrame
           New DataFrame with updated labels.

        See Also
        --------
        Series.add_prefix: Prefix row labels with string `prefix`.
        Series.add_suffix: Suffix row labels with string `suffix`.
        DataFrame.add_suffix: Suffix column labels with string `suffix`.

        Examples
        --------
        >>> df = ks.DataFrame({'A': [1, 2, 3, 4], 'B': [3, 4, 5, 6]}, columns=['A', 'B'])
        >>> df
           A  B
        0  1  3
        1  2  4
        2  3  5
        3  4  6

        >>> df.add_prefix('col_')
           col_A  col_B
        0      1      3
        1      2      4
        2      3      5
        3      4      6
        """
        assert isinstance(prefix, str)
        column_index = [tuple([prefix + i for i in idx]) for idx in self._internal.column_index]
        internal = self._internal.copy(column_index=column_index)
        return DataFrame(internal)

    def add_suffix(self, suffix):
        """
        Suffix labels with string `suffix`.

        For Series, the row labels are suffixed.
        For DataFrame, the column labels are suffixed.

        Parameters
        ----------
        suffix : str
           The string to add before each label.

        Returns
        -------
        DataFrame
           New DataFrame with updated labels.

        See Also
        --------
        Series.add_prefix: Prefix row labels with string `prefix`.
        Series.add_suffix: Suffix row labels with string `suffix`.
        DataFrame.add_prefix: Prefix column labels with string `prefix`.

        Examples
        --------
        >>> df = ks.DataFrame({'A': [1, 2, 3, 4], 'B': [3, 4, 5, 6]}, columns=['A', 'B'])
        >>> df
           A  B
        0  1  3
        1  2  4
        2  3  5
        3  4  6

        >>> df.add_suffix('_col')
           A_col  B_col
        0      1      3
        1      2      4
        2      3      5
        3      4      6
        """
        assert isinstance(suffix, str)
        column_index = [tuple([i + suffix for i in idx]) for idx in self._internal.column_index]
        internal = self._internal.copy(column_index=column_index)
        return DataFrame(internal)

    # TODO: include, and exclude should be implemented.
    def describe(self, percentiles: Optional[List[float]] = None) -> 'DataFrame':
        """
        Generate descriptive statistics that summarize the central tendency,
        dispersion and shape of a dataset's distribution, excluding
        ``NaN`` values.

        Analyzes both numeric and object series, as well
        as ``DataFrame`` column sets of mixed data types. The output
        will vary depending on what is provided. Refer to the notes
        below for more detail.

        Parameters
        ----------
        percentiles : list of ``float`` in range [0.0, 1.0], default [0.25, 0.5, 0.75]
            A list of percentiles to be computed.

        Returns
        -------
        Series or DataFrame
            Summary statistics of the Series or Dataframe provided.

        See Also
        --------
        DataFrame.count: Count number of non-NA/null observations.
        DataFrame.max: Maximum of the values in the object.
        DataFrame.min: Minimum of the values in the object.
        DataFrame.mean: Mean of the values.
        DataFrame.std: Standard deviation of the observations.

        Notes
        -----
        For numeric data, the result's index will include ``count``,
        ``mean``, ``std``, ``min``, ``25%``, ``50%``, ``75%``, ``max``.

        Currently only numeric data is supported.

        Examples
        --------
        Describing a numeric ``Series``.

        >>> s = ks.Series([1, 2, 3])
        >>> s.describe()
        count    3.0
        mean     2.0
        std      1.0
        min      1.0
        25%      1.0
        50%      2.0
        75%      3.0
        max      3.0
        Name: 0, dtype: float64

        Describing a ``DataFrame``. Only numeric fields are returned.

        >>> df = ks.DataFrame({'numeric1': [1, 2, 3],
        ...                    'numeric2': [4.0, 5.0, 6.0],
        ...                    'object': ['a', 'b', 'c']
        ...                   },
        ...                   columns=['numeric1', 'numeric2', 'object'])
        >>> df.describe()
               numeric1  numeric2
        count       3.0       3.0
        mean        2.0       5.0
        std         1.0       1.0
        min         1.0       4.0
        25%         1.0       4.0
        50%         2.0       5.0
        75%         3.0       6.0
        max         3.0       6.0

        Describing a ``DataFrame`` and selecting custom percentiles.

        >>> df = ks.DataFrame({'numeric1': [1, 2, 3],
        ...                    'numeric2': [4.0, 5.0, 6.0]
        ...                   },
        ...                   columns=['numeric1', 'numeric2'])
        >>> df.describe(percentiles = [0.85, 0.15])
               numeric1  numeric2
        count       3.0       3.0
        mean        2.0       5.0
        std         1.0       1.0
        min         1.0       4.0
        15%         1.0       4.0
        50%         2.0       5.0
        85%         3.0       6.0
        max         3.0       6.0

        Describing a column from a ``DataFrame`` by accessing it as
        an attribute.

        >>> df.numeric1.describe()
        count    3.0
        mean     2.0
        std      1.0
        min      1.0
        25%      1.0
        50%      2.0
        75%      3.0
        max      3.0
        Name: numeric1, dtype: float64

        Describing a column from a ``DataFrame`` by accessing it as
        an attribute and selecting custom percentiles.

        >>> df.numeric1.describe(percentiles = [0.85, 0.15])
        count    3.0
        mean     2.0
        std      1.0
        min      1.0
        15%      1.0
        50%      2.0
        85%      3.0
        max      3.0
        Name: numeric1, dtype: float64
        """
        exprs = []
        data_columns = []
        for col in self.columns:
            kseries = self[col]
            spark_type = kseries.spark_type
            if isinstance(spark_type, DoubleType) or isinstance(spark_type, FloatType):
                exprs.append(F.nanvl(kseries._scol, F.lit(None)).alias(kseries.name))
                data_columns.append(kseries.name)
            elif isinstance(spark_type, NumericType):
                exprs.append(kseries._scol)
                data_columns.append(kseries.name)

        if len(exprs) == 0:
            raise ValueError("Cannot describe a DataFrame without columns")

        if percentiles is not None:
            if any((p < 0.0) or (p > 1.0) for p in percentiles):
                raise ValueError("Percentiles should all be in the interval [0, 1]")
            # appending 50% if not in percentiles already
            percentiles = (percentiles + [0.5]) if 0.5 not in percentiles else percentiles
        else:
            percentiles = [0.25, 0.5, 0.75]

        formatted_perc = ["{:.0%}".format(p) for p in sorted(percentiles)]
        stats = ["count", "mean", "stddev", "min", *formatted_perc, "max"]

        sdf = self._sdf.select(*exprs).summary(stats)

        internal = _InternalFrame(sdf=sdf.replace("stddev", "std", subset='summary'),
                                  data_columns=data_columns,
                                  index_map=[('summary', None)])
        return DataFrame(internal).astype('float64')

    def _cum(self, func, skipna: bool):
        # This is used for cummin, cummax, cumxum, etc.
        if func == F.min:
            func = "cummin"
        elif func == F.max:
            func = "cummax"
        elif func == F.sum:
            func = "cumsum"
        elif func.__name__ == "cumprod":
            func = "cumprod"

        applied = []
        for column in self.columns:
            applied.append(getattr(self[column], func)(skipna))

        sdf = self._sdf.select(
            self._internal.index_scols + [c._scol for c in applied])
        internal = self._internal.copy(sdf=sdf,
                                       data_columns=[c._internal.data_columns[0] for c in applied],
                                       column_index=[c._internal.column_index[0] for c in applied])
        return DataFrame(internal)

    # TODO: implements 'keep' parameters
    def drop_duplicates(self, subset=None, inplace=False):
        """
        Return DataFrame with duplicate rows removed, optionally only
        considering certain columns.

        Parameters
        ----------
        subset : column label or sequence of labels, optional
            Only consider certain columns for identifying duplicates, by
            default use all of the columns
        inplace : boolean, default False
            Whether to drop duplicates in place or to return a copy

        Returns
        -------
        DataFrame

        >>> df = ks.DataFrame(
        ...     {'a': [1, 2, 2, 2, 3], 'b': ['a', 'a', 'a', 'c', 'd']}, columns = ['a', 'b'])
        >>> df
           a  b
        0  1  a
        1  2  a
        2  2  a
        3  2  c
        4  3  d

        >>> df.drop_duplicates().sort_values(['a', 'b'])
           a  b
        0  1  a
        1  2  a
        3  2  c
        4  3  d

        >>> df.drop_duplicates('a').sort_values(['a', 'b'])
           a  b
        0  1  a
        1  2  a
        4  3  d

        >>> df.drop_duplicates(['a', 'b']).sort_values(['a', 'b'])
           a  b
        0  1  a
        1  2  a
        3  2  c
        4  3  d
        """
        if subset is None:
            subset = self._internal.data_columns
        elif not isinstance(subset, list):
            subset = [subset]

        sdf = self._sdf.drop_duplicates(subset=subset)
        internal = self._internal.copy(sdf=sdf)
        if inplace:
            self._internal = internal
        else:
            return DataFrame(internal)

    def reindex(self, labels: Optional[Any] = None, index: Optional[Any] = None,
                columns: Optional[Any] = None, axis: Optional[Union[int, str]] = None,
                copy: Optional[bool] = True, fill_value: Optional[Any] = None) -> 'DataFrame':
        """
        Conform DataFrame to new index with optional filling logic, placing
        NA/NaN in locations having no value in the previous index. A new object
        is produced unless the new index is equivalent to the current one and
        ``copy=False``.

        Parameters
        ----------
        labels: array-like, optional
            New labels / index to conform the axis specified by ‘axis’ to.
        index, columns: array-like, optional
            New labels / index to conform to, should be specified using keywords.
            Preferably an Index object to avoid duplicating data
        axis: int or str, optional
            Axis to target. Can be either the axis name (‘index’, ‘columns’) or
            number (0, 1).
        copy : bool, default True
            Return a new object, even if the passed indexes are the same.
        fill_value : scalar, default np.NaN
            Value to use for missing values. Defaults to NaN, but can be any
            "compatible" value.

        Returns
        -------
        DataFrame with changed index.

        See Also
        --------
        DataFrame.set_index : Set row labels.
        DataFrame.reset_index : Remove row labels or move them to new columns.

        Examples
        --------

        ``DataFrame.reindex`` supports two calling conventions

        * ``(index=index_labels, columns=column_labels, ...)``
        * ``(labels, axis={'index', 'columns'}, ...)``

        We *highly* recommend using keyword arguments to clarify your
        intent.

        Create a dataframe with some fictional data.

        >>> index = ['Firefox', 'Chrome', 'Safari', 'IE10', 'Konqueror']
        >>> df = ks.DataFrame({
        ...      'http_status': [200, 200, 404, 404, 301],
        ...      'response_time': [0.04, 0.02, 0.07, 0.08, 1.0]},
        ...       index=index,
        ...       columns=['http_status', 'response_time'])
        >>> df
                   http_status  response_time
        Firefox            200           0.04
        Chrome             200           0.02
        Safari             404           0.07
        IE10               404           0.08
        Konqueror          301           1.00

        Create a new index and reindex the dataframe. By default
        values in the new index that do not have corresponding
        records in the dataframe are assigned ``NaN``.

        >>> new_index= ['Safari', 'Iceweasel', 'Comodo Dragon', 'IE10',
        ...             'Chrome']
        >>> df.reindex(new_index).sort_index()
        ... # doctest: +NORMALIZE_WHITESPACE
                       http_status  response_time
        Chrome               200.0           0.02
        Comodo Dragon          NaN            NaN
        IE10                 404.0           0.08
        Iceweasel              NaN            NaN
        Safari               404.0           0.07

        We can fill in the missing values by passing a value to
        the keyword ``fill_value``.

        >>> df.reindex(new_index, fill_value=0, copy=False).sort_index()
        ... # doctest: +NORMALIZE_WHITESPACE
                       http_status  response_time
        Chrome                 200           0.02
        Comodo Dragon            0           0.00
        IE10                   404           0.08
        Iceweasel                0           0.00
        Safari                 404           0.07

        We can also reindex the columns.

        >>> df.reindex(columns=['http_status', 'user_agent']).sort_index()
        ... # doctest: +NORMALIZE_WHITESPACE
                       http_status  user_agent
        Chrome                 200         NaN
        Comodo Dragon            0         NaN
        IE10                   404         NaN
        Iceweasel                0         NaN
        Safari                 404         NaN

        Or we can use "axis-style" keyword arguments

        >>> df.reindex(['http_status', 'user_agent'], axis="columns").sort_index()
        ... # doctest: +NORMALIZE_WHITESPACE
                      http_status  user_agent
        Chrome                 200         NaN
        Comodo Dragon            0         NaN
        IE10                   404         NaN
        Iceweasel                0         NaN
        Safari                 404         NaN

        To further illustrate the filling functionality in
        ``reindex``, we will create a dataframe with a
        monotonically increasing index (for example, a sequence
        of dates).

        >>> date_index = pd.date_range('1/1/2010', periods=6, freq='D')
        >>> df2 = ks.DataFrame({"prices": [100, 101, np.nan, 100, 89, 88]},
        ...                    index=date_index)
        >>> df2.sort_index()  # doctest: +NORMALIZE_WHITESPACE
                    prices
        2010-01-01   100.0
        2010-01-02   101.0
        2010-01-03     NaN
        2010-01-04   100.0
        2010-01-05    89.0
        2010-01-06    88.0

        Suppose we decide to expand the dataframe to cover a wider
        date range.

        >>> date_index2 = pd.date_range('12/29/2009', periods=10, freq='D')
        >>> df2.reindex(date_index2).sort_index()  # doctest: +NORMALIZE_WHITESPACE
                    prices
        2009-12-29     NaN
        2009-12-30     NaN
        2009-12-31     NaN
        2010-01-01   100.0
        2010-01-02   101.0
        2010-01-03     NaN
        2010-01-04   100.0
        2010-01-05    89.0
        2010-01-06    88.0
        2010-01-07     NaN
        """
        if axis is not None and (index is not None or columns is not None):
            raise TypeError("Cannot specify both 'axis' and any of 'index' or 'columns'.")

        if labels is not None:
            if axis in ('index', 0, None):
                index = labels
            elif axis in ('columns', 1):
                columns = labels
            else:
                raise ValueError("No axis named %s for object type %s." % (axis, type(axis)))

        if index is not None and not is_list_like(index):
            raise TypeError("Index must be called with a collection of some kind, "
                            "%s was passed" % type(index))

        if columns is not None and not is_list_like(columns):
            raise TypeError("Columns must be called with a collection of some kind, "
                            "%s was passed" % type(columns))

        df = self.copy()

        if index is not None:
            df = DataFrame(df._reindex_index(index))

        if columns is not None:
            df = DataFrame(df._reindex_columns(columns))

        # Process missing values.
        if fill_value is not None:
            df = df.fillna(fill_value)

        # Copy
        if copy:
            return df.copy()
        else:
            self._internal = df._internal
            return self

    def _reindex_index(self, index):
        # When axis is index, we can mimic pandas' by a right outer join.
        index_column = self._internal.index_columns
        assert len(index_column) <= 1, "Index should be single column or not set."

        if len(index_column) == 1:
            kser = ks.Series(list(index))
            index_column = index_column[0]
            labels = kser._kdf._sdf.select(kser._scol.alias(index_column))
        else:
            index_column = None
            labels = ks.Series(index).to_frame()._sdf

        joined_df = self._sdf.join(labels, on=index_column, how="right")
        new_data_columns = filter(lambda x: x not in index_column, joined_df.columns)
        if index_column is not None:
            index_map = [(index_column, None)]  # type: List[IndexMap]
            internal = self._internal.copy(
                sdf=joined_df,
                data_columns=list(new_data_columns),
                index_map=index_map)
        else:
            internal = self._internal.copy(
                sdf=joined_df,
                data_columns=list(new_data_columns))
        return internal

    def _reindex_columns(self, columns):
        level = self._internal.column_index_level
        if level > 1:
            label_columns = list(columns)
            for col in label_columns:
                if not isinstance(col, tuple):
                    raise TypeError('Expected tuple, got {}'.format(type(col)))
        else:
            label_columns = [(col,) for col in columns]
        for col in label_columns:
            if len(col) != level:
                raise ValueError("shape (1,{}) doesn't match the shape (1,{})"
                                 .format(len(col), level))
        scols, columns, idx = [], [], []
        null_columns = False
        for label in label_columns:
            if label in self._internal.column_index:
                scols.append(self._internal.scol_for(label))
                columns.append(self._internal.column_name_for(label))
            else:
                scols.append(F.lit(np.nan).alias(str(label)))
                columns.append(str(label))
                null_columns = True
            idx.append(label)

        if null_columns:
            sdf = self._sdf.select(self._internal.index_scols + list(scols))

        return self._internal.copy(sdf=sdf, data_columns=columns, column_index=idx)

    def melt(self, id_vars=None, value_vars=None, var_name='variable',
             value_name='value'):
        """
        Unpivot a DataFrame from wide format to long format, optionally
        leaving identifier variables set.

        This function is useful to massage a DataFrame into a format where one
        or more columns are identifier variables (`id_vars`), while all other
        columns, considered measured variables (`value_vars`), are "unpivoted" to
        the row axis, leaving just two non-identifier columns, 'variable' and
        'value'.

        Parameters
        ----------
        frame : DataFrame
        id_vars : tuple, list, or ndarray, optional
            Column(s) to use as identifier variables.
        value_vars : tuple, list, or ndarray, optional
            Column(s) to unpivot. If not specified, uses all columns that
            are not set as `id_vars`.
        var_name : scalar, default 'variable'
            Name to use for the 'variable' column.
        value_name : scalar, default 'value'
            Name to use for the 'value' column.

        Returns
        -------
        DataFrame
            Unpivoted DataFrame.

        Examples
        --------
        >>> df = ks.DataFrame({'A': {0: 'a', 1: 'b', 2: 'c'},
        ...                    'B': {0: 1, 1: 3, 2: 5},
        ...                    'C': {0: 2, 1: 4, 2: 6}})
        >>> df
           A  B  C
        0  a  1  2
        1  b  3  4
        2  c  5  6

        >>> ks.melt(df)
          variable value
        0        A     a
        1        B     1
        2        C     2
        3        A     b
        4        B     3
        5        C     4
        6        A     c
        7        B     5
        8        C     6

        >>> df.melt(id_vars='A')
           A variable  value
        0  a        B      1
        1  a        C      2
        2  b        B      3
        3  b        C      4
        4  c        B      5
        5  c        C      6

        >>> ks.melt(df, id_vars=['A', 'B'])
           A  B variable  value
        0  a  1        C      2
        1  b  3        C      4
        2  c  5        C      6

        >>> df.melt(id_vars=['A'], value_vars=['C'])
           A variable  value
        0  a        C      2
        1  b        C      4
        2  c        C      6

        The names of 'variable' and 'value' columns can be customized:

        >>> ks.melt(df, id_vars=['A'], value_vars=['B'],
        ...         var_name='myVarname', value_name='myValname')
           A myVarname  myValname
        0  a         B          1
        1  b         B          3
        2  c         B          5
        """
        if id_vars is None:
            id_vars = []
        if not isinstance(id_vars, (list, tuple, np.ndarray)):
            id_vars = list(id_vars)

        data_columns = self._internal.data_columns

        if value_vars is None:
            value_vars = []
        if not isinstance(value_vars, (list, tuple, np.ndarray)):
            value_vars = list(value_vars)
        if len(value_vars) == 0:
            value_vars = data_columns

        data_columns = [data_column for data_column in data_columns if data_column not in id_vars]
        sdf = self._sdf

        pairs = F.explode(F.array(*[
            F.struct(*(
                [F.lit(column).alias(var_name)] +
                [self._internal.scol_for(column).alias(value_name)])
            ) for column in data_columns if column in value_vars]))

        columns = (id_vars +
                   [F.col("pairs.%s" % var_name), F.col("pairs.%s" % value_name)])
        exploded_df = sdf.withColumn("pairs", pairs).select(columns)

        return DataFrame(exploded_df)

    # TODO: axis, skipna, and many arguments should be implemented.
    def all(self, axis: Union[int, str] = 0) -> bool:
        """
        Return whether all elements are True.

        Returns True unless there is at least one element within a series that is
        False or equivalent (e.g. zero or empty)

        Parameters
        ----------
        axis : {0 or 'index'}, default 0
            Indicate which axis or axes should be reduced.

            * 0 / 'index' : reduce the index, return a Series whose index is the
              original column labels.

        Examples
        --------
        Create a dataframe from a dictionary.

        >>> df = ks.DataFrame({
        ...    'col1': [True, True, True],
        ...    'col2': [True, False, False],
        ...    'col3': [0, 0, 0],
        ...    'col4': [1, 2, 3],
        ...    'col5': [True, True, None],
        ...    'col6': [True, False, None]},
        ...    columns=['col1', 'col2', 'col3', 'col4', 'col5', 'col6'])

        Default behaviour checks if column-wise values all return a boolean.

        >>> df.all()
        col1     True
        col2    False
        col3    False
        col4     True
        col5     True
        col6    False
        Name: all, dtype: bool

        Returns
        -------
        Series
        """

        if axis not in [0, 'index']:
            raise ValueError('axis should be either 0 or "index" currently.')

        applied = []
        column_index = self._internal.column_index
        for idx in column_index:
            col = self[idx]._scol
            all_col = F.min(F.coalesce(col.cast('boolean'), F.lit(True)))
            applied.append(F.when(all_col.isNull(), True).otherwise(all_col))

        # TODO: there is a similar logic to transpose in, for instance,
        #  DataFrame.any, Series.quantile. Maybe we should deduplicate it.
        sdf = self._sdf
        internal_index_column = "__index_level_{}__".format
        value_column = "value"
        cols = []
        for idx, applied_col in zip(column_index, applied):
            cols.append(F.struct(
                [F.lit(col).alias(internal_index_column(i)) for i, col in enumerate(idx)] +
                [applied_col.alias(value_column)]))

        sdf = sdf.select(
            F.array(*cols).alias("arrays")
        ).select(F.explode(F.col("arrays")))

        sdf = sdf.selectExpr("col.*")

        index_column_name = lambda i: (None if self._internal.column_index_names is None
                                       else (self._internal.column_index_names[i],))
        internal = self._internal.copy(
            sdf=sdf,
            data_columns=[value_column],
            index_map=[(internal_index_column(i), index_column_name(i))
                       for i in range(self._internal.column_index_level)],
            column_index=None,
            column_index_names=None)

        return DataFrame(internal)[value_column].rename("all")

    # TODO: axis, skipna, and many arguments should be implemented.
    def any(self, axis: Union[int, str] = 0) -> bool:
        """
        Return whether any element is True.

        Returns False unless there is at least one element within a series that is
        True or equivalent (e.g. non-zero or non-empty).

        Parameters
        ----------
        axis : {0 or 'index'}, default 0
            Indicate which axis or axes should be reduced.

            * 0 / 'index' : reduce the index, return a Series whose index is the
              original column labels.

        Examples
        --------
        Create a dataframe from a dictionary.

        >>> df = ks.DataFrame({
        ...    'col1': [False, False, False],
        ...    'col2': [True, False, False],
        ...    'col3': [0, 0, 1],
        ...    'col4': [0, 1, 2],
        ...    'col5': [False, False, None],
        ...    'col6': [True, False, None]},
        ...    columns=['col1', 'col2', 'col3', 'col4', 'col5', 'col6'])

        Default behaviour checks if column-wise values all return a boolean.

        >>> df.any()
        col1    False
        col2     True
        col3     True
        col4     True
        col5    False
        col6     True
        Name: any, dtype: bool

        Returns
        -------
        Series
        """

        if axis not in [0, 'index']:
            raise ValueError('axis should be either 0 or "index" currently.')

        applied = []
        column_index = self._internal.column_index
        for idx in column_index:
            col = self[idx]._scol
            all_col = F.max(F.coalesce(col.cast('boolean'), F.lit(False)))
            applied.append(F.when(all_col.isNull(), False).otherwise(all_col))

        # TODO: there is a similar logic to transpose in, for instance,
        #  DataFrame.all, Series.quantile. Maybe we should deduplicate it.
        sdf = self._sdf
        internal_index_column = "__index_level_{}__".format
        value_column = "value"
        cols = []
        for idx, applied_col in zip(column_index, applied):
            cols.append(F.struct(
                [F.lit(col).alias(internal_index_column(i)) for i, col in enumerate(idx)] +
                [applied_col.alias(value_column)]))

        sdf = sdf.select(
            F.array(*cols).alias("arrays")
        ).select(F.explode(F.col("arrays")))

        sdf = sdf.selectExpr("col.*")

        index_column_name = lambda i: (None if self._internal.column_index_names is None
                                       else (self._internal.column_index_names[i],))
        internal = self._internal.copy(
            sdf=sdf,
            data_columns=[value_column],
            index_map=[(internal_index_column(i), index_column_name(i))
                       for i in range(self._internal.column_index_level)],
            column_index=None,
            column_index_names=None)

        return DataFrame(internal)[value_column].rename("any")

    # TODO: add axis, numeric_only, pct, na_option parameter
    def rank(self, method='average', ascending=True):
        """
        Compute numerical data ranks (1 through n) along axis. Equal values are
        assigned a rank that is the average of the ranks of those values.

        .. note:: the current implementation of rank uses Spark's Window without
            specifying partition specification. This leads to move all data into
            single partition in single machine and could cause serious
            performance degradation. Avoid this method against very large dataset.

        Parameters
        ----------
        method : {'average', 'min', 'max', 'first', 'dense'}
            * average: average rank of group
            * min: lowest rank in group
            * max: highest rank in group
            * first: ranks assigned in order they appear in the array
            * dense: like 'min', but rank always increases by 1 between groups
        ascending : boolean, default True
            False for ranks by high (1) to low (N)

        Returns
        -------
        ranks : same type as caller

        Examples
        --------
        >>> df = ks.DataFrame({'A': [1, 2, 2, 3], 'B': [4, 3, 2, 1]}, columns= ['A', 'B'])
        >>> df
           A  B
        0  1  4
        1  2  3
        2  2  2
        3  3  1

        >>> df.rank().sort_index()
             A    B
        0  1.0  4.0
        1  2.5  3.0
        2  2.5  2.0
        3  4.0  1.0

        If method is set to 'min', it use lowest rank in group.

        >>> df.rank(method='min').sort_index()
             A    B
        0  1.0  4.0
        1  2.0  3.0
        2  2.0  2.0
        3  4.0  1.0

        If method is set to 'max', it use highest rank in group.

        >>> df.rank(method='max').sort_index()
             A    B
        0  1.0  4.0
        1  3.0  3.0
        2  3.0  2.0
        3  4.0  1.0

        If method is set to 'dense', it leaves no gaps in group.

        >>> df.rank(method='dense').sort_index()
             A    B
        0  1.0  4.0
        1  2.0  3.0
        2  2.0  2.0
        3  3.0  1.0
        """
        applied = []
        for idx in self._internal.column_index:
            applied.append(self[idx].rank(method=method, ascending=ascending))

        sdf = self._sdf.select(self._internal.index_columns + [column._scol for column in applied])
        internal = self._internal.copy(sdf=sdf,
                                       data_columns=[c._internal.data_columns[0] for c in applied],
                                       column_index=[c._internal.column_index[0] for c in applied])
        return DataFrame(internal)

    def filter(self, items=None, like=None, regex=None, axis=None):
        """
        Subset rows or columns of dataframe according to labels in
        the specified index.

        Note that this routine does not filter a dataframe on its
        contents. The filter is applied to the labels of the index.

        Parameters
        ----------
        items : list-like
            Keep labels from axis which are in items.
        like : string
            Keep labels from axis for which "like in label == True".
        regex : string (regular expression)
            Keep labels from axis for which re.search(regex, label) == True.
        axis : int or string axis name
            The axis to filter on.  By default this is the info axis,
            'index' for Series, 'columns' for DataFrame.

        Returns
        -------
        same type as input object

        See Also
        --------
        DataFrame.loc

        Notes
        -----
        The ``items``, ``like``, and ``regex`` parameters are
        enforced to be mutually exclusive.

        ``axis`` defaults to the info axis that is used when indexing
        with ``[]``.

        Examples
        --------
        >>> df = ks.DataFrame(np.array(([1, 2, 3], [4, 5, 6])),
        ...                   index=['mouse', 'rabbit'],
        ...                   columns=['one', 'two', 'three'])

        >>> # select columns by name
        >>> df.filter(items=['one', 'three'])
                one  three
        mouse     1      3
        rabbit    4      6

        >>> # select columns by regular expression
        >>> df.filter(regex='e$', axis=1)
                one  three
        mouse     1      3
        rabbit    4      6

        >>> # select rows containing 'bbi'
        >>> df.filter(like='bbi', axis=0)
                one  two  three
        rabbit    4    5      6
        """

        if sum(x is not None for x in (items, like, regex)) > 1:
            raise TypeError(
                "Keyword arguments `items`, `like`, or `regex` "
                "are mutually exclusive")

        if axis not in ('index', 0, 'columns', 1, None):
            raise ValueError("No axis named %s for object type %s." % (axis, type(axis)))

        index_scols = self._internal.index_scols
        sdf = self._sdf

        if items is not None:
            if is_list_like(items):
                items = list(items)
            else:
                raise ValueError("items should be a list-like object.")
            if axis in ('index', 0):
                # TODO: support multi-index here
                if len(index_scols) != 1:
                    raise ValueError("Single index must be specified.")
                col = None
                for item in items:
                    if col is None:
                        col = index_scols[0] == F.lit(item)
                    else:
                        col = col | (index_scols[0] == F.lit(item))
                sdf = sdf.filter(col)
                return DataFrame(self._internal.copy(sdf=sdf))
            elif axis in ('columns', 1, None):
                return self[items]
        elif like is not None:
            if axis in ('index', 0):
                # TODO: support multi-index here
                if len(index_scols) != 1:
                    raise ValueError("Single index must be specified.")
                sdf = sdf.filter(index_scols[0].contains(like))
                return DataFrame(self._internal.copy(sdf=sdf))
            elif axis in ('columns', 1, None):
                data_columns = self._internal.data_columns
                output_columns = [c for c in data_columns if like in c]
                return self[output_columns]
        elif regex is not None:
            if axis in ('index', 0):
                # TODO: support multi-index here
                if len(index_scols) != 1:
                    raise ValueError("Single index must be specified.")
                sdf = sdf.filter(index_scols[0].rlike(regex))
                return DataFrame(self._internal.copy(sdf=sdf))
            elif axis in ('columns', 1, None):
                data_columns = self._internal.data_columns
                matcher = re.compile(regex)
                output_columns = [c for c in data_columns if matcher.search(c) is not None]
                return self[output_columns]
        else:
            raise TypeError("Must pass either `items`, `like`, or `regex`")

    def _get_from_multiindex_column(self, key):
        """ Select columns from multi-index columns.

        :param key: the multi-index column keys represented by tuple
        :return: DataFrame or Series
        """
        from databricks.koalas.series import Series
        assert isinstance(key, tuple)
        indexes = [(idx, idx) for idx in self._internal.column_index]
        for k in key:
            indexes = [(index, idx[1:]) for index, idx in indexes if idx[0] == k]
            if len(indexes) == 0:
                raise KeyError(k)
        recursive = False
        if all(len(idx) > 0 and idx[0] == '' for _, idx in indexes):
            # If the head is '', drill down recursively.
            recursive = True
            for i, (col, idx) in enumerate(indexes):
                indexes[i] = (col, tuple([str(key), *idx[1:]]))

        column_index_names = None
        if self._internal.column_index_names is not None:
            # Manage column index names
            level = column_index_level([idx for _, idx in indexes])
            column_index_names = self._internal.column_index_names[-level:]

        if all(len(idx) == 0 for _, idx in indexes):
            try:
                idxes = set(idx for idx, _ in indexes)
                assert len(idxes) == 1
                index = list(idxes)[0]
                kdf_or_ser = \
                    Series(self._internal.copy(scol=self._internal.scol_for(index),
                                               column_index=[index]),
                           anchor=self)
            except AnalysisException:
                raise KeyError(key)
        else:
            kdf_or_ser = DataFrame(self._internal.copy(
                data_columns=[self._internal.column_name_for(idx) for idx, _ in indexes],
                column_index=[idx for _, idx in indexes],
                column_index_names=column_index_names))

        if recursive:
            kdf_or_ser = kdf_or_ser._get_from_multiindex_column((str(key),))
        return kdf_or_ser

    def _pd_getitem(self, key):
        from databricks.koalas.series import Series
        if key is None:
            raise KeyError("none key")
        if isinstance(key, str):
            return self._get_from_multiindex_column((key,))
        if isinstance(key, tuple):
            return self._get_from_multiindex_column(key)
        elif np.isscalar(key):
            raise NotImplementedError(key)
        elif isinstance(key, slice):
            return self.loc[key]

        if isinstance(key, (pd.Series, np.ndarray, pd.Index)):
            raise NotImplementedError(key)
        if isinstance(key, list):
            return self.loc[:, key]
        if isinstance(key, DataFrame):
            # TODO Should not implement alignment, too dangerous?
            return Series(self._internal.copy(scol=self._internal.scol_for(key)), anchor=self)
        if isinstance(key, Series):
            # TODO Should not implement alignment, too dangerous?
            # It is assumed to be only a filter, otherwise .loc should be used.
            bcol = key._scol.cast("boolean")
            return DataFrame(self._internal.copy(sdf=self._sdf.filter(bcol)))
        raise NotImplementedError(key)

    def _to_internal_pandas(self):
        """
        Return a pandas DataFrame directly from _internal to avoid overhead of copy.

        This method is for internal use only.
        """
        return self._internal.pandas_df

    def __repr__(self):
        max_display_count = get_option("display.max_rows")
        if max_display_count is None:
            return self._to_internal_pandas().to_string()

        pdf = self.head(max_display_count + 1)._to_internal_pandas()
        pdf_length = len(pdf)
        pdf = pdf.iloc[:max_display_count]
        if pdf_length > max_display_count:
            repr_string = pdf.to_string(show_dimensions=True)
            match = REPR_PATTERN.search(repr_string)
            if match is not None:
                nrows = match.group("rows")
                ncols = match.group("columns")
                footer = ("\n\n[Showing only the first {nrows} rows x {ncols} columns]"
                          .format(nrows=nrows, ncols=ncols))
                return REPR_PATTERN.sub(footer, repr_string)
        return pdf.to_string()

    def _repr_html_(self):
        max_display_count = get_option("display.max_rows")
        if max_display_count is None:
            return self._to_internal_pandas().to_html(notebook=True)

        pdf = self.head(max_display_count + 1)._to_internal_pandas()
        pdf_length = len(pdf)
        pdf = pdf[:max_display_count]
        if pdf_length > max_display_count:
            repr_html = pdf.to_html(show_dimensions=True, notebook=True)
            match = REPR_HTML_PATTERN.search(repr_html)
            if match is not None:
                nrows = match.group("rows")
                ncols = match.group("columns")
                by = chr(215)
                footer = ('\n<p>Showing only the first {rows} rows {by} {cols} columns</p>\n</div>'
                          .format(rows=nrows,
                                  by=by,
                                  cols=ncols))
                return REPR_HTML_PATTERN.sub(footer, repr_html)
        return pdf.to_html(notebook=True)

    def __getitem__(self, key):
        return self._pd_getitem(key)

    def __setitem__(self, key, value):
        from databricks.koalas.series import Series

        if (isinstance(value, Series) and value._kdf is not self) or \
                (isinstance(value, DataFrame) and value is not self):
            # Different Series or DataFrames
            level = self._internal.column_index_level
            if isinstance(value, Series):
                value = value.to_frame()
                value.columns = pd.MultiIndex.from_tuples(
                    [tuple(list(value._internal.column_index[0]) + ([''] * (level - 1)))])
            else:
                assert isinstance(value, DataFrame)
                value_level = value._internal.column_index_level
                if value_level > level:
                    value.columns = pd.MultiIndex.from_tuples(
                        [idx[level:] for idx in value._internal.column_index])
                elif value_level < level:
                    value.columns = pd.MultiIndex.from_tuples(
                        [tuple(list(idx) + ([''] * (level - value_level)))
                         for idx in value._internal.column_index])

            if isinstance(key, str):
                key = [(key,)]
            elif isinstance(key, tuple):
                key = [key]
            else:
                key = [k if isinstance(k, tuple) else (k,) for k in key]

            def assign_columns(kdf, this_column_index, that_column_index):
                assert len(key) == len(that_column_index)
                # Note that here intentionally uses `zip_longest` that combine
                # that_columns.
                for k, this_idx, that_idx \
                        in zip_longest(key, this_column_index, that_column_index):
                    yield (kdf[that_idx], tuple(['that', *k]))
                    if this_idx is not None and this_idx[1:] != k:
                        yield (kdf[this_idx], this_idx)

            kdf = align_diff_frames(assign_columns, self, value, fillna=False, how="left")
        elif isinstance(key, (tuple, list)):
            assert isinstance(value, DataFrame)
            # Same DataFrames.
            field_names = value.columns
            kdf = self.assign(**{k: value[c] for k, c in zip(key, field_names)})
        else:
            # Same Series.
            kdf = self.assign(**{key: value})

        self._internal = kdf._internal

    def __getattr__(self, key: str) -> Any:
        if key.startswith("__") or key.startswith("_pandas_") or key.startswith("_spark_"):
            raise AttributeError(key)
        if hasattr(_MissingPandasLikeDataFrame, key):
            property_or_func = getattr(_MissingPandasLikeDataFrame, key)
            if isinstance(property_or_func, property):
                return property_or_func.fget(self)  # type: ignore
            else:
                return partial(property_or_func, self)

        try:
            return self._get_from_multiindex_column((key,))
        except KeyError:
            raise AttributeError(
                "'%s' object has no attribute '%s'" % (self.__class__.__name__, key))

    def __len__(self):
        return self._sdf.count()

    def __dir__(self):
        fields = [f for f in self._sdf.schema.fieldNames() if ' ' not in f]
        return super(DataFrame, self).__dir__() + fields

    @classmethod
    def _validate_axis(cls, axis=0):
        if axis not in (0, 1, 'index', 'columns', None):
            raise ValueError('No axis named {0}'.format(axis))
        # convert to numeric axis
        return {None: 0, 'index': 0, 'columns': 1}.get(axis, axis)

    if sys.version_info >= (3, 7):
        def __class_getitem__(cls, params):
            # This is a workaround to support variadic generic in DataFrame in Python 3.7.
            # See https://github.com/python/typing/issues/193
            # we always wraps the given type hints by a tuple to mimic the variadic generic.
            return super(cls, DataFrame).__class_getitem__(Tuple[params])
    elif (3, 5) <= sys.version_info < (3, 7):
        # This is a workaround to support variadic generic in DataFrame in Python 3.5+
        # The implementation is in its metaclass so this flag is needed to distinguish
        # Koalas DataFrame.
        is_dataframe = None

    def _drop_internal(self, columns):
        if isinstance(columns, str):
            columns = [(columns,)]  # type: ignore
        elif isinstance(columns, tuple):
            columns = [columns]
        else:
            columns = [col if isinstance(col, tuple) else (col,)  # type: ignore
                       for col in columns]
        drop_column_index = set(idx for idx in self._internal.column_index
                                for col in columns
                                if idx[:len(col)] == col)
        if len(drop_column_index) == 0:
            raise KeyError(columns)
        cols, idx = zip(*((column, idx)
                          for column, idx
                          in zip(self._internal.data_columns, self._internal.column_index)
                          if idx not in drop_column_index))
        internal = self._internal.copy(data_columns=list(cols), column_index=list(idx))

        return internal


def _reduce_spark_multi(sdf, aggs):
    """
    Performs a reduction on a dataframe, the functions being known sql aggregate functions.
    """
    assert isinstance(sdf, spark.DataFrame)
    sdf0 = sdf.agg(*aggs)
    l = sdf0.head(2)
    assert len(l) == 1, (sdf, l)
    row = l[0]
    l2 = list(row)
    assert len(l2) == len(aggs), (row, l2)
    return l2


class _CachedDataFrame(DataFrame):
    """
    Cached Koalas DataFrame, which corresponds to Pandas DataFrame logically, but internally
    it caches the corresponding Spark DataFrame.
    """
    def __init__(self, internal):
        self._cached = internal._sdf.cache()
        super(_CachedDataFrame, self).__init__(internal)

    def __enter__(self):
        return self

    def __exit__(self, exception_type, exception_value, traceback):
        self.unpersist()

    def unpersist(self):
        """
        The `unpersist` function is used to uncache the Koalas DataFrame when it
        is not used with `with` statement.

        Examples
        --------
        >>> df = ks.DataFrame([(.2, .3), (.0, .6), (.6, .0), (.2, .1)],
        ...                   columns=['dogs', 'cats'])
        >>> df = df.cache()

        To uncache the dataframe, use `unpersist` function

        >>> df.unpersist()
        """
        if self._cached.is_cached:
            self._cached.unpersist()<|MERGE_RESOLUTION|>--- conflicted
+++ resolved
@@ -4517,9 +4517,6 @@
                 return self.drop(columns=labels)
             raise NotImplementedError("Drop currently only works for axis=1")
         elif columns is not None:
-<<<<<<< HEAD
-            internal = self._drop_internal(columns)
-=======
             if isinstance(columns, str):
                 columns = [(columns,)]  # type: ignore
             elif isinstance(columns, tuple):
@@ -4541,7 +4538,6 @@
                     self._internal.index_scols + [self._internal.scol_for(idx) for idx in idxes]),
                 data_columns=list(cols),
                 column_index=list(idxes))
->>>>>>> 275463a5
             return DataFrame(internal)
         else:
             raise ValueError("Need to specify at least one of 'labels' or 'columns'")
