--- conflicted
+++ resolved
@@ -323,7 +323,55 @@
 
     notna = notnull
 
-<<<<<<< HEAD
+    def to_koalas(self):
+        """
+        Converts the existing DataFrame into a Koalas DataFrame.
+
+        This method is monkey-patched into Spark's DataFrame and can be used
+        to convert a Spark DataFrame into a Koalas DataFrame. If running on
+        an existing Koalas DataFrame, the method returns itself.
+
+        If a Koalas DataFrame is converted to a Spark DataFrame and then back
+        to Koalas, it will lose the index information and the original index
+        will be turned into a normal column.
+
+        See Also
+        --------
+        DataFrame.to_spark
+
+        Examples
+        --------
+        >>> df = ks.DataFrame({'col1': [1, 2], 'col2': [3, 4]})
+        >>> df
+           col1  col2
+        0     1     3
+        1     2     4
+
+        >>> spark_df = df.to_spark()
+        >>> spark_df
+        DataFrame[__index_level_0__: bigint, col1: bigint, col2: bigint]
+
+        >>> kdf = spark_df.to_koalas()
+        >>> kdf
+           __index_level_0__  col1  col2
+        0                  0     1     3
+        1                  1     2     4
+        """
+        if isinstance(self, DataFrame):
+            return self
+        else:
+            return DataFrame(self)
+
+    def to_spark(self):
+        """
+        Return the current DataFrame as a Spark DataFrame.
+
+        See Also
+        --------
+        DataFrame.to_koalas
+        """
+        return self._sdf
+
     def to_pandas(self):
         """
         Return a Pandas DataFrame.
@@ -342,59 +390,6 @@
         2   0.6   0.0
         3   0.2   0.1
         """
-=======
-    def to_koalas(self):
-        """
-        Converts the existing DataFrame into a Koalas DataFrame.
-
-        This method is monkey-patched into Spark's DataFrame and can be used
-        to convert a Spark DataFrame into a Koalas DataFrame. If running on
-        an existing Koalas DataFrame, the method returns itself.
-
-        If a Koalas DataFrame is converted to a Spark DataFrame and then back
-        to Koalas, it will lose the index information and the original index
-        will be turned into a normal column.
-
-        See Also
-        --------
-        DataFrame.to_spark
-
-        Examples
-        --------
-        >>> df = ks.DataFrame({'col1': [1, 2], 'col2': [3, 4]})
-        >>> df
-           col1  col2
-        0     1     3
-        1     2     4
-
-        >>> spark_df = df.to_spark()
-        >>> spark_df
-        DataFrame[__index_level_0__: bigint, col1: bigint, col2: bigint]
-
-        >>> kdf = spark_df.to_koalas()
-        >>> kdf
-           __index_level_0__  col1  col2
-        0                  0     1     3
-        1                  1     2     4
-        """
-        if isinstance(self, DataFrame):
-            return self
-        else:
-            return DataFrame(self)
-
-    def to_spark(self):
-        """
-        Return the current DataFrame as a Spark DataFrame.
-
-        See Also
-        --------
-        DataFrame.to_koalas
-        """
-        return self._sdf
-
-    @derived_from(spark.DataFrame)
-    def toPandas(self):
->>>>>>> bc017c67
         sdf = self._sdf.select(['`{}`'.format(name) for name in self._metadata.all_fields])
         pdf = sdf.toPandas()
         if len(pdf) == 0 and len(sdf.schema) > 0:
