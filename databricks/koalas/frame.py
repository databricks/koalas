--- conflicted
+++ resolved
@@ -525,9 +525,11 @@
 
     def _kser_for(self, label):
         from databricks.koalas.series import Series
-        return Series(self._internal.copy(scol=self._internal.scol_for(label),
-                                          column_labels=[label]),
-                      anchor=self)
+
+        return Series(
+            self._internal.copy(scol=self._internal.scol_for(label), column_labels=[label]),
+            anchor=self,
+        )
 
     def _apply_series_op(self, op):
         applied = []
@@ -555,8 +557,10 @@
             # Different DataFrames
             def apply_op(kdf, this_column_labels, that_column_labels):
                 for this_label, that_label in zip(this_column_labels, that_column_labels):
-                    yield (getattr(kdf._kser_for(this_label), op)(kdf._kser_for(that_label)),
-                           this_label)
+                    yield (
+                        getattr(kdf._kser_for(this_label), op)(kdf._kser_for(that_label)),
+                        this_label,
+                    )
 
             return align_diff_frames(apply_op, self, other, fillna=True, how="full")
         else:
@@ -1117,8 +1121,10 @@
         polar    22000
         koala    80000
         """
-        return [(label if len(label) > 1 else label[0], self._kser_for(label))
-                for label in self._internal.column_labels]
+        return [
+            (label if len(label) > 1 else label[0], self._kser_for(label))
+            for label in self._internal.column_labels
+        ]
 
     def iterrows(self):
         """
@@ -1852,13 +1858,6 @@
         # |{"a":["y3","z3"]}|                a|               x2|    2|
         # |{"a":["y3","z3"]}|                b|               x3|    1|
         # +-----------------+-----------------+-----------------+-----+
-<<<<<<< HEAD
-        pairs = F.explode(F.array(*[
-            F.struct(
-                [F.lit(col).alias(SPARK_INDEX_NAME_FORMAT(i)) for i, col in enumerate(label)] +
-                [self._internal.scol_for(label).alias("value")]
-            ) for label in self._internal.column_labels]))
-=======
         pairs = F.explode(
             F.array(
                 *[
@@ -1867,13 +1866,12 @@
                             F.lit(col).alias(SPARK_INDEX_NAME_FORMAT(i))
                             for i, col in enumerate(label)
                         ]
-                        + [self[label]._scol.alias("value")]
+                        + [self._internal.scol_for(label).alias("value")]
                     )
                     for label in self._internal.column_labels
                 ]
             )
         )
->>>>>>> 9491d1b1
 
         exploded_df = self._sdf.withColumn("pairs", pairs).select(
             [
@@ -2370,15 +2368,9 @@
                 self._internal.column_labels, kdf._internal.column_labels
             ):
                 wrapped = ks.pandas_wraps(
-<<<<<<< HEAD
-                    func,
-                    return_col=as_python_type(kdf._internal.spark_type_for(output_label)))
+                    func, return_col=as_python_type(kdf._internal.spark_type_for(output_label))
+                )
                 applied.append(wrapped(self._kser_for(input_label)).rename(input_label))
-=======
-                    func, return_col=as_python_type(kdf[output_label].spark_type)
-                )
-                applied.append(wrapped(self[input_label]).rename(input_label))
->>>>>>> 9491d1b1
 
             internal = self._internal.with_new_columns(applied)
             return DataFrame(internal)
@@ -2750,19 +2742,13 @@
         column_scols = []
         for label in self._internal.column_labels:
             column_scols.append(
-<<<<<<< HEAD
                 F.when(
                     kdf[tmp_cond_col_name(name_like_string(label))]._scol,
-                    kdf._internal.scol_for(label)
-                ).otherwise(
-                    kdf[tmp_other_col_name(name_like_string(label))]._scol
-                ).alias(kdf._internal.column_name_for(label)))
-=======
-                F.when(kdf[tmp_cond_col_name(name_like_string(label))]._scol, kdf[label]._scol)
+                    kdf._internal.scol_for(label),
+                )
                 .otherwise(kdf[tmp_other_col_name(name_like_string(label))]._scol)
                 .alias(kdf._internal.column_name_for(label))
             )
->>>>>>> 9491d1b1
 
         return DataFrame(
             kdf._internal.with_new_columns(column_scols, column_labels=self._internal.column_labels)
@@ -3506,14 +3492,12 @@
         axis = validate_axis(axis)
         if axis != 0:
             raise NotImplementedError('axis should be either 0 or "index" currently.')
-<<<<<<< HEAD
-        res = self._sdf.select([self._kser_for(label)._nunique(dropna, approx, rsd)
-                                for label in self._internal.column_labels]).toPandas()
-=======
         res = self._sdf.select(
-            [self[label]._nunique(dropna, approx, rsd) for label in self._internal.column_labels]
+            [
+                self._kser_for(label)._nunique(dropna, approx, rsd)
+                for label in self._internal.column_labels
+            ]
         ).toPandas()
->>>>>>> 9491d1b1
         if self._internal.column_labels_level == 1:
             res.columns = [label[0] for label in self._internal.column_labels]
         else:
@@ -4570,18 +4554,11 @@
             else:
                 labels = self._internal.column_labels
 
-<<<<<<< HEAD
-            cnt = reduce(lambda x, y: x + y,
-                         [F.when(self._kser_for(label).notna()._scol, 1).otherwise(0)
-                          for label in labels],
-                         F.lit(0))
-=======
             cnt = reduce(
                 lambda x, y: x + y,
-                [F.when(self[label].notna()._scol, 1).otherwise(0) for label in labels],
+                [F.when(self._kser_for(label).notna()._scol, 1).otherwise(0) for label in labels],
                 F.lit(0),
             )
->>>>>>> 9491d1b1
             if thresh is not None:
                 pred = cnt >= F.lit(int(thresh))
             elif how == "any":
@@ -5603,18 +5580,12 @@
         f    datetime64[ns]
         dtype: object
         """
-<<<<<<< HEAD
-        return pd.Series([self._kser_for(label).dtype for label in self._internal.column_labels],
-                         index=pd.Index([label if len(label) > 1 else label[0]
-                                         for label in self._internal.column_labels]))
-=======
         return pd.Series(
-            [self[label].dtype for label in self._internal.column_labels],
+            [self._kser_for(label).dtype for label in self._internal.column_labels],
             index=pd.Index(
                 [label if len(label) > 1 else label[0] for label in self._internal.column_labels]
             ),
         )
->>>>>>> 9491d1b1
 
     def select_dtypes(self, include=None, exclude=None):
         """
@@ -5766,23 +5737,14 @@
         for label in self._internal.column_labels:
             if len(include) > 0:
                 should_include = (
-<<<<<<< HEAD
                     infer_dtype_from_object(self._kser_for(label).dtype.name) in include_numpy_type
-                    or self._internal.spark_type_for(label) in include_spark_type)
-            else:
-                should_include = not (
-                    infer_dtype_from_object(self._kser_for(label).dtype.name) in exclude_numpy_type
-                    or self._internal.spark_type_for(label) in exclude_spark_type)
-=======
-                    infer_dtype_from_object(self[label].dtype.name) in include_numpy_type
                     or self._internal.spark_type_for(label) in include_spark_type
                 )
             else:
                 should_include = not (
-                    infer_dtype_from_object(self[label].dtype.name) in exclude_numpy_type
+                    infer_dtype_from_object(self._kser_for(label).dtype.name) in exclude_numpy_type
                     or self._internal.spark_type_for(label) in exclude_spark_type
                 )
->>>>>>> 9491d1b1
 
             if should_include:
                 column_labels.append(label)
@@ -7985,13 +7947,8 @@
         applied = []
         column_labels = self._internal.column_labels
         for label in column_labels:
-<<<<<<< HEAD
             scol = self._internal.scol_for(label)
-            all_col = F.min(F.coalesce(scol.cast('boolean'), F.lit(True)))
-=======
-            col = self[label]._scol
-            all_col = F.min(F.coalesce(col.cast("boolean"), F.lit(True)))
->>>>>>> 9491d1b1
+            all_col = F.min(F.coalesce(scol.cast("boolean"), F.lit(True)))
             applied.append(F.when(all_col.isNull(), True).otherwise(all_col))
 
         # TODO: there is a similar logic to transpose in, for instance,
@@ -8006,14 +7963,7 @@
                 )
             )
 
-<<<<<<< HEAD
-        sdf = self._sdf.select(
-            F.array(*cols).alias("arrays")
-        ).select(F.explode(F.col("arrays")))
-=======
-        sdf = sdf.select(F.array(*cols).alias("arrays")).select(F.explode(F.col("arrays")))
->>>>>>> 9491d1b1
-
+        sdf = self._sdf.select(F.array(*cols).alias("arrays")).select(F.explode(F.col("arrays")))
         sdf = sdf.selectExpr("col.*")
 
         index_column_name = lambda i: (
@@ -8085,13 +8035,8 @@
         applied = []
         column_labels = self._internal.column_labels
         for label in column_labels:
-<<<<<<< HEAD
             scol = self._internal.scol_for(label)
-            all_col = F.max(F.coalesce(scol.cast('boolean'), F.lit(False)))
-=======
-            col = self[label]._scol
-            all_col = F.max(F.coalesce(col.cast("boolean"), F.lit(False)))
->>>>>>> 9491d1b1
+            all_col = F.max(F.coalesce(scol.cast("boolean"), F.lit(False)))
             applied.append(F.when(all_col.isNull(), False).otherwise(all_col))
 
         # TODO: there is a similar logic to transpose in, for instance,
@@ -8106,14 +8051,7 @@
                 )
             )
 
-<<<<<<< HEAD
-        sdf = self._sdf.select(
-            F.array(*cols).alias("arrays")
-        ).select(F.explode(F.col("arrays")))
-=======
-        sdf = sdf.select(F.array(*cols).alias("arrays")).select(F.explode(F.col("arrays")))
->>>>>>> 9491d1b1
-
+        sdf = self._sdf.select(F.array(*cols).alias("arrays")).select(F.explode(F.col("arrays")))
         sdf = sdf.selectExpr("col.*")
 
         index_column_name = lambda i: (
@@ -9242,16 +9180,10 @@
                 assert len(key) == len(that_column_labels)
                 # Note that here intentionally uses `zip_longest` that combine
                 # that_columns.
-<<<<<<< HEAD
-                for k, this_label, that_label \
-                        in zip_longest(key, this_column_labels, that_column_labels):
-                    yield (kdf._kser_for(that_label), tuple(['that', *k]))
-=======
                 for k, this_label, that_label in zip_longest(
                     key, this_column_labels, that_column_labels
                 ):
-                    yield (kdf[that_label], tuple(["that", *k]))
->>>>>>> 9491d1b1
+                    yield (kdf._kser_for(that_label), tuple(["that", *k]))
                     if this_label is not None and this_label[1:] != k:
                         yield (kdf._kser_for(this_label), this_label)
 
@@ -9310,8 +9242,10 @@
             # Different DataFrames
             def apply_op(kdf, this_column_labels, that_column_labels):
                 for this_label, that_label in zip(this_column_labels, that_column_labels):
-                    yield (ufunc(kdf._kser_for(this_label), kdf._kser_for(that_label), **kwargs),
-                           this_label)
+                    yield (
+                        ufunc(kdf._kser_for(this_label), kdf._kser_for(that_label), **kwargs),
+                        this_label,
+                    )
 
             return align_diff_frames(apply_op, this, that, fillna=True, how="full")
         else:
