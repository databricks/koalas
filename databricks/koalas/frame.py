#
# Copyright (C) 2019 Databricks, Inc.
#
# Licensed under the Apache License, Version 2.0 (the "License");
# you may not use this file except in compliance with the License.
# You may obtain a copy of the License at
#
#     http://www.apache.org/licenses/LICENSE-2.0
#
# Unless required by applicable law or agreed to in writing, software
# distributed under the License is distributed on an "AS IS" BASIS,
# WITHOUT WARRANTIES OR CONDITIONS OF ANY KIND, either express or implied.
# See the License for the specific language governing permissions and
# limitations under the License.
#

"""
A wrapper class for Spark DataFrame to behave similar to pandas DataFrame.
"""
from distutils.version import LooseVersion
import re
import warnings
import inspect
from functools import partial, reduce
import sys
from typing import Any, Optional, List, Tuple, Union, Generic, TypeVar

import numpy as np
import pandas as pd
from pandas.api.types import is_list_like, is_dict_like
if LooseVersion(pd.__version__) >= LooseVersion('0.24'):
    from pandas.core.dtypes.common import infer_dtype_from_object
else:
    from pandas.core.dtypes.common import _get_dtype_from_object as infer_dtype_from_object
from pandas.core.dtypes.inference import is_sequence
from pyspark import sql as spark
from pyspark.sql import functions as F, Column
from pyspark.sql.types import (BooleanType, ByteType, DecimalType, DoubleType, FloatType,
                               IntegerType, LongType, NumericType, ShortType, StructType)
from pyspark.sql.utils import AnalysisException
from pyspark.sql.window import Window

from databricks import koalas as ks  # For running doctests and reference resolution in PyCharm.
from databricks.koalas.utils import validate_arguments_and_invoke_function
from databricks.koalas.generic import _Frame, max_display_count
from databricks.koalas.internal import _InternalFrame, IndexMap
from databricks.koalas.missing.frame import _MissingPandasLikeDataFrame
from databricks.koalas.ml import corr
from databricks.koalas.utils import scol_for


# These regular expression patterns are complied and defined here to avoid to compile the same
# pattern every time it is used in _repr_ and _repr_html_ in DataFrame.
# Two patterns basically seek the footer string from Pandas'
REPR_PATTERN = re.compile(r"\n\n\[(?P<rows>[0-9]+) rows x (?P<columns>[0-9]+) columns\]$")
REPR_HTML_PATTERN = re.compile(
    r"\n\<p\>(?P<rows>[0-9]+) rows × (?P<columns>[0-9]+) columns\<\/p\>\n\<\/div\>$")


_flex_doc_FRAME = """
Get {desc} of dataframe and other, element-wise (binary operator `{op_name}`).

Equivalent to ``{equiv}``. With reverse version, `{reverse}`.

Among flexible wrappers (`add`, `sub`, `mul`, `div`) to
arithmetic operators: `+`, `-`, `*`, `/`, `//`.

Parameters
----------
other : scalar
    Any single data

Returns
-------
DataFrame
    Result of the arithmetic operation.

Examples
--------
>>> df = ks.DataFrame({{'angles': [0, 3, 4],
...                    'degrees': [360, 180, 360]}},
...                   index=['circle', 'triangle', 'rectangle'],
...                   columns=['angles', 'degrees'])
>>> df
           angles  degrees
circle          0      360
triangle        3      180
rectangle       4      360

Add a scalar with operator version which return the same
results.

>>> df + 1
           angles  degrees
circle          1      361
triangle        4      181
rectangle       5      361

>>> df.add(1)
           angles  degrees
circle          1      361
triangle        4      181
rectangle       5      361

Divide by constant with reverse version.

>>> df.div(10)
           angles  degrees
circle        0.0     36.0
triangle      0.3     18.0
rectangle     0.4     36.0

>>> df.rdiv(10)
             angles   degrees
circle          NaN  0.027778
triangle   3.333333  0.055556
rectangle  2.500000  0.027778

Subtract by constant.

>>> df - 1
           angles  degrees
circle         -1      359
triangle        2      179
rectangle       3      359

>>> df.sub(1)
           angles  degrees
circle         -1      359
triangle        2      179
rectangle       3      359

Multiply by constant.

>>> df * 1
           angles  degrees
circle          0      360
triangle        3      180
rectangle       4      360

>>> df.mul(1)
           angles  degrees
circle          0      360
triangle        3      180
rectangle       4      360

Divide by constant.

>>> df / 1
           angles  degrees
circle        0.0    360.0
triangle      3.0    180.0
rectangle     4.0    360.0

>>> df.div(1)
           angles  degrees
circle        0.0    360.0
triangle      3.0    180.0
rectangle     4.0    360.0

>>> df // 2
           angles  degrees
circle          0      180
triangle        1       90
rectangle       2      180

>>> df % 2
           angles  degrees
circle          0        0
triangle        1        0
rectangle       0        0

>>> df.pow(2)
           angles   degrees
circle        0.0  129600.0
triangle      9.0   32400.0
rectangle    16.0  129600.0
"""

T = TypeVar('T')


if (3, 5) <= sys.version_info < (3, 7):
    from typing import GenericMeta

    # This is a workaround to support variadic generic in DataFrame in Python 3.5+.
    # See https://github.com/python/typing/issues/193
    # We wrap the input params by a tuple to mimic variadic generic.
    old_getitem = GenericMeta.__getitem__  # type: ignore

    def new_getitem(self, params):
        if hasattr(self, "is_dataframe"):
            return old_getitem(self, Tuple[params])
        else:
            return old_getitem(self, params)

    GenericMeta.__getitem__ = new_getitem  # type: ignore


class DataFrame(_Frame, Generic[T]):
    """
    Koala DataFrame that corresponds to Pandas DataFrame logically. This holds Spark DataFrame
    internally.

    :ivar _internal: an internal immutable Frame to manage metadata.
    :type _internal: _InternalFrame

    Parameters
    ----------
    data : numpy ndarray (structured or homogeneous), dict, Pandas DataFrame, Spark DataFrame \
        or Koalas Series
        Dict can contain Series, arrays, constants, or list-like objects
        If data is a dict, argument order is maintained for Python 3.6
        and later.
        Note that if `data` is a Pandas DataFrame, a Spark DataFrame, and a Koalas Series,
        other arguments should not be used.
    index : Index or array-like
        Index to use for resulting frame. Will default to RangeIndex if
        no indexing information part of input data and no index provided
    columns : Index or array-like
        Column labels to use for resulting frame. Will default to
        RangeIndex (0, 1, 2, ..., n) if no column labels are provided
    dtype : dtype, default None
        Data type to force. Only a single dtype is allowed. If None, infer
    copy : boolean, default False
        Copy data from inputs. Only affects DataFrame / 2d ndarray input

    Examples
    --------
    Constructing DataFrame from a dictionary.

    >>> d = {'col1': [1, 2], 'col2': [3, 4]}
    >>> df = ks.DataFrame(data=d, columns=['col1', 'col2'])
    >>> df
       col1  col2
    0     1     3
    1     2     4

    Constructing DataFrame from Pandas DataFrame

    >>> df = ks.DataFrame(pd.DataFrame(data=d, columns=['col1', 'col2']))
    >>> df
       col1  col2
    0     1     3
    1     2     4

    Notice that the inferred dtype is int64.

    >>> df.dtypes
    col1    int64
    col2    int64
    dtype: object

    To enforce a single dtype:

    >>> df = ks.DataFrame(data=d, dtype=np.int8)
    >>> df.dtypes
    col1    int8
    col2    int8
    dtype: object

    Constructing DataFrame from numpy ndarray:

    >>> df2 = ks.DataFrame(np.random.randint(low=0, high=10, size=(5, 5)),
    ...                    columns=['a', 'b', 'c', 'd', 'e'])
    >>> df2  # doctest: +SKIP
       a  b  c  d  e
    0  3  1  4  9  8
    1  4  8  4  8  4
    2  7  6  5  6  7
    3  8  7  9  1  0
    4  2  5  4  3  9
    """
    def __init__(self, data=None, index=None, columns=None, dtype=None, copy=False):
        if isinstance(data, _InternalFrame):
            assert index is None
            assert columns is None
            assert dtype is None
            assert not copy
            super(DataFrame, self).__init__(data)
        elif isinstance(data, spark.DataFrame):
            assert index is None
            assert columns is None
            assert dtype is None
            assert not copy
            super(DataFrame, self).__init__(_InternalFrame(data))
        elif isinstance(data, ks.Series):
            assert index is None
            assert columns is None
            assert dtype is None
            assert not copy
            data = data.to_dataframe()
            super(DataFrame, self).__init__(data._internal)
        else:
            if isinstance(data, pd.DataFrame):
                assert index is None
                assert columns is None
                assert dtype is None
                assert not copy
                pdf = data
            else:
                pdf = pd.DataFrame(data=data, index=index, columns=columns, dtype=dtype, copy=copy)
            super(DataFrame, self).__init__(_InternalFrame.from_pandas(pdf))

    @property
    def _sdf(self) -> spark.DataFrame:
        return self._internal.sdf

    def _reduce_for_stat_function(self, sfun, numeric_only=False):
        """
        Applies sfun to each column and returns a pd.Series where the number of rows equal the
        number of columns.

        Parameters
        ----------
        sfun : either an 1-arg function that takes a Column and returns a Column, or
        a 2-arg function that takes a Column and its DataType and returns a Column.
        numeric_only : boolean, default False
            If True, sfun is applied on numeric columns (including booleans) only.
        """
        from inspect import signature
        exprs = []
        num_args = len(signature(sfun).parameters)
        for col in self.columns:
            col_sdf = self._internal.scol_for(col)
            col_type = self._internal.spark_type_for(col)

            is_numeric_or_boolean = isinstance(col_type, (NumericType, BooleanType))
            min_or_max = sfun.__name__ in ('min', 'max')
            keep_column = not numeric_only or is_numeric_or_boolean or min_or_max

            if keep_column:
                if isinstance(col_type, BooleanType) and not min_or_max:
                    # Stat functions cannot be used with boolean values by default
                    # Thus, cast to integer (true to 1 and false to 0)
                    # Exclude the min and max methods though since those work with booleans
                    col_sdf = col_sdf.cast('integer')
                if num_args == 1:
                    # Only pass in the column if sfun accepts only one arg
                    col_sdf = sfun(col_sdf)
                else:  # must be 2
                    assert num_args == 2
                    # Pass in both the column and its data type if sfun accepts two args
                    col_sdf = sfun(col_sdf, col_type)
                exprs.append(col_sdf.alias(col))

        sdf = self._sdf.select(*exprs)
        pdf = sdf.toPandas()
        assert len(pdf) == 1, (sdf, pdf)
        row = pdf.iloc[0]
        row.name = None
        return row  # Return first row as a Series

    # Arithmetic Operators
    def _map_series_op(self, op, other):
        if isinstance(other, DataFrame) or is_sequence(other):
            raise ValueError(
                "%s with another DataFrame or a sequence is currently not supported; "
                "however, got %s." % (op, type(other)))

        applied = []
        for column in self._internal.data_columns:
            applied.append(getattr(self[column], op)(other))

        sdf = self._sdf.select(
            self._internal.index_scols + [c._scol for c in applied])
        internal = self._internal.copy(sdf=sdf, data_columns=[c.name for c in applied])
        return DataFrame(internal)

    def __add__(self, other):
        return self._map_series_op("add", other)

    def __radd__(self, other):
        return self._map_series_op("radd", other)

    def __div__(self, other):
        return self._map_series_op("div", other)

    def __rdiv__(self, other):
        return self._map_series_op("rdiv", other)

    def __truediv__(self, other):
        return self._map_series_op("truediv", other)

    def __rtruediv__(self, other):
        return self._map_series_op("rtruediv", other)

    def __mul__(self, other):
        return self._map_series_op("mul", other)

    def __rmul__(self, other):
        return self._map_series_op("rmul", other)

    def __sub__(self, other):
        return self._map_series_op("sub", other)

    def __rsub__(self, other):
        return self._map_series_op("rsub", other)

    def __pow__(self, other):
        return self._map_series_op("pow", other)

    def __rpow__(self, other):
        return self._map_series_op("rpow", other)

    def __mod__(self, other):
        return self._map_series_op("mod", other)

    def __rmod__(self, other):
        return self._map_series_op("rmod", other)

    def __floordiv__(self, other):
        return self._map_series_op("floordiv", other)

    def __rfloordiv__(self, other):
        return self._map_series_op("rfloordiv", other)

    def add(self, other):
        return self + other

    add.__doc__ = _flex_doc_FRAME.format(
        desc='Addition',
        op_name='+',
        equiv='dataframe + other',
        reverse='radd')

    def radd(self, other):
        return other + self

    radd.__doc__ = _flex_doc_FRAME.format(
        desc='Addition',
        op_name="+",
        equiv="other + dataframe",
        reverse='add')

    def div(self, other):
        return self / other

    div.__doc__ = _flex_doc_FRAME.format(
        desc='Floating division',
        op_name="/",
        equiv="dataframe / other",
        reverse='rdiv')

    divide = div

    def rdiv(self, other):
        return other / self

    rdiv.__doc__ = _flex_doc_FRAME.format(
        desc='Floating division',
        op_name="/",
        equiv="other / dataframe",
        reverse='div')

    def truediv(self, other):
        return self / other

    truediv.__doc__ = _flex_doc_FRAME.format(
        desc='Floating division',
        op_name="/",
        equiv="dataframe / other",
        reverse='rtruediv')

    def rtruediv(self, other):
        return other / self

    rtruediv.__doc__ = _flex_doc_FRAME.format(
        desc='Floating division',
        op_name="/",
        equiv="other / dataframe",
        reverse='truediv')

    def mul(self, other):
        return self * other

    mul.__doc__ = _flex_doc_FRAME.format(
        desc='Multiplication',
        op_name="*",
        equiv="dataframe * other",
        reverse='rmul')

    multiply = mul

    def rmul(self, other):
        return other * self

    rmul.__doc__ = _flex_doc_FRAME.format(
        desc='Multiplication',
        op_name="*",
        equiv="other * dataframe",
        reverse='mul')

    def sub(self, other):
        return self - other

    sub.__doc__ = _flex_doc_FRAME.format(
        desc='Subtraction',
        op_name="-",
        equiv="dataframe - other",
        reverse='rsub')

    subtract = sub

    def rsub(self, other):
        return other - self

    rsub.__doc__ = _flex_doc_FRAME.format(
        desc='Subtraction',
        op_name="-",
        equiv="other - dataframe",
        reverse='sub')

    def mod(self, other):
        return self % other

    mod.__doc__ = _flex_doc_FRAME.format(
        desc='Modulo',
        op_name='%',
        equiv='dataframe % other',
        reverse='rmod')

    def rmod(self, other):
        return other % self

    rmod.__doc__ = _flex_doc_FRAME.format(
        desc='Modulo',
        op_name='%',
        equiv='other % dataframe',
        reverse='mod')

    def pow(self, other):
        return self ** other

    pow.__doc__ = _flex_doc_FRAME.format(
        desc='Exponential power of series',
        op_name='**',
        equiv='dataframe ** other',
        reverse='rpow')

    def rpow(self, other):
        return other - self

    rpow.__doc__ = _flex_doc_FRAME.format(
        desc='Exponential power',
        op_name='**',
        equiv='other ** dataframe',
        reverse='pow')

    def floordiv(self, other):
        return self // other

    floordiv.__doc__ = _flex_doc_FRAME.format(
        desc='Integer division',
        op_name='//',
        equiv='dataframe // other',
        reverse='rfloordiv')

    def rfloordiv(self, other):
        return other - self

    rfloordiv.__doc__ = _flex_doc_FRAME.format(
        desc='Integer division',
        op_name='//',
        equiv='other // dataframe',
        reverse='floordiv')

    # Comparison Operators
    def __eq__(self, other):
        return self._map_series_op("eq", other)

    def __ne__(self, other):
        return self._map_series_op("ne", other)

    def __lt__(self, other):
        return self._map_series_op("lt", other)

    def __le__(self, other):
        return self._map_series_op("le", other)

    def __ge__(self, other):
        return self._map_series_op("ge", other)

    def __gt__(self, other):
        return self._map_series_op("gt", other)

    def eq(self, other):
        """
        Compare if the current value is equal to the other.

        >>> df = ks.DataFrame({'a': [1, 2, 3, 4],
        ...                    'b': [1, np.nan, 1, np.nan]},
        ...                   index=['a', 'b', 'c', 'd'], columns=['a', 'b'])

        >>> df.eq(1)
               a     b
        a   True  True
        b  False  None
        c  False  True
        d  False  None
        """
        return self == other

    equals = eq

    def gt(self, other):
        """
        Compare if the current value is greater than the other.

        >>> df = ks.DataFrame({'a': [1, 2, 3, 4],
        ...                    'b': [1, np.nan, 1, np.nan]},
        ...                   index=['a', 'b', 'c', 'd'], columns=['a', 'b'])

        >>> df.gt(2)
               a      b
        a  False  False
        b  False   None
        c   True  False
        d   True   None
        """
        return self > other

    def ge(self, other):
        """
        Compare if the current value is greater than or equal to the other.

        >>> df = ks.DataFrame({'a': [1, 2, 3, 4],
        ...                    'b': [1, np.nan, 1, np.nan]},
        ...                   index=['a', 'b', 'c', 'd'], columns=['a', 'b'])

        >>> df.ge(1)
              a     b
        a  True  True
        b  True  None
        c  True  True
        d  True  None
        """
        return self >= other

    def lt(self, other):
        """
        Compare if the current value is less than the other.

        >>> df = ks.DataFrame({'a': [1, 2, 3, 4],
        ...                    'b': [1, np.nan, 1, np.nan]},
        ...                   index=['a', 'b', 'c', 'd'], columns=['a', 'b'])

        >>> df.lt(1)
               a      b
        a  False  False
        b  False   None
        c  False  False
        d  False   None
        """
        return self < other

    def le(self, other):
        """
        Compare if the current value is less than or equal to the other.

        >>> df = ks.DataFrame({'a': [1, 2, 3, 4],
        ...                    'b': [1, np.nan, 1, np.nan]},
        ...                   index=['a', 'b', 'c', 'd'], columns=['a', 'b'])

        >>> df.le(2)
               a     b
        a   True  True
        b   True  None
        c  False  True
        d  False  None
        """
        return self <= other

    def ne(self, other):
        """
        Compare if the current value is not equal to the other.

        >>> df = ks.DataFrame({'a': [1, 2, 3, 4],
        ...                    'b': [1, np.nan, 1, np.nan]},
        ...                   index=['a', 'b', 'c', 'd'], columns=['a', 'b'])

        >>> df.ne(1)
               a      b
        a  False  False
        b   True   None
        c   True  False
        d   True   None
        """
        return self != other

    def applymap(self, func):
        """
        Apply a function to a Dataframe elementwise.

        This method applies a function that accepts and returns a scalar
        to every element of a DataFrame.

        .. note:: unlike pandas, it is required for `func` to specify return type hint.
            See https://docs.python.org/3/library/typing.html. For instance, as below:

            >>> def function() -> int:
            ...     return 1

        Parameters
        ----------
        func : callable
            Python function, returns a single value from a single value.

        Returns
        -------
        DataFrame
            Transformed DataFrame.

        Examples
        --------
        >>> df = ks.DataFrame([[1, 2.12], [3.356, 4.567]])
        >>> df
               0      1
        0  1.000  2.120
        1  3.356  4.567

        >>> def str_len(x) -> int:
        ...     return len(str(x))
        >>> df.applymap(str_len)
           0  1
        0  3  4
        1  5  5

        >>> def power(x) -> float:
        ...     return x ** 2
        >>> df.applymap(power)
                   0          1
        0   1.000000   4.494400
        1  11.262736  20.857489
        """

        applied = []
        for column in self._internal.data_columns:
            applied.append(self[column].apply(func))

        sdf = self._sdf.select(
            self._internal.index_scols + [c._scol for c in applied])

        internal = self._internal.copy(sdf=sdf, data_columns=[c.name for c in applied])
        return DataFrame(internal)

    def corr(self, method='pearson'):
        """
        Compute pairwise correlation of columns, excluding NA/null values.

        Parameters
        ----------
        method : {'pearson', 'spearman'}
            * pearson : standard correlation coefficient
            * spearman : Spearman rank correlation

        Returns
        -------
        y : pandas.DataFrame

        See Also
        --------
        Series.corr

        Examples
        --------
        >>> df = ks.DataFrame([(.2, .3), (.0, .6), (.6, .0), (.2, .1)],
        ...                   columns=['dogs', 'cats'])
        >>> df.corr('pearson')
                  dogs      cats
        dogs  1.000000 -0.851064
        cats -0.851064  1.000000

        >>> df.corr('spearman')
                  dogs      cats
        dogs  1.000000 -0.948683
        cats -0.948683  1.000000

        Notes
        -----
        There are behavior differences between Koalas and pandas.

        * the `method` argument only accepts 'pearson', 'spearman'
        * the data should not contain NaNs. Koalas will return an error.
        * Koalas doesn't support the following argument(s).

          * `min_periods` argument is not supported
        """
        return corr(self, method)

    def iteritems(self):
        """
        Iterator over (column name, Series) pairs.

        Iterates over the DataFrame columns, returning a tuple with
        the column name and the content as a Series.

        Returns
        -------
        label : object
            The column names for the DataFrame being iterated over.
        content : Series
            The column entries belonging to each label, as a Series.

        Examples
        --------
        >>> df = ks.DataFrame({'species': ['bear', 'bear', 'marsupial'],
        ...                    'population': [1864, 22000, 80000]},
        ...                   index=['panda', 'polar', 'koala'],
        ...                   columns=['species', 'population'])
        >>> df
                 species  population
        panda       bear        1864
        polar       bear       22000
        koala  marsupial       80000

        >>> for label, content in df.iteritems():
        ...    print('label:', label)
        ...    print('content:', content.to_string())
        ...
        label: species
        content: panda         bear
        polar         bear
        koala    marsupial
        label: population
        content: panda     1864
        polar    22000
        koala    80000
        """
        cols = list(self.columns)
        return list((col_name, self[col_name]) for col_name in cols)

    def to_clipboard(self, excel=True, sep=None, **kwargs):
        """
        Copy object to the system clipboard.

        Write a text representation of object to the system clipboard.
        This can be pasted into Excel, for example.

        .. note:: This method should only be used if the resulting DataFrame is expected
            to be small, as all the data is loaded into the driver's memory.

        Parameters
        ----------
        excel : bool, default True
            - True, use the provided separator, writing in a csv format for
              allowing easy pasting into excel.
            - False, write a string representation of the object to the
              clipboard.

        sep : str, default ``'\\t'``
            Field delimiter.
        **kwargs
            These parameters will be passed to DataFrame.to_csv.

        Notes
        -----
        Requirements for your platform.

          - Linux : `xclip`, or `xsel` (with `gtk` or `PyQt4` modules)
          - Windows : none
          - OS X : none

        See Also
        --------
        read_clipboard : Read text from clipboard.

        Examples
        --------
        Copy the contents of a DataFrame to the clipboard.

        >>> df = ks.DataFrame([[1, 2, 3], [4, 5, 6]], columns=['A', 'B', 'C'])  # doctest: +SKIP
        >>> df.to_clipboard(sep=',')  # doctest: +SKIP
        ... # Wrote the following to the system clipboard:
        ... # ,A,B,C
        ... # 0,1,2,3
        ... # 1,4,5,6

        We can omit the the index by passing the keyword `index` and setting
        it to false.

        >>> df.to_clipboard(sep=',', index=False)  # doctest: +SKIP
        ... # Wrote the following to the system clipboard:
        ... # A,B,C
        ... # 1,2,3
        ... # 4,5,6

        This function also works for Series:

        >>> df = ks.Series([1, 2, 3, 4, 5, 6, 7], name='x')  # doctest: +SKIP
        >>> df.to_clipboard(sep=',')  # doctest: +SKIP
        ... # Wrote the following to the system clipboard:
        ... # 0, 1
        ... # 1, 2
        ... # 2, 3
        ... # 3, 4
        ... # 4, 5
        ... # 5, 6
        ... # 6, 7
        """

        args = locals()
        kdf = self
        return validate_arguments_and_invoke_function(
            kdf.to_pandas(), self.to_clipboard, pd.DataFrame.to_clipboard, args)

    def to_html(self, buf=None, columns=None, col_space=None, header=True, index=True,
                na_rep='NaN', formatters=None, float_format=None, sparsify=None, index_names=True,
                justify=None, max_rows=None, max_cols=None, show_dimensions=False, decimal='.',
                bold_rows=True, classes=None, escape=True, notebook=False, border=None,
                table_id=None, render_links=False):
        """
        Render a DataFrame as an HTML table.

        .. note:: This method should only be used if the resulting Pandas object is expected
                  to be small, as all the data is loaded into the driver's memory. If the input
                  is large, set max_rows parameter.

        Parameters
        ----------
        buf : StringIO-like, optional
            Buffer to write to.
        columns : sequence, optional, default None
            The subset of columns to write. Writes all columns by default.
        col_space : int, optional
            The minimum width of each column.
        header : bool, optional
            Write out the column names. If a list of strings is given, it
            is assumed to be aliases for the column names
        index : bool, optional, default True
            Whether to print index (row) labels.
        na_rep : str, optional, default 'NaN'
            String representation of NAN to use.
        formatters : list or dict of one-param. functions, optional
            Formatter functions to apply to columns' elements by position or
            name.
            The result of each function must be a unicode string.
            List must be of length equal to the number of columns.
        float_format : one-parameter function, optional, default None
            Formatter function to apply to columns' elements if they are
            floats. The result of this function must be a unicode string.
        sparsify : bool, optional, default True
            Set to False for a DataFrame with a hierarchical index to print
            every multiindex key at each row.
        index_names : bool, optional, default True
            Prints the names of the indexes.
        justify : str, default None
            How to justify the column labels. If None uses the option from
            the print configuration (controlled by set_option), 'right' out
            of the box. Valid values are

            * left
            * right
            * center
            * justify
            * justify-all
            * start
            * end
            * inherit
            * match-parent
            * initial
            * unset.
        max_rows : int, optional
            Maximum number of rows to display in the console.
        max_cols : int, optional
            Maximum number of columns to display in the console.
        show_dimensions : bool, default False
            Display DataFrame dimensions (number of rows by number of columns).
        decimal : str, default '.'
            Character recognized as decimal separator, e.g. ',' in Europe.
        bold_rows : bool, default True
            Make the row labels bold in the output.
        classes : str or list or tuple, default None
            CSS class(es) to apply to the resulting html table.
        escape : bool, default True
            Convert the characters <, >, and & to HTML-safe sequences.
        notebook : {True, False}, default False
            Whether the generated HTML is for IPython Notebook.
        border : int
            A ``border=border`` attribute is included in the opening
            `<table>` tag. Default ``pd.options.html.border``.
        table_id : str, optional
            A css id is included in the opening `<table>` tag if specified.
        render_links : bool, default False
            Convert URLs to HTML links (only works with Pandas 0.24+).

        Returns
        -------
        str (or unicode, depending on data and options)
            String representation of the dataframe.

        See Also
        --------
        to_string : Convert DataFrame to a string.
        """
        # Make sure locals() call is at the top of the function so we don't capture local variables.
        args = locals()
        if max_rows is not None:
            kdf = self.head(max_rows)
        else:
            kdf = self

        return validate_arguments_and_invoke_function(
            kdf.to_pandas(), self.to_html, pd.DataFrame.to_html, args)

    def to_string(self, buf=None, columns=None, col_space=None, header=True,
                  index=True, na_rep='NaN', formatters=None, float_format=None,
                  sparsify=None, index_names=True, justify=None,
                  max_rows=None, max_cols=None, show_dimensions=False,
                  decimal='.', line_width=None):
        """
        Render a DataFrame to a console-friendly tabular output.

        .. note:: This method should only be used if the resulting Pandas object is expected
                  to be small, as all the data is loaded into the driver's memory. If the input
                  is large, set max_rows parameter.

        Parameters
        ----------
        buf : StringIO-like, optional
            Buffer to write to.
        columns : sequence, optional, default None
            The subset of columns to write. Writes all columns by default.
        col_space : int, optional
            The minimum width of each column.
        header : bool, optional
            Write out the column names. If a list of strings is given, it
            is assumed to be aliases for the column names
        index : bool, optional, default True
            Whether to print index (row) labels.
        na_rep : str, optional, default 'NaN'
            String representation of NAN to use.
        formatters : list or dict of one-param. functions, optional
            Formatter functions to apply to columns' elements by position or
            name.
            The result of each function must be a unicode string.
            List must be of length equal to the number of columns.
        float_format : one-parameter function, optional, default None
            Formatter function to apply to columns' elements if they are
            floats. The result of this function must be a unicode string.
        sparsify : bool, optional, default True
            Set to False for a DataFrame with a hierarchical index to print
            every multiindex key at each row.
        index_names : bool, optional, default True
            Prints the names of the indexes.
        justify : str, default None
            How to justify the column labels. If None uses the option from
            the print configuration (controlled by set_option), 'right' out
            of the box. Valid values are

            * left
            * right
            * center
            * justify
            * justify-all
            * start
            * end
            * inherit
            * match-parent
            * initial
            * unset.
        max_rows : int, optional
            Maximum number of rows to display in the console.
        max_cols : int, optional
            Maximum number of columns to display in the console.
        show_dimensions : bool, default False
            Display DataFrame dimensions (number of rows by number of columns).
        decimal : str, default '.'
            Character recognized as decimal separator, e.g. ',' in Europe.
        line_width : int, optional
            Width to wrap a line in characters.

        Returns
        -------
        str (or unicode, depending on data and options)
            String representation of the dataframe.

        See Also
        --------
        to_html : Convert DataFrame to HTML.

        Examples
        --------
        >>> df = ks.DataFrame({'col1': [1, 2, 3], 'col2': [4, 5, 6]}, columns=['col1', 'col2'])
        >>> print(df.to_string())
           col1  col2
        0     1     4
        1     2     5
        2     3     6

        >>> print(df.to_string(max_rows=2))
           col1  col2
        0     1     4
        1     2     5
        """
        # Make sure locals() call is at the top of the function so we don't capture local variables.
        args = locals()
        if max_rows is not None:
            kdf = self.head(max_rows)
        else:
            kdf = self

        return validate_arguments_and_invoke_function(
            kdf.to_pandas(), self.to_string, pd.DataFrame.to_string, args)

    def to_dict(self, orient='dict', into=dict):
        """
        Convert the DataFrame to a dictionary.

        The type of the key-value pairs can be customized with the parameters
        (see below).

        .. note:: This method should only be used if the resulting Pandas DataFrame is expected
            to be small, as all the data is loaded into the driver's memory.

        Parameters
        ----------
        orient : str {'dict', 'list', 'series', 'split', 'records', 'index'}
            Determines the type of the values of the dictionary.

            - 'dict' (default) : dict like {column -> {index -> value}}
            - 'list' : dict like {column -> [values]}
            - 'series' : dict like {column -> Series(values)}
            - 'split' : dict like
              {'index' -> [index], 'columns' -> [columns], 'data' -> [values]}
            - 'records' : list like
              [{column -> value}, ... , {column -> value}]
            - 'index' : dict like {index -> {column -> value}}

            Abbreviations are allowed. `s` indicates `series` and `sp`
            indicates `split`.

        into : class, default dict
            The collections.abc.Mapping subclass used for all Mappings
            in the return value.  Can be the actual class or an empty
            instance of the mapping type you want.  If you want a
            collections.defaultdict, you must pass it initialized.

        Returns
        -------
        dict, list or collections.abc.Mapping
            Return a collections.abc.Mapping object representing the DataFrame.
            The resulting transformation depends on the `orient` parameter.

        Examples
        --------
        >>> df = ks.DataFrame({'col1': [1, 2],
        ...                    'col2': [0.5, 0.75]},
        ...                   index=['row1', 'row2'],
        ...                   columns=['col1', 'col2'])
        >>> df
              col1  col2
        row1     1  0.50
        row2     2  0.75

        >>> df_dict = df.to_dict()
        >>> sorted([(key, sorted(values.items())) for key, values in df_dict.items()])
        [('col1', [('row1', 1), ('row2', 2)]), ('col2', [('row1', 0.5), ('row2', 0.75)])]

        You can specify the return orientation.

        >>> df_dict = df.to_dict('series')
        >>> sorted(df_dict.items())
        [('col1', row1    1
        row2    2
        Name: col1, dtype: int64), ('col2', row1    0.50
        row2    0.75
        Name: col2, dtype: float64)]

        >>> df_dict = df.to_dict('split')
        >>> sorted(df_dict.items())  # doctest: +ELLIPSIS
        [('columns', ['col1', 'col2']), ('data', [[1..., 0.75]]), ('index', ['row1', 'row2'])]

        >>> df_dict = df.to_dict('records')
        >>> [sorted(values.items()) for values in df_dict]  # doctest: +ELLIPSIS
        [[('col1', 1...), ('col2', 0.5)], [('col1', 2...), ('col2', 0.75)]]

        >>> df_dict = df.to_dict('index')
        >>> sorted([(key, sorted(values.items())) for key, values in df_dict.items()])
        [('row1', [('col1', 1), ('col2', 0.5)]), ('row2', [('col1', 2), ('col2', 0.75)])]

        You can also specify the mapping type.

        >>> from collections import OrderedDict, defaultdict
        >>> df.to_dict(into=OrderedDict)
        OrderedDict([('col1', OrderedDict([('row1', 1), ('row2', 2)])), \
('col2', OrderedDict([('row1', 0.5), ('row2', 0.75)]))])

        If you want a `defaultdict`, you need to initialize it:

        >>> dd = defaultdict(list)
        >>> df.to_dict('records', into=dd)  # doctest: +ELLIPSIS
        [defaultdict(<class 'list'>, {'col..., 'col...}), \
defaultdict(<class 'list'>, {'col..., 'col...})]
        """
        # Make sure locals() call is at the top of the function so we don't capture local variables.
        args = locals()
        kdf = self
        return validate_arguments_and_invoke_function(
            kdf.to_pandas(), self.to_dict, pd.DataFrame.to_dict, args)

    def to_latex(self, buf=None, columns=None, col_space=None, header=True, index=True,
                 na_rep='NaN', formatters=None, float_format=None, sparsify=None, index_names=True,
                 bold_rows=False, column_format=None, longtable=None, escape=None, encoding=None,
                 decimal='.', multicolumn=None, multicolumn_format=None, multirow=None):
        r"""
        Render an object to a LaTeX tabular environment table.

        Render an object to a tabular environment table. You can splice this into a LaTeX
        document. Requires usepackage{booktabs}.

        .. note:: This method should only be used if the resulting Pandas object is expected
                  to be small, as all the data is loaded into the driver's memory. If the input
                  is large, consider alternative formats.

        Parameters
        ----------
        buf : file descriptor or None
            Buffer to write to. If None, the output is returned as a string.
        columns : list of label, optional
            The subset of columns to write. Writes all columns by default.
        col_space : int, optional
            The minimum width of each column.
        header : bool or list of str, default True
            Write out the column names. If a list of strings is given, it is assumed to be aliases
            for the column names.
        index : bool, default True
            Write row names (index).
        na_rep : str, default ‘NaN’
            Missing data representation.
        formatters : list of functions or dict of {str: function}, optional
            Formatter functions to apply to columns’ elements by position or name. The result of
            each function must be a unicode string. List must be of length equal to the number of
            columns.
        float_format : str, optional
            Format string for floating point numbers.
        sparsify : bool, optional
            Set to False for a DataFrame with a hierarchical index to print every multiindex key at
            each row. By default, the value will be read from the config module.
        index_names : bool, default True
            Prints the names of the indexes.
        bold_rows : bool, default False
            Make the row labels bold in the output.
        column_format : str, optional
            The columns format as specified in LaTeX table format e.g. ‘rcl’ for 3 columns. By
            default, ‘l’ will be used for all columns except columns of numbers, which default
            to ‘r’.
        longtable : bool, optional
            By default, the value will be read from the pandas config module. Use a longtable
            environment instead of tabular. Requires adding a usepackage{longtable} to your LaTeX
            preamble.
        escape : bool, optional
            By default, the value will be read from the pandas config module. When set to False
            prevents from escaping latex special characters in column names.
        encoding : str, optional
            A string representing the encoding to use in the output file, defaults to ‘ascii’ on
            Python 2 and ‘utf-8’ on Python 3.
        decimal : str, default ‘.’
            Character recognized as decimal separator, e.g. ‘,’ in Europe.
        multicolumn : bool, default True
            Use multicolumn to enhance MultiIndex columns. The default will be read from the config
            module.
        multicolumn_format : str, default ‘l’
            The alignment for multicolumns, similar to column_format The default will be read from
            the config module.
        multirow : bool, default False
            Use multirow to enhance MultiIndex rows. Requires adding a usepackage{multirow} to your
            LaTeX preamble. Will print centered labels (instead of top-aligned) across the contained
            rows, separating groups via clines. The default will be read from the pandas config
            module.

        Returns
        -------
        str or None
            If buf is None, returns the resulting LateX format as a string. Otherwise returns None.

        See Also
        --------
        DataFrame.to_string : Render a DataFrame to a console-friendly
            tabular output.
        DataFrame.to_html : Render a DataFrame as an HTML table.


        Examples
        --------
        >>> df = ks.DataFrame({'name': ['Raphael', 'Donatello'],
        ...                    'mask': ['red', 'purple'],
        ...                    'weapon': ['sai', 'bo staff']},
        ...                   columns=['name', 'mask', 'weapon'])
        >>> df.to_latex(index=False) # doctest: +NORMALIZE_WHITESPACE
        '\\begin{tabular}{lll}\n\\toprule\n name & mask & weapon
        \\\\\n\\midrule\n Raphael & red & sai \\\\\n Donatello &
        purple & bo staff \\\\\n\\bottomrule\n\\end{tabular}\n'
        """

        args = locals()
        kdf = self
        return validate_arguments_and_invoke_function(
            kdf.to_pandas(), self.to_latex, pd.DataFrame.to_latex, args)

    # TODO: enable doctests once we drop Spark 2.3.x (due to type coercion logic
    #  when creating arrays)
    def transpose(self, limit: Optional[int] = 1000):
        """
        Transpose index and columns.

        Reflect the DataFrame over its main diagonal by writing rows as columns
        and vice-versa. The property :attr:`.T` is an accessor to the method
        :meth:`transpose`.

        .. note:: This method is based on an expensive operation due to the nature
            of big data. Internally it needs to generate each row for each value, and
            then group twice - it is a huge operation. To prevent misusage, this method
            has the default limit of input length, 1000 and raises a ValueError.

                >>> ks.DataFrame({'a': range(1001)}).transpose()  # doctest: +NORMALIZE_WHITESPACE
                Traceback (most recent call last):
                  ...
                ValueError: Current DataFrame has more then the given limit 1000 rows.
                Please use df.transpose(limit=<maximum number of rows>) to retrieve more than
                1000 rows. Note that, before changing the given 'limit', this operation is
                considerably expensive.

        Parameters
        ----------
        limit : int, optional
            This parameter sets the limit of the current DataFrame. Set `None` to unlimit
            the input length. When the limit is set, it is executed by the shortcut by collecting
            the data into driver side, and then using pandas API. If the limit is unset,
            the operation is executed by PySpark. Default is 1000.

        Returns
        -------
        DataFrame
            The transposed DataFrame.

        Notes
        -----
        Transposing a DataFrame with mixed dtypes will result in a homogeneous
        DataFrame with the coerced dtype. For instance, if int and float have
        to be placed in same column, it becomes float. If type coercion is not
        possible, it fails.

        Also, note that the values in index should be unique because they become
        unique column names.

        In addition, if Spark 2.3 is used, the types should always be exactly same.

        Examples
        --------
        **Square DataFrame with homogeneous dtype**

        >>> d1 = {'col1': [1, 2], 'col2': [3, 4]}
        >>> df1 = ks.DataFrame(data=d1, columns=['col1', 'col2'])
        >>> df1
           col1  col2
        0     1     3
        1     2     4

        >>> df1_transposed = df1.T.sort_index()  # doctest: +SKIP
        >>> df1_transposed  # doctest: +SKIP
              0  1
        col1  1  2
        col2  3  4

        When the dtype is homogeneous in the original DataFrame, we get a
        transposed DataFrame with the same dtype:

        >>> df1.dtypes
        col1    int64
        col2    int64
        dtype: object
        >>> df1_transposed.dtypes  # doctest: +SKIP
        0    int64
        1    int64
        dtype: object

        **Non-square DataFrame with mixed dtypes**

        >>> d2 = {'score': [9.5, 8],
        ...       'kids': [0, 0],
        ...       'age': [12, 22]}
        >>> df2 = ks.DataFrame(data=d2, columns=['score', 'kids', 'age'])
        >>> df2
           score  kids  age
        0    9.5     0   12
        1    8.0     0   22

        >>> df2_transposed = df2.T.sort_index()  # doctest: +SKIP
        >>> df2_transposed  # doctest: +SKIP
                  0     1
        age    12.0  22.0
        kids    0.0   0.0
        score   9.5   8.0

        When the DataFrame has mixed dtypes, we get a transposed DataFrame with
        the coerced dtype:

        >>> df2.dtypes
        score    float64
        kids       int64
        age        int64
        dtype: object

        >>> df2_transposed.dtypes  # doctest: +SKIP
        0    float64
        1    float64
        dtype: object
        """
        if len(self._internal.index_columns) != 1:
            raise ValueError("Single index must be set to transpose the current DataFrame.")
        if limit is not None:
            pdf = self.head(limit + 1).to_pandas()
            if len(pdf) > limit:
                raise ValueError(
                    "Current DataFrame has more then the given limit %s rows. Please use "
                    "df.transpose(limit=<maximum number of rows>) to retrieve more than %s rows. "
                    "Note that, before changing the given 'limit', this operation is considerably "
                    "expensive." % (limit, limit))
            return DataFrame(pdf.transpose())

        index_columns = self._internal.index_columns
        index_column = index_columns[0]
        data_columns = self._internal.data_columns
        sdf = self._sdf

        # Explode the data to be pairs.
        #
        # For instance, if the current input DataFrame is as below:
        #
        # +-----+---+---+---+
        # |index| x1| x2| x3|
        # +-----+---+---+---+
        # |   y1|  1|  0|  0|
        # |   y2|  0| 50|  0|
        # |   y3|  3|  2|  1|
        # +-----+---+---+---+
        #
        # Output of `exploded_df` becomes as below:
        #
        # +-----+---+-----+
        # |index|key|value|
        # +-----+---+-----+
        # |   y1| x1|    1|
        # |   y1| x2|    0|
        # |   y1| x3|    0|
        # |   y2| x1|    0|
        # |   y2| x2|   50|
        # |   y2| x3|    0|
        # |   y3| x1|    3|
        # |   y3| x2|    2|
        # |   y3| x3|    1|
        # +-----+---+-----+
        pairs = F.explode(F.array(*[
            F.struct(
                F.lit(column).alias("key"),
                scol_for(sdf, column).alias("value")
            ) for column in data_columns]))

        exploded_df = sdf.withColumn("pairs", pairs).select(
            [scol_for(sdf, index_column), F.col("pairs.key"), F.col("pairs.value")])

        # After that, executes pivot with key and its index column.
        # Note that index column should contain unique values since column names
        # should be unique.
        pivoted_df = exploded_df.groupBy(F.col("key")).pivot('`{}`'.format(index_column))

        # New index column is always single index.
        internal_index_column = "__index_level_0__"
        transposed_df = pivoted_df.agg(
            F.first(F.col("value"))).withColumnRenamed("key", internal_index_column)

        new_data_columns = filter(lambda x: x != internal_index_column, transposed_df.columns)

        internal = self._internal.copy(
            sdf=transposed_df,
            data_columns=list(new_data_columns),
            index_map=[(internal_index_column, None)])

        return DataFrame(internal)

    T = property(transpose)

    def transform(self, func):
        """
        Call ``func`` on self producing a Series with transformed values
        and that has the same length as its input.

        .. note:: unlike pandas, it is required for ``func`` to specify return type hint.

        .. note:: the series within ``func`` is actually a pandas series, and
            the length of each series is not guaranteed.

        Parameters
        ----------
        func : function
            Function to use for transforming the data. It must work when pandas Series
            is passed.

        Returns
        -------
        DataFrame
            A DataFrame that must have the same length as self.

        Raises
        ------
        Exception : If the returned DataFrame has a different length than self.

        Examples
        --------
        >>> df = ks.DataFrame({'A': range(3), 'B': range(1, 4)}, columns=['A', 'B'])
        >>> df
           A  B
        0  0  1
        1  1  2
        2  2  3

        >>> def square(x) -> ks.Series[np.int32]:
        ...     return x ** 2
        >>> df.transform(square)
           A  B
        0  0  1
        1  1  4
        2  4  9
        """
        assert callable(func), "the first argument should be a callable function."
        spec = inspect.getfullargspec(func)
        return_sig = spec.annotations.get("return", None)
        if return_sig is None:
            raise ValueError("Given function must have return type hint; however, not found.")

        wrapped = ks.pandas_wraps(func)
        applied = []
        for column in self._internal.data_columns:
            applied.append(wrapped(self[column]).rename(column))

        sdf = self._sdf.select(
            self._internal.index_scols + [c._scol for c in applied])
        internal = self._internal.copy(sdf=sdf)

        return DataFrame(internal)

    @property
    def index(self):
        """The index (row labels) Column of the DataFrame.

        Currently not supported when the DataFrame has no index.

        See Also
        --------
        Index
        """
        from databricks.koalas.indexes import Index, MultiIndex
        if len(self._internal.index_map) == 0:
            return None
        elif len(self._internal.index_map) == 1:
            return Index(self)
        else:
            return MultiIndex(self)

    @property
    def empty(self):
        """
        Returns true if the current DataFrame is empty. Otherwise, returns false.

        Examples
        --------
        >>> ks.range(10).empty
        False

        >>> ks.range(0).empty
        True

        >>> ks.DataFrame({}, index=list('abc')).empty
        True
        """
        return len(self._internal.data_columns) == 0 or self._sdf.rdd.isEmpty()

    def set_index(self, keys, drop=True, append=False, inplace=False):
        """Set the DataFrame index (row labels) using one or more existing columns.

        Set the DataFrame index (row labels) using one or more existing
        columns or arrays (of the correct length). The index can replace the
        existing index or expand on it.

        Parameters
        ----------
        keys : label or array-like or list of labels/arrays
            This parameter can be either a single column key, a single array of
            the same length as the calling DataFrame, or a list containing an
            arbitrary combination of column keys and arrays. Here, "array"
            encompasses :class:`Series`, :class:`Index` and ``np.ndarray``.
        drop : bool, default True
            Delete columns to be used as the new index.
        append : bool, default False
            Whether to append columns to existing index.
        inplace : bool, default False
            Modify the DataFrame in place (do not create a new object).

        Returns
        -------
        DataFrame
            Changed row labels.

        See Also
        --------
        DataFrame.reset_index : Opposite of set_index.

        Examples
        --------
        >>> df = ks.DataFrame({'month': [1, 4, 7, 10],
        ...                    'year': [2012, 2014, 2013, 2014],
        ...                    'sale': [55, 40, 84, 31]},
        ...                   columns=['month', 'year', 'sale'])
        >>> df
           month  year  sale
        0      1  2012    55
        1      4  2014    40
        2      7  2013    84
        3     10  2014    31

        Set the index to become the 'month' column:

        >>> df.set_index('month')  # doctest: +NORMALIZE_WHITESPACE
               year  sale
        month
        1      2012    55
        4      2014    40
        7      2013    84
        10     2014    31

        Create a MultiIndex using columns 'year' and 'month':

        >>> df.set_index(['year', 'month'])  # doctest: +NORMALIZE_WHITESPACE
                    sale
        year  month
        2012  1     55
        2014  4     40
        2013  7     84
        2014  10    31
        """
        if isinstance(keys, str):
            keys = [keys]
        else:
            keys = list(keys)
        for key in keys:
            if key not in self.columns:
                raise KeyError(key)

        if drop:
            data_columns = [column for column in self._internal.data_columns if column not in keys]
        else:
            data_columns = self._internal.data_columns
        if append:
            index_map = self._internal.index_map + [(column, column) for column in keys]
        else:
            index_map = [(column, column) for column in keys]

        index_columns = set(column for column, _ in index_map)
        columns = [column for column, _ in index_map] + \
                  [column for column in data_columns if column not in index_columns]

        # Sync Spark's columns as well.
        sdf = self._sdf.select([self._internal.scol_for(name) for name in columns])

        internal = _InternalFrame(sdf=sdf, index_map=index_map, data_columns=data_columns)

        if inplace:
            self._internal = internal
        else:
            return DataFrame(internal)

    def reset_index(self, level=None, drop=False, inplace=False):
        """Reset the index, or a level of it.

        For DataFrame with multi-level index, return new DataFrame with labeling information in
        the columns under the index names, defaulting to 'level_0', 'level_1', etc. if any are None.
        For a standard index, the index name will be used (if set), otherwise a default 'index' or
        'level_0' (if 'index' is already taken) will be used.

        Parameters
        ----------
        level : int, str, tuple, or list, default None
            Only remove the given levels from the index. Removes all levels by
            default.
        drop : bool, default False
            Do not try to insert index into dataframe columns. This resets
            the index to the default integer index.
        inplace : bool, default False
            Modify the DataFrame in place (do not create a new object).

        Returns
        -------
        DataFrame
            DataFrame with the new index.

        See Also
        --------
        DataFrame.set_index : Opposite of reset_index.

        Examples
        --------
        >>> df = ks.DataFrame([('bird', 389.0),
        ...                    ('bird', 24.0),
        ...                    ('mammal', 80.5),
        ...                    ('mammal', np.nan)],
        ...                   index=['falcon', 'parrot', 'lion', 'monkey'],
        ...                   columns=('class', 'max_speed'))
        >>> df
                 class  max_speed
        falcon    bird      389.0
        parrot    bird       24.0
        lion    mammal       80.5
        monkey  mammal        NaN

        When we reset the index, the old index is added as a column. Unlike pandas, Koalas
        does not automatically add a sequential index. The following 0, 1, 2, 3 are only
        there when we display the DataFrame.

        >>> df.reset_index()
            index   class  max_speed
        0  falcon    bird      389.0
        1  parrot    bird       24.0
        2    lion  mammal       80.5
        3  monkey  mammal        NaN

        We can use the `drop` parameter to avoid the old index being added as
        a column:

        >>> df.reset_index(drop=True)
            class  max_speed
        0    bird      389.0
        1    bird       24.0
        2  mammal       80.5
        3  mammal        NaN
        """
        # TODO: add example of MultiIndex back. See https://github.com/databricks/koalas/issues/301
        if len(self._internal.index_map) == 0:
            raise NotImplementedError('Can\'t reset index because there is no index.')

        multi_index = len(self._internal.index_map) > 1

        def rename(index):
            if multi_index:
                return 'level_{}'.format(index)
            else:
                if 'index' not in self._internal.data_columns:
                    return 'index'
                else:
                    return 'level_{}'.format(index)

        if level is None:
            new_index_map = [(column, name if name is not None else rename(i))
                             for i, (column, name) in enumerate(self._internal.index_map)]
            index_map = []
        else:
            if isinstance(level, (int, str)):
                level = [level]
            level = list(level)

            if all(isinstance(l, int) for l in level):
                for lev in level:
                    if lev >= len(self._internal.index_map):
                        raise IndexError('Too many levels: Index has only {} level, not {}'
                                         .format(len(self._internal.index_map), lev + 1))
                idx = level
            elif all(isinstance(lev, str) for lev in level):
                idx = []
                for l in level:
                    try:
                        i = self._internal.index_columns.index(l)
                        idx.append(i)
                    except ValueError:
                        if multi_index:
                            raise KeyError('Level unknown not found')
                        else:
                            raise KeyError('Level unknown must be same as name ({})'
                                           .format(self._internal.index_columns[0]))
            else:
                raise ValueError('Level should be all int or all string.')
            idx.sort()

            new_index_map = []
            index_map = self._internal.index_map.copy()
            for i in idx:
                info = self._internal.index_map[i]
                index_column, index_name = info
                new_index_map.append(
                    (index_column,
                     index_name if index_name is not None else rename(index_name)))
                index_map.remove(info)

        if drop:
            new_index_map = []

        internal = self._internal.copy(
            data_columns=[column for column, _ in new_index_map] + self._internal.data_columns,
            index_map=index_map)
        columns = [name for _, name in new_index_map] + self._internal.data_columns
        if inplace:
            self._internal = internal
            self.columns = columns
        else:
            kdf = DataFrame(internal)
            kdf.columns = columns
            return kdf

    def isnull(self):
        """
        Detects missing values for items in the current Dataframe.

        Return a boolean same-sized Dataframe indicating if the values are NA.
        NA values, such as None or numpy.NaN, gets mapped to True values.
        Everything else gets mapped to False values.

        See Also
        --------
        Dataframe.notnull

        Examples
        --------
        >>> df = ks.DataFrame([(.2, .3), (.0, None), (.6, None), (.2, .1)])
        >>> df.isnull()
               0      1
        0  False  False
        1  False   True
        2  False   True
        3  False  False

        >>> df = ks.DataFrame([[None, 'bee', None], ['dog', None, 'fly']])
        >>> df.isnull()
               0      1      2
        0   True  False   True
        1  False   True  False
        """
        kdf = self.copy()
        for name, ks in kdf.iteritems():
            kdf[name] = ks.isnull()
        return kdf

    isna = isnull

    def notnull(self):
        """
        Detects non-missing values for items in the current Dataframe.

        This function takes a dataframe and indicates whether it's
        values are valid (not missing, which is ``NaN`` in numeric
        datatypes, ``None`` or ``NaN`` in objects and ``NaT`` in datetimelike).

        See Also
        --------
        Dataframe.isnull

        Examples
        --------
        >>> df = ks.DataFrame([(.2, .3), (.0, None), (.6, None), (.2, .1)])
        >>> df.notnull()
              0      1
        0  True   True
        1  True  False
        2  True  False
        3  True   True

        >>> df = ks.DataFrame([['ant', 'bee', 'cat'], ['dog', None, 'fly']])
        >>> df.notnull()
              0      1     2
        0  True   True  True
        1  True  False  True
        """
        kdf = self.copy()
        for name, ks in kdf.iteritems():
            kdf[name] = ks.notnull()
        return kdf

    notna = notnull

    # TODO: add frep and axis parameter
    def shift(self, periods=1, fill_value=None):
        """
        Shift DataFrame by desired number of periods.

        .. note:: the current implementation of shift uses Spark's Window without
            specifying partition specification. This leads to move all data into
            single partition in single machine and could cause serious
            performance degradation. Avoid this method against very large dataset.

        Parameters
        ----------
        periods : int
            Number of periods to shift. Can be positive or negative.
        fill_value : object, optional
            The scalar value to use for newly introduced missing values.
            The default depends on the dtype of self. For numeric data, np.nan is used.

        Returns
        -------
        Copy of input DataFrame, shifted.

        Examples
        --------
        >>> df = ks.DataFrame({'Col1': [10, 20, 15, 30, 45],
        ...                    'Col2': [13, 23, 18, 33, 48],
        ...                    'Col3': [17, 27, 22, 37, 52]},
        ...                   columns=['Col1', 'Col2', 'Col3'])

        >>> df.shift(periods=3)
           Col1  Col2  Col3
        0   NaN   NaN   NaN
        1   NaN   NaN   NaN
        2   NaN   NaN   NaN
        3  10.0  13.0  17.0
        4  20.0  23.0  27.0

        >>> df.shift(periods=3, fill_value=0)
           Col1  Col2  Col3
        0     0     0     0
        1     0     0     0
        2     0     0     0
        3    10    13    17
        4    20    23    27

        """
        applied = []
        for column in self._internal.data_columns:
            applied.append(self[column].shift(periods, fill_value))

        sdf = self._sdf.select(
            self._internal.index_scols + [c._scol for c in applied])
        internal = self._internal.copy(sdf=sdf, data_columns=[c.name for c in applied])
        return DataFrame(internal)

    # TODO: add axis parameter
    def diff(self, periods=1):
        """
        First discrete difference of element.

        Calculates the difference of a DataFrame element compared with another element in the
        DataFrame (default is the element in the same column of the previous row).

        .. note:: the current implementation of diff uses Spark's Window without
            specifying partition specification. This leads to move all data into
            single partition in single machine and could cause serious
            performance degradation. Avoid this method against very large dataset.

        Parameters
        ----------
        periods : int, default 1
            Periods to shift for calculating difference, accepts negative values.

        Returns
        -------
        diffed : DataFrame

        Examples
        --------
        >>> df = ks.DataFrame({'a': [1, 2, 3, 4, 5, 6],
        ...                    'b': [1, 1, 2, 3, 5, 8],
        ...                    'c': [1, 4, 9, 16, 25, 36]}, columns=['a', 'b', 'c'])
        >>> df
           a  b   c
        0  1  1   1
        1  2  1   4
        2  3  2   9
        3  4  3  16
        4  5  5  25
        5  6  8  36

        >>> df.diff()
             a    b     c
        0  NaN  NaN   NaN
        1  1.0  0.0   3.0
        2  1.0  1.0   5.0
        3  1.0  1.0   7.0
        4  1.0  2.0   9.0
        5  1.0  3.0  11.0

        Difference with previous column

        >>> df.diff(periods=3)
             a    b     c
        0  NaN  NaN   NaN
        1  NaN  NaN   NaN
        2  NaN  NaN   NaN
        3  3.0  2.0  15.0
        4  3.0  4.0  21.0
        5  3.0  6.0  27.0

        Difference with following row

        >>> df.diff(periods=-1)
             a    b     c
        0 -1.0  0.0  -3.0
        1 -1.0 -1.0  -5.0
        2 -1.0 -1.0  -7.0
        3 -1.0 -2.0  -9.0
        4 -1.0 -3.0 -11.0
        5  NaN  NaN   NaN
        """
        applied = []
        for column in self._internal.data_columns:
            applied.append(self[column].diff(periods))
        sdf = self._sdf.select(
            self._internal.index_scols + [c._scol for c in applied])
        internal = self._internal.copy(sdf=sdf, data_columns=[c.name for c in applied])
        return DataFrame(internal)

    def nunique(self, axis: int = 0, dropna: bool = True, approx: bool = False,
                rsd: float = 0.05) -> pd.Series:
        """
        Return number of unique elements in the object.

        Excludes NA values by default.

        Parameters
        ----------
        axis : int, default 0
            Can only be set to 0 at the moment.
        dropna : bool, default True
            Don’t include NaN in the count.
        approx: bool, default False
            If False, will use the exact algorithm and return the exact number of unique.
            If True, it uses the HyperLogLog approximate algorithm, which is significantly faster
            for large amount of data.
            Note: This parameter is specific to Koalas and is not found in pandas.
        rsd: float, default 0.05
            Maximum estimation error allowed in the HyperLogLog algorithm.
            Note: Just like ``approx`` this parameter is specific to Koalas.

        Returns
        -------
        The number of unique values per column as a pandas Series.

        Examples
        --------
        >>> df = ks.DataFrame({'A': [1, 2, 3], 'B': [np.nan, 3, np.nan]})
        >>> df.nunique()
        A    3
        B    1
        Name: 0, dtype: int64

        >>> df.nunique(dropna=False)
        A    3
        B    2
        Name: 0, dtype: int64

        On big data, we recommend using the approximate algorithm to speed up this function.
        The result will be very close to the exact unique count.

        >>> df.nunique(approx=True)
        A    3
        B    1
        Name: 0, dtype: int64
        """
        if axis != 0:
            raise ValueError("The 'nunique' method only works with axis=0 at the moment")
        count_fn = partial(F.approx_count_distinct, rsd=rsd) if approx else F.countDistinct
        if dropna:
            res = self._sdf.select([count_fn(self._internal.scol_for(c))
                                   .alias(c)
                                    for c in self.columns])
        else:
            res = self._sdf.select([(count_fn(self._internal.scol_for(c))
                                     # If the count of null values in a column is at least 1,
                                     # increase the total count by 1 else 0. This is like adding
                                     # self.isnull().sum().clip(upper=1) but can be computed in a
                                     # single Spark job when pulling it into the select statement.
                                     + F.when(F.count(F.when(self._internal.scol_for(c).isNull(), 1)
                                                      .otherwise(None))
                                              >= 1, 1).otherwise(0))
                                   .alias(c)
                                    for c in self.columns])
        return res.toPandas().T.iloc[:, 0]

    def round(self, decimals=0):
        """
        Round a DataFrame to a variable number of decimal places.

        Parameters
        ----------
        decimals : int, dict, Series
            Number of decimal places to round each column to. If an int is
            given, round each column to the same number of places.
            Otherwise dict and Series round to variable numbers of places.
            Column names should be in the keys if `decimals` is a
            dict-like, or in the index if `decimals` is a Series. Any
            columns not included in `decimals` will be left as is. Elements
            of `decimals` which are not columns of the input will be
            ignored.

        Returns
        -------
        DataFrame

        See Also
        --------
        Series.round

        Examples
        --------
        >>> df = ks.DataFrame({'A':[0.028208, 0.038683, 0.877076],
        ...                    'B':[0.992815, 0.645646, 0.149370],
        ...                    'C':[0.173891, 0.577595, 0.491027]},
        ...                    columns=['A', 'B', 'C'],
        ...                    index=['first', 'second', 'third'])
        >>> df
                       A         B         C
        first   0.028208  0.992815  0.173891
        second  0.038683  0.645646  0.577595
        third   0.877076  0.149370  0.491027

        >>> df.round(2)
                   A     B     C
        first   0.03  0.99  0.17
        second  0.04  0.65  0.58
        third   0.88  0.15  0.49

        >>> df.round({'A': 1, 'C': 2})
                  A         B     C
        first   0.0  0.992815  0.17
        second  0.0  0.645646  0.58
        third   0.9  0.149370  0.49

        >>> decimals = ks.Series([1, 0, 2], index=['A', 'B', 'C'])
        >>> df.round(decimals)
                  A    B     C
        first   0.0  1.0  0.17
        second  0.0  1.0  0.58
        third   0.9  0.0  0.49
        """
        if isinstance(decimals, ks.Series):
            decimals_list = [kv for kv in decimals.to_pandas().items()]
        elif isinstance(decimals, dict):
            decimals_list = [(k, v) for k, v in decimals.items()]
        elif isinstance(decimals, int):
            decimals_list = [(v, decimals) for v in self._internal.data_columns]
        else:
            raise ValueError("decimals must be an integer, a dict-like or a Series")

        sdf = self._sdf
        for decimal in decimals_list:
            sdf = sdf.withColumn(decimal[0], F.round(scol_for(sdf, decimal[0]), decimal[1]))
        return DataFrame(self._internal.copy(sdf=sdf))

    def to_koalas(self):
        """
        Converts the existing DataFrame into a Koalas DataFrame.

        This method is monkey-patched into Spark's DataFrame and can be used
        to convert a Spark DataFrame into a Koalas DataFrame. If running on
        an existing Koalas DataFrame, the method returns itself.

        If a Koalas DataFrame is converted to a Spark DataFrame and then back
        to Koalas, it will lose the index information and the original index
        will be turned into a normal column.

        See Also
        --------
        DataFrame.to_spark

        Examples
        --------
        >>> df = ks.DataFrame({'col1': [1, 2], 'col2': [3, 4]}, columns=['col1', 'col2'])
        >>> df
           col1  col2
        0     1     3
        1     2     4

        >>> spark_df = df.to_spark()
        >>> spark_df
        DataFrame[__index_level_0__: bigint, col1: bigint, col2: bigint]

        >>> kdf = spark_df.to_koalas()
        >>> kdf
           __index_level_0__  col1  col2
        0                  0     1     3
        1                  1     2     4

        Calling to_koalas on a Koalas DataFrame simply returns itself.

        >>> df.to_koalas()
           col1  col2
        0     1     3
        1     2     4
        """
        if isinstance(self, DataFrame):
            return self
        else:
            return DataFrame(self)

    def cache(self):
        """
        Yields and caches the current DataFrame.

        The Koalas DataFrame is yielded as a protected resource and its corresponding
        data is cached which gets uncached after execution goes of the context.

        Examples
        --------
        >>> df = ks.DataFrame([(.2, .3), (.0, .6), (.6, .0), (.2, .1)],
        ...                   columns=['dogs', 'cats'])
        >>> df
           dogs  cats
        0   0.2   0.3
        1   0.0   0.6
        2   0.6   0.0
        3   0.2   0.1

        >>> with df.cache() as cached_df:
        ...     print(cached_df.count())
        ...
        dogs    4
        cats    4
        dtype: int64

        >>> df = df.cache()
        >>> df.to_pandas().mean(axis=1)
        0    0.25
        1    0.30
        2    0.30
        3    0.15
        dtype: float64

        To uncache the dataframe, use `unpersist` function

        >>> df.unpersist()
        """
        return _CachedDataFrame(self._internal)

    def to_table(self, name: str, format: Optional[str] = None, mode: str = 'error',
                 partition_cols: Union[str, List[str], None] = None,
                 **options):
        """
        Write the DataFrame into a Spark table.

        Parameters
        ----------
        name : str, required
            Table name in Spark.
        format : string, optional
            Specifies the output data source format. Some common ones are:

            - 'delta'
            - 'parquet'
            - 'orc'
            - 'json'
            - 'csv'

        mode : str {'append', 'overwrite', 'ignore', 'error', 'errorifexists'}, default 'error'.
            Specifies the behavior of the save operation when the table exists already.

            - 'append': Append the new data to existing data.
            - 'overwrite': Overwrite existing data.
            - 'ignore': Silently ignore this operation if data already exists.
            - 'error' or 'errorifexists': Throw an exception if data already exists.

        partition_cols : str or list of str, optional, default None
            Names of partitioning columns
        options
            Additional options passed directly to Spark.

        See Also
        --------
        read_table
        DataFrame.to_spark_io
        DataFrame.to_parquet

        Examples
        --------
        >>> df = ks.DataFrame(dict(
        ...    date=list(pd.date_range('2012-1-1 12:00:00', periods=3, freq='M')),
        ...    country=['KR', 'US', 'JP'],
        ...    code=[1, 2 ,3]), columns=['date', 'country', 'code'])
        >>> df
                         date country  code
        0 2012-01-31 12:00:00      KR     1
        1 2012-02-29 12:00:00      US     2
        2 2012-03-31 12:00:00      JP     3

        >>> df.to_table('%s.my_table' % db, partition_cols='date')
        """
        self._sdf.write.saveAsTable(name=name, format=format, mode=mode,
                                    partitionBy=partition_cols, options=options)

    def to_delta(self, path: str, mode: str = 'error',
                 partition_cols: Union[str, List[str], None] = None, **options):
        """
        Write the DataFrame out as a Delta Lake table.

        Parameters
        ----------
        path : str, required
            Path to write to.
        mode : str {'append', 'overwrite', 'ignore', 'error', 'errorifexists'}, default 'error'.
            Specifies the behavior of the save operation when the destination exists already.

            - 'append': Append the new data to existing data.
            - 'overwrite': Overwrite existing data.
            - 'ignore': Silently ignore this operation if data already exists.
            - 'error' or 'errorifexists': Throw an exception if data already exists.

        partition_cols : str or list of str, optional, default None
            Names of partitioning columns
        options : dict
            All other options passed directly into Delta Lake.

        See Also
        --------
        read_delta
        DataFrame.to_parquet
        DataFrame.to_table
        DataFrame.to_spark_io

        Examples
        --------

        >>> df = ks.DataFrame(dict(
        ...    date=list(pd.date_range('2012-1-1 12:00:00', periods=3, freq='M')),
        ...    country=['KR', 'US', 'JP'],
        ...    code=[1, 2 ,3]), columns=['date', 'country', 'code'])
        >>> df
                         date country  code
        0 2012-01-31 12:00:00      KR     1
        1 2012-02-29 12:00:00      US     2
        2 2012-03-31 12:00:00      JP     3

        Create a new Delta Lake table, partitioned by one column:

        >>> df.to_delta('%s/to_delta/foo' % path, partition_cols='date')

        Partitioned by two columns:

        >>> df.to_delta('%s/to_delta/bar' % path, partition_cols=['date', 'country'])

        Overwrite an existing table's partitions, using the 'replaceWhere' capability in Delta:

        >>> df.to_delta('%s/to_delta/bar' % path,
        ...             mode='overwrite', replaceWhere='date >= "2019-01-01"')
        """
        self.to_spark_io(
            path=path, mode=mode, format="delta", partition_cols=partition_cols, options=options)

    def to_parquet(self, path: str, mode: str = 'error',
                   partition_cols: Union[str, List[str], None] = None,
                   compression: Optional[str] = None):
        """
        Write the DataFrame out as a Parquet file or directory.

        Parameters
        ----------
        path : str, required
            Path to write to.
        mode : str {'append', 'overwrite', 'ignore', 'error', 'errorifexists'}, default 'error'.
            Specifies the behavior of the save operation when the destination exists already.

            - 'append': Append the new data to existing data.
            - 'overwrite': Overwrite existing data.
            - 'ignore': Silently ignore this operation if data already exists.
            - 'error' or 'errorifexists': Throw an exception if data already exists.

        partition_cols : str or list of str, optional, default None
            Names of partitioning columns
        compression : str {'none', 'uncompressed', 'snappy', 'gzip', 'lzo', 'brotli', 'lz4', 'zstd'}
            Compression codec to use when saving to file. If None is set, it uses the
            value specified in `spark.sql.parquet.compression.codec`.

        See Also
        --------
        read_parquet
        DataFrame.to_delta
        DataFrame.to_table
        DataFrame.to_spark_io

        Examples
        --------
        >>> df = ks.DataFrame(dict(
        ...    date=list(pd.date_range('2012-1-1 12:00:00', periods=3, freq='M')),
        ...    country=['KR', 'US', 'JP'],
        ...    code=[1, 2 ,3]), columns=['date', 'country', 'code'])
        >>> df
                         date country  code
        0 2012-01-31 12:00:00      KR     1
        1 2012-02-29 12:00:00      US     2
        2 2012-03-31 12:00:00      JP     3

        >>> df.to_parquet('%s/to_parquet/foo.parquet' % path, partition_cols='date')

        >>> df.to_parquet(
        ...     '%s/to_parquet/foo.parquet' % path,
        ...     mode = 'overwrite',
        ...     partition_cols=['date', 'country'])
        """
        self._sdf.write.parquet(path=path, mode=mode, partitionBy=partition_cols,
                                compression=compression)

    def to_spark_io(self, path: Optional[str] = None, format: Optional[str] = None,
                    mode: str = 'error', partition_cols: Union[str, List[str], None] = None,
                    **options):
        """Write the DataFrame out to a Spark data source.

        Parameters
        ----------
        path : string, optional
            Path to the data source.
        format : string, optional
            Specifies the output data source format. Some common ones are:

            - 'delta'
            - 'parquet'
            - 'orc'
            - 'json'
            - 'csv'
        mode : str {'append', 'overwrite', 'ignore', 'error', 'errorifexists'}, default 'error'.
            Specifies the behavior of the save operation when data already.

            - 'append': Append the new data to existing data.
            - 'overwrite': Overwrite existing data.
            - 'ignore': Silently ignore this operation if data already exists.
            - 'error' or 'errorifexists': Throw an exception if data already exists.
        partition_cols : str or list of str, optional
            Names of partitioning columns
        options : dict
            All other options passed directly into Spark's data source.

        See Also
        --------
        read_spark_io
        DataFrame.to_delta
        DataFrame.to_parquet
        DataFrame.to_table

        Examples
        --------
        >>> df = ks.DataFrame(dict(
        ...    date=list(pd.date_range('2012-1-1 12:00:00', periods=3, freq='M')),
        ...    country=['KR', 'US', 'JP'],
        ...    code=[1, 2 ,3]), columns=['date', 'country', 'code'])
        >>> df
                         date country  code
        0 2012-01-31 12:00:00      KR     1
        1 2012-02-29 12:00:00      US     2
        2 2012-03-31 12:00:00      JP     3

        >>> df.to_spark_io(path='%s/to_spark_io/foo.json' % path, format='json')
        """
        self._sdf.write.save(path=path, format=format, mode=mode, partitionBy=partition_cols,
                             options=options)

    def to_spark(self):
        """
        Return the current DataFrame as a Spark DataFrame.

        See Also
        --------
        DataFrame.to_koalas
        """
        return self._internal.spark_df

    def to_pandas(self):
        """
        Return a Pandas DataFrame.

        .. note:: This method should only be used if the resulting Pandas DataFrame is expected
            to be small, as all the data is loaded into the driver's memory.

        Examples
        --------
        >>> df = ks.DataFrame([(.2, .3), (.0, .6), (.6, .0), (.2, .1)],
        ...                   columns=['dogs', 'cats'])
        >>> df.to_pandas()
           dogs  cats
        0   0.2   0.3
        1   0.0   0.6
        2   0.6   0.0
        3   0.2   0.1
        """
        return self._internal.pandas_df.copy()

    # Alias to maintain backward compatibility with Spark
    toPandas = to_pandas

    def assign(self, **kwargs):
        """
        Assign new columns to a DataFrame.

        Returns a new object with all original columns in addition to new ones.
        Existing columns that are re-assigned will be overwritten.

        Parameters
        ----------
        **kwargs : dict of {str: callable or Series}
            The column names are keywords. If the values are
            callable, they are computed on the DataFrame and
            assigned to the new columns. The callable must not
            change input DataFrame (though Koalas doesn't check it).
            If the values are not callable, (e.g. a Series or a literal),
            they are simply assigned.

        Returns
        -------
        DataFrame
            A new DataFrame with the new columns in addition to
            all the existing columns.

        Examples
        --------
        >>> df = ks.DataFrame({'temp_c': [17.0, 25.0]},
        ...                   index=['Portland', 'Berkeley'])
        >>> df
                  temp_c
        Portland    17.0
        Berkeley    25.0

        Where the value is a callable, evaluated on `df`:

        >>> df.assign(temp_f=lambda x: x.temp_c * 9 / 5 + 32)
                  temp_c  temp_f
        Portland    17.0    62.6
        Berkeley    25.0    77.0

        Alternatively, the same behavior can be achieved by directly
        referencing an existing Series or sequence and you can also
        create multiple columns within the same assign.

        >>> assigned = df.assign(temp_f=df['temp_c'] * 9 / 5 + 32,
        ...                      temp_k=df['temp_c'] + 273.15)
        >>> assigned[['temp_c', 'temp_f', 'temp_k']]
                  temp_c  temp_f  temp_k
        Portland    17.0    62.6  290.15
        Berkeley    25.0    77.0  298.15

        Notes
        -----
        Assigning multiple columns within the same ``assign`` is possible
        but you cannot refer to newly created or modified columns. This
        feature is supported in pandas for Python 3.6 and later but not in
        Koalas. In Koalas, all items are computed first, and then assigned.
        """
        from databricks.koalas.series import Series
        for k, v in kwargs.items():
            if not (isinstance(v, (Series, spark.Column)) or
                    callable(v) or pd.api.types.is_scalar(v)):
                raise TypeError("Column assignment doesn't support type "
                                "{0}".format(type(v).__name__))
            if callable(v):
                kwargs[k] = v(self)

        pairs = list(kwargs.items())
        sdf = self._sdf
        for (name, c) in pairs:
            if isinstance(c, Series):
                sdf = sdf.withColumn(name, c._scol)
            elif isinstance(c, Column):
                sdf = sdf.withColumn(name, c)
            else:
                sdf = sdf.withColumn(name, F.lit(c))

        data_columns = set(self._internal.data_columns)
        internal = self._internal.copy(
            sdf=sdf,
            data_columns=(self._internal.data_columns +
                          [name for name, _ in pairs if name not in data_columns]))
        return DataFrame(internal)

    @staticmethod
    def from_records(data: Union[np.array, List[tuple], dict, pd.DataFrame],
                     index: Union[str, list, np.array] = None, exclude: list = None,
                     columns: list = None, coerce_float: bool = False, nrows: int = None) \
            -> 'DataFrame':
        """
        Convert structured or record ndarray to DataFrame.

        Parameters
        ----------
        data : ndarray (structured dtype), list of tuples, dict, or DataFrame
        index : string, list of fields, array-like
            Field of array to use as the index, alternately a specific set of input labels to use
        exclude : sequence, default None
            Columns or fields to exclude
        columns : sequence, default None
            Column names to use. If the passed data do not have names associated with them, this
            argument provides names for the columns. Otherwise this argument indicates the order of
            the columns in the result (any names not found in the data will become all-NA columns)
        coerce_float : boolean, default False
            Attempt to convert values of non-string, non-numeric objects (like decimal.Decimal) to
            floating point, useful for SQL result sets
        nrows : int, default None
            Number of rows to read if data is an iterator

        Returns
        -------
        df : DataFrame

        Examples
        --------
        Use dict as input

        >>> ks.DataFrame.from_records({'A': [1, 2, 3]})
           A
        0  1
        1  2
        2  3

        Use list of tuples as input

        >>> ks.DataFrame.from_records([(1, 2), (3, 4)])
           0  1
        0  1  2
        1  3  4

        Use NumPy array as input

        >>> ks.DataFrame.from_records(np.eye(3))
             0    1    2
        0  1.0  0.0  0.0
        1  0.0  1.0  0.0
        2  0.0  0.0  1.0
        """
        return DataFrame(pd.DataFrame.from_records(data, index, exclude, columns, coerce_float,
                                                   nrows))

    def to_records(self, index=True, convert_datetime64=None,
                   column_dtypes=None, index_dtypes=None):
        """
        Convert DataFrame to a NumPy record array.

        Index will be included as the first field of the record array if
        requested.

        .. note:: This method should only be used if the resulting NumPy ndarray is
            expected to be small, as all the data is loaded into the driver's memory.

        Parameters
        ----------
        index : bool, default True
            Include index in resulting record array, stored in 'index'
            field or using the index label, if set.
        convert_datetime64 : bool, default None
            Whether to convert the index to datetime.datetime if it is a
            DatetimeIndex.
        column_dtypes : str, type, dict, default None
            If a string or type, the data type to store all columns. If
            a dictionary, a mapping of column names and indices (zero-indexed)
            to specific data types.
        index_dtypes : str, type, dict, default None
            If a string or type, the data type to store all index levels. If
            a dictionary, a mapping of index level names and indices
            (zero-indexed) to specific data types.
            This mapping is applied only if `index=True`.

        Returns
        -------
        numpy.recarray
            NumPy ndarray with the DataFrame labels as fields and each row
            of the DataFrame as entries.

        See Also
        --------
        DataFrame.from_records: Convert structured or record ndarray
            to DataFrame.
        numpy.recarray: An ndarray that allows field access using
            attributes, analogous to typed columns in a
            spreadsheet.

        Examples
        --------
        >>> df = ks.DataFrame({'A': [1, 2], 'B': [0.5, 0.75]},
        ...                   index=['a', 'b'])
        >>> df
           A     B
        a  1  0.50
        b  2  0.75

        >>> df.to_records() # doctest: +SKIP
        rec.array([('a', 1, 0.5 ), ('b', 2, 0.75)],
                  dtype=[('index', 'O'), ('A', '<i8'), ('B', '<f8')])

        The index can be excluded from the record array:

        >>> df.to_records(index=False) # doctest: +SKIP
        rec.array([(1, 0.5 ), (2, 0.75)],
                  dtype=[('A', '<i8'), ('B', '<f8')])

        Specification of dtype for columns is new in Pandas 0.24.0.
        Data types can be specified for the columns:

        >>> df.to_records(column_dtypes={"A": "int32"}) # doctest: +SKIP
        rec.array([('a', 1, 0.5 ), ('b', 2, 0.75)],
                  dtype=[('index', 'O'), ('A', '<i4'), ('B', '<f8')])

        Specification of dtype for index is new in Pandas 0.24.0.
        Data types can also be specified for the index:

        >>> df.to_records(index_dtypes="<S2") # doctest: +SKIP
        rec.array([(b'a', 1, 0.5 ), (b'b', 2, 0.75)],
                  dtype=[('index', 'S2'), ('A', '<i8'), ('B', '<f8')])
        """
        args = locals()
        kdf = self

        return validate_arguments_and_invoke_function(
            kdf.to_pandas(), self.to_records, pd.DataFrame.to_records, args)

    def copy(self) -> 'DataFrame':
        """
        Make a copy of this object's indices and data.

        Returns
        -------
        copy : DataFrame
        """
        return DataFrame(self._internal.copy())

    def dropna(self, axis=0, how='any', thresh=None, subset=None, inplace=False):
        """
        Remove missing values.

        Parameters
        ----------
        axis : {0 or 'index'}, default 0
            Determine if rows or columns which contain missing values are
            removed.

            * 0, or 'index' : Drop rows which contain missing values.
        how : {'any', 'all'}, default 'any'
            Determine if row or column is removed from DataFrame, when we have
            at least one NA or all NA.

            * 'any' : If any NA values are present, drop that row or column.
            * 'all' : If all values are NA, drop that row or column.

        thresh : int, optional
            Require that many non-NA values.
        subset : array-like, optional
            Labels along other axis to consider, e.g. if you are dropping rows
            these would be a list of columns to include.
        inplace : bool, default False
            If True, do operation inplace and return None.

        Returns
        -------
        DataFrame
            DataFrame with NA entries dropped from it.

        See Also
        --------
        DataFrame.drop : Drop specified labels from columns.
        DataFrame.isnull: Indicate missing values.
        DataFrame.notnull : Indicate existing (non-missing) values.

        Examples
        --------
        >>> df = ks.DataFrame({"name": ['Alfred', 'Batman', 'Catwoman'],
        ...                    "toy": [None, 'Batmobile', 'Bullwhip'],
        ...                    "born": [None, "1940-04-25", None]},
        ...                   columns=['name', 'toy', 'born'])
        >>> df
               name        toy        born
        0    Alfred       None        None
        1    Batman  Batmobile  1940-04-25
        2  Catwoman   Bullwhip        None

        Drop the rows where at least one element is missing.

        >>> df.dropna()
             name        toy        born
        1  Batman  Batmobile  1940-04-25

        Drop the rows where all elements are missing.

        >>> df.dropna(how='all')
               name        toy        born
        0    Alfred       None        None
        1    Batman  Batmobile  1940-04-25
        2  Catwoman   Bullwhip        None

        Keep only the rows with at least 2 non-NA values.

        >>> df.dropna(thresh=2)
               name        toy        born
        1    Batman  Batmobile  1940-04-25
        2  Catwoman   Bullwhip        None

        Define in which columns to look for missing values.

        >>> df.dropna(subset=['name', 'born'])
             name        toy        born
        1  Batman  Batmobile  1940-04-25

        Keep the DataFrame with valid entries in the same variable.

        >>> df.dropna(inplace=True)
        >>> df
             name        toy        born
        1  Batman  Batmobile  1940-04-25
        """
        if axis == 0 or axis == 'index':
            if subset is not None:
                if isinstance(subset, str):
                    columns = [subset]
                else:
                    columns = list(subset)
                invalids = [column for column in columns
                            if column not in self._internal.data_columns]
                if len(invalids) > 0:
                    raise KeyError(invalids)
            else:
                columns = list(self.columns)

            cnt = reduce(lambda x, y: x + y,
                         [F.when(self[column].notna()._scol, 1).otherwise(0)
                          for column in columns],
                         F.lit(0))
            if thresh is not None:
                pred = cnt >= F.lit(int(thresh))
            elif how == 'any':
                pred = cnt == F.lit(len(columns))
            elif how == 'all':
                pred = cnt > F.lit(0)
            else:
                if how is not None:
                    raise ValueError('invalid how option: {h}'.format(h=how))
                else:
                    raise TypeError('must specify how or thresh')

            sdf = self._sdf.filter(pred)
            internal = self._internal.copy(sdf=sdf)
            if inplace:
                self._internal = internal
            else:
                return DataFrame(internal)

        else:
            raise NotImplementedError("dropna currently only works for axis=0 or axis='index'")

    # TODO: add 'limit','downcast' when value parameter exists
    def fillna(self, value=None, method=None, axis=None, inplace=False, limit=None):
        """Fill NA/NaN values.

        .. note:: the current implementation of 'method' parameter in fillna uses Spark's Window
            without specifying partition specification. This leads to move all data into
            single partition in single machine and could cause serious
            performance degradation. Avoid this method against very large dataset.

        Parameters
        ----------
        value : scalar, dict, Series
            Value to use to fill holes. alternately a dict/Series of values
            specifying which value to use for each column.
            DataFrame is not supported.
        method : {'backfill', 'bfill', 'pad', 'ffill', None}, default None
            Method to use for filling holes in reindexed Series pad / ffill: propagate last valid
            observation forward to next valid backfill / bfill:
            use NEXT valid observation to fill gap
        axis : {0 or `index`}
            1 and `columns` are not supported.
        inplace : boolean, default False
            Fill in place (do not create a new object)
        limit : int, default None
            If method is specified, this is the maximum number of consecutive NaN values to
            forward/backward fill. In other words, if there is a gap with more than this number of
            consecutive NaNs, it will only be partially filled. If method is not specified,
            this is the maximum number of entries along the entire axis where NaNs will be filled.
            Must be greater than 0 if not None

        Returns
        -------
        DataFrame
            DataFrame with NA entries filled.

        Examples
        --------
        >>> df = ks.DataFrame({
        ...     'A': [None, 3, None, None],
        ...     'B': [2, 4, None, 3],
        ...     'C': [None, None, None, 1],
        ...     'D': [0, 1, 5, 4]
        ...     },
        ...     columns=['A', 'B', 'C', 'D'])
        >>> df
             A    B    C  D
        0  NaN  2.0  NaN  0
        1  3.0  4.0  NaN  1
        2  NaN  NaN  NaN  5
        3  NaN  3.0  1.0  4

        Replace all NaN elements with 0s.

        >>> df.fillna(0)
             A    B    C  D
        0  0.0  2.0  0.0  0
        1  3.0  4.0  0.0  1
        2  0.0  0.0  0.0  5
        3  0.0  3.0  1.0  4

        We can also propagate non-null values forward or backward.

        >>> df.fillna(method='ffill')
             A    B    C  D
        0  NaN  2.0  NaN  0
        1  3.0  4.0  NaN  1
        2  3.0  4.0  NaN  5
        3  3.0  3.0  1.0  4

        Replace all NaN elements in column 'A', 'B', 'C', and 'D', with 0, 1,
        2, and 3 respectively.

        >>> values = {'A': 0, 'B': 1, 'C': 2, 'D': 3}
        >>> df.fillna(value=values)
             A    B    C  D
        0  0.0  2.0  2.0  0
        1  3.0  4.0  2.0  1
        2  0.0  1.0  2.0  5
        3  0.0  3.0  1.0  4
        """
        if axis is None:
            axis = 0
        if not (axis == 0 or axis == "index"):
            raise NotImplementedError("fillna currently only works for axis=0 or axis='index'")
        if (value is None) and (method is None):
            raise ValueError("Must specify a fill 'value' or 'method'.")

        sdf = self._sdf
        if value is not None:
            if not isinstance(value, (float, int, str, bool, dict, pd.Series)):
                raise TypeError("Unsupported type %s" % type(value))
            if isinstance(value, pd.Series):
                value = value.to_dict()
            if isinstance(value, dict):
                for v in value.values():
                    if not isinstance(v, (float, int, str, bool)):
                        raise TypeError("Unsupported type %s" % type(v))
            if limit is not None:
                raise ValueError('limit parameter for value is not support now')
            sdf = sdf.fillna(value)
        else:
            for data_column in self._internal.data_columns:
                if method in ['ffill', 'pad']:
                    func = F.last
                    end = (Window.currentRow - 1)
                    if limit is not None:
                        begin = Window.currentRow - limit
                    else:
                        begin = Window.unboundedPreceding
                elif method in ['bfill', 'backfill']:
                    func = F.first
                    begin = Window.currentRow + 1
                    if limit is not None:
                        end = Window.currentRow + limit
                    else:
                        end = Window.unboundedFollowing
                else:
                    raise ValueError('Expecting pad, ffill, backfill or bfill.')
                window = Window.orderBy(self._internal.index_scols).rowsBetween(begin, end)
                sdf = sdf.withColumn(data_column,
                                     F.when(scol_for(sdf, data_column).isNull(),
                                            func(scol_for(sdf, data_column), True).over(window))
                                     .otherwise(scol_for(sdf, data_column)))
        internal = self._internal.copy(sdf=sdf)
        if inplace:
            self._internal = internal
        else:
            return DataFrame(internal)

    # TODO: add 'downcast' when value parameter exists
    def bfill(self, axis=None, inplace=False, limit=None):
        """
        Synonym for `DataFrame.fillna()` with ``method=`bfill```.

        .. note:: the current implementation of 'bfiff' uses Spark's Window
            without specifying partition specification. This leads to move all data into
            single partition in single machine and could cause serious
            performance degradation. Avoid this method against very large dataset.

        Parameters
        ----------
        axis : {0 or `index`}
            1 and `columns` are not supported.
        inplace : boolean, default False
            Fill in place (do not create a new object)
        limit : int, default None
            If method is specified, this is the maximum number of consecutive NaN values to
            forward/backward fill. In other words, if there is a gap with more than this number of
            consecutive NaNs, it will only be partially filled. If method is not specified,
            this is the maximum number of entries along the entire axis where NaNs will be filled.
            Must be greater than 0 if not None

        Returns
        -------
        DataFrame
            DataFrame with NA entries filled.

        Examples
        --------
        >>> df = ks.DataFrame({
        ...     'A': [None, 3, None, None],
        ...     'B': [2, 4, None, 3],
        ...     'C': [None, None, None, 1],
        ...     'D': [0, 1, 5, 4]
        ...     },
        ...     columns=['A', 'B', 'C', 'D'])
        >>> df
             A    B    C  D
        0  NaN  2.0  NaN  0
        1  3.0  4.0  NaN  1
        2  NaN  NaN  NaN  5
        3  NaN  3.0  1.0  4

        Propagate non-null values backward.

        >>> df.bfill()
             A    B    C  D
        0  3.0  2.0  1.0  0
        1  3.0  4.0  1.0  1
        2  NaN  3.0  1.0  5
        3  NaN  3.0  1.0  4
        """
        return self.fillna(method='bfill', axis=axis, inplace=inplace, limit=limit)

    # TODO: add 'downcast' when value parameter exists
    def ffill(self, axis=None, inplace=False, limit=None):
        """
        Synonym for `DataFrame.fillna()` with ``method=`ffill```.

        .. note:: the current implementation of 'ffiff' uses Spark's Window
            without specifying partition specification. This leads to move all data into
            single partition in single machine and could cause serious
            performance degradation. Avoid this method against very large dataset.

        Parameters
        ----------
        axis : {0 or `index`}
            1 and `columns` are not supported.
        inplace : boolean, default False
            Fill in place (do not create a new object)
        limit : int, default None
            If method is specified, this is the maximum number of consecutive NaN values to
            forward/backward fill. In other words, if there is a gap with more than this number of
            consecutive NaNs, it will only be partially filled. If method is not specified,
            this is the maximum number of entries along the entire axis where NaNs will be filled.
            Must be greater than 0 if not None

        Returns
        -------
        DataFrame
            DataFrame with NA entries filled.

        Examples
        --------
        >>> df = ks.DataFrame({
        ...     'A': [None, 3, None, None],
        ...     'B': [2, 4, None, 3],
        ...     'C': [None, None, None, 1],
        ...     'D': [0, 1, 5, 4]
        ...     },
        ...     columns=['A', 'B', 'C', 'D'])
        >>> df
             A    B    C  D
        0  NaN  2.0  NaN  0
        1  3.0  4.0  NaN  1
        2  NaN  NaN  NaN  5
        3  NaN  3.0  1.0  4

        Propagate non-null values forward.

        >>> df.ffill()
             A    B    C  D
        0  NaN  2.0  NaN  0
        1  3.0  4.0  NaN  1
        2  3.0  4.0  NaN  5
        3  3.0  3.0  1.0  4
        """
        return self.fillna(method='ffill', axis=axis, inplace=inplace, limit=limit)

    def replace(self, to_replace=None, value=None, subset=None, inplace=False,
                limit=None, regex=False, method='pad'):
        """
        Returns a new DataFrame replacing a value with another value.

        Parameters
        ----------
        to_replace : int, float, string, or list
            Value to be replaced. If the value is a dict, then value is ignored and
            to_replace must be a mapping from column name (string) to replacement value.
            The value to be replaced must be an int, float, or string.
        value : int, float, string, or list
            Value to use to replace holes. The replacement value must be an int, float,
            or string. If value is a list, value should be of the same length with to_replace.
        subset : string, list
            Optional list of column names to consider. Columns specified in subset that
            do not have matching data type are ignored. For example, if value is a string,
            and subset contains a non-string column, then the non-string column is simply ignored.
        inplace : boolean, default False
            Fill in place (do not create a new object)

        Returns
        -------
        DataFrame
            Object after replacement.

        Examples
        --------
        >>> df = ks.DataFrame({"name": ['Ironman', 'Captain America', 'Thor', 'Hulk'],
        ...                    "weapon": ['Mark-45', 'Shield', 'Mjolnir', 'Smash']},
        ...                   columns=['name', 'weapon'])
        >>> df
                      name   weapon
        0          Ironman  Mark-45
        1  Captain America   Shield
        2             Thor  Mjolnir
        3             Hulk    Smash

        Scalar `to_replace` and `value`

        >>> df.replace('Ironman', 'War-Machine')
                      name   weapon
        0      War-Machine  Mark-45
        1  Captain America   Shield
        2             Thor  Mjolnir
        3             Hulk    Smash

        List like `to_replace` and `value`

        >>> df.replace(['Ironman', 'Captain America'], ['Rescue', 'Hawkeye'], inplace=True)
        >>> df
              name   weapon
        0   Rescue  Mark-45
        1  Hawkeye   Shield
        2     Thor  Mjolnir
        3     Hulk    Smash

        Replacing value by specifying column

        >>> df.replace('Mjolnir', 'Stormbuster', subset='weapon')
              name       weapon
        0   Rescue      Mark-45
        1  Hawkeye       Shield
        2     Thor  Stormbuster
        3     Hulk        Smash

        Dict like `to_replace`

        >>> df = ks.DataFrame({'A': [0, 1, 2, 3, 4],
        ...                    'B': [5, 6, 7, 8, 9],
        ...                    'C': ['a', 'b', 'c', 'd', 'e']},
        ...                   columns=['A', 'B', 'C'])

        >>> df.replace({'A': {0: 100, 4: 400}})
             A  B  C
        0  100  5  a
        1    1  6  b
        2    2  7  c
        3    3  8  d
        4  400  9  e

        >>> df.replace({'A': 0, 'B': 5}, 100)
             A    B  C
        0  100  100  a
        1    1    6  b
        2    2    7  c
        3    3    8  d
        4    4    9  e

        Notes
        -----
        One difference between this implementation and pandas is that it is necessary
        to specify the column name when you are passing dictionary in `to_replace`
        parameter. Calling `replace` on its index such as `df.replace({0: 10, 1: 100})` will
        throw an error. Instead specify column-name like `df.replace({'A': {0: 10, 1: 100}})`.
        """
        if method != 'pad':
            raise NotImplementedError("replace currently works only for method='pad")
        if limit is not None:
            raise NotImplementedError("replace currently works only when limit=None")
        if regex is not False:
            raise NotImplementedError("replace currently doesn't supports regex")

        if value is not None and not isinstance(value, (int, float, str, list, dict)):
            raise TypeError("Unsupported type {}".format(type(value)))
        if to_replace is not None and not isinstance(to_replace, (int, float, str, list, dict)):
            raise TypeError("Unsupported type {}".format(type(to_replace)))

        if isinstance(value, list) and isinstance(to_replace, list):
            if len(value) != len(to_replace):
                raise ValueError('Length of to_replace and value must be same')

        sdf = self._sdf.select(self._internal.data_columns)
        if isinstance(to_replace, dict) and value is None and \
                (not any(isinstance(i, dict) for i in to_replace.values())):
            sdf = sdf.replace(to_replace, value, subset)
        elif isinstance(to_replace, dict):
            for df_column, replacement in to_replace.items():
                if isinstance(replacement, dict):
                    sdf = sdf.replace(replacement, subset=df_column)
                else:
                    sdf = sdf.withColumn(df_column,
                                         F.when(scol_for(sdf, df_column) == replacement, value)
                                         .otherwise(scol_for(sdf, df_column)))

        else:
            sdf = sdf.replace(to_replace, value, subset)

        kdf = DataFrame(sdf)
        if inplace:
            self._internal = kdf._internal
        else:
            return kdf

    def clip(self, lower: Union[float, int] = None, upper: Union[float, int] = None) \
            -> 'DataFrame':
        """
        Trim values at input threshold(s).

        Assigns values outside boundary to boundary values.

        Parameters
        ----------
        lower : float or int, default None
            Minimum threshold value. All values below this threshold will be set to it.
        upper : float or int, default None
            Maximum threshold value. All values above this threshold will be set to it.

        Returns
        -------
        DataFrame
            DataFrame with the values outside the clip boundaries replaced.

        Examples
        --------
        >>> ks.DataFrame({'A': [0, 2, 4]}).clip(1, 3)
           A
        0  1
        1  2
        2  3

        Notes
        -----
        One difference between this implementation and pandas is that running
        pd.DataFrame({'A': ['a', 'b']}).clip(0, 1) will crash with "TypeError: '<=' not supported
        between instances of 'str' and 'int'" while ks.DataFrame({'A': ['a', 'b']}).clip(0, 1)
        will output the original DataFrame, simply ignoring the incompatible types.
        """
        if is_list_like(lower) or is_list_like(upper):
            raise ValueError("List-like value are not supported for 'lower' and 'upper' at the " +
                             "moment")

        if lower is None and upper is None:
            return self

        numeric_types = (DecimalType, DoubleType, FloatType, ByteType, IntegerType, LongType,
                         ShortType)
        numeric_columns = [(c, self._internal.scol_for(c)) for c in self.columns
                           if isinstance(self._internal.spark_type_for(c), numeric_types)]

        if lower is not None:
            numeric_columns = [(c, F.when(scol < lower, lower).otherwise(scol).alias(c))
                               for c, scol in numeric_columns]
        if upper is not None:
            numeric_columns = [(c, F.when(scol > upper, upper).otherwise(scol).alias(c))
                               for c, scol in numeric_columns]

        nonnumeric_columns = [self._internal.scol_for(c) for c in self.columns
                              if not isinstance(self._internal.spark_type_for(c), numeric_types)]

        sdf = self._sdf.select([scol for _, scol in numeric_columns] + nonnumeric_columns)

        return ks.DataFrame(sdf)[list(self.columns)]

    def head(self, n=5):
        """
        Return the first `n` rows.

        This function returns the first `n` rows for the object based
        on position. It is useful for quickly testing if your object
        has the right type of data in it.

        Parameters
        ----------
        n : int, default 5
            Number of rows to select.

        Returns
        -------
        obj_head : same type as caller
            The first `n` rows of the caller object.

        Examples
        --------
        >>> df = ks.DataFrame({'animal':['alligator', 'bee', 'falcon', 'lion',
        ...                    'monkey', 'parrot', 'shark', 'whale', 'zebra']})
        >>> df
              animal
        0  alligator
        1        bee
        2     falcon
        3       lion
        4     monkey
        5     parrot
        6      shark
        7      whale
        8      zebra

        Viewing the first 5 lines

        >>> df.head()
              animal
        0  alligator
        1        bee
        2     falcon
        3       lion
        4     monkey

        Viewing the first `n` lines (three in this case)

        >>> df.head(3)
              animal
        0  alligator
        1        bee
        2     falcon
        """

        return DataFrame(self._internal.copy(sdf=self._sdf.limit(n)))

    def pivot_table(self, values=None, index=None, columns=None,
                    aggfunc='mean', fill_value=None):
        """
        Create a spreadsheet-style pivot table as a DataFrame. The levels in
        the pivot table will be stored in MultiIndex objects (hierarchical
        indexes) on the index and columns of the result DataFrame.

        Parameters
        ----------
        values : column to aggregate.
            They should be either a list of one column or a string. A list of columns
            is not supported yet.
        index : column (string) or list of columns
            If an array is passed, it must be the same length as the data.
            The list should contain string.
        columns : column
            Columns used in the pivot operation. Only one column is supported and
            it should be a string.
        aggfunc : function (string), dict, default mean
            If dict is passed, the resulting pivot table will have
            columns concatenated by "_" where the first part is the value
            of columns and the second part is the column name in values
            If dict is passed, the key is column to aggregate and value
            is function or list of functions.
        fill_value : scalar, default None
            Value to replace missing values with.

        Returns
        -------
        table : DataFrame

        Examples
        --------
        >>> df = ks.DataFrame({"A": ["foo", "foo", "foo", "foo", "foo",
        ...                          "bar", "bar", "bar", "bar"],
        ...                    "B": ["one", "one", "one", "two", "two",
        ...                          "one", "one", "two", "two"],
        ...                    "C": ["small", "large", "large", "small",
        ...                          "small", "large", "small", "small",
        ...                          "large"],
        ...                    "D": [1, 2, 2, 3, 3, 4, 5, 6, 7],
        ...                    "E": [2, 4, 5, 5, 6, 6, 8, 9, 9]},
        ...                   columns=['A', 'B', 'C', 'D', 'E'])
        >>> df
             A    B      C  D  E
        0  foo  one  small  1  2
        1  foo  one  large  2  4
        2  foo  one  large  2  5
        3  foo  two  small  3  5
        4  foo  two  small  3  6
        5  bar  one  large  4  6
        6  bar  one  small  5  8
        7  bar  two  small  6  9
        8  bar  two  large  7  9

        This first example aggregates values by taking the sum.

        >>> table = df.pivot_table(values='D', index=['A', 'B'],
        ...                        columns='C', aggfunc='sum')
        >>> table  # doctest: +NORMALIZE_WHITESPACE
                 large  small
        A   B
        foo one    4.0      1
            two    NaN      6
        bar two    7.0      6
            one    4.0      5

        We can also fill missing values using the `fill_value` parameter.

        >>> table = df.pivot_table(values='D', index=['A', 'B'],
        ...                        columns='C', aggfunc='sum', fill_value=0)
        >>> table  # doctest: +NORMALIZE_WHITESPACE
                 large  small
        A   B
        foo one      4      1
            two      0      6
        bar two      7      6
            one      4      5

        We can also calculate multiple types of aggregations for any given
        value column.

        >>> table = df.pivot_table(values = ['D'], index =['C'],
        ...                        columns="A", aggfunc={'D':'mean'})
        >>> table  # doctest: +NORMALIZE_WHITESPACE
               bar       foo
        C
        small  5.5  2.333333
        large  5.5  2.000000
        """
        if not isinstance(columns, str):
            raise ValueError("columns should be string.")

        if not isinstance(values, str) and not isinstance(values, list):
            raise ValueError('values should be string or list of one column.')

        if not isinstance(aggfunc, str) and (not isinstance(aggfunc, dict) or not all(
                isinstance(key, str) and isinstance(value, str) for key, value in aggfunc.items())):
            raise ValueError("aggfunc must be a dict mapping from column name (string) "
                             "to aggregate functions (string).")

        if isinstance(aggfunc, dict) and index is None:
            raise NotImplementedError("pivot_table doesn't support aggfunc"
                                      " as dict and without index.")

        if isinstance(values, list) and len(values) > 1:
            raise NotImplementedError('Values as list of columns is not implemented yet.')

        if isinstance(aggfunc, str):
            agg_cols = [F.expr('{1}(`{0}`) as `{0}`'.format(values, aggfunc))]

        elif isinstance(aggfunc, dict):
            agg_cols = [F.expr('{1}(`{0}`) as `{0}`'.format(key, value))
                        for key, value in aggfunc.items()]
            agg_columns = [key for key, value in aggfunc.items()]

            if set(agg_columns) != set(values):
                raise ValueError("Columns in aggfunc must be the same as values.")

        if index is None:
            sdf = self._sdf.groupBy().pivot(pivot_col=columns).agg(*agg_cols)

        elif isinstance(index, list):
            sdf = self._sdf.groupBy(index).pivot(pivot_col=columns).agg(*agg_cols)
        else:
            raise ValueError("index should be a None or a list of columns.")

        if fill_value is not None and isinstance(fill_value, (int, float)):
            sdf = sdf.fillna(fill_value)

        if index is not None:
            return DataFrame(sdf).set_index(index)
        else:
            if isinstance(values, list):
                index_values = values[-1]
            else:
                index_values = values

            return DataFrame(sdf.withColumn(columns, F.lit(index_values))).set_index(columns)

    def pivot(self, index=None, columns=None, values=None):
        """
        Return reshaped DataFrame organized by given index / column values.

        Reshape data (produce a "pivot" table) based on column values. Uses
        unique values from specified `index` / `columns` to form axes of the
        resulting DataFrame. This function does not support data
        aggregation.

        Parameters
        ----------
        index : string, optional
            Column to use to make new frame's index. If None, uses
            existing index.
        columns : string
            Column to use to make new frame's columns.
        values : string, object or a list of the previous
            Column(s) to use for populating new frame's values.

        Returns
        -------
        DataFrame
            Returns reshaped DataFrame.

        See Also
        --------
        DataFrame.pivot_table : Generalization of pivot that can handle
            duplicate values for one index/column pair.

        Examples
        --------
        >>> df = ks.DataFrame({'foo': ['one', 'one', 'one', 'two', 'two',
        ...                            'two'],
        ...                    'bar': ['A', 'B', 'C', 'A', 'B', 'C'],
        ...                    'baz': [1, 2, 3, 4, 5, 6],
        ...                    'zoo': ['x', 'y', 'z', 'q', 'w', 't']},
        ...                   columns=['foo', 'bar', 'baz', 'zoo'])
        >>> df
           foo bar  baz zoo
        0  one   A    1   x
        1  one   B    2   y
        2  one   C    3   z
        3  two   A    4   q
        4  two   B    5   w
        5  two   C    6   t

        >>> df.pivot(index='foo', columns='bar', values='baz').sort_index()
        ... # doctest: +NORMALIZE_WHITESPACE
             A  B  C
        foo
        one  1  2  3
        two  4  5  6

        >>> df.pivot(columns='bar', values='baz').sort_index()
        ... # doctest: +NORMALIZE_WHITESPACE
             A    B    C
        0  1.0  NaN  NaN
        1  NaN  2.0  NaN
        2  NaN  NaN  3.0
        3  4.0  NaN  NaN
        4  NaN  5.0  NaN
        5  NaN  NaN  6.0

        Notice that, unlike pandas raises an ValueError when duplicated values are found,
        Koalas' pivot still works with its first value it meets during operation because pivot
        is an expensive operation and it is preferred to permissively execute over failing fast
        when processing large data.

        >>> df = ks.DataFrame({"foo": ['one', 'one', 'two', 'two'],
        ...                    "bar": ['A', 'A', 'B', 'C'],
        ...                    "baz": [1, 2, 3, 4]}, columns=['foo', 'bar', 'baz'])
        >>> df
           foo bar  baz
        0  one   A    1
        1  one   A    2
        2  two   B    3
        3  two   C    4

        >>> df.pivot(index='foo', columns='bar', values='baz').sort_index()
        ... # doctest: +NORMALIZE_WHITESPACE
               A    B    C
        foo
        one  1.0  NaN  NaN
        two  NaN  3.0  4.0
        """
        if columns is None:
            raise ValueError("columns should be set.")

        if values is None:
            raise ValueError("values should be set.")

        should_use_existing_index = index is not None
        if should_use_existing_index:
            index = [index]
        else:
            index = self._internal.index_columns

        df = self.pivot_table(
            index=index, columns=columns, values=values, aggfunc='first')

        if should_use_existing_index:
            return df
        else:
            index_columns = df._internal.index_columns
            # Note that the existing indexing column won't exist in the pivoted DataFrame.
            internal = df._internal.copy(
                index_map=[(index_column, None) for index_column in index_columns])
            return DataFrame(internal)

    @property
    def columns(self):
        """The column labels of the DataFrame."""
        return pd.Index(self._internal.data_columns)

    @columns.setter
    def columns(self, names):
        old_names = self._internal.data_columns
        if len(old_names) != len(names):
            raise ValueError(
                "Length mismatch: Expected axis has %d elements, new values have %d elements"
                % (len(old_names), len(names)))
        sdf = self._sdf.select(self._internal.index_scols +
                               [self[old_name]._scol.alias(new_name)
                                for (old_name, new_name) in zip(old_names, names)])
        self._internal = self._internal.copy(sdf=sdf, data_columns=names)

    @property
    def dtypes(self):
        """Return the dtypes in the DataFrame.

        This returns a Series with the data type of each column. The result's index is the original
        DataFrame's columns. Columns with mixed types are stored with the object dtype.

        Returns
        -------
        pd.Series
            The data type of each column.

        Examples
        --------
        >>> df = ks.DataFrame({'a': list('abc'),
        ...                    'b': list(range(1, 4)),
        ...                    'c': np.arange(3, 6).astype('i1'),
        ...                    'd': np.arange(4.0, 7.0, dtype='float64'),
        ...                    'e': [True, False, True],
        ...                    'f': pd.date_range('20130101', periods=3)},
        ...                   columns=['a', 'b', 'c', 'd', 'e', 'f'])
        >>> df.dtypes
        a            object
        b             int64
        c              int8
        d           float64
        e              bool
        f    datetime64[ns]
        dtype: object
        """
        return pd.Series([self[col].dtype for col in self._internal.data_columns],
                         index=self._internal.data_columns)

    def select_dtypes(self, include=None, exclude=None):
        """
        Return a subset of the DataFrame's columns based on the column dtypes.

        Parameters
        ----------
        include, exclude : scalar or list-like
            A selection of dtypes or strings to be included/excluded. At least
            one of these parameters must be supplied. It also takes Spark SQL
            DDL type strings, for instance, 'string' and 'date'.

        Returns
        -------
        DataFrame
            The subset of the frame including the dtypes in ``include`` and
            excluding the dtypes in ``exclude``.

        Raises
        ------
        ValueError
            * If both of ``include`` and ``exclude`` are empty

                >>> df = pd.DataFrame({'a': [1, 2] * 3,
                ...                    'b': [True, False] * 3,
                ...                    'c': [1.0, 2.0] * 3})
                >>> df.select_dtypes()
                Traceback (most recent call last):
                ...
                ValueError: at least one of include or exclude must be nonempty

            * If ``include`` and ``exclude`` have overlapping elements

                >>> df = pd.DataFrame({'a': [1, 2] * 3,
                ...                    'b': [True, False] * 3,
                ...                    'c': [1.0, 2.0] * 3})
                >>> df.select_dtypes(include='a', exclude='a')
                Traceback (most recent call last):
                ...
                TypeError: string dtypes are not allowed, use 'object' instead

        Notes
        -----
        * To select datetimes, use ``np.datetime64``, ``'datetime'`` or
          ``'datetime64'``

        Examples
        --------
        >>> df = ks.DataFrame({'a': [1, 2] * 3,
        ...                    'b': [True, False] * 3,
        ...                    'c': [1.0, 2.0] * 3,
        ...                    'd': ['a', 'b'] * 3}, columns=['a', 'b', 'c', 'd'])
        >>> df
           a      b    c  d
        0  1   True  1.0  a
        1  2  False  2.0  b
        2  1   True  1.0  a
        3  2  False  2.0  b
        4  1   True  1.0  a
        5  2  False  2.0  b

        >>> df.select_dtypes(include='bool')
               b
        0   True
        1  False
        2   True
        3  False
        4   True
        5  False

        >>> df.select_dtypes(include=['float64'], exclude=['int'])
             c
        0  1.0
        1  2.0
        2  1.0
        3  2.0
        4  1.0
        5  2.0

        >>> df.select_dtypes(exclude=['int'])
               b    c  d
        0   True  1.0  a
        1  False  2.0  b
        2   True  1.0  a
        3  False  2.0  b
        4   True  1.0  a
        5  False  2.0  b

        Spark SQL DDL type strings can be used as well.

        >>> df.select_dtypes(exclude=['string'])
           a      b    c
        0  1   True  1.0
        1  2  False  2.0
        2  1   True  1.0
        3  2  False  2.0
        4  1   True  1.0
        5  2  False  2.0
        """
        from pyspark.sql.types import _parse_datatype_string

        if not is_list_like(include):
            include = (include,) if include is not None else ()
        if not is_list_like(exclude):
            exclude = (exclude,) if exclude is not None else ()

        if not any((include, exclude)):
            raise ValueError('at least one of include or exclude must be '
                             'nonempty')

        # can't both include AND exclude!
        if set(include).intersection(set(exclude)):
            raise ValueError('include and exclude overlap on {inc_ex}'.format(
                inc_ex=set(include).intersection(set(exclude))))

        # Handle Spark types
        columns = []
        include_spark_type = []
        for inc in include:
            try:
                include_spark_type.append(_parse_datatype_string(inc))
            except:
                pass

        exclude_spark_type = []
        for exc in exclude:
            try:
                exclude_spark_type.append(_parse_datatype_string(exc))
            except:
                pass

        # Handle Pandas types
        include_numpy_type = []
        for inc in include:
            try:
                include_numpy_type.append(infer_dtype_from_object(inc))
            except:
                pass

        exclude_numpy_type = []
        for exc in exclude:
            try:
                exclude_numpy_type.append(infer_dtype_from_object(exc))
            except:
                pass

        for col in self._internal.data_columns:
            if len(include) > 0:
                should_include = (
                    infer_dtype_from_object(self[col].dtype.name) in include_numpy_type or
                    self._sdf.schema[col].dataType in include_spark_type)
            else:
                should_include = not (
                    infer_dtype_from_object(self[col].dtype.name) in exclude_numpy_type or
                    self._sdf.schema[col].dataType in exclude_spark_type)

            if should_include:
                columns += col

        return DataFrame(self._internal.copy(
            sdf=self._sdf.select(self._internal.index_scols +
                                 [scol_for(self._sdf, col) for col in columns]),
            data_columns=columns))

    def count(self):
        """
        Count non-NA cells for each column.

        The values `None`, `NaN` are considered NA.

        Returns
        -------
        pandas.Series

        See Also
        --------
        Series.count: Number of non-NA elements in a Series.
        DataFrame.shape: Number of DataFrame rows and columns (including NA
            elements).
        DataFrame.isna: Boolean same-sized DataFrame showing places of NA
            elements.

        Examples
        --------
        Constructing DataFrame from a dictionary:

        >>> df = ks.DataFrame({"Person":
        ...                    ["John", "Myla", "Lewis", "John", "Myla"],
        ...                    "Age": [24., np.nan, 21., 33, 26],
        ...                    "Single": [False, True, True, True, False]},
        ...                   columns=["Person", "Age", "Single"])
        >>> df
          Person   Age  Single
        0   John  24.0   False
        1   Myla   NaN    True
        2  Lewis  21.0    True
        3   John  33.0    True
        4   Myla  26.0   False

        Notice the uncounted NA values:

        >>> df.count()
        Person    5
        Age       4
        Single    5
        dtype: int64
        """
        return self._reduce_for_stat_function(_Frame._count_expr, numeric_only=False)

    def drop(self, labels=None, axis=1, columns: Union[str, List[str]] = None):
        """
        Drop specified labels from columns.

        Remove columns by specifying label names and axis=1 or columns.
        When specifying both labels and columns, only labels will be dropped.
        Removing rows is yet to be implemented.

        Parameters
        ----------
        labels : single label or list-like
            Column labels to drop.
        axis : {1 or 'columns'}, default 1
            .. dropna currently only works for axis=1 'columns'
               axis=0 is yet to be implemented.
        columns : single label or list-like
            Alternative to specifying axis (``labels, axis=1``
            is equivalent to ``columns=labels``).

        Returns
        -------
        dropped : DataFrame

        See Also
        --------
        Series.dropna

        Examples
        --------
        >>> df = ks.DataFrame({'x': [1, 2], 'y': [3, 4], 'z': [5, 6], 'w': [7, 8]},
        ...                   columns=['x', 'y', 'z', 'w'])
        >>> df
           x  y  z  w
        0  1  3  5  7
        1  2  4  6  8

        >>> df.drop('x', axis=1)
           y  z  w
        0  3  5  7
        1  4  6  8

        >>> df.drop(['y', 'z'], axis=1)
           x  w
        0  1  7
        1  2  8

        >>> df.drop(columns=['y', 'z'])
           x  w
        0  1  7
        1  2  8

        Notes
        -----
        Currently only axis = 1 is supported in this function,
        axis = 0 is yet to be implemented.
        """
        if labels is not None:
            axis = self._validate_axis(axis)
            if axis == 1:
                return self.drop(columns=labels)
            raise NotImplementedError("Drop currently only works for axis=1")
        elif columns is not None:
            if isinstance(columns, str):
                columns = [columns]
            sdf = self._sdf.drop(*columns)
            internal = self._internal.copy(
                sdf=sdf,
                data_columns=[column for column in self.columns if column not in columns])
            return DataFrame(internal)
        else:
            raise ValueError("Need to specify at least one of 'labels' or 'columns'")

    def get(self, key, default=None):
        """
        Get item from object for given key (DataFrame column, Panel slice,
        etc.). Returns default value if not found.

        Parameters
        ----------
        key : object

        Returns
        -------
        value : same type as items contained in object

        Examples
        --------
        >>> df = ks.DataFrame({'x':range(3), 'y':['a','b','b'], 'z':['a','b','b']},
        ...                   columns=['x', 'y', 'z'])
        >>> df
           x  y  z
        0  0  a  a
        1  1  b  b
        2  2  b  b

        >>> df.get('x')
        0    0
        1    1
        2    2
        Name: x, dtype: int64

        >>> df.get(['x', 'y'])
           x  y
        0  0  a
        1  1  b
        2  2  b
        """
        try:
            return self._pd_getitem(key)
        except (KeyError, ValueError, IndexError):
            return default

    def sort_values(self, by: Union[str, List[str]], ascending: Union[bool, List[bool]] = True,
                    inplace: bool = False, na_position: str = 'last') -> Optional['DataFrame']:
        """
        Sort by the values along either axis.

        Parameters
        ----------
        by : str or list of str
        ascending : bool or list of bool, default True
             Sort ascending vs. descending. Specify list for multiple sort
             orders.  If this is a list of bools, must match the length of
             the by.
        inplace : bool, default False
             if True, perform operation in-place
        na_position : {'first', 'last'}, default 'last'
             `first` puts NaNs at the beginning, `last` puts NaNs at the end

        Returns
        -------
        sorted_obj : DataFrame

        Examples
        --------
        >>> df = ks.DataFrame({
        ...     'col1': ['A', 'B', None, 'D', 'C'],
        ...     'col2': [2, 9, 8, 7, 4],
        ...     'col3': [0, 9, 4, 2, 3],
        ...   },
        ...   columns=['col1', 'col2', 'col3'])
        >>> df
           col1  col2  col3
        0     A     2     0
        1     B     9     9
        2  None     8     4
        3     D     7     2
        4     C     4     3

        Sort by col1

        >>> df.sort_values(by=['col1'])
           col1  col2  col3
        0     A     2     0
        1     B     9     9
        4     C     4     3
        3     D     7     2
        2  None     8     4

        Sort Descending

        >>> df.sort_values(by='col1', ascending=False)
           col1  col2  col3
        3     D     7     2
        4     C     4     3
        1     B     9     9
        0     A     2     0
        2  None     8     4

        Sort by multiple columns

        >>> df = ks.DataFrame({
        ...     'col1': ['A', 'A', 'B', None, 'D', 'C'],
        ...     'col2': [2, 1, 9, 8, 7, 4],
        ...     'col3': [0, 1, 9, 4, 2, 3],
        ...   },
        ...   columns=['col1', 'col2', 'col3'])
        >>> df.sort_values(by=['col1', 'col2'])
           col1  col2  col3
        1     A     1     1
        0     A     2     0
        2     B     9     9
        5     C     4     3
        4     D     7     2
        3  None     8     4
        """
        if isinstance(by, str):
            by = [by]
        if isinstance(ascending, bool):
            ascending = [ascending] * len(by)
        if len(ascending) != len(by):
            raise ValueError('Length of ascending ({}) != length of by ({})'
                             .format(len(ascending), len(by)))
        if na_position not in ('first', 'last'):
            raise ValueError("invalid na_position: '{}'".format(na_position))

        # Mapper: Get a spark column function for (ascending, na_position) combination
        # Note that 'asc_nulls_first' and friends were added as of Spark 2.4, see SPARK-23847.
        mapper = {
            (True, 'first'): lambda x: Column(getattr(x._jc, "asc_nulls_first")()),
            (True, 'last'): lambda x: Column(getattr(x._jc, "asc_nulls_last")()),
            (False, 'first'): lambda x: Column(getattr(x._jc, "desc_nulls_first")()),
            (False, 'last'): lambda x: Column(getattr(x._jc, "desc_nulls_last")()),
        }
        by = [mapper[(asc, na_position)](self[colname]._scol)
              for colname, asc in zip(by, ascending)]
        kdf = DataFrame(self._internal.copy(sdf=self._sdf.sort(*by)))  # type: ks.DataFrame
        if inplace:
            self._internal = kdf._internal
            return None
        else:
            return kdf

    def sort_index(self, axis: int = 0, level: int = None, ascending: bool = True,
                   inplace: bool = False, kind: str = None, na_position: str = 'last') \
            -> Optional['DataFrame']:
        """
        Sort object by labels (along an axis)

        Parameters
        ----------
        axis : index, columns to direct sorting. Currently, only axis = 0 is supported.
        level : int or level name or list of ints or list of level names
            if not None, sort on values in specified index level(s)
        ascending : boolean, default True
            Sort ascending vs. descending
        inplace : bool, default False
            if True, perform operation in-place
        kind : str, default None
            Koalas does not allow specifying the sorting algorithm at the moment, default None
        na_position : {‘first’, ‘last’}, default ‘last’
            first puts NaNs at the beginning, last puts NaNs at the end. Not implemented for
            MultiIndex.

        Returns
        -------
        sorted_obj : DataFrame

        Examples
        --------
        >>> df = ks.DataFrame({'A': [2, 1, np.nan]}, index=['b', 'a', np.nan])

        >>> df.sort_index()
               A
        a    1.0
        b    2.0
        NaN  NaN

        >>> df.sort_index(ascending=False)
               A
        b    2.0
        a    1.0
        NaN  NaN

        >>> df.sort_index(na_position='first')
               A
        NaN  NaN
        a    1.0
        b    2.0

        >>> df.sort_index(inplace=True)
        >>> df
               A
        a    1.0
        b    2.0
        NaN  NaN


        >>> ks.DataFrame({'A': range(4), 'B': range(4)[::-1]},
        ...              index=[['b', 'b', 'a', 'a'], [1, 0, 1, 0]]).sort_index()
             A  B
        a 0  3  0
          1  2  1
        b 0  1  2
          1  0  3
        """
        if axis != 0:
            raise ValueError("No other axes than 0 are supported at the moment")
        if level is not None:
            raise ValueError("The 'axis' argument is not supported at the moment")
        if kind is not None:
            raise ValueError("Specifying the sorting algorithm is supported at the moment.")
        return self.sort_values(by=self._internal.index_columns, ascending=ascending,
                                inplace=inplace, na_position=na_position)

    # TODO:  add keep = First
    def nlargest(self, n: int, columns: 'Any') -> 'DataFrame':
        """
        Return the first `n` rows ordered by `columns` in descending order.

        Return the first `n` rows with the largest values in `columns`, in
        descending order. The columns that are not specified are returned as
        well, but not used for ordering.

        This method is equivalent to
        ``df.sort_values(columns, ascending=False).head(n)``, but more
        performant in Pandas.
        In Koalas, thanks to Spark's lazy execution and query optimizer,
        the two would have same performance.

        Parameters
        ----------
        n : int
            Number of rows to return.
        columns : label or list of labels
            Column label(s) to order by.

        Returns
        -------
        DataFrame
            The first `n` rows ordered by the given columns in descending
            order.

        See Also
        --------
        DataFrame.nsmallest : Return the first `n` rows ordered by `columns` in
            ascending order.
        DataFrame.sort_values : Sort DataFrame by the values.
        DataFrame.head : Return the first `n` rows without re-ordering.

        Notes
        -----

        This function cannot be used with all column types. For example, when
        specifying columns with `object` or `category` dtypes, ``TypeError`` is
        raised.

        Examples
        --------
        >>> df = ks.DataFrame({'X': [1, 2, 3, 5, 6, 7, np.nan],
        ...                    'Y': [6, 7, 8, 9, 10, 11, 12]})
        >>> df
             X   Y
        0  1.0   6
        1  2.0   7
        2  3.0   8
        3  5.0   9
        4  6.0  10
        5  7.0  11
        6  NaN  12

        In the following example, we will use ``nlargest`` to select the three
        rows having the largest values in column "population".

        >>> df.nlargest(n=3, columns='X')
             X   Y
        5  7.0  11
        4  6.0  10
        3  5.0   9

        >>> df.nlargest(n=3, columns=['Y', 'X'])
             X   Y
        6  NaN  12
        5  7.0  11
        4  6.0  10

        """
        kdf = self.sort_values(by=columns, ascending=False)  # type: Optional[DataFrame]
        assert kdf is not None
        return kdf.head(n=n)

    # TODO: add keep = First
    def nsmallest(self, n: int, columns: 'Any') -> 'DataFrame':
        """
        Return the first `n` rows ordered by `columns` in ascending order.

        Return the first `n` rows with the smallest values in `columns`, in
        ascending order. The columns that are not specified are returned as
        well, but not used for ordering.

        This method is equivalent to ``df.sort_values(columns, ascending=True).head(n)``,
        but more performant. In Koalas, thanks to Spark's lazy execution and query optimizer,
        the two would have same performance.

        Parameters
        ----------
        n : int
            Number of items to retrieve.
        columns : list or str
            Column name or names to order by.

        Returns
        -------
        DataFrame

        See Also
        --------
        DataFrame.nlargest : Return the first `n` rows ordered by `columns` in
            descending order.
        DataFrame.sort_values : Sort DataFrame by the values.
        DataFrame.head : Return the first `n` rows without re-ordering.

        Examples
        --------
        >>> df = ks.DataFrame({'X': [1, 2, 3, 5, 6, 7, np.nan],
        ...                    'Y': [6, 7, 8, 9, 10, 11, 12]})
        >>> df
             X   Y
        0  1.0   6
        1  2.0   7
        2  3.0   8
        3  5.0   9
        4  6.0  10
        5  7.0  11
        6  NaN  12

        In the following example, we will use ``nsmallest`` to select the
        three rows having the smallest values in column "a".

        >>> df.nsmallest(n=3, columns='X') # doctest: +NORMALIZE_WHITESPACE
             X   Y
        0  1.0   6
        1  2.0   7
        2  3.0   8

        To order by the largest values in column "a" and then "c", we can
        specify multiple columns like in the next example.

        >>> df.nsmallest(n=3, columns=['Y', 'X']) # doctest: +NORMALIZE_WHITESPACE
             X   Y
        0  1.0   6
        1  2.0   7
        2  3.0   8
        """
        kdf = self.sort_values(by=columns, ascending=True)  # type: Optional[DataFrame]
        assert kdf is not None
        return kdf.head(n=n)

    def isin(self, values):
        """
        Whether each element in the DataFrame is contained in values.

        Parameters
        ----------
        values : iterable or dict
           The sequence of values to test. If values is a dict,
           the keys must be the column names, which must match.
           Series and DataFrame are not supported.

        Returns
        -------
        DataFrame
            DataFrame of booleans showing whether each element in the DataFrame
            is contained in values.

        Examples
        --------
        >>> df = ks.DataFrame({'num_legs': [2, 4], 'num_wings': [2, 0]},
        ...                   index=['falcon', 'dog'],
        ...                   columns=['num_legs', 'num_wings'])
        >>> df
                num_legs  num_wings
        falcon         2          2
        dog            4          0

        When ``values`` is a list check whether every value in the DataFrame
        is present in the list (which animals have 0 or 2 legs or wings)

        >>> df.isin([0, 2])
                num_legs  num_wings
        falcon      True       True
        dog        False       True

        When ``values`` is a dict, we can pass values to check for each
        column separately:

        >>> df.isin({'num_wings': [0, 3]})
                num_legs  num_wings
        falcon     False      False
        dog        False       True
        """
        if isinstance(values, (pd.DataFrame, pd.Series)):
            raise NotImplementedError("DataFrame and Series are not supported")
        if isinstance(values, dict) and not set(values.keys()).issubset(self.columns):
            raise AttributeError(
                "'DataFrame' object has no attribute %s"
                % (set(values.keys()).difference(self.columns)))

        _select_columns = self._internal.index_columns.copy()
        if isinstance(values, dict):
            for col in self.columns:
                if col in values:
                    _select_columns.append(self._internal.scol_for(col)
                                           .isin(values[col]).alias(col))
                else:
                    _select_columns.append(F.lit(False).alias(col))
        elif is_list_like(values):
            _select_columns += [
                self._internal.scol_for(col).isin(list(values)).alias(col)
                for col in self.columns]
        else:
            raise TypeError('Values should be iterable, Series, DataFrame or dict.')

        return DataFrame(self._internal.copy(sdf=self._sdf.select(_select_columns)))

    @property
    def shape(self):
        """
        Return a tuple representing the dimensionality of the DataFrame.

        Examples
        --------
        >>> df = ks.DataFrame({'col1': [1, 2], 'col2': [3, 4]})
        >>> df.shape
        (2, 2)

        >>> df = ks.DataFrame({'col1': [1, 2], 'col2': [3, 4],
        ...                    'col3': [5, 6]})
        >>> df.shape
        (2, 3)
        """
        return len(self), len(self.columns)

    def merge(self, right: 'DataFrame', how: str = 'inner',
              on: Optional[Union[str, List[str]]] = None,
              left_on: Optional[Union[str, List[str]]] = None,
              right_on: Optional[Union[str, List[str]]] = None,
              left_index: bool = False, right_index: bool = False,
              suffixes: Tuple[str, str] = ('_x', '_y')) -> 'DataFrame':
        """
        Merge DataFrame objects with a database-style join.

        The index of the resulting DataFrame will be one of the following:
            - 0...n if no index is used for merging
            - Index of the left DataFrame if merged only on the index of the right DataFrame
            - Index of the right DataFrame if merged only on the index of the left DataFrame
            - All involved indices if merged using the indices of both DataFrames
                e.g. if `left` with indices (a, x) and `right` with indices (b, x), the result will
                be an index (x, a, b)

        Parameters
        ----------
        right: Object to merge with.
        how: Type of merge to be performed.
            {'left', 'right', 'outer', 'inner'}, default 'inner'

            left: use only keys from left frame, similar to a SQL left outer join; preserve key
                order.
            right: use only keys from right frame, similar to a SQL right outer join; preserve key
                order.
            outer: use union of keys from both frames, similar to a SQL full outer join; sort keys
                lexicographically.
            inner: use intersection of keys from both frames, similar to a SQL inner join;
                preserve the order of the left keys.
        on: Column or index level names to join on. These must be found in both DataFrames. If on
            is None and not merging on indexes then this defaults to the intersection of the
            columns in both DataFrames.
        left_on: Column or index level names to join on in the left DataFrame. Can also
            be an array or list of arrays of the length of the left DataFrame.
            These arrays are treated as if they are columns.
        right_on: Column or index level names to join on in the right DataFrame. Can also
            be an array or list of arrays of the length of the right DataFrame.
            These arrays are treated as if they are columns.
        left_index: Use the index from the left DataFrame as the join key(s). If it is a
            MultiIndex, the number of keys in the other DataFrame (either the index or a number of
            columns) must match the number of levels.
        right_index: Use the index from the right DataFrame as the join key. Same caveats as
            left_index.
        suffixes: Suffix to apply to overlapping column names in the left and right side,
            respectively.

        Returns
        -------
        DataFrame
            A DataFrame of the two merged objects.

        Examples
        --------
        >>> df1 = ks.DataFrame({'lkey': ['foo', 'bar', 'baz', 'foo'],
        ...                     'value': [1, 2, 3, 5]},
        ...                    columns=['lkey', 'value'])
        >>> df2 = ks.DataFrame({'rkey': ['foo', 'bar', 'baz', 'foo'],
        ...                     'value': [5, 6, 7, 8]},
        ...                    columns=['rkey', 'value'])
        >>> df1
          lkey  value
        0  foo      1
        1  bar      2
        2  baz      3
        3  foo      5
        >>> df2
          rkey  value
        0  foo      5
        1  bar      6
        2  baz      7
        3  foo      8

        Merge df1 and df2 on the lkey and rkey columns. The value columns have
        the default suffixes, _x and _y, appended.

        >>> merged = df1.merge(df2, left_on='lkey', right_on='rkey')
        >>> merged.sort_values(by=['lkey', 'value_x', 'rkey', 'value_y'])
          lkey  value_x rkey  value_y
        0  bar        2  bar        6
        1  baz        3  baz        7
        2  foo        1  foo        5
        3  foo        1  foo        8
        4  foo        5  foo        5
        5  foo        5  foo        8

        >>> left_kdf = ks.DataFrame({'A': [1, 2]})
        >>> right_kdf = ks.DataFrame({'B': ['x', 'y']}, index=[1, 2])

        >>> left_kdf.merge(right_kdf, left_index=True, right_index=True)
           A  B
        1  2  x

        >>> left_kdf.merge(right_kdf, left_index=True, right_index=True, how='left')
           A     B
        0  1  None
        1  2     x

        >>> left_kdf.merge(right_kdf, left_index=True, right_index=True, how='right')
             A  B
        1  2.0  x
        2  NaN  y

        >>> left_kdf.merge(right_kdf, left_index=True, right_index=True, how='outer')
             A     B
        0  1.0  None
        1  2.0     x
        2  NaN     y

        Notes
        -----
        As described in #263, joining string columns currently returns None for missing values
            instead of NaN.
        """
        _to_list = lambda o: o if o is None or is_list_like(o) else [o]

        if on:
            if left_on or right_on:
                raise ValueError('Can only pass argument "on" OR "left_on" and "right_on", '
                                 'not a combination of both.')
            left_keys = _to_list(on)
            right_keys = _to_list(on)
        else:
            # TODO: need special handling for multi-index.
            if left_index:
                left_keys = self._internal.index_columns
            else:
                left_keys = _to_list(left_on)
            if right_index:
                right_keys = right._internal.index_columns
            else:
                right_keys = _to_list(right_on)

            if left_keys and not right_keys:
                raise ValueError('Must pass right_on or right_index=True')
            if right_keys and not left_keys:
                raise ValueError('Must pass left_on or left_index=True')
            if not left_keys and not right_keys:
                common = list(self.columns.intersection(right.columns))
                if len(common) == 0:
                    raise ValueError(
                        'No common columns to perform merge on. Merge options: '
                        'left_on=None, right_on=None, left_index=False, right_index=False')
                left_keys = common
                right_keys = common
            if len(left_keys) != len(right_keys):  # type: ignore
                raise ValueError('len(left_keys) must equal len(right_keys)')

        if how == 'full':
            warnings.warn("Warning: While Koalas will accept 'full', you should use 'outer' " +
                          "instead to be compatible with the pandas merge API", UserWarning)
        if how == 'outer':
            # 'outer' in pandas equals 'full' in Spark
            how = 'full'
        if how not in ('inner', 'left', 'right', 'full'):
            raise ValueError("The 'how' parameter has to be amongst the following values: ",
                             "['inner', 'left', 'right', 'outer']")

        left_table = self._sdf.alias('left_table')
        right_table = right._sdf.alias('right_table')

        left_key_columns = [scol_for(left_table, col) for col in left_keys]  # type: ignore
        right_key_columns = [scol_for(right_table, col) for col in right_keys]  # type: ignore

        join_condition = reduce(lambda x, y: x & y,
                                [lkey == rkey for lkey, rkey
                                 in zip(left_key_columns, right_key_columns)])

        joined_table = left_table.join(right_table, join_condition, how=how)

        # Unpack suffixes tuple for convenience
        left_suffix = suffixes[0]
        right_suffix = suffixes[1]

        # Append suffixes to columns with the same name to avoid conflicts later
        duplicate_columns = (set(self._internal.data_columns)
                             & set(right._internal.data_columns))

        left_index_columns = set(self._internal.index_columns)
        right_index_columns = set(right._internal.index_columns)

        exprs = []
        for col in left_table.columns:
            if col in left_index_columns:
                continue
            scol = scol_for(left_table, col)
            if col in duplicate_columns:
                if col in left_keys and col in right_keys:
                    pass
                else:
                    col = col + left_suffix
                    scol = scol.alias(col)
            exprs.append(scol)
        for col in right_table.columns:
            if col in right_index_columns:
                continue
            scol = scol_for(right_table, col)
            if col in duplicate_columns:
                if col in left_keys and col in right_keys:
                    continue
                else:
                    col = col + right_suffix
                    scol = scol.alias(col)
            exprs.append(scol)

        # Retain indices if they are used for joining
        if left_index:
            if right_index:
                exprs.extend(['left_table.`{}`'.format(col) for col in left_index_columns])
                exprs.extend(['right_table.`{}`'.format(col) for col in right_index_columns])
                index_map = self._internal.index_map + [idx for idx in right._internal.index_map
                                                        if idx not in self._internal.index_map]
            else:
                exprs.extend(['right_table.`{}`'.format(col) for col in right_index_columns])
                index_map = right._internal.index_map
        elif right_index:
            exprs.extend(['left_table.`{}`'.format(col) for col in left_index_columns])
            index_map = self._internal.index_map
        else:
            index_map = []

        selected_columns = joined_table.select(*exprs)

        # Merge left and right indices after the join by replacing missing values in the left index
        # with values from the right index and dropping
        if (how == 'right' or how == 'full') and right_index:
            for left_index_col, right_index_col in zip(self._internal.index_columns,
                                                       right._internal.index_columns):
                selected_columns = selected_columns.withColumn(
                    'left_table.' + left_index_col,
                    F.when(F.col('left_table.`{}`'.format(left_index_col)).isNotNull(),
                           F.col('left_table.`{}`'.format(left_index_col)))
                    .otherwise(F.col('right_table.`{}`'.format(right_index_col)))
                ).withColumnRenamed(
                    'left_table.' + left_index_col, left_index_col
                ).drop(F.col('left_table.`{}`'.format(left_index_col)))
        if not (left_index and not right_index):
            for right_index_col in right_index_columns:
                if right_index_col in left_index_columns:
                    selected_columns = \
                        selected_columns.drop(F.col('right_table.`{}`'.format(right_index_col)))

        if index_map:
            data_columns = [c for c in selected_columns.columns
                            if c not in [idx[0] for idx in index_map]]
            internal = _InternalFrame(
                sdf=selected_columns, data_columns=data_columns, index_map=index_map)
            return DataFrame(internal)
        else:
            return DataFrame(selected_columns)

    def join(self, right: 'DataFrame', on: Optional[Union[str, List[str]]] = None,
             how: str = 'left', lsuffix: str = '', rsuffix: str = '') -> 'DataFrame':
        """
        Join columns of another DataFrame.

        Join columns with `right` DataFrame either on index or on a key column. Efficiently join
        multiple DataFrame objects by index at once by passing a list.

        Parameters
        ----------
        right: DataFrame, Series
        on: str, list of str, or array-like, optional
            Column or index level name(s) in the caller to join on the index in `right`, otherwise
            joins index-on-index. If multiple values given, the `right` DataFrame must have a
            MultiIndex. Can pass an array as the join key if it is not already contained in the
            calling DataFrame. Like an Excel VLOOKUP operation.
        how: {'left', 'right', 'outer', 'inner'}, default 'left'
            How to handle the operation of the two objects.

            * left: use `left` frame’s index (or column if on is specified).
            * right: use `right`’s index.
            * outer: form union of `left` frame’s index (or column if on is specified) with
              right’s index, and sort it. lexicographically.
            * inner: form intersection of `left` frame’s index (or column if on is specified)
              with `right`’s index, preserving the order of the `left`’s one.
        lsuffix : str, default ''
            Suffix to use from left frame's overlapping columns.
        rsuffix : str, default ''
            Suffix to use from `right` frame's overlapping columns.

        Returns
        -------
        DataFrame
            A dataframe containing columns from both the `left` and `right`.

        See Also
        --------
        DataFrame.merge: For column(s)-on-columns(s) operations.

        Notes
        -----
        Parameters on, lsuffix, and rsuffix are not supported when passing a list of DataFrame
        objects.

        Examples
        --------
        >>> kdf1 = ks.DataFrame({'key': ['K0', 'K1', 'K2', 'K3'],
        ...                      'A': ['A0', 'A1', 'A2', 'A3']},
        ...                     columns=['key', 'A'])
        >>> kdf2 = ks.DataFrame({'key': ['K0', 'K1', 'K2'],
        ...                      'B': ['B0', 'B1', 'B2']},
        ...                     columns=['key', 'B'])
        >>> kdf1
          key   A
        0  K0  A0
        1  K1  A1
        2  K2  A2
        3  K3  A3
        >>> kdf2
          key   B
        0  K0  B0
        1  K1  B1
        2  K2  B2

        Join DataFrames using their indexes.

        >>> join_kdf = kdf1.join(kdf2, lsuffix='_left', rsuffix='_right')
        >>> join_kdf.sort_values(by=join_kdf.columns)
          key_left   A key_right     B
        0       K0  A0        K0    B0
        1       K1  A1        K1    B1
        2       K2  A2        K2    B2
        3       K3  A3      None  None

        If we want to join using the key columns, we need to set key to be the index in both df and
        right. The joined DataFrame will have key as its index.

        >>> join_kdf = kdf1.set_index('key').join(kdf2.set_index('key'))
        >>> join_kdf.sort_values(by=join_kdf.columns) # doctest: +NORMALIZE_WHITESPACE
              A     B
        key
        K0   A0    B0
        K1   A1    B1
        K2   A2    B2
        K3   A3  None

        Another option to join using the key columns is to use the on parameter. DataFrame.join
        always uses right’s index but we can use any column in df. This method preserves the
        original DataFrame’s index in the result.

        >>> join_kdf = kdf1.join(kdf2.set_index('key'), on='key')
        >>> join_kdf.sort_values(by=join_kdf.columns)
          key   A     B
        0  K0  A0    B0
        1  K1  A1    B1
        2  K2  A2    B2
        3  K3  A3  None
        """
        if on:
            self = self.set_index(on)
            join_kdf = self.merge(right, left_index=True, right_index=True, how=how,
                                  suffixes=(lsuffix, rsuffix)).reset_index()
        else:
            join_kdf = self.merge(right, left_index=True, right_index=True, how=how,
                                  suffixes=(lsuffix, rsuffix))
        return join_kdf

    def append(self, other: 'DataFrame', ignore_index: bool = False,
               verify_integrity: bool = False, sort: bool = False) -> 'DataFrame':
        """
        Append rows of other to the end of caller, returning a new object.

        Columns in other that are not in the caller are added as new columns.

        Parameters
        ----------
        other : DataFrame or Series/dict-like object, or list of these
            The data to append.

        ignore_index : boolean, default False
            If True, do not use the index labels.

        verify_integrity : boolean, default False
            If True, raise ValueError on creating index with duplicates.

        sort : boolean, default False
            Currently not supported.

        Returns
        -------
        appended : DataFrame

        Examples
        --------
        >>> df = ks.DataFrame([[1, 2], [3, 4]], columns=list('AB'))

        >>> df.append(df)
           A  B
        0  1  2
        1  3  4
        0  1  2
        1  3  4

        >>> df.append(df, ignore_index=True)
           A  B
        0  1  2
        1  3  4
        2  1  2
        3  3  4
        """
        if isinstance(other, ks.Series):
            raise ValueError("DataFrames.append() does not support appending Series to DataFrames")
        if sort:
            raise ValueError("The 'sort' parameter is currently not supported")

        if not ignore_index:
            index_scols = self._internal.index_scols
            if len(index_scols) != len(other._internal.index_scols):
                raise ValueError("Both DataFrames have to have the same number of index levels")

            if verify_integrity and len(index_scols) > 0:
                if (self._sdf.select(index_scols)
                        .intersect(other._sdf.select(other._internal.index_scols))
                        .count()) > 0:
                    raise ValueError("Indices have overlapping values")

        # Lazy import to avoid circular dependency issues
        from databricks.koalas.namespace import concat
        return concat([self, other], ignore_index=ignore_index)

    # TODO: add 'filter_func' and 'errors' parameter
    def update(self, other: 'DataFrame', join: str = 'left', overwrite: bool = True):
        """
        Modify in place using non-NA values from another DataFrame.
        Aligns on indices. There is no return value.

        Parameters
        ----------
        other : DataFrame, or Series
        join : 'left', default 'left'
            Only left join is implemented, keeping the index and columns of the original object.
        overwrite : bool, default True
            How to handle non-NA values for overlapping keys:

            * True: overwrite original DataFrame's values with values from `other`.
            * False: only update values that are NA in the original DataFrame.

        Returns
        -------
        None : method directly changes calling object

        See Also
        --------
        DataFrame.merge : For column(s)-on-columns(s) operations.

        Examples
        --------
        >>> df = ks.DataFrame({'A': [1, 2, 3], 'B': [400, 500, 600]}, columns=['A', 'B'])
        >>> new_df = ks.DataFrame({'B': [4, 5, 6], 'C': [7, 8, 9]}, columns=['B', 'C'])
        >>> df.update(new_df)
        >>> df
           A  B
        0  1  4
        1  2  5
        2  3  6

        The DataFrame's length does not increase as a result of the update,
        only values at matching index/column labels are updated.

        >>> df = ks.DataFrame({'A': ['a', 'b', 'c'], 'B': ['x', 'y', 'z']}, columns=['A', 'B'])
        >>> new_df = ks.DataFrame({'B': ['d', 'e', 'f', 'g', 'h', 'i']}, columns=['B'])
        >>> df.update(new_df)
        >>> df
           A  B
        0  a  d
        1  b  e
        2  c  f

        For Series, it's name attribute must be set.

        >>> df = ks.DataFrame({'A': ['a', 'b', 'c'], 'B': ['x', 'y', 'z']}, columns=['A', 'B'])
        >>> new_column = ks.Series(['d', 'e'], name='B', index=[0, 2])
        >>> df.update(new_column)
        >>> df
           A  B
        0  a  d
        1  b  y
        2  c  e

        If `other` contains None the corresponding values are not updated in the original dataframe.

        >>> df = ks.DataFrame({'A': [1, 2, 3], 'B': [400, 500, 600]}, columns=['A', 'B'])
        >>> new_df = ks.DataFrame({'B': [4, None, 6]}, columns=['B'])
        >>> df.update(new_df)
        >>> df
           A      B
        0  1    4.0
        1  2  500.0
        2  3    6.0
        """
        if join != 'left':
            raise NotImplementedError("Only left join is supported")

        if isinstance(other, ks.Series):
            other = DataFrame(other)

        update_columns = list(set(self._internal.data_columns)
                              .intersection(set(other._internal.data_columns)))
        update_sdf = self.join(other[update_columns], rsuffix='_new')._sdf

        for column_name in update_columns:
            old_col = scol_for(update_sdf, column_name)
            new_col = scol_for(update_sdf, column_name + '_new')
            if overwrite:
                update_sdf = update_sdf.withColumn(column_name, F.when(new_col.isNull(), old_col)
                                                   .otherwise(new_col))
            else:
                update_sdf = update_sdf.withColumn(column_name, F.when(old_col.isNull(), new_col)
                                                   .otherwise(old_col))
        internal = self._internal.copy(sdf=update_sdf.select([scol_for(update_sdf, col)
                                                              for col in self._internal.columns]))
        self._internal = internal

    def sample(self, n: Optional[int] = None, frac: Optional[float] = None, replace: bool = False,
               random_state: Optional[int] = None) -> 'DataFrame':
        """
        Return a random sample of items from an axis of object.

        Please call this function using named argument by specifing the ``frac`` argument.

        You can use `random_state` for reproducibility. However, note that different from pandas,
        specifying a seed in Koalas/Spark does not guarantee the sampled rows will be fixed. The
        result set depends on not only the seed, but also how the data is distributed across
        machines and to some extent network randomness when shuffle operations are involved. Even
        in the simplest case, the result set will depend on the system's CPU core count.

        Parameters
        ----------
        n : int, optional
            Number of items to return. This is currently NOT supported. Use frac instead.
        frac : float, optional
            Fraction of axis items to return.
        replace : bool, default False
            Sample with or without replacement.
        random_state : int, optional
            Seed for the random number generator (if int).

        Returns
        -------
        Series or DataFrame
            A new object of same type as caller containing the sampled items.

        Examples
        --------
        >>> df = ks.DataFrame({'num_legs': [2, 4, 8, 0],
        ...                    'num_wings': [2, 0, 0, 0],
        ...                    'num_specimen_seen': [10, 2, 1, 8]},
        ...                   index=['falcon', 'dog', 'spider', 'fish'],
        ...                   columns=['num_legs', 'num_wings', 'num_specimen_seen'])
        >>> df  # doctest: +SKIP
                num_legs  num_wings  num_specimen_seen
        falcon         2          2                 10
        dog            4          0                  2
        spider         8          0                  1
        fish           0          0                  8

        A random 25% sample of the ``DataFrame``.
        Note that we use `random_state` to ensure the reproducibility of
        the examples.

        >>> df.sample(frac=0.25, random_state=1)  # doctest: +SKIP
                num_legs  num_wings  num_specimen_seen
        falcon         2          2                 10
        fish           0          0                  8

        Extract 25% random elements from the ``Series`` ``df['num_legs']``, with replacement,
        so the same items could appear more than once.

        >>> df['num_legs'].sample(frac=0.4, replace=True, random_state=1)  # doctest: +SKIP
        falcon    2
        spider    8
        spider    8
        Name: num_legs, dtype: int64

        Specifying the exact number of items to return is not supported at the moment.

        >>> df.sample(n=5)  # doctest: +ELLIPSIS
        Traceback (most recent call last):
            ...
        NotImplementedError: Function sample currently does not support specifying ...
        """
        # Note: we don't run any of the doctests because the result can change depending on the
        # system's core count.
        if n is not None:
            raise NotImplementedError("Function sample currently does not support specifying "
                                      "exact number of items to return. Use frac instead.")

        if frac is None:
            raise ValueError("frac must be specified.")

        sdf = self._sdf.sample(withReplacement=replace, fraction=frac, seed=random_state)
        return DataFrame(self._internal.copy(sdf=sdf))

    def astype(self, dtype) -> 'DataFrame':
        """
        Cast a pandas object to a specified dtype ``dtype``.

        Parameters
        ----------
        dtype : data type, or dict of column name -> data type
            Use a numpy.dtype or Python type to cast entire pandas object to
            the same type. Alternatively, use {col: dtype, ...}, where col is a
            column label and dtype is a numpy.dtype or Python type to cast one
            or more of the DataFrame's columns to column-specific types.

        Returns
        -------
        casted : same type as caller

        See Also
        --------
        to_datetime : Convert argument to datetime.

        Examples
        --------
        >>> df = ks.DataFrame({'a': [1, 2, 3], 'b': [1, 2, 3]}, dtype='int64')
        >>> df
           a  b
        0  1  1
        1  2  2
        2  3  3

        Convert to float type:

        >>> df.astype('float')
             a    b
        0  1.0  1.0
        1  2.0  2.0
        2  3.0  3.0

        Convert to int64 type back:

        >>> df.astype('int64')
           a  b
        0  1  1
        1  2  2
        2  3  3

        Convert column a to float type:

        >>> df.astype({'a': float})
             a  b
        0  1.0  1
        1  2.0  2
        2  3.0  3

        """
        results = []
        if is_dict_like(dtype):
            for col_name in dtype.keys():
                if col_name not in self.columns:
                    raise KeyError('Only a column name can be used for the '
                                   'key in a dtype mappings argument.')
            for col_name, col in self.iteritems():
                if col_name in dtype:
                    results.append(col.astype(dtype=dtype[col_name]))
                else:
                    results.append(col)
        else:
            for col_name, col in self.iteritems():
                results.append(col.astype(dtype=dtype))
        sdf = self._sdf.select(
            self._internal.index_scols + list(map(lambda ser: ser._scol, results)))
        return DataFrame(self._internal.copy(sdf=sdf))

    def add_prefix(self, prefix):
        """
        Prefix labels with string `prefix`.

        For Series, the row labels are prefixed.
        For DataFrame, the column labels are prefixed.

        Parameters
        ----------
        prefix : str
           The string to add before each label.

        Returns
        -------
        DataFrame
           New DataFrame with updated labels.

        See Also
        --------
        Series.add_prefix: Prefix row labels with string `prefix`.
        Series.add_suffix: Suffix row labels with string `suffix`.
        DataFrame.add_suffix: Suffix column labels with string `suffix`.

        Examples
        --------
        >>> df = ks.DataFrame({'A': [1, 2, 3, 4], 'B': [3, 4, 5, 6]}, columns=['A', 'B'])
        >>> df
           A  B
        0  1  3
        1  2  4
        2  3  5
        3  4  6

        >>> df.add_prefix('col_')
           col_A  col_B
        0      1      3
        1      2      4
        2      3      5
        3      4      6
        """
        assert isinstance(prefix, str)
        data_columns = self._internal.data_columns

        sdf = self._sdf.select(self._internal.index_scols +
                               [self._internal.scol_for(name).alias(prefix + name)
                                for name in data_columns])
        internal = self._internal.copy(
            sdf=sdf, data_columns=[prefix + name for name in data_columns])
        return DataFrame(internal)

    def add_suffix(self, suffix):
        """
        Suffix labels with string `suffix`.

        For Series, the row labels are suffixed.
        For DataFrame, the column labels are suffixed.

        Parameters
        ----------
        suffix : str
           The string to add before each label.

        Returns
        -------
        DataFrame
           New DataFrame with updated labels.

        See Also
        --------
        Series.add_prefix: Prefix row labels with string `prefix`.
        Series.add_suffix: Suffix row labels with string `suffix`.
        DataFrame.add_prefix: Prefix column labels with string `prefix`.

        Examples
        --------
        >>> df = ks.DataFrame({'A': [1, 2, 3, 4], 'B': [3, 4, 5, 6]}, columns=['A', 'B'])
        >>> df
           A  B
        0  1  3
        1  2  4
        2  3  5
        3  4  6

        >>> df.add_suffix('_col')
           A_col  B_col
        0      1      3
        1      2      4
        2      3      5
        3      4      6
        """
        assert isinstance(suffix, str)
        data_columns = self._internal.data_columns

        sdf = self._sdf.select(self._internal.index_scols +
                               [self._internal.scol_for(name).alias(name + suffix)
                                for name in data_columns])
        internal = self._internal.copy(
            sdf=sdf, data_columns=[name + suffix for name in data_columns])
        return DataFrame(internal)

    # TODO: include, and exclude should be implemented.
    def describe(self, percentiles: Optional[List[float]] = None) -> 'DataFrame':
        """
        Generate descriptive statistics that summarize the central tendency,
        dispersion and shape of a dataset's distribution, excluding
        ``NaN`` values.

        Analyzes both numeric and object series, as well
        as ``DataFrame`` column sets of mixed data types. The output
        will vary depending on what is provided. Refer to the notes
        below for more detail.

        Parameters
        ----------
        percentiles : list of ``float`` in range [0.0, 1.0], default [0.25, 0.5, 0.75]
            A list of percentiles to be computed.

        Returns
        -------
        Series or DataFrame
            Summary statistics of the Series or Dataframe provided.

        See Also
        --------
        DataFrame.count: Count number of non-NA/null observations.
        DataFrame.max: Maximum of the values in the object.
        DataFrame.min: Minimum of the values in the object.
        DataFrame.mean: Mean of the values.
        DataFrame.std: Standard deviation of the obersvations.

        Notes
        -----
        For numeric data, the result's index will include ``count``,
        ``mean``, ``std``, ``min``, ``25%``, ``50%``, ``75%``, ``max``.

        Currently only numeric data is supported.

        Examples
        --------
        Describing a numeric ``Series``.

        >>> s = ks.Series([1, 2, 3])
        >>> s.describe()
        count    3.0
        mean     2.0
        std      1.0
        min      1.0
        25%      1.0
        50%      2.0
        75%      3.0
        max      3.0
        Name: 0, dtype: float64

        Describing a ``DataFrame``. Only numeric fields are returned.

        >>> df = ks.DataFrame({'numeric1': [1, 2, 3],
        ...                    'numeric2': [4.0, 5.0, 6.0],
        ...                    'object': ['a', 'b', 'c']
        ...                   },
        ...                   columns=['numeric1', 'numeric2', 'object'])
        >>> df.describe()
               numeric1  numeric2
        count       3.0       3.0
        mean        2.0       5.0
        std         1.0       1.0
        min         1.0       4.0
        25%         1.0       4.0
        50%         2.0       5.0
        75%         3.0       6.0
        max         3.0       6.0

        Describing a ``DataFrame`` and selecting custom percentiles.

        >>> df = ks.DataFrame({'numeric1': [1, 2, 3],
        ...                    'numeric2': [4.0, 5.0, 6.0]
        ...                   },
        ...                   columns=['numeric1', 'numeric2'])
        >>> df.describe(percentiles = [0.85, 0.15])
               numeric1  numeric2
        count       3.0       3.0
        mean        2.0       5.0
        std         1.0       1.0
        min         1.0       4.0
        15%         1.0       4.0
        50%         2.0       5.0
        85%         3.0       6.0
        max         3.0       6.0

        Describing a column from a ``DataFrame`` by accessing it as
        an attribute.

        >>> df.numeric1.describe()
        count    3.0
        mean     2.0
        std      1.0
        min      1.0
        25%      1.0
        50%      2.0
        75%      3.0
        max      3.0
        Name: numeric1, dtype: float64

        Describing a column from a ``DataFrame`` by accessing it as
        an attribute and selecting custom percentiles.

        >>> df.numeric1.describe(percentiles = [0.85, 0.15])
        count    3.0
        mean     2.0
        std      1.0
        min      1.0
        15%      1.0
        50%      2.0
        85%      3.0
        max      3.0
        Name: numeric1, dtype: float64
        """
        exprs = []
        data_columns = []
        for col in self.columns:
            kseries = self[col]
            spark_type = kseries.spark_type
            if isinstance(spark_type, DoubleType) or isinstance(spark_type, FloatType):
                exprs.append(F.nanvl(kseries._scol, F.lit(None)).alias(kseries.name))
                data_columns.append(kseries.name)
            elif isinstance(spark_type, NumericType):
                exprs.append(kseries._scol)
                data_columns.append(kseries.name)

        if len(exprs) == 0:
            raise ValueError("Cannot describe a DataFrame without columns")

        if percentiles is not None:
            if any((p < 0.0) or (p > 1.0) for p in percentiles):
                raise ValueError("Percentiles should all be in the interval [0, 1]")
            # appending 50% if not in percentiles already
            percentiles = (percentiles + [0.5]) if 0.5 not in percentiles else percentiles
        else:
            percentiles = [0.25, 0.5, 0.75]

        formatted_perc = ["{:.0%}".format(p) for p in sorted(percentiles)]
        stats = ["count", "mean", "stddev", "min", *formatted_perc, "max"]

        sdf = self._sdf.select(*exprs).summary(stats)

        internal = _InternalFrame(sdf=sdf.replace("stddev", "std", subset='summary'),
                                  data_columns=data_columns,
                                  index_map=[('summary', None)])
        return DataFrame(internal).astype('float64')

    def _cum(self, func, skipna: bool):
        # This is used for cummin, cummax, cumxum, etc.
        if func == F.min:
            func = "cummin"
        elif func == F.max:
            func = "cummax"
        elif func == F.sum:
            func = "cumsum"
        elif func.__name__ == "cumprod":
            func = "cumprod"

        if len(self._internal.index_columns) == 0:
            raise ValueError("Index must be set.")

        applied = []
        for column in self._internal.data_columns:
            applied.append(getattr(self[column], func)(skipna))

        sdf = self._sdf.select(
            self._internal.index_scols + [c._scol for c in applied])
        internal = self._internal.copy(sdf=sdf, data_columns=[c.name for c in applied])
        return DataFrame(internal)

    # TODO: implements 'keep' parameters
    def drop_duplicates(self, subset=None, inplace=False):
        """
        Return DataFrame with duplicate rows removed, optionally only
        considering certain columns.

        Parameters
        ----------
        subset : column label or sequence of labels, optional
            Only consider certain columns for identifying duplicates, by
            default use all of the columns
        inplace : boolean, default False
            Whether to drop duplicates in place or to return a copy

        Returns
        -------
        DataFrame

        >>> df = ks.DataFrame(
        ...     {'a': [1, 2, 2, 2, 3], 'b': ['a', 'a', 'a', 'c', 'd']}, columns = ['a', 'b'])
        >>> df
           a  b
        0  1  a
        1  2  a
        2  2  a
        3  2  c
        4  3  d

        >>> df.drop_duplicates().sort_values(['a', 'b'])
           a  b
        0  1  a
        1  2  a
        3  2  c
        4  3  d

        >>> df.drop_duplicates('a').sort_values(['a', 'b'])
           a  b
        0  1  a
        1  2  a
        4  3  d

        >>> df.drop_duplicates(['a', 'b']).sort_values(['a', 'b'])
           a  b
        0  1  a
        1  2  a
        3  2  c
        4  3  d
        """
        if subset is None:
            subset = self._internal.data_columns
        elif not isinstance(subset, list):
            subset = [subset]

        sdf = self._sdf.drop_duplicates(subset=subset)
        internal = self._internal.copy(sdf=sdf)
        if inplace:
            self._internal = internal
        else:
            return DataFrame(internal)

    def reindex(self, labels: Optional[Any] = None, index: Optional[Any] = None,
                columns: Optional[Any] = None, axis: Optional[Union[int, str]] = None,
                copy: Optional[bool] = True, fill_value: Optional[Any] = None) -> 'DataFrame':
        """
        Conform DataFrame to new index with optional filling logic, placing
        NA/NaN in locations having no value in the previous index. A new object
        is produced unless the new index is equivalent to the current one and
        ``copy=False``.

        Parameters
        ----------
        labels: array-like, optional
            New labels / index to conform the axis specified by ‘axis’ to.
        index, columns: array-like, optional
            New labels / index to conform to, should be specified using keywords.
            Preferably an Index object to avoid duplicating data
        axis: int or str, optional
            Axis to target. Can be either the axis name (‘index’, ‘columns’) or
            number (0, 1).
        copy : bool, default True
            Return a new object, even if the passed indexes are the same.
        fill_value : scalar, default np.NaN
            Value to use for missing values. Defaults to NaN, but can be any
            "compatible" value.

        Returns
        -------
        DataFrame with changed index.

        See Also
        --------
        DataFrame.set_index : Set row labels.
        DataFrame.reset_index : Remove row labels or move them to new columns.

        Examples
        --------

        ``DataFrame.reindex`` supports two calling conventions

        * ``(index=index_labels, columns=column_labels, ...)``
        * ``(labels, axis={'index', 'columns'}, ...)``

        We *highly* recommend using keyword arguments to clarify your
        intent.

        Create a dataframe with some fictional data.

        >>> index = ['Firefox', 'Chrome', 'Safari', 'IE10', 'Konqueror']
        >>> df = ks.DataFrame({
        ...      'http_status': [200, 200, 404, 404, 301],
        ...      'response_time': [0.04, 0.02, 0.07, 0.08, 1.0]},
        ...       index=index,
        ...       columns=['http_status', 'response_time'])
        >>> df
                   http_status  response_time
        Firefox            200           0.04
        Chrome             200           0.02
        Safari             404           0.07
        IE10               404           0.08
        Konqueror          301           1.00

        Create a new index and reindex the dataframe. By default
        values in the new index that do not have corresponding
        records in the dataframe are assigned ``NaN``.

        >>> new_index= ['Safari', 'Iceweasel', 'Comodo Dragon', 'IE10',
        ...             'Chrome']
        >>> df.reindex(new_index).sort_index()
        ... # doctest: +NORMALIZE_WHITESPACE
                       http_status  response_time
        Chrome               200.0           0.02
        Comodo Dragon          NaN            NaN
        IE10                 404.0           0.08
        Iceweasel              NaN            NaN
        Safari               404.0           0.07

        We can fill in the missing values by passing a value to
        the keyword ``fill_value``.

        >>> df.reindex(new_index, fill_value=0, copy=False).sort_index()
        ... # doctest: +NORMALIZE_WHITESPACE
                       http_status  response_time
        Chrome                 200           0.02
        Comodo Dragon            0           0.00
        IE10                   404           0.08
        Iceweasel                0           0.00
        Safari                 404           0.07

        We can also reindex the columns.

        >>> df.reindex(columns=['http_status', 'user_agent']).sort_index()
        ... # doctest: +NORMALIZE_WHITESPACE
                       http_status  user_agent
        Chrome                 200         NaN
        Comodo Dragon            0         NaN
        IE10                   404         NaN
        Iceweasel                0         NaN
        Safari                 404         NaN

        Or we can use "axis-style" keyword arguments

        >>> df.reindex(['http_status', 'user_agent'], axis="columns").sort_index()
        ... # doctest: +NORMALIZE_WHITESPACE
                      http_status  user_agent
        Chrome                 200         NaN
        Comodo Dragon            0         NaN
        IE10                   404         NaN
        Iceweasel                0         NaN
        Safari                 404         NaN

        To further illustrate the filling functionality in
        ``reindex``, we will create a dataframe with a
        monotonically increasing index (for example, a sequence
        of dates).

        >>> date_index = pd.date_range('1/1/2010', periods=6, freq='D')
        >>> df2 = ks.DataFrame({"prices": [100, 101, np.nan, 100, 89, 88]},
        ...                    index=date_index)
        >>> df2.sort_index()  # doctest: +NORMALIZE_WHITESPACE
                    prices
        2010-01-01   100.0
        2010-01-02   101.0
        2010-01-03     NaN
        2010-01-04   100.0
        2010-01-05    89.0
        2010-01-06    88.0

        Suppose we decide to expand the dataframe to cover a wider
        date range.

        >>> date_index2 = pd.date_range('12/29/2009', periods=10, freq='D')
        >>> df2.reindex(date_index2).sort_index()  # doctest: +NORMALIZE_WHITESPACE
                    prices
        2009-12-29     NaN
        2009-12-30     NaN
        2009-12-31     NaN
        2010-01-01   100.0
        2010-01-02   101.0
        2010-01-03     NaN
        2010-01-04   100.0
        2010-01-05    89.0
        2010-01-06    88.0
        2010-01-07     NaN
        """
        if axis is not None and (index is not None or columns is not None):
            raise TypeError("Cannot specify both 'axis' and any of 'index' or 'columns'.")

        if labels is not None:
            if axis in ('index', 0, None):
                index = labels
            elif axis in ('columns', 1):
                columns = labels
            else:
                raise ValueError("No axis named %s for object type %s." % (axis, type(axis)))

        if index is not None and not is_list_like(index):
            raise TypeError("Index must be called with a collection of some kind, "
                            "%s was passed" % type(index))

        if columns is not None and not is_list_like(columns):
            raise TypeError("Columns must be called with a collection of some kind, "
                            "%s was passed" % type(columns))

        df = self.copy()

        if index is not None:
            df = DataFrame(df._reindex_index(index))

        if columns is not None:
            df = DataFrame(df._reindex_columns(columns))

        # Process missing values.
        if fill_value is not None:
            df = df.fillna(fill_value)

        # Copy
        if copy:
            return df.copy()
        else:
            self._internal = df._internal
            return self

    def _reindex_index(self, index):
        # When axis is index, we can mimic pandas' by a right outer join.
        index_column = self._internal.index_columns
        assert len(index_column) <= 1, "Index should be single column or not set."

        if len(index_column) == 1:
            kser = ks.Series(list(index))
            index_column = index_column[0]
            labels = kser._kdf._sdf.select(kser._scol.alias(index_column))
        else:
            index_column = None
            labels = ks.Series(index).to_frame()._sdf

        joined_df = self._sdf.join(labels, on=index_column, how="right")
        new_data_columns = filter(lambda x: x not in index_column, joined_df.columns)
        if index_column is not None:
            index_map = [(index_column, None)]  # type: List[IndexMap]
            internal = self._internal.copy(
                sdf=joined_df,
                data_columns=list(new_data_columns),
                index_map=index_map)
        else:
            internal = self._internal.copy(
                sdf=joined_df,
                data_columns=list(new_data_columns))
        return internal

    def _reindex_columns(self, columns):
        label_columns = list(columns)
        null_columns = [
            F.lit(np.nan).alias(label_column) for label_column
            in label_columns if label_column not in self.columns]

        # Concatenate all fields
        sdf = self._sdf.select(
            self._internal.index_scols +
            list(map(self._internal.scol_for, self.columns)) +
            null_columns)

        # Only select label_columns (with index columns)
        sdf = sdf.select(self._internal.index_scols + [scol_for(sdf, col) for col in label_columns])
        return self._internal.copy(
            sdf=sdf,
            data_columns=label_columns)

    def melt(self, id_vars=None, value_vars=None, var_name='variable',
             value_name='value'):
        """
        Unpivot a DataFrame from wide format to long format, optionally
        leaving identifier variables set.

        This function is useful to massage a DataFrame into a format where one
        or more columns are identifier variables (`id_vars`), while all other
        columns, considered measured variables (`value_vars`), are "unpivoted" to
        the row axis, leaving just two non-identifier columns, 'variable' and
        'value'.

        Parameters
        ----------
        frame : DataFrame
        id_vars : tuple, list, or ndarray, optional
            Column(s) to use as identifier variables.
        value_vars : tuple, list, or ndarray, optional
            Column(s) to unpivot. If not specified, uses all columns that
            are not set as `id_vars`.
        var_name : scalar, default 'variable'
            Name to use for the 'variable' column.
        value_name : scalar, default 'value'
            Name to use for the 'value' column.

        Returns
        -------
        DataFrame
            Unpivoted DataFrame.

        Examples
        --------
        >>> df = ks.DataFrame({'A': {0: 'a', 1: 'b', 2: 'c'},
        ...                    'B': {0: 1, 1: 3, 2: 5},
        ...                    'C': {0: 2, 1: 4, 2: 6}})
        >>> df
           A  B  C
        0  a  1  2
        1  b  3  4
        2  c  5  6

        >>> ks.melt(df)
          variable value
        0        A     a
        1        B     1
        2        C     2
        3        A     b
        4        B     3
        5        C     4
        6        A     c
        7        B     5
        8        C     6

        >>> df.melt(id_vars='A')
           A variable  value
        0  a        B      1
        1  a        C      2
        2  b        B      3
        3  b        C      4
        4  c        B      5
        5  c        C      6

        >>> ks.melt(df, id_vars=['A', 'B'])
           A  B variable  value
        0  a  1        C      2
        1  b  3        C      4
        2  c  5        C      6

        >>> df.melt(id_vars=['A'], value_vars=['C'])
           A variable  value
        0  a        C      2
        1  b        C      4
        2  c        C      6

        The names of 'variable' and 'value' columns can be customized:

        >>> ks.melt(df, id_vars=['A'], value_vars=['B'],
        ...         var_name='myVarname', value_name='myValname')
           A myVarname  myValname
        0  a         B          1
        1  b         B          3
        2  c         B          5
        """
        if id_vars is None:
            id_vars = []
        if not isinstance(id_vars, (list, tuple, np.ndarray)):
            id_vars = list(id_vars)

        data_columns = self._internal.data_columns

        if value_vars is None:
            value_vars = []
        if not isinstance(value_vars, (list, tuple, np.ndarray)):
            value_vars = list(value_vars)
        if len(value_vars) == 0:
            value_vars = data_columns

        data_columns = [data_column for data_column in data_columns if data_column not in id_vars]
        sdf = self._sdf

        pairs = F.explode(F.array(*[
            F.struct(*(
                [F.lit(column).alias(var_name)] +
                [self._internal.scol_for(column).alias(value_name)])
            ) for column in data_columns if column in value_vars]))

        columns = (id_vars +
                   [F.col("pairs.%s" % var_name), F.col("pairs.%s" % value_name)])
        exploded_df = sdf.withColumn("pairs", pairs).select(columns)

        return DataFrame(exploded_df)

    # TODO: axis, skipna, and many arguments should be implemented.
    def all(self, axis: Union[int, str] = 0) -> bool:
        """
        Return whether all elements are True.

        Returns True unless there is at least one element within a series that is
        False or equivalent (e.g. zero or empty)

        Parameters
        ----------
        axis : {0 or 'index'}, default 0
            Indicate which axis or axes should be reduced.

            * 0 / 'index' : reduce the index, return a Series whose index is the
              original column labels.

        Examples
        --------
        Create a dataframe from a dictionary.

        >>> df = ks.DataFrame({
        ...    'col1': [True, True, True],
        ...    'col2': [True, False, False],
        ...    'col3': [0, 0, 0],
        ...    'col4': [1, 2, 3],
        ...    'col5': [True, True, None],
        ...    'col6': [True, False, None]},
        ...    columns=['col1', 'col2', 'col3', 'col4', 'col5', 'col6'])

        Default behaviour checks if column-wise values all return a boolean.

        >>> df.all()
        col1     True
        col2    False
        col3    False
        col4     True
        col5     True
        col6    False
        Name: all, dtype: bool

        Returns
        -------
        Series
        """

        if axis not in [0, 'index']:
            raise ValueError('axis should be either 0 or "index" currently.')

        applied = []
        data_columns = self._internal.data_columns
        for column in data_columns:
            col = self[column]._scol
            all_col = F.min(F.coalesce(col.cast('boolean'), F.lit(True)))
            applied.append(F.when(all_col.isNull(), True).otherwise(all_col))

        # TODO: there is a similar logic to transpose in, for instance,
        #  DataFrame.any, Series.quantile. Maybe we should deduplicate it.
        sdf = self._sdf
        internal_index_column = "__index_level_0__"
        value_column = "value"
        cols = []
        for data_column, applied_col in zip(data_columns, applied):
            cols.append(F.struct(
                F.lit(data_column).alias(internal_index_column),
                applied_col.alias(value_column)))

        sdf = sdf.select(
            F.array(*cols).alias("arrays")
        ).select(F.explode(F.col("arrays")))

        sdf = sdf.selectExpr("col.*")

        internal = self._internal.copy(
            sdf=sdf,
            data_columns=[value_column],
            index_map=[(internal_index_column, None)])

        ser = DataFrame(internal)[value_column].rename("all")
        return ser

    # TODO: axis, skipna, and many arguments should be implemented.
    def any(self, axis: Union[int, str] = 0) -> bool:
        """
        Return whether any element is True.

        Returns False unless there is at least one element within a series that is
        True or equivalent (e.g. non-zero or non-empty).

        Parameters
        ----------
        axis : {0 or 'index'}, default 0
            Indicate which axis or axes should be reduced.

            * 0 / 'index' : reduce the index, return a Series whose index is the
              original column labels.

        Examples
        --------
        Create a dataframe from a dictionary.

        >>> df = ks.DataFrame({
        ...    'col1': [False, False, False],
        ...    'col2': [True, False, False],
        ...    'col3': [0, 0, 1],
        ...    'col4': [0, 1, 2],
        ...    'col5': [False, False, None],
        ...    'col6': [True, False, None]},
        ...    columns=['col1', 'col2', 'col3', 'col4', 'col5', 'col6'])

        Default behaviour checks if column-wise values all return a boolean.

        >>> df.any()
        col1    False
        col2     True
        col3     True
        col4     True
        col5    False
        col6     True
        Name: any, dtype: bool

        Returns
        -------
        Series
        """

        if axis not in [0, 'index']:
            raise ValueError('axis should be either 0 or "index" currently.')

        applied = []
        data_columns = self._internal.data_columns
        for column in data_columns:
            col = self[column]._scol
            all_col = F.max(F.coalesce(col.cast('boolean'), F.lit(False)))
            applied.append(F.when(all_col.isNull(), False).otherwise(all_col))

        # TODO: there is a similar logic to transpose in, for instance,
        #  DataFrame.all, Series.quantile. Maybe we should deduplicate it.
        sdf = self._sdf
        internal_index_column = "__index_level_0__"
        value_column = "value"
        cols = []
        for data_column, applied_col in zip(data_columns, applied):
            cols.append(F.struct(
                F.lit(data_column).alias(internal_index_column),
                applied_col.alias(value_column)))

        sdf = sdf.select(
            F.array(*cols).alias("arrays")
        ).select(F.explode(F.col("arrays")))

        sdf = sdf.selectExpr("col.*")

        internal = self._internal.copy(
            sdf=sdf,
            data_columns=[value_column],
            index_map=[(internal_index_column, None)])

        ser = DataFrame(internal)[value_column].rename("any")
        return ser

    # TODO: add axis, numeric_only, pct, na_option parameter
    def rank(self, method='average', ascending=True):
        """
        Compute numerical data ranks (1 through n) along axis. Equal values are
        assigned a rank that is the average of the ranks of those values.

        .. note:: the current implementation of rank uses Spark's Window without
            specifying partition specification. This leads to move all data into
            single partition in single machine and could cause serious
            performance degradation. Avoid this method against very large dataset.

        Parameters
        ----------
        method : {'average', 'min', 'max', 'first', 'dense'}
            * average: average rank of group
            * min: lowest rank in group
            * max: highest rank in group
            * first: ranks assigned in order they appear in the array
            * dense: like 'min', but rank always increases by 1 between groups
        ascending : boolean, default True
            False for ranks by high (1) to low (N)

        Returns
        -------
        ranks : same type as caller

        Examples
        --------
        >>> df = ks.DataFrame({'A': [1, 2, 2, 3], 'B': [4, 3, 2, 1]}, columns= ['A', 'B'])
        >>> df
           A  B
        0  1  4
        1  2  3
        2  2  2
        3  3  1

        >>> df.rank().sort_index()
             A    B
        0  1.0  4.0
        1  2.5  3.0
        2  2.5  2.0
        3  4.0  1.0

        If method is set to 'min', it use lowest rank in group.

        >>> df.rank(method='min').sort_index()
             A    B
        0  1.0  4.0
        1  2.0  3.0
        2  2.0  2.0
        3  4.0  1.0

        If method is set to 'max', it use highest rank in group.

        >>> df.rank(method='max').sort_index()
             A    B
        0  1.0  4.0
        1  3.0  3.0
        2  3.0  2.0
        3  4.0  1.0

        If method is set to 'dense', it leaves no gaps in group.

        >>> df.rank(method='dense').sort_index()
             A    B
        0  1.0  4.0
        1  2.0  3.0
        2  2.0  2.0
        3  3.0  1.0
        """
<<<<<<< HEAD
        applied = []
        for column in self._internal.data_columns:
            applied.append(self[column].rank(method=method, ascending=ascending))

        sdf = self._sdf.select(self._internal.index_columns + [column._scol for column in applied])
        internal = self._internal.copy(sdf=sdf, data_columns=[column.name for column in applied])
        return DataFrame(internal)
=======
        if method not in ['average', 'min', 'max', 'first', 'dense']:
            msg = "method must be one of 'average', 'min', 'max', 'first', 'dense'"
            raise ValueError(msg)

        if ascending:
            asc_func = lambda sdf, column_name: scol_for(sdf, column_name).asc()
        else:
            asc_func = lambda sdf, column_name: scol_for(sdf, column_name).desc()

        index_column = self._internal.index_columns[0]
        data_columns = self._internal.data_columns
        sdf = self._sdf

        for column_name in data_columns:
            if method == 'first':
                window = Window.orderBy(asc_func(sdf, column_name), asc_func(sdf, index_column))\
                    .rowsBetween(Window.unboundedPreceding, Window.currentRow)
                sdf = sdf.withColumn(column_name, F.row_number().over(window))
            elif method == 'dense':
                window = Window.orderBy(asc_func(sdf, column_name))\
                    .rowsBetween(Window.unboundedPreceding, Window.currentRow)
                sdf = sdf.withColumn(column_name, F.dense_rank().over(window))
            else:
                if method == 'average':
                    stat_func = F.mean
                elif method == 'min':
                    stat_func = F.min
                elif method == 'max':
                    stat_func = F.max
                window = Window.orderBy(asc_func(sdf, column_name))\
                    .rowsBetween(Window.unboundedPreceding, Window.currentRow)
                sdf = sdf.withColumn('rank', F.row_number().over(window))
                window = Window.partitionBy(scol_for(sdf, column_name))\
                    .rowsBetween(Window.unboundedPreceding, Window.unboundedFollowing)
                sdf = sdf.withColumn(column_name, stat_func(F.col('rank')).over(window))

        return DataFrame(self._internal.copy(sdf=sdf.select([scol_for(sdf, col)
                                                             for col in self._internal.columns])))\
            .astype(np.float64)
>>>>>>> 1ea42069

    def _pd_getitem(self, key):
        from databricks.koalas.series import Series
        if key is None:
            raise KeyError("none key")
        if isinstance(key, str):
            try:
                return Series(self._internal.copy(scol=self._internal.scol_for(key)), anchor=self)
            except AnalysisException:
                raise KeyError(key)
        if np.isscalar(key) or isinstance(key, (tuple, str)):
            raise NotImplementedError(key)
        elif isinstance(key, slice):
            return self.loc[key]

        if isinstance(key, (pd.Series, np.ndarray, pd.Index)):
            raise NotImplementedError(key)
        if isinstance(key, list):
            return self.loc[:, key]
        if isinstance(key, DataFrame):
            # TODO Should not implement alignment, too dangerous?
            return Series(self._internal.copy(scol=self._internal.scol_for(key)), anchor=self)
        if isinstance(key, Series):
            # TODO Should not implement alignment, too dangerous?
            # It is assumed to be only a filter, otherwise .loc should be used.
            bcol = key._scol.cast("boolean")
            return DataFrame(self._internal.copy(sdf=self._sdf.filter(bcol)))
        raise NotImplementedError(key)

    def __repr__(self):
        pdf = self.head(max_display_count + 1).to_pandas()
        pdf_length = len(pdf)
        repr_string = repr(pdf.iloc[:max_display_count])
        if pdf_length > max_display_count:
            match = REPR_PATTERN.search(repr_string)
            if match is not None:
                nrows = match.group("rows")
                ncols = match.group("columns")
                footer = ("\n\n[Showing only the first {nrows} rows x {ncols} columns]"
                          .format(nrows=nrows, ncols=ncols))
                return REPR_PATTERN.sub(footer, repr_string)
        return repr_string

    def _repr_html_(self):
        pdf = self.head(max_display_count + 1).to_pandas()
        pdf_length = len(pdf)
        repr_html = pdf[:max_display_count]._repr_html_()
        if pdf_length > max_display_count:
            match = REPR_HTML_PATTERN.search(repr_html)
            if match is not None:
                nrows = match.group("rows")
                ncols = match.group("columns")
                by = chr(215)
                footer = ('\n<p>Showing only the first {rows} rows {by} {cols} columns</p>\n</div>'
                          .format(rows=nrows,
                                  by=by,
                                  cols=ncols))
                return REPR_HTML_PATTERN.sub(footer, repr_html)
        return repr_html

    def __getitem__(self, key):
        return self._pd_getitem(key)

    def __setitem__(self, key, value):
        from databricks.koalas.series import Series
        # For now, we don't support realignment against different dataframes.
        # This is too expensive in Spark.
        # Are we assigning against a column?
        if isinstance(value, Series):
            assert value._kdf is self, \
                "Cannot combine column argument because it comes from a different dataframe"
        if isinstance(key, (tuple, list)):
            assert isinstance(value.schema, StructType)
            field_names = value.schema.fieldNames()
            kdf = self.assign(**{k: value[c] for k, c in zip(key, field_names)})
        else:
            kdf = self.assign(**{key: value})

        self._internal = kdf._internal

    def __getattr__(self, key: str) -> Any:
        from databricks.koalas.series import Series
        if key.startswith("__") or key.startswith("_pandas_") or key.startswith("_spark_"):
            raise AttributeError(key)
        if hasattr(_MissingPandasLikeDataFrame, key):
            property_or_func = getattr(_MissingPandasLikeDataFrame, key)
            if isinstance(property_or_func, property):
                return property_or_func.fget(self)  # type: ignore
            else:
                return partial(property_or_func, self)
        if key not in self.columns:
            raise AttributeError(
                "'%s' object has no attribute '%s'" % (self.__class__.__name__, key))
        return Series(self._internal.copy(scol=self._internal.scol_for(key)), anchor=self)

    def __len__(self):
        return self._sdf.count()

    def __dir__(self):
        fields = [f for f in self._sdf.schema.fieldNames() if ' ' not in f]
        return super(DataFrame, self).__dir__() + fields

    @classmethod
    def _validate_axis(cls, axis=0):
        if axis not in (0, 1, 'index', 'columns', None):
            raise ValueError('No axis named {0}'.format(axis))
        # convert to numeric axis
        return {None: 0, 'index': 0, 'columns': 1}.get(axis, axis)

    if sys.version_info >= (3, 7):
        def __class_getitem__(cls, params):
            # This is a workaround to support variadic generic in DataFrame in Python 3.7.
            # See https://github.com/python/typing/issues/193
            # we always wraps the given type hints by a tuple to mimic the variadic generic.
            return super(cls, DataFrame).__class_getitem__(Tuple[params])
    elif (3, 5) <= sys.version_info < (3, 7):
        # This is a workaround to support variadic generic in DataFrame in Python 3.5+
        # The implementation is in its metaclass so this flag is needed to distinguish
        # Koalas DataFrame.
        is_dataframe = None


def _reduce_spark_multi(sdf, aggs):
    """
    Performs a reduction on a dataframe, the functions being known sql aggregate functions.
    """
    assert isinstance(sdf, spark.DataFrame)
    sdf0 = sdf.agg(*aggs)
    l = sdf0.head(2)
    assert len(l) == 1, (sdf, l)
    row = l[0]
    l2 = list(row)
    assert len(l2) == len(aggs), (row, l2)
    return l2


class _CachedDataFrame(DataFrame):
    """
    Cached Koalas DataFrame, which corresponds to Pandas DataFrame logically, but internally
    it caches the corresponding Spark DataFrame.
    """
    def __init__(self, internal):
        self._cached = internal._sdf.cache()
        super(_CachedDataFrame, self).__init__(internal)

    def __enter__(self):
        return self

    def __exit__(self, exception_type, exception_value, traceback):
        self.unpersist()

    def unpersist(self):
        """
        The `unpersist` function is used to uncache the Koalas DataFrame when it
        is not used with `with` statement.

        Examples
        --------
        >>> df = ks.DataFrame([(.2, .3), (.0, .6), (.6, .0), (.2, .1)],
        ...                   columns=['dogs', 'cats'])
        >>> df = df.cache()

        To uncache the dataframe, use `unpersist` function

        >>> df.unpersist()
        """
        if self._cached.is_cached:
            self._cached.unpersist()<|MERGE_RESOLUTION|>--- conflicted
+++ resolved
@@ -5909,7 +5909,6 @@
         2  2.0  2.0
         3  3.0  1.0
         """
-<<<<<<< HEAD
         applied = []
         for column in self._internal.data_columns:
             applied.append(self[column].rank(method=method, ascending=ascending))
@@ -5917,47 +5916,6 @@
         sdf = self._sdf.select(self._internal.index_columns + [column._scol for column in applied])
         internal = self._internal.copy(sdf=sdf, data_columns=[column.name for column in applied])
         return DataFrame(internal)
-=======
-        if method not in ['average', 'min', 'max', 'first', 'dense']:
-            msg = "method must be one of 'average', 'min', 'max', 'first', 'dense'"
-            raise ValueError(msg)
-
-        if ascending:
-            asc_func = lambda sdf, column_name: scol_for(sdf, column_name).asc()
-        else:
-            asc_func = lambda sdf, column_name: scol_for(sdf, column_name).desc()
-
-        index_column = self._internal.index_columns[0]
-        data_columns = self._internal.data_columns
-        sdf = self._sdf
-
-        for column_name in data_columns:
-            if method == 'first':
-                window = Window.orderBy(asc_func(sdf, column_name), asc_func(sdf, index_column))\
-                    .rowsBetween(Window.unboundedPreceding, Window.currentRow)
-                sdf = sdf.withColumn(column_name, F.row_number().over(window))
-            elif method == 'dense':
-                window = Window.orderBy(asc_func(sdf, column_name))\
-                    .rowsBetween(Window.unboundedPreceding, Window.currentRow)
-                sdf = sdf.withColumn(column_name, F.dense_rank().over(window))
-            else:
-                if method == 'average':
-                    stat_func = F.mean
-                elif method == 'min':
-                    stat_func = F.min
-                elif method == 'max':
-                    stat_func = F.max
-                window = Window.orderBy(asc_func(sdf, column_name))\
-                    .rowsBetween(Window.unboundedPreceding, Window.currentRow)
-                sdf = sdf.withColumn('rank', F.row_number().over(window))
-                window = Window.partitionBy(scol_for(sdf, column_name))\
-                    .rowsBetween(Window.unboundedPreceding, Window.unboundedFollowing)
-                sdf = sdf.withColumn(column_name, stat_func(F.col('rank')).over(window))
-
-        return DataFrame(self._internal.copy(sdf=sdf.select([scol_for(sdf, col)
-                                                             for col in self._internal.columns])))\
-            .astype(np.float64)
->>>>>>> 1ea42069
 
     def _pd_getitem(self, key):
         from databricks.koalas.series import Series
