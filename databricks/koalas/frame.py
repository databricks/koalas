--- conflicted
+++ resolved
@@ -39,15 +39,11 @@
 from pandas.core.dtypes.inference import is_sequence
 from pyspark import sql as spark
 from pyspark.sql import functions as F, Column
-from pyspark.sql.functions import pandas_udf
+from pyspark.sql.functions import col, pandas_udf
 from pyspark.sql.types import (BooleanType, ByteType, DecimalType, DoubleType, FloatType,
                                IntegerType, LongType, NumericType, ShortType)
 from pyspark.sql.utils import AnalysisException
 from pyspark.sql.window import Window
-<<<<<<< HEAD
-from pyspark.sql.functions import col, pandas_udf, PandasUDFType
-=======
->>>>>>> f6f27b01
 
 from databricks import koalas as ks  # For running doctests and reference resolution in PyCharm.
 from databricks.koalas.utils import validate_arguments_and_invoke_function, align_diff_frames
