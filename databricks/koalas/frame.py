#
# Copyright (C) 2019 Databricks, Inc.
#
# Licensed under the Apache License, Version 2.0 (the "License");
# you may not use this file except in compliance with the License.
# You may obtain a copy of the License at
#
#     http://www.apache.org/licenses/LICENSE-2.0
#
# Unless required by applicable law or agreed to in writing, software
# distributed under the License is distributed on an "AS IS" BASIS,
# WITHOUT WARRANTIES OR CONDITIONS OF ANY KIND, either express or implied.
# See the License for the specific language governing permissions and
# limitations under the License.
#

"""
A wrapper class for Spark DataFrame to behave similar to pandas DataFrame.
"""
from collections import OrderedDict, defaultdict, namedtuple
from collections.abc import Mapping
from distutils.version import LooseVersion
import re
import warnings
import inspect
import json
import types
from functools import partial, reduce
import sys
from itertools import zip_longest
from typing import (
    Any,
    Optional,
    List,
    Tuple,
    Union,
    Generic,
    TypeVar,
    Iterable,
    Iterator,
    Dict,
    Callable,
    cast,
    TYPE_CHECKING,
)
import datetime

import numpy as np
import pandas as pd
from pandas.api.types import is_list_like, is_dict_like, is_scalar
<<<<<<< HEAD
from pandas.tseries.frequencies import DateOffset
=======
from pandas.api.extensions import ExtensionDtype
>>>>>>> 9e361e32

if TYPE_CHECKING:
    from pandas.io.formats.style import Styler

if LooseVersion(pd.__version__) >= LooseVersion("0.24"):
    from pandas.core.dtypes.common import infer_dtype_from_object
else:
    from pandas.core.dtypes.common import _get_dtype_from_object as infer_dtype_from_object
from pandas.core.accessor import CachedAccessor
from pandas.core.dtypes.inference import is_sequence
import pyspark
from pyspark import StorageLevel
from pyspark import sql as spark
from pyspark.sql import Column, DataFrame as SparkDataFrame, functions as F
from pyspark.sql.functions import pandas_udf
from pyspark.sql.types import (
    BooleanType,
    DoubleType,
    FloatType,
    NumericType,
    StringType,
    StructType,
    StructField,
    ArrayType,
)
from pyspark.sql.window import Window

from databricks import koalas as ks  # For running doctests and reference resolution in PyCharm.
from databricks.koalas.accessors import KoalasFrameMethods
from databricks.koalas.config import option_context, get_option
from databricks.koalas.spark import functions as SF
from databricks.koalas.spark.accessors import SparkFrameMethods, CachedSparkFrameMethods
from databricks.koalas.utils import (
    align_diff_frames,
    column_labels_level,
    combine_frames,
    default_session,
    is_name_like_tuple,
    is_name_like_value,
    is_testing,
    name_like_string,
    same_anchor,
    scol_for,
    validate_arguments_and_invoke_function,
    validate_axis,
    validate_bool_kwarg,
    validate_how,
    verify_temp_column_name,
)
from databricks.koalas.spark.utils import as_nullable_spark_type, force_decimal_precision_scale
from databricks.koalas.generic import Frame
from databricks.koalas.internal import (
    InternalFrame,
    HIDDEN_COLUMNS,
    NATURAL_ORDER_COLUMN_NAME,
    SPARK_INDEX_NAME_FORMAT,
    SPARK_DEFAULT_INDEX_NAME,
    SPARK_DEFAULT_SERIES_NAME,
)
from databricks.koalas.missing.frame import _MissingPandasLikeDataFrame
from databricks.koalas.ml import corr
from databricks.koalas.typedef import (
    as_spark_type,
    infer_return_type,
    spark_type_to_pandas_dtype,
    DataFrameType,
    SeriesType,
    Scalar,
)
from databricks.koalas.plot import KoalasPlotAccessor

if TYPE_CHECKING:
    from databricks.koalas.indexes import Index
    from databricks.koalas.series import Series


# These regular expression patterns are complied and defined here to avoid to compile the same
# pattern every time it is used in _repr_ and _repr_html_ in DataFrame.
# Two patterns basically seek the footer string from Pandas'
REPR_PATTERN = re.compile(r"\n\n\[(?P<rows>[0-9]+) rows x (?P<columns>[0-9]+) columns\]$")
REPR_HTML_PATTERN = re.compile(
    r"\n\<p\>(?P<rows>[0-9]+) rows × (?P<columns>[0-9]+) columns\<\/p\>\n\<\/div\>$"
)


_flex_doc_FRAME = """
Get {desc} of dataframe and other, element-wise (binary operator `{op_name}`).

Equivalent to ``{equiv}``. With reverse version, `{reverse}`.

Among flexible wrappers (`add`, `sub`, `mul`, `div`) to
arithmetic operators: `+`, `-`, `*`, `/`, `//`.

Parameters
----------
other : scalar
    Any single data

Returns
-------
DataFrame
    Result of the arithmetic operation.

Examples
--------
>>> df = ks.DataFrame({{'angles': [0, 3, 4],
...                    'degrees': [360, 180, 360]}},
...                   index=['circle', 'triangle', 'rectangle'],
...                   columns=['angles', 'degrees'])
>>> df
           angles  degrees
circle          0      360
triangle        3      180
rectangle       4      360

Add a scalar with operator version which return the same
results. Also reverse version.

>>> df + 1
           angles  degrees
circle          1      361
triangle        4      181
rectangle       5      361

>>> df.add(1)
           angles  degrees
circle          1      361
triangle        4      181
rectangle       5      361

>>> df.add(df)
           angles  degrees
circle          0      720
triangle        6      360
rectangle       8      720

>>> df + df + df
           angles  degrees
circle          0     1080
triangle        9      540
rectangle      12     1080

>>> df.radd(1)
           angles  degrees
circle          1      361
triangle        4      181
rectangle       5      361

Divide and true divide by constant with reverse version.

>>> df / 10
           angles  degrees
circle        0.0     36.0
triangle      0.3     18.0
rectangle     0.4     36.0

>>> df.div(10)
           angles  degrees
circle        0.0     36.0
triangle      0.3     18.0
rectangle     0.4     36.0

>>> df.rdiv(10)
             angles   degrees
circle          inf  0.027778
triangle   3.333333  0.055556
rectangle  2.500000  0.027778

>>> df.truediv(10)
           angles  degrees
circle        0.0     36.0
triangle      0.3     18.0
rectangle     0.4     36.0

>>> df.rtruediv(10)
             angles   degrees
circle          inf  0.027778
triangle   3.333333  0.055556
rectangle  2.500000  0.027778

Subtract by constant with reverse version.

>>> df - 1
           angles  degrees
circle         -1      359
triangle        2      179
rectangle       3      359

>>> df.sub(1)
           angles  degrees
circle         -1      359
triangle        2      179
rectangle       3      359

>>> df.rsub(1)
           angles  degrees
circle          1     -359
triangle       -2     -179
rectangle      -3     -359

Multiply by constant with reverse version.

>>> df * 1
           angles  degrees
circle          0      360
triangle        3      180
rectangle       4      360

>>> df.mul(1)
           angles  degrees
circle          0      360
triangle        3      180
rectangle       4      360

>>> df.rmul(1)
           angles  degrees
circle          0      360
triangle        3      180
rectangle       4      360

Floor Divide by constant with reverse version.

>>> df // 10
           angles  degrees
circle        0.0     36.0
triangle      0.0     18.0
rectangle     0.0     36.0

>>> df.floordiv(10)
           angles  degrees
circle        0.0     36.0
triangle      0.0     18.0
rectangle     0.0     36.0

>>> df.rfloordiv(10)  # doctest: +SKIP
           angles  degrees
circle        inf      0.0
triangle      3.0      0.0
rectangle     2.0      0.0

Mod by constant with reverse version.

>>> df % 2
           angles  degrees
circle          0        0
triangle        1        0
rectangle       0        0

>>> df.mod(2)
           angles  degrees
circle          0        0
triangle        1        0
rectangle       0        0

>>> df.rmod(2)
           angles  degrees
circle        NaN        2
triangle      2.0        2
rectangle     2.0        2

Power by constant with reverse version.

>>> df ** 2
           angles   degrees
circle        0.0  129600.0
triangle      9.0   32400.0
rectangle    16.0  129600.0

>>> df.pow(2)
           angles   degrees
circle        0.0  129600.0
triangle      9.0   32400.0
rectangle    16.0  129600.0

>>> df.rpow(2)
           angles        degrees
circle        1.0  2.348543e+108
triangle      8.0   1.532496e+54
rectangle    16.0  2.348543e+108
"""

T = TypeVar("T")


def _create_tuple_for_frame_type(params):
    """
    This is a workaround to support variadic generic in DataFrame.

    See https://github.com/python/typing/issues/193
    we always wraps the given type hints by a tuple to mimic the variadic generic.
    """
    from databricks.koalas.typedef import NameTypeHolder

    if isinstance(params, zip):
        params = [slice(name, tpe) for name, tpe in params]

    if isinstance(params, slice):
        params = (params,)

    if (
        hasattr(params, "__len__")
        and isinstance(params, Iterable)
        and all(isinstance(param, slice) for param in params)
    ):
        for param in params:
            if isinstance(param.start, str) and param.step is not None:
                raise TypeError(
                    "Type hints should be specified as "
                    "DataFrame['name': type]; however, got %s" % param
                )

        name_classes = []
        for param in params:
            new_class = type("NameType", (NameTypeHolder,), {})
            new_class.name = param.start
            # When the given argument is a numpy's dtype instance.
            new_class.tpe = param.stop.type if isinstance(param.stop, np.dtype) else param.stop
            name_classes.append(new_class)

        return Tuple[tuple(name_classes)]

    if not isinstance(params, Iterable):
        params = [params]

    new_params = []
    for param in params:
        if isinstance(param, ExtensionDtype):
            new_class = type("NameType", (NameTypeHolder,), {})
            new_class.tpe = param
            new_params.append(new_class)
        else:
            new_params.append(param.type if isinstance(param, np.dtype) else param)
    return Tuple[tuple(new_params)]


if (3, 5) <= sys.version_info < (3, 7):
    from typing import GenericMeta  # type: ignore

    # This is a workaround to support variadic generic in DataFrame in Python 3.5+.
    # See https://github.com/python/typing/issues/193
    # We wrap the input params by a tuple to mimic variadic generic.
    old_getitem = GenericMeta.__getitem__  # type: ignore

    def new_getitem(self, params):
        if hasattr(self, "is_dataframe"):
            return old_getitem(self, _create_tuple_for_frame_type(params))
        else:
            return old_getitem(self, params)

    GenericMeta.__getitem__ = new_getitem  # type: ignore


class DataFrame(Frame, Generic[T]):
    """
    Koalas DataFrame that corresponds to pandas DataFrame logically. This holds Spark DataFrame
    internally.

    :ivar _internal: an internal immutable Frame to manage metadata.
    :type _internal: InternalFrame

    Parameters
    ----------
    data : numpy ndarray (structured or homogeneous), dict, pandas DataFrame, Spark DataFrame \
        or Koalas Series
        Dict can contain Series, arrays, constants, or list-like objects
        If data is a dict, argument order is maintained for Python 3.6
        and later.
        Note that if `data` is a pandas DataFrame, a Spark DataFrame, and a Koalas Series,
        other arguments should not be used.
    index : Index or array-like
        Index to use for resulting frame. Will default to RangeIndex if
        no indexing information part of input data and no index provided
    columns : Index or array-like
        Column labels to use for resulting frame. Will default to
        RangeIndex (0, 1, 2, ..., n) if no column labels are provided
    dtype : dtype, default None
        Data type to force. Only a single dtype is allowed. If None, infer
    copy : boolean, default False
        Copy data from inputs. Only affects DataFrame / 2d ndarray input

    Examples
    --------
    Constructing DataFrame from a dictionary.

    >>> d = {'col1': [1, 2], 'col2': [3, 4]}
    >>> df = ks.DataFrame(data=d, columns=['col1', 'col2'])
    >>> df
       col1  col2
    0     1     3
    1     2     4

    Constructing DataFrame from pandas DataFrame

    >>> df = ks.DataFrame(pd.DataFrame(data=d, columns=['col1', 'col2']))
    >>> df
       col1  col2
    0     1     3
    1     2     4

    Notice that the inferred dtype is int64.

    >>> df.dtypes
    col1    int64
    col2    int64
    dtype: object

    To enforce a single dtype:

    >>> df = ks.DataFrame(data=d, dtype=np.int8)
    >>> df.dtypes
    col1    int8
    col2    int8
    dtype: object

    Constructing DataFrame from numpy ndarray:

    >>> df2 = ks.DataFrame(np.random.randint(low=0, high=10, size=(5, 5)),
    ...                    columns=['a', 'b', 'c', 'd', 'e'])
    >>> df2  # doctest: +SKIP
       a  b  c  d  e
    0  3  1  4  9  8
    1  4  8  4  8  4
    2  7  6  5  6  7
    3  8  7  9  1  0
    4  2  5  4  3  9
    """

    def __init__(self, data=None, index=None, columns=None, dtype=None, copy=False):
        if isinstance(data, InternalFrame):
            assert index is None
            assert columns is None
            assert dtype is None
            assert not copy
            internal = data
        elif isinstance(data, spark.DataFrame):
            assert index is None
            assert columns is None
            assert dtype is None
            assert not copy
            internal = InternalFrame(spark_frame=data, index_spark_columns=None)
        elif isinstance(data, ks.Series):
            assert index is None
            assert columns is None
            assert dtype is None
            assert not copy
            data = data.to_frame()
            internal = data._internal
        else:
            if isinstance(data, pd.DataFrame):
                assert index is None
                assert columns is None
                assert dtype is None
                assert not copy
                pdf = data
            else:
                pdf = pd.DataFrame(data=data, index=index, columns=columns, dtype=dtype, copy=copy)
            internal = InternalFrame.from_pandas(pdf)

        object.__setattr__(self, "_internal_frame", internal)

    @property
    def _ksers(self):
        """ Return a dict of column label -> Series which anchors `self`. """
        from databricks.koalas.series import Series

        if not hasattr(self, "_kseries"):
            object.__setattr__(
                self,
                "_kseries",
                {label: Series(data=self, index=label) for label in self._internal.column_labels},
            )
        else:
            kseries = self._kseries
            assert len(self._internal.column_labels) == len(kseries), (
                len(self._internal.column_labels),
                len(kseries),
            )
            if any(self is not kser._kdf for kser in kseries.values()):
                # Refresh the dict to contain only Series anchoring `self`.
                self._kseries = {
                    label: kseries[label]
                    if self is kseries[label]._kdf
                    else Series(data=self, index=label)
                    for label in self._internal.column_labels
                }
        return self._kseries

    @property
    def _internal(self) -> InternalFrame:
        return self._internal_frame

    def _update_internal_frame(self, internal: InternalFrame, requires_same_anchor: bool = True):
        """
        Update InternalFrame with the given one.

        If the column_label is changed or the new InternalFrame is not the same `anchor`,
        disconnect the link to the Series and create a new one.

        If `requires_same_anchor` is `False`, checking whether or not the same anchor is ignored
        and force to update the InternalFrame, e.g., replacing the internal with the resolved_copy,
        updating the underlying Spark DataFrame which need to combine a different Spark DataFrame.

        :param internal: the new InternalFrame
        :param requires_same_anchor: whether checking the same anchor
        """
        from databricks.koalas.series import Series

        if hasattr(self, "_kseries"):
            kseries = {}

            for old_label, new_label in zip_longest(
                self._internal.column_labels, internal.column_labels
            ):
                if old_label is not None:
                    kser = self._ksers[old_label]

                    renamed = old_label != new_label
                    not_same_anchor = requires_same_anchor and not same_anchor(internal, kser)

                    if renamed or not_same_anchor:
                        kdf = DataFrame(self._internal.select_column(old_label))  # type: DataFrame
                        kser._update_anchor(kdf)
                        kser = None
                else:
                    kser = None
                if new_label is not None:
                    if kser is None:
                        kser = Series(data=self, index=new_label)
                    kseries[new_label] = kser

            self._kseries = kseries

        self._internal_frame = internal

        if hasattr(self, "_repr_pandas_cache"):
            del self._repr_pandas_cache

    @property
    def ndim(self) -> int:
        """
        Return an int representing the number of array dimensions.

        return 2 for DataFrame.

        Examples
        --------

        >>> df = ks.DataFrame([[1, 2], [4, 5], [7, 8]],
        ...                   index=['cobra', 'viper', None],
        ...                   columns=['max_speed', 'shield'])
        >>> df
               max_speed  shield
        cobra          1       2
        viper          4       5
        NaN            7       8
        >>> df.ndim
        2
        """
        return 2

    @property
    def axes(self) -> List:
        """
        Return a list representing the axes of the DataFrame.

        It has the row axis labels and column axis labels as the only members.
        They are returned in that order.

        Examples
        --------

        >>> df = ks.DataFrame({'col1': [1, 2], 'col2': [3, 4]})
        >>> df.axes
        [Int64Index([0, 1], dtype='int64'), Index(['col1', 'col2'], dtype='object')]
        """
        return [self.index, self.columns]

    def _reduce_for_stat_function(self, sfun, name, axis=None, numeric_only=True, **kwargs):
        """
        Applies sfun to each column and returns a pd.Series where the number of rows equal the
        number of columns.

        Parameters
        ----------
        sfun : either an 1-arg function that takes a Column and returns a Column, or
            a 2-arg function that takes a Column and its DataType and returns a Column.
            axis: used only for sanity check because series only support index axis.
        name : original pandas API name.
        axis : axis to apply. 0 or 1, or 'index' or 'columns.
        numeric_only : bool, default True
            Include only float, int, boolean columns. False is not supported. This parameter
            is mainly for pandas compatibility. Only 'DataFrame.count' uses this parameter
            currently.
        """
        from inspect import signature
        from databricks.koalas.series import Series, first_series

        axis = validate_axis(axis)
        if axis == 0:
            min_count = kwargs.get("min_count", 0)

            exprs = [F.lit(None).cast(StringType()).alias(SPARK_DEFAULT_INDEX_NAME)]
            new_column_labels = []
            num_args = len(signature(sfun).parameters)
            for label in self._internal.column_labels:
                spark_column = self._internal.spark_column_for(label)
                spark_type = self._internal.spark_type_for(label)

                is_numeric_or_boolean = isinstance(spark_type, (NumericType, BooleanType))
                keep_column = not numeric_only or is_numeric_or_boolean

                if keep_column:
                    if num_args == 1:
                        # Only pass in the column if sfun accepts only one arg
                        scol = sfun(spark_column)
                    else:  # must be 2
                        assert num_args == 2
                        # Pass in both the column and its data type if sfun accepts two args
                        scol = sfun(spark_column, spark_type)

                    if min_count > 0:
                        scol = F.when(
                            Frame._count_expr(spark_column, spark_type) >= min_count, scol
                        )

                    exprs.append(scol.alias(name_like_string(label)))
                    new_column_labels.append(label)

            if len(exprs) == 1:
                return Series([])

            sdf = self._internal.spark_frame.select(*exprs)

            # The data is expected to be small so it's fine to transpose/use default index.
            with ks.option_context("compute.max_rows", 1):
                internal = InternalFrame(
                    spark_frame=sdf,
                    index_spark_columns=[scol_for(sdf, SPARK_DEFAULT_INDEX_NAME)],
                    column_labels=new_column_labels,
                    column_label_names=self._internal.column_label_names,
                )
                return first_series(DataFrame(internal).transpose())

        else:
            # Here we execute with the first 1000 to get the return type.
            # If the records were less than 1000, it uses pandas API directly for a shortcut.
            limit = get_option("compute.shortcut_limit")
            pdf = self.head(limit + 1)._to_internal_pandas()
            pser = getattr(pdf, name)(axis=axis, numeric_only=numeric_only, **kwargs)
            if len(pdf) <= limit:
                return Series(pser)

            @pandas_udf(returnType=as_spark_type(pser.dtype.type))
            def calculate_columns_axis(*cols):
                return getattr(pd.concat(cols, axis=1), name)(
                    axis=axis, numeric_only=numeric_only, **kwargs
                )

            column_name = verify_temp_column_name(
                self._internal.spark_frame.select(self._internal.index_spark_columns),
                "__calculate_columns_axis__",
            )
            sdf = self._internal.spark_frame.select(
                self._internal.index_spark_columns
                + [calculate_columns_axis(*self._internal.data_spark_columns).alias(column_name)]
            )
            internal = InternalFrame(
                spark_frame=sdf,
                index_spark_columns=[
                    scol_for(sdf, col) for col in self._internal.index_spark_column_names
                ],
                index_names=self._internal.index_names,
                index_dtypes=self._internal.index_dtypes,
            )
            return first_series(DataFrame(internal)).rename(pser.name)

    def _kser_for(self, label):
        """
        Create Series with a proper column label.

        The given label must be verified to exist in `InternalFrame.column_labels`.

        For example, in some method, self is like:

        >>> self = ks.range(3)

        `self._kser_for(label)` can be used with `InternalFrame.column_labels`:

        >>> self._kser_for(self._internal.column_labels[0])
        0    0
        1    1
        2    2
        Name: id, dtype: int64

        `self._kser_for(label)` must not be used directly with user inputs.
        In that case, `self[label]` should be used instead, which checks the label exists or not:

        >>> self['id']
        0    0
        1    1
        2    2
        Name: id, dtype: int64
        """
        return self._ksers[label]

    def _apply_series_op(self, op, should_resolve: bool = False):
        applied = []
        for label in self._internal.column_labels:
            applied.append(op(self._kser_for(label)))
        internal = self._internal.with_new_columns(applied)
        if should_resolve:
            internal = internal.resolved_copy
        return DataFrame(internal)

    # Arithmetic Operators
    def _map_series_op(self, op, other):
        from databricks.koalas.base import IndexOpsMixin

        if not isinstance(other, DataFrame) and (
            isinstance(other, IndexOpsMixin) or is_sequence(other)
        ):
            raise ValueError(
                "%s with a sequence is currently not supported; "
                "however, got %s." % (op, type(other).__name__)
            )

        if isinstance(other, DataFrame):
            if self._internal.column_labels_level != other._internal.column_labels_level:
                raise ValueError("cannot join with no overlapping index names")

            if not same_anchor(self, other):
                # Different DataFrames
                def apply_op(kdf, this_column_labels, that_column_labels):
                    for this_label, that_label in zip(this_column_labels, that_column_labels):
                        yield (
                            getattr(kdf._kser_for(this_label), op)(
                                kdf._kser_for(that_label)
                            ).rename(this_label),
                            this_label,
                        )

                return align_diff_frames(apply_op, self, other, fillna=True, how="full")
            else:
                applied = []
                column_labels = []
                for label in self._internal.column_labels:
                    if label in other._internal.column_labels:
                        applied.append(getattr(self._kser_for(label), op)(other._kser_for(label)))
                    else:
                        applied.append(
                            F.lit(None)
                            .cast(self._internal.spark_type_for(label))
                            .alias(name_like_string(label))
                        )
                    column_labels.append(label)
                for label in other._internal.column_labels:
                    if label not in column_labels:
                        applied.append(
                            F.lit(None)
                            .cast(other._internal.spark_type_for(label))
                            .alias(name_like_string(label))
                        )
                        column_labels.append(label)
                internal = self._internal.with_new_columns(applied, column_labels=column_labels)
                return DataFrame(internal)
        else:
            return self._apply_series_op(lambda kser: getattr(kser, op)(other))

    def __add__(self, other) -> "DataFrame":
        return self._map_series_op("add", other)

    def __radd__(self, other) -> "DataFrame":
        return self._map_series_op("radd", other)

    def __div__(self, other) -> "DataFrame":
        return self._map_series_op("div", other)

    def __rdiv__(self, other) -> "DataFrame":
        return self._map_series_op("rdiv", other)

    def __truediv__(self, other) -> "DataFrame":
        return self._map_series_op("truediv", other)

    def __rtruediv__(self, other) -> "DataFrame":
        return self._map_series_op("rtruediv", other)

    def __mul__(self, other) -> "DataFrame":
        return self._map_series_op("mul", other)

    def __rmul__(self, other) -> "DataFrame":
        return self._map_series_op("rmul", other)

    def __sub__(self, other) -> "DataFrame":
        return self._map_series_op("sub", other)

    def __rsub__(self, other) -> "DataFrame":
        return self._map_series_op("rsub", other)

    def __pow__(self, other) -> "DataFrame":
        return self._map_series_op("pow", other)

    def __rpow__(self, other) -> "DataFrame":
        return self._map_series_op("rpow", other)

    def __mod__(self, other) -> "DataFrame":
        return self._map_series_op("mod", other)

    def __rmod__(self, other) -> "DataFrame":
        return self._map_series_op("rmod", other)

    def __floordiv__(self, other) -> "DataFrame":
        return self._map_series_op("floordiv", other)

    def __rfloordiv__(self, other) -> "DataFrame":
        return self._map_series_op("rfloordiv", other)

    def __abs__(self) -> "DataFrame":
        return self._apply_series_op(lambda kser: abs(kser))

    def __neg__(self) -> "DataFrame":
        return self._apply_series_op(lambda kser: -kser)

    def add(self, other) -> "DataFrame":
        return self + other

    # create accessor for plot
    plot = CachedAccessor("plot", KoalasPlotAccessor)

    # create accessor for Spark related methods.
    spark = CachedAccessor("spark", SparkFrameMethods)

    # create accessor for Koalas specific methods.
    koalas = CachedAccessor("koalas", KoalasFrameMethods)

    def hist(self, bins=10, **kwds):
        return self.plot.hist(bins, **kwds)

    hist.__doc__ = KoalasPlotAccessor.hist.__doc__

    def kde(self, bw_method=None, ind=None, **kwds):
        return self.plot.kde(bw_method, ind, **kwds)

    kde.__doc__ = KoalasPlotAccessor.kde.__doc__

    add.__doc__ = _flex_doc_FRAME.format(
        desc="Addition", op_name="+", equiv="dataframe + other", reverse="radd"
    )

    def radd(self, other) -> "DataFrame":
        return other + self

    radd.__doc__ = _flex_doc_FRAME.format(
        desc="Addition", op_name="+", equiv="other + dataframe", reverse="add"
    )

    def div(self, other) -> "DataFrame":
        return self / other

    div.__doc__ = _flex_doc_FRAME.format(
        desc="Floating division", op_name="/", equiv="dataframe / other", reverse="rdiv"
    )

    divide = div

    def rdiv(self, other) -> "DataFrame":
        return other / self

    rdiv.__doc__ = _flex_doc_FRAME.format(
        desc="Floating division", op_name="/", equiv="other / dataframe", reverse="div"
    )

    def truediv(self, other) -> "DataFrame":
        return self / other

    truediv.__doc__ = _flex_doc_FRAME.format(
        desc="Floating division", op_name="/", equiv="dataframe / other", reverse="rtruediv"
    )

    def rtruediv(self, other) -> "DataFrame":
        return other / self

    rtruediv.__doc__ = _flex_doc_FRAME.format(
        desc="Floating division", op_name="/", equiv="other / dataframe", reverse="truediv"
    )

    def mul(self, other) -> "DataFrame":
        return self * other

    mul.__doc__ = _flex_doc_FRAME.format(
        desc="Multiplication", op_name="*", equiv="dataframe * other", reverse="rmul"
    )

    multiply = mul

    def rmul(self, other) -> "DataFrame":
        return other * self

    rmul.__doc__ = _flex_doc_FRAME.format(
        desc="Multiplication", op_name="*", equiv="other * dataframe", reverse="mul"
    )

    def sub(self, other) -> "DataFrame":
        return self - other

    sub.__doc__ = _flex_doc_FRAME.format(
        desc="Subtraction", op_name="-", equiv="dataframe - other", reverse="rsub"
    )

    subtract = sub

    def rsub(self, other) -> "DataFrame":
        return other - self

    rsub.__doc__ = _flex_doc_FRAME.format(
        desc="Subtraction", op_name="-", equiv="other - dataframe", reverse="sub"
    )

    def mod(self, other) -> "DataFrame":
        return self % other

    mod.__doc__ = _flex_doc_FRAME.format(
        desc="Modulo", op_name="%", equiv="dataframe % other", reverse="rmod"
    )

    def rmod(self, other) -> "DataFrame":
        return other % self

    rmod.__doc__ = _flex_doc_FRAME.format(
        desc="Modulo", op_name="%", equiv="other % dataframe", reverse="mod"
    )

    def pow(self, other) -> "DataFrame":
        return self ** other

    pow.__doc__ = _flex_doc_FRAME.format(
        desc="Exponential power of series", op_name="**", equiv="dataframe ** other", reverse="rpow"
    )

    def rpow(self, other) -> "DataFrame":
        return other ** self

    rpow.__doc__ = _flex_doc_FRAME.format(
        desc="Exponential power", op_name="**", equiv="other ** dataframe", reverse="pow"
    )

    def floordiv(self, other) -> "DataFrame":
        return self // other

    floordiv.__doc__ = _flex_doc_FRAME.format(
        desc="Integer division", op_name="//", equiv="dataframe // other", reverse="rfloordiv"
    )

    def rfloordiv(self, other) -> "DataFrame":
        return other // self

    rfloordiv.__doc__ = _flex_doc_FRAME.format(
        desc="Integer division", op_name="//", equiv="other // dataframe", reverse="floordiv"
    )

    # Comparison Operators
    def __eq__(self, other) -> "DataFrame":  # type: ignore
        return self._map_series_op("eq", other)

    def __ne__(self, other) -> "DataFrame":  # type: ignore
        return self._map_series_op("ne", other)

    def __lt__(self, other) -> "DataFrame":
        return self._map_series_op("lt", other)

    def __le__(self, other) -> "DataFrame":
        return self._map_series_op("le", other)

    def __ge__(self, other) -> "DataFrame":
        return self._map_series_op("ge", other)

    def __gt__(self, other) -> "DataFrame":
        return self._map_series_op("gt", other)

    def eq(self, other) -> "DataFrame":
        """
        Compare if the current value is equal to the other.

        >>> df = ks.DataFrame({'a': [1, 2, 3, 4],
        ...                    'b': [1, np.nan, 1, np.nan]},
        ...                   index=['a', 'b', 'c', 'd'], columns=['a', 'b'])

        >>> df.eq(1)
               a      b
        a   True   True
        b  False  False
        c  False   True
        d  False  False
        """
        return self == other

    equals = eq

    def gt(self, other) -> "DataFrame":
        """
        Compare if the current value is greater than the other.

        >>> df = ks.DataFrame({'a': [1, 2, 3, 4],
        ...                    'b': [1, np.nan, 1, np.nan]},
        ...                   index=['a', 'b', 'c', 'd'], columns=['a', 'b'])

        >>> df.gt(2)
               a      b
        a  False  False
        b  False  False
        c   True  False
        d   True  False
        """
        return self > other

    def ge(self, other) -> "DataFrame":
        """
        Compare if the current value is greater than or equal to the other.

        >>> df = ks.DataFrame({'a': [1, 2, 3, 4],
        ...                    'b': [1, np.nan, 1, np.nan]},
        ...                   index=['a', 'b', 'c', 'd'], columns=['a', 'b'])

        >>> df.ge(1)
              a      b
        a  True   True
        b  True  False
        c  True   True
        d  True  False
        """
        return self >= other

    def lt(self, other) -> "DataFrame":
        """
        Compare if the current value is less than the other.

        >>> df = ks.DataFrame({'a': [1, 2, 3, 4],
        ...                    'b': [1, np.nan, 1, np.nan]},
        ...                   index=['a', 'b', 'c', 'd'], columns=['a', 'b'])

        >>> df.lt(1)
               a      b
        a  False  False
        b  False  False
        c  False  False
        d  False  False
        """
        return self < other

    def le(self, other) -> "DataFrame":
        """
        Compare if the current value is less than or equal to the other.

        >>> df = ks.DataFrame({'a': [1, 2, 3, 4],
        ...                    'b': [1, np.nan, 1, np.nan]},
        ...                   index=['a', 'b', 'c', 'd'], columns=['a', 'b'])

        >>> df.le(2)
               a      b
        a   True   True
        b   True  False
        c  False   True
        d  False  False
        """
        return self <= other

    def ne(self, other) -> "DataFrame":
        """
        Compare if the current value is not equal to the other.

        >>> df = ks.DataFrame({'a': [1, 2, 3, 4],
        ...                    'b': [1, np.nan, 1, np.nan]},
        ...                   index=['a', 'b', 'c', 'd'], columns=['a', 'b'])

        >>> df.ne(1)
               a      b
        a  False  False
        b   True   True
        c   True  False
        d   True   True
        """
        return self != other

    def applymap(self, func) -> "DataFrame":
        """
        Apply a function to a Dataframe elementwise.

        This method applies a function that accepts and returns a scalar
        to every element of a DataFrame.

        .. note:: this API executes the function once to infer the type which is
             potentially expensive, for instance, when the dataset is created after
             aggregations or sorting.

             To avoid this, specify return type in ``func``, for instance, as below:

             >>> def square(x) -> np.int32:
             ...     return x ** 2

             Koalas uses return type hint and does not try to infer the type.

        Parameters
        ----------
        func : callable
            Python function, returns a single value from a single value.

        Returns
        -------
        DataFrame
            Transformed DataFrame.

        Examples
        --------
        >>> df = ks.DataFrame([[1, 2.12], [3.356, 4.567]])
        >>> df
               0      1
        0  1.000  2.120
        1  3.356  4.567

        >>> def str_len(x) -> int:
        ...     return len(str(x))
        >>> df.applymap(str_len)
           0  1
        0  3  4
        1  5  5

        >>> def power(x) -> float:
        ...     return x ** 2
        >>> df.applymap(power)
                   0          1
        0   1.000000   4.494400
        1  11.262736  20.857489

        You can omit the type hint and let Koalas infer its type.

        >>> df.applymap(lambda x: x ** 2)
                   0          1
        0   1.000000   4.494400
        1  11.262736  20.857489
        """

        # TODO: We can implement shortcut theoretically since it creates new DataFrame
        #  anyway and we don't have to worry about operations on different DataFrames.
        return self._apply_series_op(lambda kser: kser.apply(func))

    # TODO: not all arguments are implemented comparing to pandas' for now.
    def aggregate(
        self, func: Union[List[str], Dict[Any, List[str]]]
    ) -> Union["Series", "DataFrame", "Index"]:
        """Aggregate using one or more operations over the specified axis.

        Parameters
        ----------
        func : dict or a list
             a dict mapping from column name (string) to
             aggregate functions (list of strings).
             If a list is given, the aggregation is performed against
             all columns.

        Returns
        -------
        DataFrame

        Notes
        -----
        `agg` is an alias for `aggregate`. Use the alias.

        See Also
        --------
        DataFrame.apply : Invoke function on DataFrame.
        DataFrame.transform : Only perform transforming type operations.
        DataFrame.groupby : Perform operations over groups.
        Series.aggregate : The equivalent function for Series.

        Examples
        --------
        >>> df = ks.DataFrame([[1, 2, 3],
        ...                    [4, 5, 6],
        ...                    [7, 8, 9],
        ...                    [np.nan, np.nan, np.nan]],
        ...                   columns=['A', 'B', 'C'])

        >>> df
             A    B    C
        0  1.0  2.0  3.0
        1  4.0  5.0  6.0
        2  7.0  8.0  9.0
        3  NaN  NaN  NaN

        Aggregate these functions over the rows.

        >>> df.agg(['sum', 'min'])[['A', 'B', 'C']].sort_index()
                A     B     C
        min   1.0   2.0   3.0
        sum  12.0  15.0  18.0

        Different aggregations per column.

        >>> df.agg({'A' : ['sum', 'min'], 'B' : ['min', 'max']})[['A', 'B']].sort_index()
                A    B
        max   NaN  8.0
        min   1.0  2.0
        sum  12.0  NaN

        For multi-index columns:

        >>> df.columns = pd.MultiIndex.from_tuples([("X", "A"), ("X", "B"), ("Y", "C")])
        >>> df.agg(['sum', 'min'])[[("X", "A"), ("X", "B"), ("Y", "C")]].sort_index()
                X           Y
                A     B     C
        min   1.0   2.0   3.0
        sum  12.0  15.0  18.0

        >>> aggregated = df.agg({("X", "A") : ['sum', 'min'], ("X", "B") : ['min', 'max']})
        >>> aggregated[[("X", "A"), ("X", "B")]].sort_index()  # doctest: +NORMALIZE_WHITESPACE
                X
                A    B
        max   NaN  8.0
        min   1.0  2.0
        sum  12.0  NaN
        """
        from databricks.koalas.groupby import GroupBy

        if isinstance(func, list):
            if all((isinstance(f, str) for f in func)):
                func = dict([(column, func) for column in self.columns])
            else:
                raise ValueError(
                    "If the given function is a list, it "
                    "should only contains function names as strings."
                )

        if not isinstance(func, dict) or not all(
            is_name_like_value(key)
            and (
                isinstance(value, str)
                or (isinstance(value, list) and all(isinstance(v, str) for v in value))
            )
            for key, value in func.items()
        ):
            raise ValueError(
                "aggs must be a dict mapping from column name to aggregate "
                "functions (string or list of strings)."
            )

        with option_context("compute.default_index_type", "distributed"):
            kdf = DataFrame(GroupBy._spark_groupby(self, func))  # type: DataFrame

            # The codes below basically converts:
            #
            #           A         B
            #         sum  min  min  max
            #     0  12.0  1.0  2.0  8.0
            #
            # to:
            #             A    B
            #     max   NaN  8.0
            #     min   1.0  2.0
            #     sum  12.0  NaN
            #
            # Aggregated output is usually pretty much small.

            if LooseVersion(pyspark.__version__) >= LooseVersion("2.4"):
                return kdf.stack().droplevel(0)[list(func.keys())]
            else:
                pdf = kdf._to_internal_pandas().stack()
                pdf.index = pdf.index.droplevel()
                return ks.from_pandas(pdf[list(func.keys())])

    agg = aggregate

    def corr(self, method="pearson") -> Union["Series", "DataFrame", "Index"]:
        """
        Compute pairwise correlation of columns, excluding NA/null values.

        Parameters
        ----------
        method : {'pearson', 'spearman'}
            * pearson : standard correlation coefficient
            * spearman : Spearman rank correlation

        Returns
        -------
        y : DataFrame

        See Also
        --------
        Series.corr

        Examples
        --------
        >>> df = ks.DataFrame([(.2, .3), (.0, .6), (.6, .0), (.2, .1)],
        ...                   columns=['dogs', 'cats'])
        >>> df.corr('pearson')
                  dogs      cats
        dogs  1.000000 -0.851064
        cats -0.851064  1.000000

        >>> df.corr('spearman')
                  dogs      cats
        dogs  1.000000 -0.948683
        cats -0.948683  1.000000

        Notes
        -----
        There are behavior differences between Koalas and pandas.

        * the `method` argument only accepts 'pearson', 'spearman'
        * the data should not contain NaNs. Koalas will return an error.
        * Koalas doesn't support the following argument(s).

          * `min_periods` argument is not supported
        """
        return ks.from_pandas(corr(self, method))

    def iteritems(self) -> Iterator:
        """
        Iterator over (column name, Series) pairs.

        Iterates over the DataFrame columns, returning a tuple with
        the column name and the content as a Series.

        Returns
        -------
        label : object
            The column names for the DataFrame being iterated over.
        content : Series
            The column entries belonging to each label, as a Series.

        Examples
        --------
        >>> df = ks.DataFrame({'species': ['bear', 'bear', 'marsupial'],
        ...                    'population': [1864, 22000, 80000]},
        ...                   index=['panda', 'polar', 'koala'],
        ...                   columns=['species', 'population'])
        >>> df
                 species  population
        panda       bear        1864
        polar       bear       22000
        koala  marsupial       80000

        >>> for label, content in df.iteritems():
        ...    print('label:', label)
        ...    print('content:', content.to_string())
        ...
        label: species
        content: panda         bear
        polar         bear
        koala    marsupial
        label: population
        content: panda     1864
        polar    22000
        koala    80000
        """
        return (
            (label if len(label) > 1 else label[0], self._kser_for(label))
            for label in self._internal.column_labels
        )

    def iterrows(self) -> Iterator:
        """
        Iterate over DataFrame rows as (index, Series) pairs.

        Yields
        ------
        index : label or tuple of label
            The index of the row. A tuple for a `MultiIndex`.
        data : pandas.Series
            The data of the row as a Series.

        it : generator
            A generator that iterates over the rows of the frame.

        Notes
        -----

        1. Because ``iterrows`` returns a Series for each row,
           it does **not** preserve dtypes across the rows (dtypes are
           preserved across columns for DataFrames). For example,

           >>> df = ks.DataFrame([[1, 1.5]], columns=['int', 'float'])
           >>> row = next(df.iterrows())[1]
           >>> row
           int      1.0
           float    1.5
           Name: 0, dtype: float64
           >>> print(row['int'].dtype)
           float64
           >>> print(df['int'].dtype)
           int64

           To preserve dtypes while iterating over the rows, it is better
           to use :meth:`itertuples` which returns namedtuples of the values
           and which is generally faster than ``iterrows``.

        2. You should **never modify** something you are iterating over.
           This is not guaranteed to work in all cases. Depending on the
           data types, the iterator returns a copy and not a view, and writing
           to it will have no effect.
        """

        columns = self.columns
        internal_index_columns = self._internal.index_spark_column_names
        internal_data_columns = self._internal.data_spark_column_names

        def extract_kv_from_spark_row(row):
            k = (
                row[internal_index_columns[0]]
                if len(internal_index_columns) == 1
                else tuple(row[c] for c in internal_index_columns)
            )
            v = [row[c] for c in internal_data_columns]
            return k, v

        for k, v in map(
            extract_kv_from_spark_row, self._internal.resolved_copy.spark_frame.toLocalIterator()
        ):
            s = pd.Series(v, index=columns, name=k)
            yield k, s

    def itertuples(self, index: bool = True, name: Optional[str] = "Koalas") -> Iterator:
        """
        Iterate over DataFrame rows as namedtuples.

        Parameters
        ----------
        index : bool, default True
            If True, return the index as the first element of the tuple.
        name : str or None, default "Koalas"
            The name of the returned namedtuples or None to return regular
            tuples.

        Returns
        -------
        iterator
            An object to iterate over namedtuples for each row in the
            DataFrame with the first field possibly being the index and
            following fields being the column values.

        See Also
        --------
        DataFrame.iterrows : Iterate over DataFrame rows as (index, Series)
            pairs.
        DataFrame.items : Iterate over (column name, Series) pairs.

        Notes
        -----
        The column names will be renamed to positional names if they are
        invalid Python identifiers, repeated, or start with an underscore.
        On python versions < 3.7 regular tuples are returned for DataFrames
        with a large number of columns (>254).

        Examples
        --------
        >>> df = ks.DataFrame({'num_legs': [4, 2], 'num_wings': [0, 2]},
        ...                   index=['dog', 'hawk'])
        >>> df
              num_legs  num_wings
        dog          4          0
        hawk         2          2

        >>> for row in df.itertuples():
        ...     print(row)
        ...
        Koalas(Index='dog', num_legs=4, num_wings=0)
        Koalas(Index='hawk', num_legs=2, num_wings=2)

        By setting the `index` parameter to False we can remove the index
        as the first element of the tuple:

        >>> for row in df.itertuples(index=False):
        ...     print(row)
        ...
        Koalas(num_legs=4, num_wings=0)
        Koalas(num_legs=2, num_wings=2)

        With the `name` parameter set we set a custom name for the yielded
        namedtuples:

        >>> for row in df.itertuples(name='Animal'):
        ...     print(row)
        ...
        Animal(Index='dog', num_legs=4, num_wings=0)
        Animal(Index='hawk', num_legs=2, num_wings=2)
        """
        fields = list(self.columns)
        if index:
            fields.insert(0, "Index")

        index_spark_column_names = self._internal.index_spark_column_names
        data_spark_column_names = self._internal.data_spark_column_names

        def extract_kv_from_spark_row(row):
            k = (
                row[index_spark_column_names[0]]
                if len(index_spark_column_names) == 1
                else tuple(row[c] for c in index_spark_column_names)
            )
            v = [row[c] for c in data_spark_column_names]
            return k, v

        can_return_named_tuples = sys.version_info >= (3, 7) or len(self.columns) + index < 255

        if name is not None and can_return_named_tuples:
            itertuple = namedtuple(name, fields, rename=True)  # type: ignore
            for k, v in map(
                extract_kv_from_spark_row,
                self._internal.resolved_copy.spark_frame.toLocalIterator(),
            ):
                yield itertuple._make(([k] if index else []) + list(v))
        else:
            for k, v in map(
                extract_kv_from_spark_row,
                self._internal.resolved_copy.spark_frame.toLocalIterator(),
            ):
                yield tuple(([k] if index else []) + list(v))

    def items(self) -> Iterator:
        """This is an alias of ``iteritems``."""
        return self.iteritems()

    def to_clipboard(self, excel=True, sep=None, **kwargs) -> None:
        """
        Copy object to the system clipboard.

        Write a text representation of object to the system clipboard.
        This can be pasted into Excel, for example.

        .. note:: This method should only be used if the resulting DataFrame is expected
            to be small, as all the data is loaded into the driver's memory.

        Parameters
        ----------
        excel : bool, default True
            - True, use the provided separator, writing in a csv format for
              allowing easy pasting into excel.
            - False, write a string representation of the object to the
              clipboard.

        sep : str, default ``'\\t'``
            Field delimiter.
        **kwargs
            These parameters will be passed to DataFrame.to_csv.

        Notes
        -----
        Requirements for your platform.

          - Linux : `xclip`, or `xsel` (with `gtk` or `PyQt4` modules)
          - Windows : none
          - OS X : none

        See Also
        --------
        read_clipboard : Read text from clipboard.

        Examples
        --------
        Copy the contents of a DataFrame to the clipboard.

        >>> df = ks.DataFrame([[1, 2, 3], [4, 5, 6]], columns=['A', 'B', 'C'])  # doctest: +SKIP
        >>> df.to_clipboard(sep=',')  # doctest: +SKIP
        ... # Wrote the following to the system clipboard:
        ... # ,A,B,C
        ... # 0,1,2,3
        ... # 1,4,5,6

        We can omit the index by passing the keyword `index` and setting
        it to false.

        >>> df.to_clipboard(sep=',', index=False)  # doctest: +SKIP
        ... # Wrote the following to the system clipboard:
        ... # A,B,C
        ... # 1,2,3
        ... # 4,5,6

        This function also works for Series:

        >>> df = ks.Series([1, 2, 3, 4, 5, 6, 7], name='x')  # doctest: +SKIP
        >>> df.to_clipboard(sep=',')  # doctest: +SKIP
        ... # Wrote the following to the system clipboard:
        ... # 0, 1
        ... # 1, 2
        ... # 2, 3
        ... # 3, 4
        ... # 4, 5
        ... # 5, 6
        ... # 6, 7
        """

        args = locals()
        kdf = self
        return validate_arguments_and_invoke_function(
            kdf._to_internal_pandas(), self.to_clipboard, pd.DataFrame.to_clipboard, args
        )

    def to_html(
        self,
        buf=None,
        columns=None,
        col_space=None,
        header=True,
        index=True,
        na_rep="NaN",
        formatters=None,
        float_format=None,
        sparsify=None,
        index_names=True,
        justify=None,
        max_rows=None,
        max_cols=None,
        show_dimensions=False,
        decimal=".",
        bold_rows=True,
        classes=None,
        escape=True,
        notebook=False,
        border=None,
        table_id=None,
        render_links=False,
    ) -> Optional[str]:
        """
        Render a DataFrame as an HTML table.

        .. note:: This method should only be used if the resulting pandas object is expected
                  to be small, as all the data is loaded into the driver's memory. If the input
                  is large, set max_rows parameter.

        Parameters
        ----------
        buf : StringIO-like, optional
            Buffer to write to.
        columns : sequence, optional, default None
            The subset of columns to write. Writes all columns by default.
        col_space : int, optional
            The minimum width of each column.
        header : bool, optional
            Write out the column names. If a list of strings is given, it
            is assumed to be aliases for the column names
        index : bool, optional, default True
            Whether to print index (row) labels.
        na_rep : str, optional, default 'NaN'
            String representation of NAN to use.
        formatters : list or dict of one-param. functions, optional
            Formatter functions to apply to columns' elements by position or
            name.
            The result of each function must be a unicode string.
            List must be of length equal to the number of columns.
        float_format : one-parameter function, optional, default None
            Formatter function to apply to columns' elements if they are
            floats. The result of this function must be a unicode string.
        sparsify : bool, optional, default True
            Set to False for a DataFrame with a hierarchical index to print
            every multiindex key at each row.
        index_names : bool, optional, default True
            Prints the names of the indexes.
        justify : str, default None
            How to justify the column labels. If None uses the option from
            the print configuration (controlled by set_option), 'right' out
            of the box. Valid values are

            * left
            * right
            * center
            * justify
            * justify-all
            * start
            * end
            * inherit
            * match-parent
            * initial
            * unset.
        max_rows : int, optional
            Maximum number of rows to display in the console.
        max_cols : int, optional
            Maximum number of columns to display in the console.
        show_dimensions : bool, default False
            Display DataFrame dimensions (number of rows by number of columns).
        decimal : str, default '.'
            Character recognized as decimal separator, e.g. ',' in Europe.
        bold_rows : bool, default True
            Make the row labels bold in the output.
        classes : str or list or tuple, default None
            CSS class(es) to apply to the resulting html table.
        escape : bool, default True
            Convert the characters <, >, and & to HTML-safe sequences.
        notebook : {True, False}, default False
            Whether the generated HTML is for IPython Notebook.
        border : int
            A ``border=border`` attribute is included in the opening
            `<table>` tag. Default ``pd.options.html.border``.
        table_id : str, optional
            A css id is included in the opening `<table>` tag if specified.
        render_links : bool, default False
            Convert URLs to HTML links (only works with pandas 0.24+).

        Returns
        -------
        str (or unicode, depending on data and options)
            String representation of the dataframe.

        See Also
        --------
        to_string : Convert DataFrame to a string.
        """
        # Make sure locals() call is at the top of the function so we don't capture local variables.
        args = locals()
        if max_rows is not None:
            kdf = self.head(max_rows)
        else:
            kdf = self

        return validate_arguments_and_invoke_function(
            kdf._to_internal_pandas(), self.to_html, pd.DataFrame.to_html, args
        )

    def to_string(
        self,
        buf=None,
        columns=None,
        col_space=None,
        header=True,
        index=True,
        na_rep="NaN",
        formatters=None,
        float_format=None,
        sparsify=None,
        index_names=True,
        justify=None,
        max_rows=None,
        max_cols=None,
        show_dimensions=False,
        decimal=".",
        line_width=None,
    ) -> Optional[str]:
        """
        Render a DataFrame to a console-friendly tabular output.

        .. note:: This method should only be used if the resulting pandas object is expected
                  to be small, as all the data is loaded into the driver's memory. If the input
                  is large, set max_rows parameter.

        Parameters
        ----------
        buf : StringIO-like, optional
            Buffer to write to.
        columns : sequence, optional, default None
            The subset of columns to write. Writes all columns by default.
        col_space : int, optional
            The minimum width of each column.
        header : bool, optional
            Write out the column names. If a list of strings is given, it
            is assumed to be aliases for the column names
        index : bool, optional, default True
            Whether to print index (row) labels.
        na_rep : str, optional, default 'NaN'
            String representation of NAN to use.
        formatters : list or dict of one-param. functions, optional
            Formatter functions to apply to columns' elements by position or
            name.
            The result of each function must be a unicode string.
            List must be of length equal to the number of columns.
        float_format : one-parameter function, optional, default None
            Formatter function to apply to columns' elements if they are
            floats. The result of this function must be a unicode string.
        sparsify : bool, optional, default True
            Set to False for a DataFrame with a hierarchical index to print
            every multiindex key at each row.
        index_names : bool, optional, default True
            Prints the names of the indexes.
        justify : str, default None
            How to justify the column labels. If None uses the option from
            the print configuration (controlled by set_option), 'right' out
            of the box. Valid values are

            * left
            * right
            * center
            * justify
            * justify-all
            * start
            * end
            * inherit
            * match-parent
            * initial
            * unset.
        max_rows : int, optional
            Maximum number of rows to display in the console.
        max_cols : int, optional
            Maximum number of columns to display in the console.
        show_dimensions : bool, default False
            Display DataFrame dimensions (number of rows by number of columns).
        decimal : str, default '.'
            Character recognized as decimal separator, e.g. ',' in Europe.
        line_width : int, optional
            Width to wrap a line in characters.

        Returns
        -------
        str (or unicode, depending on data and options)
            String representation of the dataframe.

        See Also
        --------
        to_html : Convert DataFrame to HTML.

        Examples
        --------
        >>> df = ks.DataFrame({'col1': [1, 2, 3], 'col2': [4, 5, 6]}, columns=['col1', 'col2'])
        >>> print(df.to_string())
           col1  col2
        0     1     4
        1     2     5
        2     3     6

        >>> print(df.to_string(max_rows=2))
           col1  col2
        0     1     4
        1     2     5
        """
        # Make sure locals() call is at the top of the function so we don't capture local variables.
        args = locals()
        if max_rows is not None:
            kdf = self.head(max_rows)
        else:
            kdf = self

        return validate_arguments_and_invoke_function(
            kdf._to_internal_pandas(), self.to_string, pd.DataFrame.to_string, args
        )

    def to_dict(self, orient="dict", into=dict) -> Union[List, Mapping]:
        """
        Convert the DataFrame to a dictionary.

        The type of the key-value pairs can be customized with the parameters
        (see below).

        .. note:: This method should only be used if the resulting pandas DataFrame is expected
            to be small, as all the data is loaded into the driver's memory.

        Parameters
        ----------
        orient : str {'dict', 'list', 'series', 'split', 'records', 'index'}
            Determines the type of the values of the dictionary.

            - 'dict' (default) : dict like {column -> {index -> value}}
            - 'list' : dict like {column -> [values]}
            - 'series' : dict like {column -> Series(values)}
            - 'split' : dict like
              {'index' -> [index], 'columns' -> [columns], 'data' -> [values]}
            - 'records' : list like
              [{column -> value}, ... , {column -> value}]
            - 'index' : dict like {index -> {column -> value}}

            Abbreviations are allowed. `s` indicates `series` and `sp`
            indicates `split`.

        into : class, default dict
            The collections.abc.Mapping subclass used for all Mappings
            in the return value.  Can be the actual class or an empty
            instance of the mapping type you want.  If you want a
            collections.defaultdict, you must pass it initialized.

        Returns
        -------
        dict, list or collections.abc.Mapping
            Return a collections.abc.Mapping object representing the DataFrame.
            The resulting transformation depends on the `orient` parameter.

        Examples
        --------
        >>> df = ks.DataFrame({'col1': [1, 2],
        ...                    'col2': [0.5, 0.75]},
        ...                   index=['row1', 'row2'],
        ...                   columns=['col1', 'col2'])
        >>> df
              col1  col2
        row1     1  0.50
        row2     2  0.75

        >>> df_dict = df.to_dict()
        >>> sorted([(key, sorted(values.items())) for key, values in df_dict.items()])
        [('col1', [('row1', 1), ('row2', 2)]), ('col2', [('row1', 0.5), ('row2', 0.75)])]

        You can specify the return orientation.

        >>> df_dict = df.to_dict('series')
        >>> sorted(df_dict.items())
        [('col1', row1    1
        row2    2
        Name: col1, dtype: int64), ('col2', row1    0.50
        row2    0.75
        Name: col2, dtype: float64)]

        >>> df_dict = df.to_dict('split')
        >>> sorted(df_dict.items())  # doctest: +ELLIPSIS
        [('columns', ['col1', 'col2']), ('data', [[1..., 0.75]]), ('index', ['row1', 'row2'])]

        >>> df_dict = df.to_dict('records')
        >>> [sorted(values.items()) for values in df_dict]  # doctest: +ELLIPSIS
        [[('col1', 1...), ('col2', 0.5)], [('col1', 2...), ('col2', 0.75)]]

        >>> df_dict = df.to_dict('index')
        >>> sorted([(key, sorted(values.items())) for key, values in df_dict.items()])
        [('row1', [('col1', 1), ('col2', 0.5)]), ('row2', [('col1', 2), ('col2', 0.75)])]

        You can also specify the mapping type.

        >>> from collections import OrderedDict, defaultdict
        >>> df.to_dict(into=OrderedDict)
        OrderedDict([('col1', OrderedDict([('row1', 1), ('row2', 2)])), \
('col2', OrderedDict([('row1', 0.5), ('row2', 0.75)]))])

        If you want a `defaultdict`, you need to initialize it:

        >>> dd = defaultdict(list)
        >>> df.to_dict('records', into=dd)  # doctest: +ELLIPSIS
        [defaultdict(<class 'list'>, {'col..., 'col...}), \
defaultdict(<class 'list'>, {'col..., 'col...})]
        """
        # Make sure locals() call is at the top of the function so we don't capture local variables.
        args = locals()
        kdf = self
        return validate_arguments_and_invoke_function(
            kdf._to_internal_pandas(), self.to_dict, pd.DataFrame.to_dict, args
        )

    def to_latex(
        self,
        buf=None,
        columns=None,
        col_space=None,
        header=True,
        index=True,
        na_rep="NaN",
        formatters=None,
        float_format=None,
        sparsify=None,
        index_names=True,
        bold_rows=False,
        column_format=None,
        longtable=None,
        escape=None,
        encoding=None,
        decimal=".",
        multicolumn=None,
        multicolumn_format=None,
        multirow=None,
    ) -> Optional[str]:
        r"""
        Render an object to a LaTeX tabular environment table.

        Render an object to a tabular environment table. You can splice this into a LaTeX
        document. Requires usepackage{booktabs}.

        .. note:: This method should only be used if the resulting pandas object is expected
                  to be small, as all the data is loaded into the driver's memory. If the input
                  is large, consider alternative formats.

        Parameters
        ----------
        buf : file descriptor or None
            Buffer to write to. If None, the output is returned as a string.
        columns : list of label, optional
            The subset of columns to write. Writes all columns by default.
        col_space : int, optional
            The minimum width of each column.
        header : bool or list of str, default True
            Write out the column names. If a list of strings is given, it is assumed to be aliases
            for the column names.
        index : bool, default True
            Write row names (index).
        na_rep : str, default ‘NaN’
            Missing data representation.
        formatters : list of functions or dict of {str: function}, optional
            Formatter functions to apply to columns’ elements by position or name. The result of
            each function must be a unicode string. List must be of length equal to the number of
            columns.
        float_format : str, optional
            Format string for floating point numbers.
        sparsify : bool, optional
            Set to False for a DataFrame with a hierarchical index to print every multiindex key at
            each row. By default, the value will be read from the config module.
        index_names : bool, default True
            Prints the names of the indexes.
        bold_rows : bool, default False
            Make the row labels bold in the output.
        column_format : str, optional
            The columns format as specified in LaTeX table format e.g. ‘rcl’ for 3 columns. By
            default, ‘l’ will be used for all columns except columns of numbers, which default
            to ‘r’.
        longtable : bool, optional
            By default, the value will be read from the pandas config module. Use a longtable
            environment instead of tabular. Requires adding a usepackage{longtable} to your LaTeX
            preamble.
        escape : bool, optional
            By default, the value will be read from the pandas config module. When set to False
            prevents from escaping latex special characters in column names.
        encoding : str, optional
            A string representing the encoding to use in the output file, defaults to ‘ascii’ on
            Python 2 and ‘utf-8’ on Python 3.
        decimal : str, default ‘.’
            Character recognized as decimal separator, e.g. ‘,’ in Europe.
        multicolumn : bool, default True
            Use multicolumn to enhance MultiIndex columns. The default will be read from the config
            module.
        multicolumn_format : str, default ‘l’
            The alignment for multicolumns, similar to column_format The default will be read from
            the config module.
        multirow : bool, default False
            Use multirow to enhance MultiIndex rows. Requires adding a usepackage{multirow} to your
            LaTeX preamble. Will print centered labels (instead of top-aligned) across the contained
            rows, separating groups via clines. The default will be read from the pandas config
            module.

        Returns
        -------
        str or None
            If buf is None, returns the resulting LateX format as a string. Otherwise returns None.

        See Also
        --------
        DataFrame.to_string : Render a DataFrame to a console-friendly
            tabular output.
        DataFrame.to_html : Render a DataFrame as an HTML table.


        Examples
        --------
        >>> df = ks.DataFrame({'name': ['Raphael', 'Donatello'],
        ...                    'mask': ['red', 'purple'],
        ...                    'weapon': ['sai', 'bo staff']},
        ...                   columns=['name', 'mask', 'weapon'])
        >>> print(df.to_latex(index=False)) # doctest: +NORMALIZE_WHITESPACE
        \begin{tabular}{lll}
        \toprule
              name &    mask &    weapon \\
        \midrule
           Raphael &     red &       sai \\
         Donatello &  purple &  bo staff \\
        \bottomrule
        \end{tabular}
        <BLANKLINE>
        """

        args = locals()
        kdf = self
        return validate_arguments_and_invoke_function(
            kdf._to_internal_pandas(), self.to_latex, pd.DataFrame.to_latex, args
        )

    # TODO: enable doctests once we drop Spark 2.3.x (due to type coercion logic
    #  when creating arrays)
    def transpose(self) -> "DataFrame":
        """
        Transpose index and columns.

        Reflect the DataFrame over its main diagonal by writing rows as columns
        and vice-versa. The property :attr:`.T` is an accessor to the method
        :meth:`transpose`.

        .. note:: This method is based on an expensive operation due to the nature
            of big data. Internally it needs to generate each row for each value, and
            then group twice - it is a huge operation. To prevent misusage, this method
            has the 'compute.max_rows' default limit of input length, and raises a ValueError.

                >>> from databricks.koalas.config import option_context
                >>> with option_context('compute.max_rows', 1000):  # doctest: +NORMALIZE_WHITESPACE
                ...     ks.DataFrame({'a': range(1001)}).transpose()
                Traceback (most recent call last):
                  ...
                ValueError: Current DataFrame has more then the given limit 1000 rows.
                Please set 'compute.max_rows' by using 'databricks.koalas.config.set_option'
                to retrieve to retrieve more than 1000 rows. Note that, before changing the
                'compute.max_rows', this operation is considerably expensive.

        Returns
        -------
        DataFrame
            The transposed DataFrame.

        Notes
        -----
        Transposing a DataFrame with mixed dtypes will result in a homogeneous
        DataFrame with the coerced dtype. For instance, if int and float have
        to be placed in same column, it becomes float. If type coercion is not
        possible, it fails.

        Also, note that the values in index should be unique because they become
        unique column names.

        In addition, if Spark 2.3 is used, the types should always be exactly same.

        Examples
        --------
        **Square DataFrame with homogeneous dtype**

        >>> d1 = {'col1': [1, 2], 'col2': [3, 4]}
        >>> df1 = ks.DataFrame(data=d1, columns=['col1', 'col2'])
        >>> df1
           col1  col2
        0     1     3
        1     2     4

        >>> df1_transposed = df1.T.sort_index()  # doctest: +SKIP
        >>> df1_transposed  # doctest: +SKIP
              0  1
        col1  1  2
        col2  3  4

        When the dtype is homogeneous in the original DataFrame, we get a
        transposed DataFrame with the same dtype:

        >>> df1.dtypes
        col1    int64
        col2    int64
        dtype: object
        >>> df1_transposed.dtypes  # doctest: +SKIP
        0    int64
        1    int64
        dtype: object

        **Non-square DataFrame with mixed dtypes**

        >>> d2 = {'score': [9.5, 8],
        ...       'kids': [0, 0],
        ...       'age': [12, 22]}
        >>> df2 = ks.DataFrame(data=d2, columns=['score', 'kids', 'age'])
        >>> df2
           score  kids  age
        0    9.5     0   12
        1    8.0     0   22

        >>> df2_transposed = df2.T.sort_index()  # doctest: +SKIP
        >>> df2_transposed  # doctest: +SKIP
                  0     1
        age    12.0  22.0
        kids    0.0   0.0
        score   9.5   8.0

        When the DataFrame has mixed dtypes, we get a transposed DataFrame with
        the coerced dtype:

        >>> df2.dtypes
        score    float64
        kids       int64
        age        int64
        dtype: object

        >>> df2_transposed.dtypes  # doctest: +SKIP
        0    float64
        1    float64
        dtype: object
        """
        max_compute_count = get_option("compute.max_rows")
        if max_compute_count is not None:
            pdf = self.head(max_compute_count + 1)._to_internal_pandas()
            if len(pdf) > max_compute_count:
                raise ValueError(
                    "Current DataFrame has more then the given limit {0} rows. "
                    "Please set 'compute.max_rows' by using 'databricks.koalas.config.set_option' "
                    "to retrieve to retrieve more than {0} rows. Note that, before changing the "
                    "'compute.max_rows', this operation is considerably expensive.".format(
                        max_compute_count
                    )
                )
            return DataFrame(pdf.transpose())

        # Explode the data to be pairs.
        #
        # For instance, if the current input DataFrame is as below:
        #
        # +------+------+------+------+------+
        # |index1|index2|(a,x1)|(a,x2)|(b,x3)|
        # +------+------+------+------+------+
        # |    y1|    z1|     1|     0|     0|
        # |    y2|    z2|     0|    50|     0|
        # |    y3|    z3|     3|     2|     1|
        # +------+------+------+------+------+
        #
        # Output of `exploded_df` becomes as below:
        #
        # +-----------------+-----------------+-----------------+-----+
        # |            index|__index_level_0__|__index_level_1__|value|
        # +-----------------+-----------------+-----------------+-----+
        # |{"a":["y1","z1"]}|                a|               x1|    1|
        # |{"a":["y1","z1"]}|                a|               x2|    0|
        # |{"a":["y1","z1"]}|                b|               x3|    0|
        # |{"a":["y2","z2"]}|                a|               x1|    0|
        # |{"a":["y2","z2"]}|                a|               x2|   50|
        # |{"a":["y2","z2"]}|                b|               x3|    0|
        # |{"a":["y3","z3"]}|                a|               x1|    3|
        # |{"a":["y3","z3"]}|                a|               x2|    2|
        # |{"a":["y3","z3"]}|                b|               x3|    1|
        # +-----------------+-----------------+-----------------+-----+
        pairs = F.explode(
            F.array(
                *[
                    F.struct(
                        [
                            F.lit(col).alias(SPARK_INDEX_NAME_FORMAT(i))
                            for i, col in enumerate(label)
                        ]
                        + [self._internal.spark_column_for(label).alias("value")]
                    )
                    for label in self._internal.column_labels
                ]
            )
        )

        exploded_df = self._internal.spark_frame.withColumn("pairs", pairs).select(
            [
                F.to_json(
                    F.struct(
                        F.array([scol for scol in self._internal.index_spark_columns]).alias("a")
                    )
                ).alias("index"),
                F.col("pairs.*"),
            ]
        )

        # After that, executes pivot with key and its index column.
        # Note that index column should contain unique values since column names
        # should be unique.
        internal_index_columns = [
            SPARK_INDEX_NAME_FORMAT(i) for i in range(self._internal.column_labels_level)
        ]
        pivoted_df = exploded_df.groupBy(internal_index_columns).pivot("index")

        transposed_df = pivoted_df.agg(F.first(F.col("value")))

        new_data_columns = list(
            filter(lambda x: x not in internal_index_columns, transposed_df.columns)
        )

        column_labels = [
            None if len(label) == 1 and label[0] is None else label
            for label in (tuple(json.loads(col)["a"]) for col in new_data_columns)
        ]

        internal = InternalFrame(
            spark_frame=transposed_df,
            index_spark_columns=[scol_for(transposed_df, col) for col in internal_index_columns],
            index_names=self._internal.column_label_names,
            column_labels=column_labels,
            data_spark_columns=[scol_for(transposed_df, col) for col in new_data_columns],
            column_label_names=self._internal.index_names,
        )

        return DataFrame(internal)

    T = property(transpose)

    def apply_batch(self, func, args=(), **kwds) -> "DataFrame":
        warnings.warn(
            "DataFrame.apply_batch is deprecated as of DataFrame.koalas.apply_batch. "
            "Please use the API instead.",
            FutureWarning,
        )
        return self.koalas.apply_batch(func, args=args, **kwds)

    apply_batch.__doc__ = KoalasFrameMethods.apply_batch.__doc__

    # TODO: Remove this API when Koalas 2.0.0.
    def map_in_pandas(self, func) -> "DataFrame":
        warnings.warn(
            "DataFrame.map_in_pandas is deprecated as of DataFrame.koalas.apply_batch. "
            "Please use the API instead.",
            FutureWarning,
        )
        return self.koalas.apply_batch(func)

    map_in_pandas.__doc__ = KoalasFrameMethods.apply_batch.__doc__

    def apply(self, func, axis=0, args=(), **kwds) -> Union["Series", "DataFrame", "Index"]:
        """
        Apply a function along an axis of the DataFrame.

        Objects passed to the function are Series objects whose index is
        either the DataFrame's index (``axis=0``) or the DataFrame's columns
        (``axis=1``).

        See also `Transform and apply a function
        <https://koalas.readthedocs.io/en/latest/user_guide/transform_apply.html>`_.

        .. note:: when `axis` is 0 or 'index', the `func` is unable to access
            to the whole input series. Koalas internally splits the input series into multiple
            batches and calls `func` with each batch multiple times. Therefore, operations
            such as global aggregations are impossible. See the example below.

            >>> # This case does not return the length of whole series but of the batch internally
            ... # used.
            ... def length(s) -> int:
            ...     return len(s)
            ...
            >>> df = ks.DataFrame({'A': range(1000)})
            >>> df.apply(length, axis=0)  # doctest: +SKIP
            0     83
            1     83
            2     83
            ...
            10    83
            11    83
            dtype: int32

        .. note:: this API executes the function once to infer the type which is
            potentially expensive, for instance, when the dataset is created after
            aggregations or sorting.

            To avoid this, specify the return type as `Series` or scalar value in ``func``,
            for instance, as below:

            >>> def square(s) -> ks.Series[np.int32]:
            ...     return s ** 2

            Koalas uses return type hint and does not try to infer the type.

            In case when axis is 1, it requires to specify `DataFrame` or scalar value
            with type hints as below:

            >>> def plus_one(x) -> ks.DataFrame[float, float]:
            ...     return x + 1

            If the return type is specified as `DataFrame`, the output column names become
            `c0, c1, c2 ... cn`. These names are positionally mapped to the returned
            DataFrame in ``func``.

            To specify the column names, you can assign them in a pandas friendly style as below:

            >>> def plus_one(x) -> ks.DataFrame["a": float, "b": float]:
            ...     return x + 1

            >>> pdf = pd.DataFrame({'a': [1, 2, 3], 'b': [3, 4, 5]})
            >>> def plus_one(x) -> ks.DataFrame[zip(pdf.dtypes, pdf.columns)]:
            ...     return x + 1

            However, this way switches the index type to default index type in the output
            because the type hint cannot express the index type at this moment. Use
            `reset_index()` to keep index as a workaround.

            When the given function has the return type annotated, the original index of the
            DataFrame will be lost and then a default index will be attached to the result.
            Please be careful about configuring the default index. See also `Default Index Type
            <https://koalas.readthedocs.io/en/latest/user_guide/options.html#default-index-type>`_.

        Parameters
        ----------
        func : function
            Function to apply to each column or row.
        axis : {0 or 'index', 1 or 'columns'}, default 0
            Axis along which the function is applied:

            * 0 or 'index': apply function to each column.
            * 1 or 'columns': apply function to each row.
        args : tuple
            Positional arguments to pass to `func` in addition to the
            array/series.
        **kwds
            Additional keyword arguments to pass as keywords arguments to
            `func`.

        Returns
        -------
        Series or DataFrame
            Result of applying ``func`` along the given axis of the
            DataFrame.

        See Also
        --------
        DataFrame.applymap : For elementwise operations.
        DataFrame.aggregate : Only perform aggregating type operations.
        DataFrame.transform : Only perform transforming type operations.
        Series.apply : The equivalent function for Series.

        Examples
        --------
        >>> df = ks.DataFrame([[4, 9]] * 3, columns=['A', 'B'])
        >>> df
           A  B
        0  4  9
        1  4  9
        2  4  9

        Using a numpy universal function (in this case the same as
        ``np.sqrt(df)``):

        >>> def sqrt(x) -> ks.Series[float]:
        ...     return np.sqrt(x)
        ...
        >>> df.apply(sqrt, axis=0)
             A    B
        0  2.0  3.0
        1  2.0  3.0
        2  2.0  3.0

        You can omit the type hint and let Koalas infer its type.

        >>> df.apply(np.sqrt, axis=0)
             A    B
        0  2.0  3.0
        1  2.0  3.0
        2  2.0  3.0

        When `axis` is 1 or 'columns', it applies the function for each row.

        >>> def summation(x) -> np.int64:
        ...     return np.sum(x)
        ...
        >>> df.apply(summation, axis=1)
        0    13
        1    13
        2    13
        dtype: int64

        Likewise, you can omit the type hint and let Koalas infer its type.

        >>> df.apply(np.sum, axis=1)
        0    13
        1    13
        2    13
        dtype: int64

        >>> df.apply(max, axis=1)
        0    9
        1    9
        2    9
        dtype: int64

        Returning a list-like will result in a Series

        >>> df.apply(lambda x: [1, 2], axis=1)
        0    [1, 2]
        1    [1, 2]
        2    [1, 2]
        dtype: object

        In order to specify the types when `axis` is '1', it should use DataFrame[...]
        annotation. In this case, the column names are automatically generated.

        >>> def identify(x) -> ks.DataFrame['A': np.int64, 'B': np.int64]:
        ...     return x
        ...
        >>> df.apply(identify, axis=1)
           A  B
        0  4  9
        1  4  9
        2  4  9

        You can also specify extra arguments.

        >>> def plus_two(a, b, c) -> ks.DataFrame[np.int64, np.int64]:
        ...     return a + b + c
        ...
        >>> df.apply(plus_two, axis=1, args=(1,), c=3)
           c0  c1
        0   8  13
        1   8  13
        2   8  13
        """
        from databricks.koalas.groupby import GroupBy
        from databricks.koalas.series import first_series

        if not isinstance(func, types.FunctionType):
            assert callable(func), "the first argument should be a callable function."
            f = func
            func = lambda *args, **kwargs: f(*args, **kwargs)

        axis = validate_axis(axis)
        should_return_series = False
        spec = inspect.getfullargspec(func)
        return_sig = spec.annotations.get("return", None)
        should_infer_schema = return_sig is None
        should_use_map_in_pandas = LooseVersion(pyspark.__version__) >= "3.0"

        def apply_func(pdf):
            pdf_or_pser = pdf.apply(func, axis=axis, args=args, **kwds)
            if isinstance(pdf_or_pser, pd.Series):
                return pdf_or_pser.to_frame()
            else:
                return pdf_or_pser

        self_applied = DataFrame(self._internal.resolved_copy)  # type: "DataFrame"

        column_labels = None  # type: Optional[List[Tuple]]
        if should_infer_schema:
            # Here we execute with the first 1000 to get the return type.
            # If the records were less than 1000, it uses pandas API directly for a shortcut.
            limit = get_option("compute.shortcut_limit")
            pdf = self_applied.head(limit + 1)._to_internal_pandas()
            applied = pdf.apply(func, axis=axis, args=args, **kwds)
            kser_or_kdf = ks.from_pandas(applied)
            if len(pdf) <= limit:
                return kser_or_kdf

            kdf = kser_or_kdf
            if isinstance(kser_or_kdf, ks.Series):
                should_return_series = True
                kdf = kser_or_kdf._kdf

            return_schema = force_decimal_precision_scale(
                as_nullable_spark_type(kdf._internal.to_internal_spark_frame.schema)
            )

            if should_use_map_in_pandas:
                output_func = GroupBy._make_pandas_df_builder_func(
                    self_applied, apply_func, return_schema, retain_index=True
                )
                sdf = self_applied._internal.to_internal_spark_frame.mapInPandas(
                    lambda iterator: map(output_func, iterator), schema=return_schema
                )
            else:
                sdf = GroupBy._spark_group_map_apply(
                    self_applied,
                    apply_func,
                    (F.spark_partition_id(),),
                    return_schema,
                    retain_index=True,
                )

            # If schema is inferred, we can restore indexes too.
            internal = kdf._internal.with_new_sdf(sdf)
        else:
            return_type = infer_return_type(func)
            return_schema = return_type.tpe
            require_index_axis = isinstance(return_type, SeriesType)
            require_column_axis = isinstance(return_type, DataFrameType)

            if require_index_axis:
                if axis != 0:
                    raise TypeError(
                        "The given function should specify a scalar or a series as its type "
                        "hints when axis is 0 or 'index'; however, the return type "
                        "was %s" % return_sig
                    )
                fields_types = zip(
                    self_applied.columns, [return_schema] * len(self_applied.columns)
                )
                return_schema = StructType([StructField(c, t) for c, t in fields_types])
            elif require_column_axis:
                if axis != 1:
                    raise TypeError(
                        "The given function should specify a scalar or a frame as its type "
                        "hints when axis is 1 or 'column'; however, the return type "
                        "was %s" % return_sig
                    )
            else:
                # any axis is fine.
                should_return_series = True
                return_schema = StructType([StructField(SPARK_DEFAULT_SERIES_NAME, return_schema)])
                column_labels = [None]

            if should_use_map_in_pandas:
                output_func = GroupBy._make_pandas_df_builder_func(
                    self_applied, apply_func, return_schema, retain_index=False
                )
                sdf = self_applied._internal.to_internal_spark_frame.mapInPandas(
                    lambda iterator: map(output_func, iterator), schema=return_schema
                )
            else:
                sdf = GroupBy._spark_group_map_apply(
                    self_applied,
                    apply_func,
                    (F.spark_partition_id(),),
                    return_schema,
                    retain_index=False,
                )

            # Otherwise, it loses index.
            internal = InternalFrame(
                spark_frame=sdf, index_spark_columns=None, column_labels=column_labels
            )

        result = DataFrame(internal)  # type: "DataFrame"
        if should_return_series:
            return first_series(result)
        else:
            return result

    def transform(self, func, axis=0, *args, **kwargs) -> "DataFrame":
        """
        Call ``func`` on self producing a Series with transformed values
        and that has the same length as its input.

        See also `Transform and apply a function
        <https://koalas.readthedocs.io/en/latest/user_guide/transform_apply.html>`_.

        .. note:: this API executes the function once to infer the type which is
             potentially expensive, for instance, when the dataset is created after
             aggregations or sorting.

             To avoid this, specify return type in ``func``, for instance, as below:

             >>> def square(x) -> ks.Series[np.int32]:
             ...     return x ** 2

             Koalas uses return type hint and does not try to infer the type.

        .. note:: the series within ``func`` is actually multiple pandas series as the
            segments of the whole Koalas series; therefore, the length of each series
            is not guaranteed. As an example, an aggregation against each series
            does work as a global aggregation but an aggregation of each segment. See
            below:

            >>> def func(x) -> ks.Series[np.int32]:
            ...     return x + sum(x)

        Parameters
        ----------
        func : function
            Function to use for transforming the data. It must work when pandas Series
            is passed.
        axis : int, default 0 or 'index'
            Can only be set to 0 at the moment.
        *args
            Positional arguments to pass to func.
        **kwargs
            Keyword arguments to pass to func.

        Returns
        -------
        DataFrame
            A DataFrame that must have the same length as self.

        Raises
        ------
        Exception : If the returned DataFrame has a different length than self.

        See Also
        --------
        DataFrame.aggregate : Only perform aggregating type operations.
        DataFrame.apply : Invoke function on DataFrame.
        Series.transform : The equivalent function for Series.

        Examples
        --------
        >>> df = ks.DataFrame({'A': range(3), 'B': range(1, 4)}, columns=['A', 'B'])
        >>> df
           A  B
        0  0  1
        1  1  2
        2  2  3

        >>> def square(x) -> ks.Series[np.int32]:
        ...     return x ** 2
        >>> df.transform(square)
           A  B
        0  0  1
        1  1  4
        2  4  9

        You can omit the type hint and let Koalas infer its type.

        >>> df.transform(lambda x: x ** 2)
           A  B
        0  0  1
        1  1  4
        2  4  9

        For multi-index columns:

        >>> df.columns = [('X', 'A'), ('X', 'B')]
        >>> df.transform(square)  # doctest: +NORMALIZE_WHITESPACE
           X
           A  B
        0  0  1
        1  1  4
        2  4  9

        >>> (df * -1).transform(abs)  # doctest: +NORMALIZE_WHITESPACE
           X
           A  B
        0  0  1
        1  1  2
        2  2  3

        You can also specify extra arguments.

        >>> def calculation(x, y, z) -> ks.Series[int]:
        ...     return x ** y + z
        >>> df.transform(calculation, y=10, z=20)  # doctest: +NORMALIZE_WHITESPACE
              X
              A      B
        0    20     21
        1    21   1044
        2  1044  59069
        """
        if not isinstance(func, types.FunctionType):
            assert callable(func), "the first argument should be a callable function."
            f = func
            func = lambda *args, **kwargs: f(*args, **kwargs)

        axis = validate_axis(axis)
        if axis != 0:
            raise NotImplementedError('axis should be either 0 or "index" currently.')

        spec = inspect.getfullargspec(func)
        return_sig = spec.annotations.get("return", None)
        should_infer_schema = return_sig is None

        if should_infer_schema:
            # Here we execute with the first 1000 to get the return type.
            # If the records were less than 1000, it uses pandas API directly for a shortcut.
            limit = get_option("compute.shortcut_limit")
            pdf = self.head(limit + 1)._to_internal_pandas()
            transformed = pdf.transform(func, axis, *args, **kwargs)
            kdf = DataFrame(transformed)  # type: "DataFrame"
            if len(pdf) <= limit:
                return kdf

            applied = []
            for input_label, output_label in zip(
                self._internal.column_labels, kdf._internal.column_labels
            ):
                kser = self._kser_for(input_label)
                return_schema = force_decimal_precision_scale(
                    as_nullable_spark_type(kdf._internal.spark_type_for(output_label))
                )
                applied.append(
                    kser.koalas._transform_batch(
                        func=lambda c: func(c, *args, **kwargs), return_schema=return_schema
                    )
                )

            internal = self._internal.with_new_columns(
                applied, data_dtypes=kdf._internal.data_dtypes
            )
            return DataFrame(internal)
        else:
            return self._apply_series_op(
                lambda kser: kser.koalas.transform_batch(func, *args, **kwargs)
            )

    def transform_batch(self, func, *args, **kwargs) -> "DataFrame":
        warnings.warn(
            "DataFrame.transform_batch is deprecated as of DataFrame.koalas.transform_batch. "
            "Please use the API instead.",
            FutureWarning,
        )
        return self.koalas.transform_batch(func, *args, **kwargs)

    transform_batch.__doc__ = KoalasFrameMethods.transform_batch.__doc__

    def pop(self, item) -> "DataFrame":
        """
        Return item and drop from frame. Raise KeyError if not found.

        Parameters
        ----------
        item : str
            Label of column to be popped.

        Returns
        -------
        Series

        Examples
        --------
        >>> df = ks.DataFrame([('falcon', 'bird', 389.0),
        ...                    ('parrot', 'bird', 24.0),
        ...                    ('lion', 'mammal', 80.5),
        ...                    ('monkey','mammal', np.nan)],
        ...                   columns=('name', 'class', 'max_speed'))

        >>> df
             name   class  max_speed
        0  falcon    bird      389.0
        1  parrot    bird       24.0
        2    lion  mammal       80.5
        3  monkey  mammal        NaN

        >>> df.pop('class')
        0      bird
        1      bird
        2    mammal
        3    mammal
        Name: class, dtype: object

        >>> df
             name  max_speed
        0  falcon      389.0
        1  parrot       24.0
        2    lion       80.5
        3  monkey        NaN

        Also support for MultiIndex

        >>> df = ks.DataFrame([('falcon', 'bird', 389.0),
        ...                    ('parrot', 'bird', 24.0),
        ...                    ('lion', 'mammal', 80.5),
        ...                    ('monkey','mammal', np.nan)],
        ...                   columns=('name', 'class', 'max_speed'))
        >>> columns = [('a', 'name'), ('a', 'class'), ('b', 'max_speed')]
        >>> df.columns = pd.MultiIndex.from_tuples(columns)
        >>> df
                a                 b
             name   class max_speed
        0  falcon    bird     389.0
        1  parrot    bird      24.0
        2    lion  mammal      80.5
        3  monkey  mammal       NaN

        >>> df.pop('a')
             name   class
        0  falcon    bird
        1  parrot    bird
        2    lion  mammal
        3  monkey  mammal

        >>> df
                  b
          max_speed
        0     389.0
        1      24.0
        2      80.5
        3       NaN
        """
        result = self[item]
        self._update_internal_frame(self.drop(item)._internal)
        return result

    # TODO: add axis parameter can work when '1' or 'columns'
    def xs(self, key, axis=0, level=None) -> Union["DataFrame", "Series"]:
        """
        Return cross-section from the DataFrame.

        This method takes a `key` argument to select data at a particular
        level of a MultiIndex.

        Parameters
        ----------
        key : label or tuple of label
            Label contained in the index, or partially in a MultiIndex.
        axis : 0 or 'index', default 0
            Axis to retrieve cross-section on.
            currently only support 0 or 'index'
        level : object, defaults to first n levels (n=1 or len(key))
            In case of a key partially contained in a MultiIndex, indicate
            which levels are used. Levels can be referred by label or position.

        Returns
        -------
        DataFrame or Series
            Cross-section from the original DataFrame
            corresponding to the selected index levels.

        See Also
        --------
        DataFrame.loc : Access a group of rows and columns
            by label(s) or a boolean array.
        DataFrame.iloc : Purely integer-location based indexing
            for selection by position.

        Examples
        --------
        >>> d = {'num_legs': [4, 4, 2, 2],
        ...      'num_wings': [0, 0, 2, 2],
        ...      'class': ['mammal', 'mammal', 'mammal', 'bird'],
        ...      'animal': ['cat', 'dog', 'bat', 'penguin'],
        ...      'locomotion': ['walks', 'walks', 'flies', 'walks']}
        >>> df = ks.DataFrame(data=d)
        >>> df = df.set_index(['class', 'animal', 'locomotion'])
        >>> df  # doctest: +NORMALIZE_WHITESPACE
                                   num_legs  num_wings
        class  animal  locomotion
        mammal cat     walks              4          0
               dog     walks              4          0
               bat     flies              2          2
        bird   penguin walks              2          2

        Get values at specified index

        >>> df.xs('mammal')  # doctest: +NORMALIZE_WHITESPACE
                           num_legs  num_wings
        animal locomotion
        cat    walks              4          0
        dog    walks              4          0
        bat    flies              2          2

        Get values at several indexes

        >>> df.xs(('mammal', 'dog'))  # doctest: +NORMALIZE_WHITESPACE
                    num_legs  num_wings
        locomotion
        walks              4          0

        >>> df.xs(('mammal', 'dog', 'walks'))  # doctest: +NORMALIZE_WHITESPACE
        num_legs     4
        num_wings    0
        Name: (mammal, dog, walks), dtype: int64

        Get values at specified index and level

        >>> df.xs('cat', level=1)  # doctest: +NORMALIZE_WHITESPACE
                           num_legs  num_wings
        class  locomotion
        mammal walks              4          0
        """
        from databricks.koalas.series import first_series

        if not is_name_like_value(key):
            raise ValueError("'key' should be a scalar value or tuple that contains scalar values")

        if level is not None and is_name_like_tuple(key):
            raise KeyError(key)

        axis = validate_axis(axis)
        if axis != 0:
            raise NotImplementedError('axis should be either 0 or "index" currently.')

        if not is_name_like_tuple(key):
            key = (key,)
        if len(key) > self._internal.index_level:
            raise KeyError(
                "Key length ({}) exceeds index depth ({})".format(
                    len(key), self._internal.index_level
                )
            )
        if level is None:
            level = 0

        rows = [
            self._internal.index_spark_columns[lvl] == index for lvl, index in enumerate(key, level)
        ]
        internal = self._internal.with_filter(reduce(lambda x, y: x & y, rows))

        if len(key) == self._internal.index_level:
            kdf = DataFrame(internal)  # type: DataFrame
            pdf = kdf.head(2)._to_internal_pandas()
            if len(pdf) == 0:
                raise KeyError(key)
            elif len(pdf) > 1:
                return kdf
            else:
                return first_series(DataFrame(pdf.transpose()))
        else:
            index_spark_columns = (
                internal.index_spark_columns[:level]
                + internal.index_spark_columns[level + len(key) :]
            )
            index_names = internal.index_names[:level] + internal.index_names[level + len(key) :]
            index_dtypes = internal.index_dtypes[:level] + internal.index_dtypes[level + len(key) :]

            internal = internal.copy(
                index_spark_columns=index_spark_columns,
                index_names=index_names,
                index_dtypes=index_dtypes,
            ).resolved_copy
            return DataFrame(internal)

    def between_time(
        self,
        start_time: Union[datetime.time, str],
        end_time: Union[datetime.time, str],
        include_start: bool = True,
        include_end: bool = True,
        axis: Union[int, str] = 0,
    ) -> Union["Series", "DataFrame"]:
        """
        Select values between particular times of the day (e.g., 9:00-9:30 AM).

        By setting ``start_time`` to be later than ``end_time``,
        you can get the times that are *not* between the two times.

        Parameters
        ----------
        start_time : datetime.time or str
            Initial time as a time filter limit.
        end_time : datetime.time or str
            End time as a time filter limit.
        include_start : bool, default True
            Whether the start time needs to be included in the result.
        include_end : bool, default True
            Whether the end time needs to be included in the result.
        axis : {0 or 'index', 1 or 'columns'}, default 0
            Determine range time on index or columns value.

        Returns
        -------
        Series or DataFrame
            Data from the original object filtered to the specified dates range.

        Raises
        ------
        TypeError
            If the index is not  a :class:`DatetimeIndex`

        See Also
        --------
        at_time : Select values at a particular time of the day.
        first : Select initial periods of time series based on a date offset.
        last : Select final periods of time series based on a date offset.
        DatetimeIndex.indexer_between_time : Get just the index locations for
            values between particular times of the day.

        Examples
        --------
        >>> idx = pd.date_range('2018-04-09', periods=4, freq='1D20min')
        >>> kdf = ks.DataFrame({'A': [1, 2, 3, 4]}, index=idx)
        >>> kdf
                             A
        2018-04-09 00:00:00  1
        2018-04-10 00:20:00  2
        2018-04-11 00:40:00  3
        2018-04-12 01:00:00  4

        >>> kdf.between_time('0:15', '0:45')
                             A
        2018-04-10 00:20:00  2
        2018-04-11 00:40:00  3

        You get the times that are *not* between two times by setting
        ``start_time`` later than ``end_time``:

        >>> kdf.between_time('0:45', '0:15')
                             A
        2018-04-09 00:00:00  1
        2018-04-12 01:00:00  4
        """
        from databricks.koalas.indexes import DatetimeIndex

        axis = validate_axis(axis)

        if axis != 0:
            raise NotImplementedError("between_time currently only works for axis=0")

        if not isinstance(self.index, DatetimeIndex):
            raise TypeError("Index must be DatetimeIndex")

        kdf = self.copy()
        kdf.index.name = verify_temp_column_name(kdf, "__index_name__")
        return_types = [kdf.index.dtype] + list(kdf.dtypes)

        def pandas_between_time(pdf) -> ks.DataFrame[return_types]:  # type: ignore
            return pdf.between_time(start_time, end_time, include_start, include_end).reset_index()

        # apply_batch will remove the index of the Koalas DataFrame and attach a default index,
        # which will never be used. So use "distributed" index as a dummy to avoid overhead.
        with option_context("compute.default_index_type", "distributed"):
            kdf = kdf.koalas.apply_batch(pandas_between_time)

        return DataFrame(
            self._internal.copy(
                spark_frame=kdf._internal.spark_frame,
                index_spark_columns=kdf._internal.data_spark_columns[:1],
                data_spark_columns=kdf._internal.data_spark_columns[1:],
            )
        )

    def where(self, cond, other=np.nan) -> "DataFrame":
        """
        Replace values where the condition is False.

        Parameters
        ----------
        cond : boolean DataFrame
            Where cond is True, keep the original value. Where False,
            replace with corresponding value from other.
        other : scalar, DataFrame
            Entries where cond is False are replaced with corresponding value from other.

        Returns
        -------
        DataFrame

        Examples
        --------

        >>> from databricks.koalas.config import set_option, reset_option
        >>> set_option("compute.ops_on_diff_frames", True)
        >>> df1 = ks.DataFrame({'A': [0, 1, 2, 3, 4], 'B':[100, 200, 300, 400, 500]})
        >>> df2 = ks.DataFrame({'A': [0, -1, -2, -3, -4], 'B':[-100, -200, -300, -400, -500]})
        >>> df1
           A    B
        0  0  100
        1  1  200
        2  2  300
        3  3  400
        4  4  500
        >>> df2
           A    B
        0  0 -100
        1 -1 -200
        2 -2 -300
        3 -3 -400
        4 -4 -500

        >>> df1.where(df1 > 0).sort_index()
             A      B
        0  NaN  100.0
        1  1.0  200.0
        2  2.0  300.0
        3  3.0  400.0
        4  4.0  500.0

        >>> df1.where(df1 > 1, 10).sort_index()
            A    B
        0  10  100
        1  10  200
        2   2  300
        3   3  400
        4   4  500

        >>> df1.where(df1 > 1, df1 + 100).sort_index()
             A    B
        0  100  100
        1  101  200
        2    2  300
        3    3  400
        4    4  500

        >>> df1.where(df1 > 1, df2).sort_index()
           A    B
        0  0  100
        1 -1  200
        2  2  300
        3  3  400
        4  4  500

        When the column name of cond is different from self, it treats all values are False

        >>> cond = ks.DataFrame({'C': [0, -1, -2, -3, -4], 'D':[4, 3, 2, 1, 0]}) % 3 == 0
        >>> cond
               C      D
        0   True  False
        1  False   True
        2  False  False
        3   True  False
        4  False   True

        >>> df1.where(cond).sort_index()
            A   B
        0 NaN NaN
        1 NaN NaN
        2 NaN NaN
        3 NaN NaN
        4 NaN NaN

        When the type of cond is Series, it just check boolean regardless of column name

        >>> cond = ks.Series([1, 2]) > 1
        >>> cond
        0    False
        1     True
        dtype: bool

        >>> df1.where(cond).sort_index()
             A      B
        0  NaN    NaN
        1  1.0  200.0
        2  NaN    NaN
        3  NaN    NaN
        4  NaN    NaN

        >>> reset_option("compute.ops_on_diff_frames")
        """
        from databricks.koalas.series import Series

        tmp_cond_col_name = "__tmp_cond_col_{}__".format
        tmp_other_col_name = "__tmp_other_col_{}__".format

        kdf = self.copy()

        tmp_cond_col_names = [
            tmp_cond_col_name(name_like_string(label)) for label in self._internal.column_labels
        ]
        if isinstance(cond, DataFrame):
            cond = cond[
                [
                    (
                        cond._internal.spark_column_for(label)
                        if label in cond._internal.column_labels
                        else F.lit(False)
                    ).alias(name)
                    for label, name in zip(self._internal.column_labels, tmp_cond_col_names)
                ]
            ]
            kdf[tmp_cond_col_names] = cond
        elif isinstance(cond, Series):
            cond = cond.to_frame()
            cond = cond[
                [cond._internal.data_spark_columns[0].alias(name) for name in tmp_cond_col_names]
            ]
            kdf[tmp_cond_col_names] = cond
        else:
            raise ValueError("type of cond must be a DataFrame or Series")

        tmp_other_col_names = [
            tmp_other_col_name(name_like_string(label)) for label in self._internal.column_labels
        ]
        if isinstance(other, DataFrame):
            other = other[
                [
                    (
                        other._internal.spark_column_for(label)
                        if label in other._internal.column_labels
                        else F.lit(np.nan)
                    ).alias(name)
                    for label, name in zip(self._internal.column_labels, tmp_other_col_names)
                ]
            ]
            kdf[tmp_other_col_names] = other
        elif isinstance(other, Series):
            other = other.to_frame()
            other = other[
                [other._internal.data_spark_columns[0].alias(name) for name in tmp_other_col_names]
            ]
            kdf[tmp_other_col_names] = other
        else:
            for label in self._internal.column_labels:
                kdf[tmp_other_col_name(name_like_string(label))] = other

        # above logic make spark dataframe looks like below:
        # +-----------------+---+---+------------------+-------------------+------------------+--...
        # |__index_level_0__|  A|  B|__tmp_cond_col_A__|__tmp_other_col_A__|__tmp_cond_col_B__|__...
        # +-----------------+---+---+------------------+-------------------+------------------+--...
        # |                0|  0|100|              true|                  0|             false|  ...
        # |                1|  1|200|             false|                 -1|             false|  ...
        # |                3|  3|400|              true|                 -3|             false|  ...
        # |                2|  2|300|             false|                 -2|              true|  ...
        # |                4|  4|500|             false|                 -4|             false|  ...
        # +-----------------+---+---+------------------+-------------------+------------------+--...

        data_spark_columns = []
        for label in self._internal.column_labels:
            data_spark_columns.append(
                F.when(
                    kdf[tmp_cond_col_name(name_like_string(label))].spark.column,
                    kdf._internal.spark_column_for(label),
                )
                .otherwise(kdf[tmp_other_col_name(name_like_string(label))].spark.column)
                .alias(kdf._internal.spark_column_name_for(label))
            )

        return DataFrame(
            kdf._internal.with_new_columns(
                data_spark_columns, column_labels=self._internal.column_labels  # TODO: dtypes?
            )
        )

    def mask(self, cond, other=np.nan) -> "DataFrame":
        """
        Replace values where the condition is True.

        Parameters
        ----------
        cond : boolean DataFrame
            Where cond is False, keep the original value. Where True,
            replace with corresponding value from other.
        other : scalar, DataFrame
            Entries where cond is True are replaced with corresponding value from other.

        Returns
        -------
        DataFrame

        Examples
        --------

        >>> from databricks.koalas.config import set_option, reset_option
        >>> set_option("compute.ops_on_diff_frames", True)
        >>> df1 = ks.DataFrame({'A': [0, 1, 2, 3, 4], 'B':[100, 200, 300, 400, 500]})
        >>> df2 = ks.DataFrame({'A': [0, -1, -2, -3, -4], 'B':[-100, -200, -300, -400, -500]})
        >>> df1
           A    B
        0  0  100
        1  1  200
        2  2  300
        3  3  400
        4  4  500
        >>> df2
           A    B
        0  0 -100
        1 -1 -200
        2 -2 -300
        3 -3 -400
        4 -4 -500

        >>> df1.mask(df1 > 0).sort_index()
             A   B
        0  0.0 NaN
        1  NaN NaN
        2  NaN NaN
        3  NaN NaN
        4  NaN NaN

        >>> df1.mask(df1 > 1, 10).sort_index()
            A   B
        0   0  10
        1   1  10
        2  10  10
        3  10  10
        4  10  10

        >>> df1.mask(df1 > 1, df1 + 100).sort_index()
             A    B
        0    0  200
        1    1  300
        2  102  400
        3  103  500
        4  104  600

        >>> df1.mask(df1 > 1, df2).sort_index()
           A    B
        0  0 -100
        1  1 -200
        2 -2 -300
        3 -3 -400
        4 -4 -500

        >>> reset_option("compute.ops_on_diff_frames")
        """
        from databricks.koalas.series import Series

        if not isinstance(cond, (DataFrame, Series)):
            raise ValueError("type of cond must be a DataFrame or Series")

        cond_inversed = cond._apply_series_op(lambda kser: ~kser)
        return self.where(cond_inversed, other)

    @property
    def index(self) -> "Index":
        """The index (row labels) Column of the DataFrame.

        Currently not supported when the DataFrame has no index.

        See Also
        --------
        Index
        """
        from databricks.koalas.indexes.base import Index

        return Index._new_instance(self)

    @property
    def empty(self) -> bool:
        """
        Returns true if the current DataFrame is empty. Otherwise, returns false.

        Examples
        --------
        >>> ks.range(10).empty
        False

        >>> ks.range(0).empty
        True

        >>> ks.DataFrame({}, index=list('abc')).empty
        True
        """
        return (
            len(self._internal.column_labels) == 0
            or self._internal.resolved_copy.spark_frame.rdd.isEmpty()
        )

    @property
    def style(self) -> "Styler":
        """
        Property returning a Styler object containing methods for
        building a styled HTML representation for the DataFrame.

        .. note:: currently it collects top 1000 rows and return its
            pandas `pandas.io.formats.style.Styler` instance.

        Examples
        --------
        >>> ks.range(1001).style  # doctest: +ELLIPSIS
        <pandas.io.formats.style.Styler object at ...>
        """
        max_results = get_option("compute.max_rows")
        pdf = self.head(max_results + 1)._to_internal_pandas()
        if len(pdf) > max_results:
            warnings.warn("'style' property will only use top %s rows." % max_results, UserWarning)
        return pdf.head(max_results).style

    def set_index(self, keys, drop=True, append=False, inplace=False) -> Optional["DataFrame"]:
        """Set the DataFrame index (row labels) using one or more existing columns.

        Set the DataFrame index (row labels) using one or more existing
        columns or arrays (of the correct length). The index can replace the
        existing index or expand on it.

        Parameters
        ----------
        keys : label or array-like or list of labels/arrays
            This parameter can be either a single column key, a single array of
            the same length as the calling DataFrame, or a list containing an
            arbitrary combination of column keys and arrays. Here, "array"
            encompasses :class:`Series`, :class:`Index` and ``np.ndarray``.
        drop : bool, default True
            Delete columns to be used as the new index.
        append : bool, default False
            Whether to append columns to existing index.
        inplace : bool, default False
            Modify the DataFrame in place (do not create a new object).

        Returns
        -------
        DataFrame
            Changed row labels.

        See Also
        --------
        DataFrame.reset_index : Opposite of set_index.

        Examples
        --------
        >>> df = ks.DataFrame({'month': [1, 4, 7, 10],
        ...                    'year': [2012, 2014, 2013, 2014],
        ...                    'sale': [55, 40, 84, 31]},
        ...                   columns=['month', 'year', 'sale'])
        >>> df
           month  year  sale
        0      1  2012    55
        1      4  2014    40
        2      7  2013    84
        3     10  2014    31

        Set the index to become the 'month' column:

        >>> df.set_index('month')  # doctest: +NORMALIZE_WHITESPACE
               year  sale
        month
        1      2012    55
        4      2014    40
        7      2013    84
        10     2014    31

        Create a MultiIndex using columns 'year' and 'month':

        >>> df.set_index(['year', 'month'])  # doctest: +NORMALIZE_WHITESPACE
                    sale
        year  month
        2012  1     55
        2014  4     40
        2013  7     84
        2014  10    31
        """
        inplace = validate_bool_kwarg(inplace, "inplace")
        if is_name_like_tuple(keys):
            keys = [keys]
        elif is_name_like_value(keys):
            keys = [(keys,)]
        else:
            keys = [key if is_name_like_tuple(key) else (key,) for key in keys]
        columns = set(self._internal.column_labels)
        for key in keys:
            if key not in columns:
                raise KeyError(name_like_string(key))

        if drop:
            column_labels = [label for label in self._internal.column_labels if label not in keys]
        else:
            column_labels = self._internal.column_labels
        if append:
            index_spark_columns = self._internal.index_spark_columns + [
                self._internal.spark_column_for(label) for label in keys
            ]
            index_names = self._internal.index_names + keys
            index_dtypes = self._internal.index_dtypes + [
                self._internal.dtype_for(label) for label in keys
            ]
        else:
            index_spark_columns = [self._internal.spark_column_for(label) for label in keys]
            index_names = keys
            index_dtypes = [self._internal.dtype_for(label) for label in keys]

        internal = self._internal.copy(
            index_spark_columns=index_spark_columns,
            index_names=index_names,
            index_dtypes=index_dtypes,
            column_labels=column_labels,
            data_spark_columns=[self._internal.spark_column_for(label) for label in column_labels],
            data_dtypes=[self._internal.dtype_for(label) for label in column_labels],
        )

        if inplace:
            self._update_internal_frame(internal)
            return None
        else:
            return DataFrame(internal)

    def reset_index(
        self, level=None, drop=False, inplace=False, col_level=0, col_fill=""
    ) -> Optional["DataFrame"]:
        """Reset the index, or a level of it.

        For DataFrame with multi-level index, return new DataFrame with labeling information in
        the columns under the index names, defaulting to 'level_0', 'level_1', etc. if any are None.
        For a standard index, the index name will be used (if set), otherwise a default 'index' or
        'level_0' (if 'index' is already taken) will be used.

        Parameters
        ----------
        level : int, str, tuple, or list, default None
            Only remove the given levels from the index. Removes all levels by
            default.
        drop : bool, default False
            Do not try to insert index into dataframe columns. This resets
            the index to the default integer index.
        inplace : bool, default False
            Modify the DataFrame in place (do not create a new object).
        col_level : int or str, default 0
            If the columns have multiple levels, determines which level the
            labels are inserted into. By default it is inserted into the first
            level.
        col_fill : object, default ''
            If the columns have multiple levels, determines how the other
            levels are named. If None then the index name is repeated.

        Returns
        -------
        DataFrame
            DataFrame with the new index.

        See Also
        --------
        DataFrame.set_index : Opposite of reset_index.

        Examples
        --------
        >>> df = ks.DataFrame([('bird', 389.0),
        ...                    ('bird', 24.0),
        ...                    ('mammal', 80.5),
        ...                    ('mammal', np.nan)],
        ...                   index=['falcon', 'parrot', 'lion', 'monkey'],
        ...                   columns=('class', 'max_speed'))
        >>> df
                 class  max_speed
        falcon    bird      389.0
        parrot    bird       24.0
        lion    mammal       80.5
        monkey  mammal        NaN

        When we reset the index, the old index is added as a column. Unlike pandas, Koalas
        does not automatically add a sequential index. The following 0, 1, 2, 3 are only
        there when we display the DataFrame.

        >>> df.reset_index()
            index   class  max_speed
        0  falcon    bird      389.0
        1  parrot    bird       24.0
        2    lion  mammal       80.5
        3  monkey  mammal        NaN

        We can use the `drop` parameter to avoid the old index being added as
        a column:

        >>> df.reset_index(drop=True)
            class  max_speed
        0    bird      389.0
        1    bird       24.0
        2  mammal       80.5
        3  mammal        NaN

        You can also use `reset_index` with `MultiIndex`.

        >>> index = pd.MultiIndex.from_tuples([('bird', 'falcon'),
        ...                                    ('bird', 'parrot'),
        ...                                    ('mammal', 'lion'),
        ...                                    ('mammal', 'monkey')],
        ...                                   names=['class', 'name'])
        >>> columns = pd.MultiIndex.from_tuples([('speed', 'max'),
        ...                                      ('species', 'type')])
        >>> df = ks.DataFrame([(389.0, 'fly'),
        ...                    ( 24.0, 'fly'),
        ...                    ( 80.5, 'run'),
        ...                    (np.nan, 'jump')],
        ...                   index=index,
        ...                   columns=columns)
        >>> df  # doctest: +NORMALIZE_WHITESPACE
                       speed species
                         max    type
        class  name
        bird   falcon  389.0     fly
               parrot   24.0     fly
        mammal lion     80.5     run
               monkey    NaN    jump

        If the index has multiple levels, we can reset a subset of them:

        >>> df.reset_index(level='class')  # doctest: +NORMALIZE_WHITESPACE
                 class  speed species
                          max    type
        name
        falcon    bird  389.0     fly
        parrot    bird   24.0     fly
        lion    mammal   80.5     run
        monkey  mammal    NaN    jump

        If we are not dropping the index, by default, it is placed in the top
        level. We can place it in another level:

        >>> df.reset_index(level='class', col_level=1)  # doctest: +NORMALIZE_WHITESPACE
                        speed species
                 class    max    type
        name
        falcon    bird  389.0     fly
        parrot    bird   24.0     fly
        lion    mammal   80.5     run
        monkey  mammal    NaN    jump

        When the index is inserted under another level, we can specify under
        which one with the parameter `col_fill`:

        >>> df.reset_index(level='class', col_level=1,
        ...                col_fill='species')  # doctest: +NORMALIZE_WHITESPACE
                      species  speed species
                        class    max    type
        name
        falcon           bird  389.0     fly
        parrot           bird   24.0     fly
        lion           mammal   80.5     run
        monkey         mammal    NaN    jump

        If we specify a nonexistent level for `col_fill`, it is created:

        >>> df.reset_index(level='class', col_level=1,
        ...                col_fill='genus')  # doctest: +NORMALIZE_WHITESPACE
                        genus  speed species
                        class    max    type
        name
        falcon           bird  389.0     fly
        parrot           bird   24.0     fly
        lion           mammal   80.5     run
        monkey         mammal    NaN    jump
        """
        inplace = validate_bool_kwarg(inplace, "inplace")
        multi_index = self._internal.index_level > 1

        def rename(index):
            if multi_index:
                return ("level_{}".format(index),)
            else:
                if ("index",) not in self._internal.column_labels:
                    return ("index",)
                else:
                    return ("level_{}".format(index),)

        if level is None:
            new_column_labels = [
                name if name is not None else rename(i)
                for i, name in enumerate(self._internal.index_names)
            ]
            new_data_spark_columns = [
                scol.alias(name_like_string(label))
                for scol, label in zip(self._internal.index_spark_columns, new_column_labels)
            ]
            new_data_dtypes = self._internal.index_dtypes

            index_spark_columns = []
            index_names = []
            index_dtypes = []
        else:
            if is_list_like(level):
                level = list(level)
            if isinstance(level, int) or is_name_like_tuple(level):
                level = [level]
            elif is_name_like_value(level):
                level = [(level,)]
            else:
                level = [
                    lvl if isinstance(lvl, int) or is_name_like_tuple(lvl) else (lvl,)
                    for lvl in level
                ]

            if all(isinstance(l, int) for l in level):
                for lev in level:
                    if lev >= self._internal.index_level:
                        raise IndexError(
                            "Too many levels: Index has only {} level, not {}".format(
                                self._internal.index_level, lev + 1
                            )
                        )
                idx = level
            elif all(is_name_like_tuple(lev) for lev in level):
                idx = []
                for l in level:
                    try:
                        i = self._internal.index_names.index(l)
                        idx.append(i)
                    except ValueError:
                        if multi_index:
                            raise KeyError("Level unknown not found")
                        else:
                            raise KeyError(
                                "Level unknown must be same as name ({})".format(
                                    name_like_string(self._internal.index_names[0])
                                )
                            )
            else:
                raise ValueError("Level should be all int or all string.")
            idx.sort()

            new_column_labels = []
            new_data_spark_columns = []
            new_data_dtypes = []

            index_spark_columns = self._internal.index_spark_columns.copy()
            index_names = self._internal.index_names.copy()
            index_dtypes = self._internal.index_dtypes.copy()

            for i in idx[::-1]:
                name = index_names.pop(i)
                new_column_labels.insert(0, name if name is not None else rename(i))

                scol = index_spark_columns.pop(i)
                new_data_spark_columns.insert(0, scol.alias(name_like_string(name)))

                new_data_dtypes.insert(0, index_dtypes.pop(i))

        if drop:
            new_data_spark_columns = []
            new_column_labels = []
            new_data_dtypes = []

        for label in new_column_labels:
            if label in self._internal.column_labels:
                raise ValueError("cannot insert {}, already exists".format(name_like_string(label)))

        if self._internal.column_labels_level > 1:
            column_depth = len(self._internal.column_labels[0])
            if col_level >= column_depth:
                raise IndexError(
                    "Too many levels: Index has only {} levels, not {}".format(
                        column_depth, col_level + 1
                    )
                )
            if any(col_level + len(label) > column_depth for label in new_column_labels):
                raise ValueError("Item must have length equal to number of levels.")
            new_column_labels = [
                tuple(
                    ([col_fill] * col_level)
                    + list(label)
                    + ([col_fill] * (column_depth - (len(label) + col_level)))
                )
                for label in new_column_labels
            ]

        internal = self._internal.copy(
            index_spark_columns=index_spark_columns,
            index_names=index_names,
            index_dtypes=index_dtypes,
            column_labels=new_column_labels + self._internal.column_labels,
            data_spark_columns=new_data_spark_columns + self._internal.data_spark_columns,
            data_dtypes=new_data_dtypes + self._internal.data_dtypes,
        )

        if inplace:
            self._update_internal_frame(internal)
            return None
        else:
            return DataFrame(internal)

    def isnull(self) -> "DataFrame":
        """
        Detects missing values for items in the current Dataframe.

        Return a boolean same-sized Dataframe indicating if the values are NA.
        NA values, such as None or numpy.NaN, gets mapped to True values.
        Everything else gets mapped to False values.

        See Also
        --------
        DataFrame.notnull

        Examples
        --------
        >>> df = ks.DataFrame([(.2, .3), (.0, None), (.6, None), (.2, .1)])
        >>> df.isnull()
               0      1
        0  False  False
        1  False   True
        2  False   True
        3  False  False

        >>> df = ks.DataFrame([[None, 'bee', None], ['dog', None, 'fly']])
        >>> df.isnull()
               0      1      2
        0   True  False   True
        1  False   True  False
        """
        return self._apply_series_op(lambda kser: kser.isnull())

    isna = isnull

    def notnull(self) -> "DataFrame":
        """
        Detects non-missing values for items in the current Dataframe.

        This function takes a dataframe and indicates whether it's
        values are valid (not missing, which is ``NaN`` in numeric
        datatypes, ``None`` or ``NaN`` in objects and ``NaT`` in datetimelike).

        See Also
        --------
        DataFrame.isnull

        Examples
        --------
        >>> df = ks.DataFrame([(.2, .3), (.0, None), (.6, None), (.2, .1)])
        >>> df.notnull()
              0      1
        0  True   True
        1  True  False
        2  True  False
        3  True   True

        >>> df = ks.DataFrame([['ant', 'bee', 'cat'], ['dog', None, 'fly']])
        >>> df.notnull()
              0      1     2
        0  True   True  True
        1  True  False  True
        """
        return self._apply_series_op(lambda kser: kser.notnull())

    notna = notnull

    def insert(
        self,
        loc: int,
        column,
        value: Union[Scalar, "Series", Iterable],
        allow_duplicates: bool = False,
    ) -> None:
        """
        Insert column into DataFrame at specified location.

        Raises a ValueError if `column` is already contained in the DataFrame,
        unless `allow_duplicates` is set to True.

        Parameters
        ----------
        loc : int
            Insertion index. Must verify 0 <= loc <= len(columns).
        column : str, number, or hashable object
            Label of the inserted column.
        value : int, Series, or array-like
        allow_duplicates : bool, optional

        Examples
        --------
        >>> kdf = ks.DataFrame([1, 2, 3])
        >>> kdf.sort_index()
           0
        0  1
        1  2
        2  3
        >>> kdf.insert(0, 'x', 4)
        >>> kdf.sort_index()
           x  0
        0  4  1
        1  4  2
        2  4  3

        >>> from databricks.koalas.config import set_option, reset_option
        >>> set_option("compute.ops_on_diff_frames", True)

        >>> kdf.insert(1, 'y', [5, 6, 7])
        >>> kdf.sort_index()
           x  y  0
        0  4  5  1
        1  4  6  2
        2  4  7  3

        >>> kdf.insert(2, 'z', ks.Series([8, 9, 10]))
        >>> kdf.sort_index()
           x  y   z  0
        0  4  5   8  1
        1  4  6   9  2
        2  4  7  10  3

        >>> reset_option("compute.ops_on_diff_frames")
        """
        if not isinstance(loc, int):
            raise TypeError("loc must be int")

        assert 0 <= loc <= len(self.columns)
        assert allow_duplicates is False

        if not is_name_like_value(column):
            raise ValueError(
                '"column" should be a scalar value or tuple that contains scalar values'
            )

        if is_name_like_tuple(column):
            if len(column) != len(self.columns.levels):
                # To be consistent with pandas
                raise ValueError('"column" must have length equal to number of column levels.')

        if column in self.columns:
            raise ValueError("cannot insert %s, already exists" % column)

        kdf = self.copy()
        kdf[column] = value
        columns = kdf.columns[:-1].insert(loc, kdf.columns[-1])
        kdf = kdf[columns]
        self._update_internal_frame(kdf._internal)

    # TODO: add frep and axis parameter
    def shift(self, periods=1, fill_value=None) -> "DataFrame":
        """
        Shift DataFrame by desired number of periods.

        .. note:: the current implementation of shift uses Spark's Window without
            specifying partition specification. This leads to move all data into
            single partition in single machine and could cause serious
            performance degradation. Avoid this method against very large dataset.

        Parameters
        ----------
        periods : int
            Number of periods to shift. Can be positive or negative.
        fill_value : object, optional
            The scalar value to use for newly introduced missing values.
            The default depends on the dtype of self. For numeric data, np.nan is used.

        Returns
        -------
        Copy of input DataFrame, shifted.

        Examples
        --------
        >>> df = ks.DataFrame({'Col1': [10, 20, 15, 30, 45],
        ...                    'Col2': [13, 23, 18, 33, 48],
        ...                    'Col3': [17, 27, 22, 37, 52]},
        ...                   columns=['Col1', 'Col2', 'Col3'])

        >>> df.shift(periods=3)
           Col1  Col2  Col3
        0   NaN   NaN   NaN
        1   NaN   NaN   NaN
        2   NaN   NaN   NaN
        3  10.0  13.0  17.0
        4  20.0  23.0  27.0

        >>> df.shift(periods=3, fill_value=0)
           Col1  Col2  Col3
        0     0     0     0
        1     0     0     0
        2     0     0     0
        3    10    13    17
        4    20    23    27

        """
        return self._apply_series_op(
            lambda kser: kser._shift(periods, fill_value), should_resolve=True
        )

    # TODO: axis should support 1 or 'columns' either at this moment
    def diff(self, periods: int = 1, axis: Union[int, str] = 0) -> "DataFrame":
        """
        First discrete difference of element.

        Calculates the difference of a DataFrame element compared with another element in the
        DataFrame (default is the element in the same column of the previous row).

        .. note:: the current implementation of diff uses Spark's Window without
            specifying partition specification. This leads to move all data into
            single partition in single machine and could cause serious
            performance degradation. Avoid this method against very large dataset.

        Parameters
        ----------
        periods : int, default 1
            Periods to shift for calculating difference, accepts negative values.
        axis : int, default 0 or 'index'
            Can only be set to 0 at the moment.

        Returns
        -------
        diffed : DataFrame

        Examples
        --------
        >>> df = ks.DataFrame({'a': [1, 2, 3, 4, 5, 6],
        ...                    'b': [1, 1, 2, 3, 5, 8],
        ...                    'c': [1, 4, 9, 16, 25, 36]}, columns=['a', 'b', 'c'])
        >>> df
           a  b   c
        0  1  1   1
        1  2  1   4
        2  3  2   9
        3  4  3  16
        4  5  5  25
        5  6  8  36

        >>> df.diff()
             a    b     c
        0  NaN  NaN   NaN
        1  1.0  0.0   3.0
        2  1.0  1.0   5.0
        3  1.0  1.0   7.0
        4  1.0  2.0   9.0
        5  1.0  3.0  11.0

        Difference with previous column

        >>> df.diff(periods=3)
             a    b     c
        0  NaN  NaN   NaN
        1  NaN  NaN   NaN
        2  NaN  NaN   NaN
        3  3.0  2.0  15.0
        4  3.0  4.0  21.0
        5  3.0  6.0  27.0

        Difference with following row

        >>> df.diff(periods=-1)
             a    b     c
        0 -1.0  0.0  -3.0
        1 -1.0 -1.0  -5.0
        2 -1.0 -1.0  -7.0
        3 -1.0 -2.0  -9.0
        4 -1.0 -3.0 -11.0
        5  NaN  NaN   NaN
        """
        axis = validate_axis(axis)
        if axis != 0:
            raise NotImplementedError('axis should be either 0 or "index" currently.')

        return self._apply_series_op(lambda kser: kser._diff(periods), should_resolve=True)

    # TODO: axis should support 1 or 'columns' either at this moment
    def nunique(
        self,
        axis: Union[int, str] = 0,
        dropna: bool = True,
        approx: bool = False,
        rsd: float = 0.05,
    ) -> "Series":
        """
        Return number of unique elements in the object.

        Excludes NA values by default.

        Parameters
        ----------
        axis : int, default 0 or 'index'
            Can only be set to 0 at the moment.
        dropna : bool, default True
            Don’t include NaN in the count.
        approx: bool, default False
            If False, will use the exact algorithm and return the exact number of unique.
            If True, it uses the HyperLogLog approximate algorithm, which is significantly faster
            for large amount of data.
            Note: This parameter is specific to Koalas and is not found in pandas.
        rsd: float, default 0.05
            Maximum estimation error allowed in the HyperLogLog algorithm.
            Note: Just like ``approx`` this parameter is specific to Koalas.

        Returns
        -------
        The number of unique values per column as a Koalas Series.

        Examples
        --------
        >>> df = ks.DataFrame({'A': [1, 2, 3], 'B': [np.nan, 3, np.nan]})
        >>> df.nunique()
        A    3
        B    1
        dtype: int64

        >>> df.nunique(dropna=False)
        A    3
        B    2
        dtype: int64

        On big data, we recommend using the approximate algorithm to speed up this function.
        The result will be very close to the exact unique count.

        >>> df.nunique(approx=True)
        A    3
        B    1
        dtype: int64
        """
        from databricks.koalas.series import first_series

        axis = validate_axis(axis)
        if axis != 0:
            raise NotImplementedError('axis should be either 0 or "index" currently.')
        sdf = self._internal.spark_frame.select(
            [F.lit(None).cast(StringType()).alias(SPARK_DEFAULT_INDEX_NAME)]
            + [
                self._kser_for(label)._nunique(dropna, approx, rsd)
                for label in self._internal.column_labels
            ]
        )

        # The data is expected to be small so it's fine to transpose/use default index.
        with ks.option_context("compute.max_rows", 1):
            internal = self._internal.copy(
                spark_frame=sdf,
                index_spark_columns=[scol_for(sdf, SPARK_DEFAULT_INDEX_NAME)],
                index_names=[None],
                index_dtypes=[None],
                data_spark_columns=[
                    scol_for(sdf, col) for col in self._internal.data_spark_column_names
                ],
                data_dtypes=None,
            )
            return first_series(DataFrame(internal).transpose())

    def round(self, decimals=0) -> "DataFrame":
        """
        Round a DataFrame to a variable number of decimal places.

        Parameters
        ----------
        decimals : int, dict, Series
            Number of decimal places to round each column to. If an int is
            given, round each column to the same number of places.
            Otherwise dict and Series round to variable numbers of places.
            Column names should be in the keys if `decimals` is a
            dict-like, or in the index if `decimals` is a Series. Any
            columns not included in `decimals` will be left as is. Elements
            of `decimals` which are not columns of the input will be
            ignored.

            .. note:: If `decimals` is a Series, it is expected to be small,
                as all the data is loaded into the driver's memory.

        Returns
        -------
        DataFrame

        See Also
        --------
        Series.round

        Examples
        --------
        >>> df = ks.DataFrame({'A':[0.028208, 0.038683, 0.877076],
        ...                    'B':[0.992815, 0.645646, 0.149370],
        ...                    'C':[0.173891, 0.577595, 0.491027]},
        ...                    columns=['A', 'B', 'C'],
        ...                    index=['first', 'second', 'third'])
        >>> df
                       A         B         C
        first   0.028208  0.992815  0.173891
        second  0.038683  0.645646  0.577595
        third   0.877076  0.149370  0.491027

        >>> df.round(2)
                   A     B     C
        first   0.03  0.99  0.17
        second  0.04  0.65  0.58
        third   0.88  0.15  0.49

        >>> df.round({'A': 1, 'C': 2})
                  A         B     C
        first   0.0  0.992815  0.17
        second  0.0  0.645646  0.58
        third   0.9  0.149370  0.49

        >>> decimals = ks.Series([1, 0, 2], index=['A', 'B', 'C'])
        >>> df.round(decimals)
                  A    B     C
        first   0.0  1.0  0.17
        second  0.0  1.0  0.58
        third   0.9  0.0  0.49
        """
        if isinstance(decimals, ks.Series):
            decimals = {
                k if isinstance(k, tuple) else (k,): v
                for k, v in decimals._to_internal_pandas().items()
            }
        elif isinstance(decimals, dict):
            decimals = {k if is_name_like_tuple(k) else (k,): v for k, v in decimals.items()}
        elif isinstance(decimals, int):
            decimals = {k: decimals for k in self._internal.column_labels}
        else:
            raise ValueError("decimals must be an integer, a dict-like or a Series")

        def op(kser):
            label = kser._column_label
            if label in decimals:
                return F.round(kser.spark.column, decimals[label]).alias(
                    kser._internal.data_spark_column_names[0]
                )
            else:
                return kser

        return self._apply_series_op(op)

    def _mark_duplicates(self, subset=None, keep="first"):
        if subset is None:
            subset = self._internal.column_labels
        else:
            if is_name_like_tuple(subset):
                subset = [subset]
            elif is_name_like_value(subset):
                subset = [(subset,)]
            else:
                subset = [sub if is_name_like_tuple(sub) else (sub,) for sub in subset]
            diff = set(subset).difference(set(self._internal.column_labels))
            if len(diff) > 0:
                raise KeyError(", ".join([name_like_string(d) for d in diff]))
        group_cols = [self._internal.spark_column_name_for(label) for label in subset]

        sdf = self._internal.resolved_copy.spark_frame

        column = verify_temp_column_name(sdf, "__duplicated__")

        if keep == "first" or keep == "last":
            if keep == "first":
                ord_func = spark.functions.asc
            else:
                ord_func = spark.functions.desc
            window = (
                Window.partitionBy(group_cols)
                .orderBy(ord_func(NATURAL_ORDER_COLUMN_NAME))
                .rowsBetween(Window.unboundedPreceding, Window.currentRow)
            )
            sdf = sdf.withColumn(column, F.row_number().over(window) > 1)
        elif not keep:
            window = Window.partitionBy(group_cols).rowsBetween(
                Window.unboundedPreceding, Window.unboundedFollowing
            )
            sdf = sdf.withColumn(column, F.count("*").over(window) > 1)
        else:
            raise ValueError("'keep' only supports 'first', 'last' and False")
        return sdf, column

    def duplicated(self, subset=None, keep="first") -> "Series":
        """
        Return boolean Series denoting duplicate rows, optionally only considering certain columns.

        Parameters
        ----------
        subset : column label or sequence of labels, optional
            Only consider certain columns for identifying duplicates,
            by default use all of the columns
        keep : {'first', 'last', False}, default 'first'
           - ``first`` : Mark duplicates as ``True`` except for the first occurrence.
           - ``last`` : Mark duplicates as ``True`` except for the last occurrence.
           - False : Mark all duplicates as ``True``.

        Returns
        -------
        duplicated : Series

        Examples
        --------
        >>> df = ks.DataFrame({'a': [1, 1, 1, 3], 'b': [1, 1, 1, 4], 'c': [1, 1, 1, 5]},
        ...                   columns = ['a', 'b', 'c'])
        >>> df
           a  b  c
        0  1  1  1
        1  1  1  1
        2  1  1  1
        3  3  4  5

        >>> df.duplicated().sort_index()
        0    False
        1     True
        2     True
        3    False
        dtype: bool

        Mark duplicates as ``True`` except for the last occurrence.

        >>> df.duplicated(keep='last').sort_index()
        0     True
        1     True
        2    False
        3    False
        dtype: bool

        Mark all duplicates as ``True``.

        >>> df.duplicated(keep=False).sort_index()
        0     True
        1     True
        2     True
        3    False
        dtype: bool
        """
        from databricks.koalas.series import first_series

        sdf, column = self._mark_duplicates(subset, keep)

        sdf = sdf.select(
            self._internal.index_spark_columns
            + [scol_for(sdf, column).alias(SPARK_DEFAULT_SERIES_NAME)]
        )
        return first_series(
            DataFrame(
                InternalFrame(
                    spark_frame=sdf,
                    index_spark_columns=[
                        scol_for(sdf, col) for col in self._internal.index_spark_column_names
                    ],
                    index_names=self._internal.index_names,
                    index_dtypes=self._internal.index_dtypes,
                    column_labels=[None],  # type: ignore
                    data_spark_columns=[scol_for(sdf, SPARK_DEFAULT_SERIES_NAME)],
                )
            )
        )

    # TODO: support other as DataFrame or array-like
    def dot(self, other: "Series") -> "Series":
        """
        Compute the matrix multiplication between the DataFrame and other.

        This method computes the matrix product between the DataFrame and the
        values of an other Series

        It can also be called using ``self @ other`` in Python >= 3.5.

        .. note:: This method is based on an expensive operation due to the nature
            of big data. Internally it needs to generate each row for each value, and
            then group twice - it is a huge operation. To prevent misusage, this method
            has the 'compute.max_rows' default limit of input length, and raises a ValueError.

                >>> from databricks.koalas.config import option_context
                >>> with option_context(
                ...     'compute.max_rows', 1000, "compute.ops_on_diff_frames", True
                ... ):  # doctest: +NORMALIZE_WHITESPACE
                ...     kdf = ks.DataFrame({'a': range(1001)})
                ...     kser = ks.Series([2], index=['a'])
                ...     kdf.dot(kser)
                Traceback (most recent call last):
                  ...
                ValueError: Current DataFrame has more then the given limit 1000 rows.
                Please set 'compute.max_rows' by using 'databricks.koalas.config.set_option'
                to retrieve to retrieve more than 1000 rows. Note that, before changing the
                'compute.max_rows', this operation is considerably expensive.

        Parameters
        ----------
        other : Series
            The other object to compute the matrix product with.

        Returns
        -------
        Series
            Return the matrix product between self and other as a Series.

        See Also
        --------
        Series.dot: Similar method for Series.

        Notes
        -----
        The dimensions of DataFrame and other must be compatible in order to
        compute the matrix multiplication. In addition, the column names of
        DataFrame and the index of other must contain the same values, as they
        will be aligned prior to the multiplication.

        The dot method for Series computes the inner product, instead of the
        matrix product here.

        Examples
        --------
        >>> from databricks.koalas.config import set_option, reset_option
        >>> set_option("compute.ops_on_diff_frames", True)
        >>> kdf = ks.DataFrame([[0, 1, -2, -1], [1, 1, 1, 1]])
        >>> kser = ks.Series([1, 1, 2, 1])
        >>> kdf.dot(kser)
        0   -4
        1    5
        dtype: int64

        Note how shuffling of the objects does not change the result.

        >>> kser2 = kser.reindex([1, 0, 2, 3])
        >>> kdf.dot(kser2)
        0   -4
        1    5
        dtype: int64
        >>> kdf @ kser2
        0   -4
        1    5
        dtype: int64
        >>> reset_option("compute.ops_on_diff_frames")
        """
        if not isinstance(other, ks.Series):
            raise TypeError("Unsupported type {}".format(type(other).__name__))
        else:
            return cast(ks.Series, other.dot(self.transpose())).rename(None)

    def __matmul__(self, other):
        """
        Matrix multiplication using binary `@` operator in Python>=3.5.
        """
        return self.dot(other)

    def to_koalas(self, index_col: Optional[Union[str, List[str]]] = None) -> "DataFrame":
        """
        Converts the existing DataFrame into a Koalas DataFrame.

        This method is monkey-patched into Spark's DataFrame and can be used
        to convert a Spark DataFrame into a Koalas DataFrame. If running on
        an existing Koalas DataFrame, the method returns itself.

        If a Koalas DataFrame is converted to a Spark DataFrame and then back
        to Koalas, it will lose the index information and the original index
        will be turned into a normal column.

        Parameters
        ----------
        index_col: str or list of str, optional, default: None
            Index column of table in Spark.

        See Also
        --------
        DataFrame.to_spark

        Examples
        --------
        >>> df = ks.DataFrame({'col1': [1, 2], 'col2': [3, 4]}, columns=['col1', 'col2'])
        >>> df
           col1  col2
        0     1     3
        1     2     4

        >>> spark_df = df.to_spark()
        >>> spark_df
        DataFrame[col1: bigint, col2: bigint]

        >>> kdf = spark_df.to_koalas()
        >>> kdf
           col1  col2
        0     1     3
        1     2     4

        We can specify the index columns.

        >>> kdf = spark_df.to_koalas(index_col='col1')
        >>> kdf  # doctest: +NORMALIZE_WHITESPACE
              col2
        col1
        1        3
        2        4

        Calling to_koalas on a Koalas DataFrame simply returns itself.

        >>> df.to_koalas()
           col1  col2
        0     1     3
        1     2     4
        """
        if isinstance(self, DataFrame):
            return self
        else:
            assert isinstance(self, spark.DataFrame), type(self)
            from databricks.koalas.namespace import _get_index_map

            index_spark_columns, index_names = _get_index_map(self, index_col)
            internal = InternalFrame(
                spark_frame=self, index_spark_columns=index_spark_columns, index_names=index_names
            )
            return DataFrame(internal)

    def cache(self) -> "CachedDataFrame":
        warnings.warn(
            "DataFrame.cache is deprecated as of DataFrame.spark.cache. "
            "Please use the API instead.",
            FutureWarning,
        )
        return self.spark.cache()

    cache.__doc__ = SparkFrameMethods.cache.__doc__

    def persist(self, storage_level=StorageLevel.MEMORY_AND_DISK) -> "CachedDataFrame":
        warnings.warn(
            "DataFrame.persist is deprecated as of DataFrame.spark.persist. "
            "Please use the API instead.",
            FutureWarning,
        )
        return self.spark.persist(storage_level)

    persist.__doc__ = SparkFrameMethods.persist.__doc__

    def hint(self, name: str, *parameters) -> "DataFrame":
        warnings.warn(
            "DataFrame.hint is deprecated as of DataFrame.spark.hint. "
            "Please use the API instead.",
            FutureWarning,
        )
        return self.spark.hint(name, *parameters)

    hint.__doc__ = SparkFrameMethods.hint.__doc__

    def to_table(
        self,
        name: str,
        format: Optional[str] = None,
        mode: str = "overwrite",
        partition_cols: Optional[Union[str, List[str]]] = None,
        index_col: Optional[Union[str, List[str]]] = None,
        **options
    ) -> None:
        return self.spark.to_table(name, format, mode, partition_cols, index_col, **options)

    to_table.__doc__ = SparkFrameMethods.to_table.__doc__

    def to_delta(
        self,
        path: str,
        mode: str = "overwrite",
        partition_cols: Optional[Union[str, List[str]]] = None,
        index_col: Optional[Union[str, List[str]]] = None,
        **options
    ) -> None:
        """
        Write the DataFrame out as a Delta Lake table.

        Parameters
        ----------
        path : str, required
            Path to write to.
        mode : str {'append', 'overwrite', 'ignore', 'error', 'errorifexists'}, default
            'overwrite'. Specifies the behavior of the save operation when the destination
            exists already.

            - 'append': Append the new data to existing data.
            - 'overwrite': Overwrite existing data.
            - 'ignore': Silently ignore this operation if data already exists.
            - 'error' or 'errorifexists': Throw an exception if data already exists.

        partition_cols : str or list of str, optional, default None
            Names of partitioning columns
        index_col: str or list of str, optional, default: None
            Column names to be used in Spark to represent Koalas' index. The index name
            in Koalas is ignored. By default, the index is always lost.
        options : dict
            All other options passed directly into Delta Lake.

        See Also
        --------
        read_delta
        DataFrame.to_parquet
        DataFrame.to_table
        DataFrame.to_spark_io

        Examples
        --------

        >>> df = ks.DataFrame(dict(
        ...    date=list(pd.date_range('2012-1-1 12:00:00', periods=3, freq='M')),
        ...    country=['KR', 'US', 'JP'],
        ...    code=[1, 2 ,3]), columns=['date', 'country', 'code'])
        >>> df
                         date country  code
        0 2012-01-31 12:00:00      KR     1
        1 2012-02-29 12:00:00      US     2
        2 2012-03-31 12:00:00      JP     3

        Create a new Delta Lake table, partitioned by one column:

        >>> df.to_delta('%s/to_delta/foo' % path, partition_cols='date')

        Partitioned by two columns:

        >>> df.to_delta('%s/to_delta/bar' % path, partition_cols=['date', 'country'])

        Overwrite an existing table's partitions, using the 'replaceWhere' capability in Delta:

        >>> df.to_delta('%s/to_delta/bar' % path,
        ...             mode='overwrite', replaceWhere='date >= "2012-01-01"')
        """
        if "options" in options and isinstance(options.get("options"), dict) and len(options) == 1:
            options = options.get("options")  # type: ignore

        self.spark.to_spark_io(
            path=path,
            mode=mode,
            format="delta",
            partition_cols=partition_cols,
            index_col=index_col,
            **options,
        )

    def to_parquet(
        self,
        path: str,
        mode: str = "overwrite",
        partition_cols: Optional[Union[str, List[str]]] = None,
        compression: Optional[str] = None,
        index_col: Optional[Union[str, List[str]]] = None,
        **options
    ) -> None:
        """
        Write the DataFrame out as a Parquet file or directory.

        Parameters
        ----------
        path : str, required
            Path to write to.
        mode : str {'append', 'overwrite', 'ignore', 'error', 'errorifexists'},
            default 'overwrite'. Specifies the behavior of the save operation when the
            destination exists already.

            - 'append': Append the new data to existing data.
            - 'overwrite': Overwrite existing data.
            - 'ignore': Silently ignore this operation if data already exists.
            - 'error' or 'errorifexists': Throw an exception if data already exists.

        partition_cols : str or list of str, optional, default None
            Names of partitioning columns
        compression : str {'none', 'uncompressed', 'snappy', 'gzip', 'lzo', 'brotli', 'lz4', 'zstd'}
            Compression codec to use when saving to file. If None is set, it uses the
            value specified in `spark.sql.parquet.compression.codec`.
        index_col: str or list of str, optional, default: None
            Column names to be used in Spark to represent Koalas' index. The index name
            in Koalas is ignored. By default, the index is always lost.
        options : dict
            All other options passed directly into Spark's data source.

        See Also
        --------
        read_parquet
        DataFrame.to_delta
        DataFrame.to_table
        DataFrame.to_spark_io

        Examples
        --------
        >>> df = ks.DataFrame(dict(
        ...    date=list(pd.date_range('2012-1-1 12:00:00', periods=3, freq='M')),
        ...    country=['KR', 'US', 'JP'],
        ...    code=[1, 2 ,3]), columns=['date', 'country', 'code'])
        >>> df
                         date country  code
        0 2012-01-31 12:00:00      KR     1
        1 2012-02-29 12:00:00      US     2
        2 2012-03-31 12:00:00      JP     3

        >>> df.to_parquet('%s/to_parquet/foo.parquet' % path, partition_cols='date')

        >>> df.to_parquet(
        ...     '%s/to_parquet/foo.parquet' % path,
        ...     mode = 'overwrite',
        ...     partition_cols=['date', 'country'])
        """
        if "options" in options and isinstance(options.get("options"), dict) and len(options) == 1:
            options = options.get("options")  # type: ignore

        builder = self.to_spark(index_col=index_col).write.mode(mode)
        if partition_cols is not None:
            builder.partitionBy(partition_cols)
        builder._set_opts(compression=compression)
        builder.options(**options).format("parquet").save(path)

    def to_orc(
        self,
        path: str,
        mode: str = "overwrite",
        partition_cols: Optional[Union[str, List[str]]] = None,
        index_col: Optional[Union[str, List[str]]] = None,
        **options
    ) -> None:
        """
        Write the DataFrame out as a ORC file or directory.

        Parameters
        ----------
        path : str, required
            Path to write to.
        mode : str {'append', 'overwrite', 'ignore', 'error', 'errorifexists'},
            default 'overwrite'. Specifies the behavior of the save operation when the
            destination exists already.

            - 'append': Append the new data to existing data.
            - 'overwrite': Overwrite existing data.
            - 'ignore': Silently ignore this operation if data already exists.
            - 'error' or 'errorifexists': Throw an exception if data already exists.

        partition_cols : str or list of str, optional, default None
            Names of partitioning columns
        index_col: str or list of str, optional, default: None
            Column names to be used in Spark to represent Koalas' index. The index name
            in Koalas is ignored. By default, the index is always lost.
        options : dict
            All other options passed directly into Spark's data source.

        See Also
        --------
        read_orc
        DataFrame.to_delta
        DataFrame.to_parquet
        DataFrame.to_table
        DataFrame.to_spark_io

        Examples
        --------
        >>> df = ks.DataFrame(dict(
        ...    date=list(pd.date_range('2012-1-1 12:00:00', periods=3, freq='M')),
        ...    country=['KR', 'US', 'JP'],
        ...    code=[1, 2 ,3]), columns=['date', 'country', 'code'])
        >>> df
                         date country  code
        0 2012-01-31 12:00:00      KR     1
        1 2012-02-29 12:00:00      US     2
        2 2012-03-31 12:00:00      JP     3

        >>> df.to_orc('%s/to_orc/foo.orc' % path, partition_cols='date')

        >>> df.to_orc(
        ...     '%s/to_orc/foo.orc' % path,
        ...     mode = 'overwrite',
        ...     partition_cols=['date', 'country'])
        """
        if "options" in options and isinstance(options.get("options"), dict) and len(options) == 1:
            options = options.get("options")  # type: ignore

        self.spark.to_spark_io(
            path=path,
            mode=mode,
            format="orc",
            partition_cols=partition_cols,
            index_col=index_col,
            **options,
        )

    def to_spark_io(
        self,
        path: Optional[str] = None,
        format: Optional[str] = None,
        mode: str = "overwrite",
        partition_cols: Optional[Union[str, List[str]]] = None,
        index_col: Optional[Union[str, List[str]]] = None,
        **options
    ) -> None:
        return self.spark.to_spark_io(path, format, mode, partition_cols, index_col, **options)

    to_spark_io.__doc__ = SparkFrameMethods.to_spark_io.__doc__

    def to_spark(self, index_col: Optional[Union[str, List[str]]] = None) -> SparkDataFrame:
        return self.spark.frame(index_col)

    to_spark.__doc__ = SparkFrameMethods.__doc__

    def to_pandas(self) -> pd.DataFrame:
        """
        Return a pandas DataFrame.

        .. note:: This method should only be used if the resulting pandas DataFrame is expected
            to be small, as all the data is loaded into the driver's memory.

        Examples
        --------
        >>> df = ks.DataFrame([(.2, .3), (.0, .6), (.6, .0), (.2, .1)],
        ...                   columns=['dogs', 'cats'])
        >>> df.to_pandas()
           dogs  cats
        0   0.2   0.3
        1   0.0   0.6
        2   0.6   0.0
        3   0.2   0.1
        """
        return self._internal.to_pandas_frame.copy()

    # Alias to maintain backward compatibility with Spark
    def toPandas(self) -> pd.DataFrame:
        warnings.warn(
            "DataFrame.toPandas is deprecated as of DataFrame.to_pandas. "
            "Please use the API instead.",
            FutureWarning,
        )
        return self.to_pandas()

    toPandas.__doc__ = to_pandas.__doc__

    def assign(self, **kwargs) -> "DataFrame":
        """
        Assign new columns to a DataFrame.

        Returns a new object with all original columns in addition to new ones.
        Existing columns that are re-assigned will be overwritten.

        Parameters
        ----------
        **kwargs : dict of {str: callable, Series or Index}
            The column names are keywords. If the values are
            callable, they are computed on the DataFrame and
            assigned to the new columns. The callable must not
            change input DataFrame (though Koalas doesn't check it).
            If the values are not callable, (e.g. a Series or a literal),
            they are simply assigned.

        Returns
        -------
        DataFrame
            A new DataFrame with the new columns in addition to
            all the existing columns.

        Examples
        --------
        >>> df = ks.DataFrame({'temp_c': [17.0, 25.0]},
        ...                   index=['Portland', 'Berkeley'])
        >>> df
                  temp_c
        Portland    17.0
        Berkeley    25.0

        Where the value is a callable, evaluated on `df`:

        >>> df.assign(temp_f=lambda x: x.temp_c * 9 / 5 + 32)
                  temp_c  temp_f
        Portland    17.0    62.6
        Berkeley    25.0    77.0

        Alternatively, the same behavior can be achieved by directly
        referencing an existing Series or sequence and you can also
        create multiple columns within the same assign.

        >>> assigned = df.assign(temp_f=df['temp_c'] * 9 / 5 + 32,
        ...                      temp_k=df['temp_c'] + 273.15,
        ...                      temp_idx=df.index)
        >>> assigned[['temp_c', 'temp_f', 'temp_k', 'temp_idx']]
                  temp_c  temp_f  temp_k  temp_idx
        Portland    17.0    62.6  290.15  Portland
        Berkeley    25.0    77.0  298.15  Berkeley

        Notes
        -----
        Assigning multiple columns within the same ``assign`` is possible
        but you cannot refer to newly created or modified columns. This
        feature is supported in pandas for Python 3.6 and later but not in
        Koalas. In Koalas, all items are computed first, and then assigned.
        """
        return self._assign(kwargs)

    def _assign(self, kwargs):
        assert isinstance(kwargs, dict)
        from databricks.koalas.indexes import MultiIndex
        from databricks.koalas.series import IndexOpsMixin

        for k, v in kwargs.items():
            is_invalid_assignee = (
                not (isinstance(v, (IndexOpsMixin, spark.Column)) or callable(v) or is_scalar(v))
            ) or isinstance(v, MultiIndex)
            if is_invalid_assignee:
                raise TypeError(
                    "Column assignment doesn't support type " "{0}".format(type(v).__name__)
                )
            if callable(v):
                kwargs[k] = v(self)

        pairs = {
            (k if is_name_like_tuple(k) else (k,)): (
                (v.spark.column, v.dtype)
                if isinstance(v, IndexOpsMixin) and not isinstance(v, MultiIndex)
                else (v, None)
                if isinstance(v, spark.Column)
                else (F.lit(v), None)
            )
            for k, v in kwargs.items()
        }

        scols = []
        data_dtypes = []
        for label in self._internal.column_labels:
            for i in range(len(label)):
                if label[: len(label) - i] in pairs:
                    scol, dtype = pairs[label[: len(label) - i]]
                    scol = scol.alias(self._internal.spark_column_name_for(label))
                    break
            else:
                scol = self._internal.spark_column_for(label)
                dtype = self._internal.dtype_for(label)
            scols.append(scol)
            data_dtypes.append(dtype)

        column_labels = self._internal.column_labels.copy()
        for label, (scol, dtype) in pairs.items():
            if label not in set(i[: len(label)] for i in self._internal.column_labels):
                scols.append(scol.alias(name_like_string(label)))
                column_labels.append(label)
                data_dtypes.append(dtype)

        level = self._internal.column_labels_level
        column_labels = [
            tuple(list(label) + ([""] * (level - len(label)))) for label in column_labels
        ]

        internal = self._internal.with_new_columns(
            scols, column_labels=column_labels, data_dtypes=data_dtypes
        )
        return DataFrame(internal)

    @staticmethod
    def from_records(
        data: Union[np.array, List[tuple], dict, pd.DataFrame],
        index: Union[str, list, np.array] = None,
        exclude: list = None,
        columns: list = None,
        coerce_float: bool = False,
        nrows: int = None,
    ) -> "DataFrame":
        """
        Convert structured or record ndarray to DataFrame.

        Parameters
        ----------
        data : ndarray (structured dtype), list of tuples, dict, or DataFrame
        index : string, list of fields, array-like
            Field of array to use as the index, alternately a specific set of input labels to use
        exclude : sequence, default None
            Columns or fields to exclude
        columns : sequence, default None
            Column names to use. If the passed data do not have names associated with them, this
            argument provides names for the columns. Otherwise this argument indicates the order of
            the columns in the result (any names not found in the data will become all-NA columns)
        coerce_float : boolean, default False
            Attempt to convert values of non-string, non-numeric objects (like decimal.Decimal) to
            floating point, useful for SQL result sets
        nrows : int, default None
            Number of rows to read if data is an iterator

        Returns
        -------
        df : DataFrame

        Examples
        --------
        Use dict as input

        >>> ks.DataFrame.from_records({'A': [1, 2, 3]})
           A
        0  1
        1  2
        2  3

        Use list of tuples as input

        >>> ks.DataFrame.from_records([(1, 2), (3, 4)])
           0  1
        0  1  2
        1  3  4

        Use NumPy array as input

        >>> ks.DataFrame.from_records(np.eye(3))
             0    1    2
        0  1.0  0.0  0.0
        1  0.0  1.0  0.0
        2  0.0  0.0  1.0
        """
        return DataFrame(
            pd.DataFrame.from_records(data, index, exclude, columns, coerce_float, nrows)
        )

    def to_records(self, index=True, column_dtypes=None, index_dtypes=None) -> np.recarray:
        """
        Convert DataFrame to a NumPy record array.

        Index will be included as the first field of the record array if
        requested.

        .. note:: This method should only be used if the resulting NumPy ndarray is
            expected to be small, as all the data is loaded into the driver's memory.

        Parameters
        ----------
        index : bool, default True
            Include index in resulting record array, stored in 'index'
            field or using the index label, if set.
        column_dtypes : str, type, dict, default None
            If a string or type, the data type to store all columns. If
            a dictionary, a mapping of column names and indices (zero-indexed)
            to specific data types.
        index_dtypes : str, type, dict, default None
            If a string or type, the data type to store all index levels. If
            a dictionary, a mapping of index level names and indices
            (zero-indexed) to specific data types.
            This mapping is applied only if `index=True`.

        Returns
        -------
        numpy.recarray
            NumPy ndarray with the DataFrame labels as fields and each row
            of the DataFrame as entries.

        See Also
        --------
        DataFrame.from_records: Convert structured or record ndarray
            to DataFrame.
        numpy.recarray: An ndarray that allows field access using
            attributes, analogous to typed columns in a
            spreadsheet.

        Examples
        --------
        >>> df = ks.DataFrame({'A': [1, 2], 'B': [0.5, 0.75]},
        ...                   index=['a', 'b'])
        >>> df
           A     B
        a  1  0.50
        b  2  0.75

        >>> df.to_records() # doctest: +SKIP
        rec.array([('a', 1, 0.5 ), ('b', 2, 0.75)],
                  dtype=[('index', 'O'), ('A', '<i8'), ('B', '<f8')])

        The index can be excluded from the record array:

        >>> df.to_records(index=False) # doctest: +SKIP
        rec.array([(1, 0.5 ), (2, 0.75)],
                  dtype=[('A', '<i8'), ('B', '<f8')])

        Specification of dtype for columns is new in pandas 0.24.0.
        Data types can be specified for the columns:

        >>> df.to_records(column_dtypes={"A": "int32"}) # doctest: +SKIP
        rec.array([('a', 1, 0.5 ), ('b', 2, 0.75)],
                  dtype=[('index', 'O'), ('A', '<i4'), ('B', '<f8')])

        Specification of dtype for index is new in pandas 0.24.0.
        Data types can also be specified for the index:

        >>> df.to_records(index_dtypes="<S2") # doctest: +SKIP
        rec.array([(b'a', 1, 0.5 ), (b'b', 2, 0.75)],
                  dtype=[('index', 'S2'), ('A', '<i8'), ('B', '<f8')])
        """
        args = locals()
        kdf = self

        return validate_arguments_and_invoke_function(
            kdf._to_internal_pandas(), self.to_records, pd.DataFrame.to_records, args
        )

    def copy(self, deep=None) -> "DataFrame":
        """
        Make a copy of this object's indices and data.

        Parameters
        ----------
        deep : None
            this parameter is not supported but just dummy parameter to match pandas.

        Returns
        -------
        copy : DataFrame

        Examples
        --------
        >>> df = ks.DataFrame({'x': [1, 2], 'y': [3, 4], 'z': [5, 6], 'w': [7, 8]},
        ...                   columns=['x', 'y', 'z', 'w'])
        >>> df
           x  y  z  w
        0  1  3  5  7
        1  2  4  6  8
        >>> df_copy = df.copy()
        >>> df_copy
           x  y  z  w
        0  1  3  5  7
        1  2  4  6  8
        """
        return DataFrame(self._internal)

    def dropna(
        self, axis=0, how="any", thresh=None, subset=None, inplace=False
    ) -> Optional["DataFrame"]:
        """
        Remove missing values.

        Parameters
        ----------
        axis : {0 or 'index'}, default 0
            Determine if rows or columns which contain missing values are
            removed.

            * 0, or 'index' : Drop rows which contain missing values.
        how : {'any', 'all'}, default 'any'
            Determine if row or column is removed from DataFrame, when we have
            at least one NA or all NA.

            * 'any' : If any NA values are present, drop that row or column.
            * 'all' : If all values are NA, drop that row or column.

        thresh : int, optional
            Require that many non-NA values.
        subset : array-like, optional
            Labels along other axis to consider, e.g. if you are dropping rows
            these would be a list of columns to include.
        inplace : bool, default False
            If True, do operation inplace and return None.

        Returns
        -------
        DataFrame
            DataFrame with NA entries dropped from it.

        See Also
        --------
        DataFrame.drop : Drop specified labels from columns.
        DataFrame.isnull: Indicate missing values.
        DataFrame.notnull : Indicate existing (non-missing) values.

        Examples
        --------
        >>> df = ks.DataFrame({"name": ['Alfred', 'Batman', 'Catwoman'],
        ...                    "toy": [None, 'Batmobile', 'Bullwhip'],
        ...                    "born": [None, "1940-04-25", None]},
        ...                   columns=['name', 'toy', 'born'])
        >>> df
               name        toy        born
        0    Alfred       None        None
        1    Batman  Batmobile  1940-04-25
        2  Catwoman   Bullwhip        None

        Drop the rows where at least one element is missing.

        >>> df.dropna()
             name        toy        born
        1  Batman  Batmobile  1940-04-25

        Drop the columns where at least one element is missing.

        >>> df.dropna(axis='columns')
               name
        0    Alfred
        1    Batman
        2  Catwoman

        Drop the rows where all elements are missing.

        >>> df.dropna(how='all')
               name        toy        born
        0    Alfred       None        None
        1    Batman  Batmobile  1940-04-25
        2  Catwoman   Bullwhip        None

        Keep only the rows with at least 2 non-NA values.

        >>> df.dropna(thresh=2)
               name        toy        born
        1    Batman  Batmobile  1940-04-25
        2  Catwoman   Bullwhip        None

        Define in which columns to look for missing values.

        >>> df.dropna(subset=['name', 'born'])
             name        toy        born
        1  Batman  Batmobile  1940-04-25

        Keep the DataFrame with valid entries in the same variable.

        >>> df.dropna(inplace=True)
        >>> df
             name        toy        born
        1  Batman  Batmobile  1940-04-25
        """
        axis = validate_axis(axis)
        inplace = validate_bool_kwarg(inplace, "inplace")

        if thresh is None:
            if how is None:
                raise TypeError("must specify how or thresh")
            elif how not in ("any", "all"):
                raise ValueError("invalid how option: {h}".format(h=how))

        if subset is not None:
            if isinstance(subset, str):
                labels = [(subset,)]  # type: Optional[List[Tuple]]
            elif isinstance(subset, tuple):
                labels = [subset]
            else:
                labels = [sub if isinstance(sub, tuple) else (sub,) for sub in subset]
        else:
            labels = None

        if axis == 0:
            if labels is not None:
                invalids = [label for label in labels if label not in self._internal.column_labels]
                if len(invalids) > 0:
                    raise KeyError(invalids)
            else:
                labels = self._internal.column_labels

            cnt = reduce(
                lambda x, y: x + y,
                [
                    F.when(self._kser_for(label).notna().spark.column, 1).otherwise(0)
                    for label in labels
                ],
                F.lit(0),
            )
            if thresh is not None:
                pred = cnt >= F.lit(int(thresh))
            elif how == "any":
                pred = cnt == F.lit(len(labels))
            elif how == "all":
                pred = cnt > F.lit(0)

            internal = self._internal.with_filter(pred)
            if inplace:
                self._update_internal_frame(internal)
                return None
            else:
                return DataFrame(internal)
        else:
            assert axis == 1

            internal = self._internal.resolved_copy

            if labels is not None:
                if any(len(lbl) != internal.index_level for lbl in labels):
                    raise ValueError(
                        "The length of each subset must be the same as the index size."
                    )

                cond = reduce(
                    lambda x, y: x | y,
                    [
                        reduce(
                            lambda x, y: x & y,
                            [
                                scol == F.lit(l)
                                for l, scol in zip(lbl, internal.index_spark_columns)
                            ],
                        )
                        for lbl in labels
                    ],
                )

                internal = internal.with_filter(cond)

            null_counts = []
            for label in internal.column_labels:
                scol = internal.spark_column_for(label)
                if isinstance(internal.spark_type_for(label), (FloatType, DoubleType)):
                    cond = scol.isNull() | F.isnan(scol)
                else:
                    cond = scol.isNull()
                null_counts.append(
                    F.sum(F.when(~cond, 1).otherwise(0)).alias(name_like_string(label))
                )

            counts = internal.spark_frame.select(null_counts + [F.count("*")]).head()

            if thresh is not None:
                column_labels = [
                    label
                    for label, cnt in zip(internal.column_labels, counts)
                    if (cnt or 0) >= int(thresh)
                ]
            elif how == "any":
                column_labels = [
                    label
                    for label, cnt in zip(internal.column_labels, counts)
                    if (cnt or 0) == counts[-1]
                ]
            elif how == "all":
                column_labels = [
                    label for label, cnt in zip(internal.column_labels, counts) if (cnt or 0) > 0
                ]

            kdf = self[column_labels]
            if inplace:
                self._update_internal_frame(kdf._internal)
                return None
            else:
                return kdf

    # TODO: add 'limit' when value parameter exists
    def fillna(
        self, value=None, method=None, axis=None, inplace=False, limit=None
    ) -> Optional["DataFrame"]:
        """Fill NA/NaN values.

        .. note:: the current implementation of 'method' parameter in fillna uses Spark's Window
            without specifying partition specification. This leads to move all data into
            single partition in single machine and could cause serious
            performance degradation. Avoid this method against very large dataset.

        Parameters
        ----------
        value : scalar, dict, Series
            Value to use to fill holes. alternately a dict/Series of values
            specifying which value to use for each column.
            DataFrame is not supported.
        method : {'backfill', 'bfill', 'pad', 'ffill', None}, default None
            Method to use for filling holes in reindexed Series pad / ffill: propagate last valid
            observation forward to next valid backfill / bfill:
            use NEXT valid observation to fill gap
        axis : {0 or `index`}
            1 and `columns` are not supported.
        inplace : boolean, default False
            Fill in place (do not create a new object)
        limit : int, default None
            If method is specified, this is the maximum number of consecutive NaN values to
            forward/backward fill. In other words, if there is a gap with more than this number of
            consecutive NaNs, it will only be partially filled. If method is not specified,
            this is the maximum number of entries along the entire axis where NaNs will be filled.
            Must be greater than 0 if not None

        Returns
        -------
        DataFrame
            DataFrame with NA entries filled.

        Examples
        --------
        >>> df = ks.DataFrame({
        ...     'A': [None, 3, None, None],
        ...     'B': [2, 4, None, 3],
        ...     'C': [None, None, None, 1],
        ...     'D': [0, 1, 5, 4]
        ...     },
        ...     columns=['A', 'B', 'C', 'D'])
        >>> df
             A    B    C  D
        0  NaN  2.0  NaN  0
        1  3.0  4.0  NaN  1
        2  NaN  NaN  NaN  5
        3  NaN  3.0  1.0  4

        Replace all NaN elements with 0s.

        >>> df.fillna(0)
             A    B    C  D
        0  0.0  2.0  0.0  0
        1  3.0  4.0  0.0  1
        2  0.0  0.0  0.0  5
        3  0.0  3.0  1.0  4

        We can also propagate non-null values forward or backward.

        >>> df.fillna(method='ffill')
             A    B    C  D
        0  NaN  2.0  NaN  0
        1  3.0  4.0  NaN  1
        2  3.0  4.0  NaN  5
        3  3.0  3.0  1.0  4

        Replace all NaN elements in column 'A', 'B', 'C', and 'D', with 0, 1,
        2, and 3 respectively.

        >>> values = {'A': 0, 'B': 1, 'C': 2, 'D': 3}
        >>> df.fillna(value=values)
             A    B    C  D
        0  0.0  2.0  2.0  0
        1  3.0  4.0  2.0  1
        2  0.0  1.0  2.0  5
        3  0.0  3.0  1.0  4
        """
        axis = validate_axis(axis)
        if axis != 0:
            raise NotImplementedError("fillna currently only works for axis=0 or axis='index'")

        if value is not None:
            if not isinstance(value, (float, int, str, bool, dict, pd.Series)):
                raise TypeError("Unsupported type %s" % type(value).__name__)
            if limit is not None:
                raise ValueError("limit parameter for value is not support now")
            if isinstance(value, pd.Series):
                value = value.to_dict()
            if isinstance(value, dict):
                for v in value.values():
                    if not isinstance(v, (float, int, str, bool)):
                        raise TypeError("Unsupported type %s" % type(v).__name__)
                value = {k if is_name_like_tuple(k) else (k,): v for k, v in value.items()}

                def op(kser):
                    label = kser._column_label
                    for k, v in value.items():
                        if k == label[: len(k)]:
                            return kser._fillna(
                                value=value[k], method=method, axis=axis, limit=limit
                            )
                    else:
                        return kser

            else:
                op = lambda kser: kser._fillna(value=value, method=method, axis=axis, limit=limit)
        elif method is not None:
            op = lambda kser: kser._fillna(value=value, method=method, axis=axis, limit=limit)
        else:
            raise ValueError("Must specify a fillna 'value' or 'method' parameter.")

        kdf = self._apply_series_op(op, should_resolve=(method is not None))

        inplace = validate_bool_kwarg(inplace, "inplace")
        if inplace:
            self._update_internal_frame(kdf._internal, requires_same_anchor=False)
            return None
        else:
            return kdf

    def replace(
        self, to_replace=None, value=None, inplace=False, limit=None, regex=False, method="pad",
    ) -> Optional["DataFrame"]:
        """
        Returns a new DataFrame replacing a value with another value.

        Parameters
        ----------
        to_replace : int, float, string, list, tuple or dict
            Value to be replaced.
        value : int, float, string, list or tuple
            Value to use to replace holes. The replacement value must be an int, float,
            or string.
            If value is a list or tuple, value should be of the same length with to_replace.
        inplace : boolean, default False
            Fill in place (do not create a new object)

        Returns
        -------
        DataFrame
            Object after replacement.

        Examples
        --------
        >>> df = ks.DataFrame({"name": ['Ironman', 'Captain America', 'Thor', 'Hulk'],
        ...                    "weapon": ['Mark-45', 'Shield', 'Mjolnir', 'Smash']},
        ...                   columns=['name', 'weapon'])
        >>> df
                      name   weapon
        0          Ironman  Mark-45
        1  Captain America   Shield
        2             Thor  Mjolnir
        3             Hulk    Smash

        Scalar `to_replace` and `value`

        >>> df.replace('Ironman', 'War-Machine')
                      name   weapon
        0      War-Machine  Mark-45
        1  Captain America   Shield
        2             Thor  Mjolnir
        3             Hulk    Smash

        List like `to_replace` and `value`

        >>> df.replace(['Ironman', 'Captain America'], ['Rescue', 'Hawkeye'], inplace=True)
        >>> df
              name   weapon
        0   Rescue  Mark-45
        1  Hawkeye   Shield
        2     Thor  Mjolnir
        3     Hulk    Smash

        Dicts can be used to specify different replacement values for different existing values
        To use a dict in this way the value parameter should be None

        >>> df.replace({'Mjolnir': 'Stormbuster'})
              name       weapon
        0   Rescue      Mark-45
        1  Hawkeye       Shield
        2     Thor  Stormbuster
        3     Hulk        Smash

        Dict can specify that different values should be replaced in different columns
        The value parameter should not be None in this case

        >>> df.replace({'weapon': 'Mjolnir'}, 'Stormbuster')
              name       weapon
        0   Rescue      Mark-45
        1  Hawkeye       Shield
        2     Thor  Stormbuster
        3     Hulk        Smash

        Nested dictionaries
        The value parameter should be None to use a nested dict in this way

        >>> df.replace({'weapon': {'Mjolnir': 'Stormbuster'}})
              name       weapon
        0   Rescue      Mark-45
        1  Hawkeye       Shield
        2     Thor  Stormbuster
        3     Hulk        Smash
        """
        if method != "pad":
            raise NotImplementedError("replace currently works only for method='pad")
        if limit is not None:
            raise NotImplementedError("replace currently works only when limit=None")
        if regex is not False:
            raise NotImplementedError("replace currently doesn't supports regex")
        inplace = validate_bool_kwarg(inplace, "inplace")

        if value is not None and not isinstance(value, (int, float, str, list, tuple, dict)):
            raise TypeError("Unsupported type {}".format(type(value).__name__))
        if to_replace is not None and not isinstance(
            to_replace, (int, float, str, list, tuple, dict)
        ):
            raise TypeError("Unsupported type {}".format(type(to_replace).__name__))

        if isinstance(value, (list, tuple)) and isinstance(to_replace, (list, tuple)):
            if len(value) != len(to_replace):
                raise ValueError("Length of to_replace and value must be same")

        if isinstance(to_replace, dict) and (
            value is not None or all(isinstance(i, dict) for i in to_replace.values())
        ):

            def op(kser):
                if kser.name in to_replace:
                    return kser.replace(to_replace=to_replace[kser.name], value=value, regex=regex)
                else:
                    return kser

        else:
            op = lambda kser: kser.replace(to_replace=to_replace, value=value, regex=regex)

        kdf = self._apply_series_op(op)
        if inplace:
            self._update_internal_frame(kdf._internal)
            return None
        else:
            return kdf

    def clip(self, lower: Union[float, int] = None, upper: Union[float, int] = None) -> "DataFrame":
        """
        Trim values at input threshold(s).

        Assigns values outside boundary to boundary values.

        Parameters
        ----------
        lower : float or int, default None
            Minimum threshold value. All values below this threshold will be set to it.
        upper : float or int, default None
            Maximum threshold value. All values above this threshold will be set to it.

        Returns
        -------
        DataFrame
            DataFrame with the values outside the clip boundaries replaced.

        Examples
        --------
        >>> ks.DataFrame({'A': [0, 2, 4]}).clip(1, 3)
           A
        0  1
        1  2
        2  3

        Notes
        -----
        One difference between this implementation and pandas is that running
        pd.DataFrame({'A': ['a', 'b']}).clip(0, 1) will crash with "TypeError: '<=' not supported
        between instances of 'str' and 'int'" while ks.DataFrame({'A': ['a', 'b']}).clip(0, 1)
        will output the original DataFrame, simply ignoring the incompatible types.
        """
        if is_list_like(lower) or is_list_like(upper):
            raise ValueError(
                "List-like value are not supported for 'lower' and 'upper' at the " + "moment"
            )

        if lower is None and upper is None:
            return self

        return self._apply_series_op(lambda kser: kser.clip(lower=lower, upper=upper))

    def head(self, n: int = 5) -> "DataFrame":
        """
        Return the first `n` rows.

        This function returns the first `n` rows for the object based
        on position. It is useful for quickly testing if your object
        has the right type of data in it.

        Parameters
        ----------
        n : int, default 5
            Number of rows to select.

        Returns
        -------
        obj_head : same type as caller
            The first `n` rows of the caller object.

        Examples
        --------
        >>> df = ks.DataFrame({'animal':['alligator', 'bee', 'falcon', 'lion',
        ...                    'monkey', 'parrot', 'shark', 'whale', 'zebra']})
        >>> df
              animal
        0  alligator
        1        bee
        2     falcon
        3       lion
        4     monkey
        5     parrot
        6      shark
        7      whale
        8      zebra

        Viewing the first 5 lines

        >>> df.head()
              animal
        0  alligator
        1        bee
        2     falcon
        3       lion
        4     monkey

        Viewing the first `n` lines (three in this case)

        >>> df.head(3)
              animal
        0  alligator
        1        bee
        2     falcon
        """
        if n < 0:
            n = len(self) + n
        if n <= 0:
            return DataFrame(self._internal.with_filter(F.lit(False)))
        else:
            sdf = self._internal.resolved_copy.spark_frame
            if get_option("compute.ordered_head"):
                sdf = sdf.orderBy(NATURAL_ORDER_COLUMN_NAME)
            return DataFrame(self._internal.with_new_sdf(sdf.limit(n)))

    def last(self, offset: Union[str, DateOffset]) -> "DataFrame":
        """
        Select final periods of time series data based on a date offset.

        When having a DataFrame with dates as index, this function can
        select the last few rows based on a date offset.

        Parameters
        ----------
        offset : str or DateOffset
            The offset length of the data that will be selected. For instance,
            '3D' will display all the rows having their index within the last 3 days.

        Returns
        -------
        DataFrame
            A subset of the caller.

        Raises
        ------
        TypeError
            If the index is not a :class:`DatetimeIndex`

        Examples
        --------

        >>> index = pd.date_range('2018-04-09', periods=4, freq='2D')
        >>> pdf = pd.DataFrame({'A': [1, 2, 3, 4]}, index=index)
        >>> kdf = ks.from_pandas(pdf)
        >>> kdf
                    A
        2018-04-09  1
        2018-04-11  2
        2018-04-13  3
        2018-04-15  4

        Get the rows for the last 3 days:

        >>> kdf.last('3D')
                    A
        2018-04-13  3
        2018-04-15  4

        Notice the data for 3 last calendar days were returned, not the last
        3 observed days in the dataset, and therefore data for 2018-04-11 was
        not returned.
        """
        # Check index type should be format DateTime
        from databricks.koalas.indexes import DatetimeIndex

        if not isinstance(self.index, DatetimeIndex):
            raise TypeError("'last' only supports a DatetimeIndex")

        offset = pd.tseries.frequencies.to_offset(offset)
        index_max = self.index.max()
        from_date = index_max - offset

        kdf = self.copy()
        kdf.index.name = verify_temp_column_name(kdf, "__index_name__")

        def pandas_loc(pdf):
            return pdf.loc[from_date:index_max].reset_index()

        # apply_batch will remove the index of the Koalas DataFrame and attach a default index,
        # which will never be used. So use "distributed" index as a dummy to avoid overhead.
        with option_context("compute.default_index_type", "distributed"):
            kdf = kdf.koalas.apply_batch(pandas_loc)

        return DataFrame(
            self._internal.copy(
                spark_frame=kdf._internal.spark_frame,
                index_spark_columns=kdf._internal.data_spark_columns[:1],
                data_spark_columns=kdf._internal.data_spark_columns[1:],
            )
        )

    def pivot_table(
        self, values=None, index=None, columns=None, aggfunc="mean", fill_value=None
    ) -> "DataFrame":
        """
        Create a spreadsheet-style pivot table as a DataFrame. The levels in
        the pivot table will be stored in MultiIndex objects (hierarchical
        indexes) on the index and columns of the result DataFrame.

        Parameters
        ----------
        values : column to aggregate.
            They should be either a list less than three or a string.
        index : column (string) or list of columns
            If an array is passed, it must be the same length as the data.
            The list should contain string.
        columns : column
            Columns used in the pivot operation. Only one column is supported and
            it should be a string.
        aggfunc : function (string), dict, default mean
            If dict is passed, the key is column to aggregate and value
            is function or list of functions.
        fill_value : scalar, default None
            Value to replace missing values with.

        Returns
        -------
        table : DataFrame

        Examples
        --------
        >>> df = ks.DataFrame({"A": ["foo", "foo", "foo", "foo", "foo",
        ...                          "bar", "bar", "bar", "bar"],
        ...                    "B": ["one", "one", "one", "two", "two",
        ...                          "one", "one", "two", "two"],
        ...                    "C": ["small", "large", "large", "small",
        ...                          "small", "large", "small", "small",
        ...                          "large"],
        ...                    "D": [1, 2, 2, 3, 3, 4, 5, 6, 7],
        ...                    "E": [2, 4, 5, 5, 6, 6, 8, 9, 9]},
        ...                   columns=['A', 'B', 'C', 'D', 'E'])
        >>> df
             A    B      C  D  E
        0  foo  one  small  1  2
        1  foo  one  large  2  4
        2  foo  one  large  2  5
        3  foo  two  small  3  5
        4  foo  two  small  3  6
        5  bar  one  large  4  6
        6  bar  one  small  5  8
        7  bar  two  small  6  9
        8  bar  two  large  7  9

        This first example aggregates values by taking the sum.

        >>> table = df.pivot_table(values='D', index=['A', 'B'],
        ...                        columns='C', aggfunc='sum')
        >>> table.sort_index()  # doctest: +NORMALIZE_WHITESPACE
        C        large  small
        A   B
        bar one    4.0      5
            two    7.0      6
        foo one    4.0      1
            two    NaN      6

        We can also fill missing values using the `fill_value` parameter.

        >>> table = df.pivot_table(values='D', index=['A', 'B'],
        ...                        columns='C', aggfunc='sum', fill_value=0)
        >>> table.sort_index()  # doctest: +NORMALIZE_WHITESPACE
        C        large  small
        A   B
        bar one      4      5
            two      7      6
        foo one      4      1
            two      0      6

        We can also calculate multiple types of aggregations for any given
        value column.

        >>> table = df.pivot_table(values=['D'], index =['C'],
        ...                        columns="A", aggfunc={'D': 'mean'})
        >>> table.sort_index()  # doctest: +NORMALIZE_WHITESPACE
                 D
        A      bar       foo
        C
        large  5.5  2.000000
        small  5.5  2.333333

        The next example aggregates on multiple values.

        >>> table = df.pivot_table(index=['C'], columns="A", values=['D', 'E'],
        ...                         aggfunc={'D': 'mean', 'E': 'sum'})
        >>> table.sort_index() # doctest: +NORMALIZE_WHITESPACE
                 D             E
        A      bar       foo bar foo
        C
        large  5.5  2.000000  15   9
        small  5.5  2.333333  17  13
        """
        if not is_name_like_value(columns):
            raise ValueError("columns should be one column name.")

        if not is_name_like_value(values) and not (
            isinstance(values, list) and all(is_name_like_value(v) for v in values)
        ):
            raise ValueError("values should be one column or list of columns.")

        if not isinstance(aggfunc, str) and (
            not isinstance(aggfunc, dict)
            or not all(
                is_name_like_value(key) and isinstance(value, str) for key, value in aggfunc.items()
            )
        ):
            raise ValueError(
                "aggfunc must be a dict mapping from column name "
                "to aggregate functions (string)."
            )

        if isinstance(aggfunc, dict) and index is None:
            raise NotImplementedError(
                "pivot_table doesn't support aggfunc" " as dict and without index."
            )
        if isinstance(values, list) and index is None:
            raise NotImplementedError("values can't be a list without index.")

        if columns not in self.columns:
            raise ValueError("Wrong columns {}.".format(name_like_string(columns)))
        if not is_name_like_tuple(columns):
            columns = (columns,)

        if isinstance(values, list):
            values = [col if is_name_like_tuple(col) else (col,) for col in values]
            if not all(
                isinstance(self._internal.spark_type_for(col), NumericType) for col in values
            ):
                raise TypeError("values should be a numeric type.")
        else:
            values = values if is_name_like_tuple(values) else (values,)
            if not isinstance(self._internal.spark_type_for(values), NumericType):
                raise TypeError("values should be a numeric type.")

        if isinstance(aggfunc, str):
            if isinstance(values, list):
                agg_cols = [
                    F.expr(
                        "{1}(`{0}`) as `{0}`".format(
                            self._internal.spark_column_name_for(value), aggfunc
                        )
                    )
                    for value in values
                ]
            else:
                agg_cols = [
                    F.expr(
                        "{1}(`{0}`) as `{0}`".format(
                            self._internal.spark_column_name_for(values), aggfunc
                        )
                    )
                ]
        elif isinstance(aggfunc, dict):
            aggfunc = {
                key if is_name_like_tuple(key) else (key,): value for key, value in aggfunc.items()
            }
            agg_cols = [
                F.expr(
                    "{1}(`{0}`) as `{0}`".format(self._internal.spark_column_name_for(key), value)
                )
                for key, value in aggfunc.items()
            ]
            agg_columns = [key for key, _ in aggfunc.items()]

            if set(agg_columns) != set(values):
                raise ValueError("Columns in aggfunc must be the same as values.")

        sdf = self._internal.resolved_copy.spark_frame
        if index is None:
            sdf = (
                sdf.groupBy()
                .pivot(pivot_col=self._internal.spark_column_name_for(columns))
                .agg(*agg_cols)
            )

        elif isinstance(index, list):
            index = [label if is_name_like_tuple(label) else (label,) for label in index]
            sdf = (
                sdf.groupBy([self._internal.spark_column_name_for(label) for label in index])
                .pivot(pivot_col=self._internal.spark_column_name_for(columns))
                .agg(*agg_cols)
            )
        else:
            raise ValueError("index should be a None or a list of columns.")

        if fill_value is not None and isinstance(fill_value, (int, float)):
            sdf = sdf.fillna(fill_value)

        if index is not None:
            index_columns = [self._internal.spark_column_name_for(label) for label in index]
            index_dtypes = [self._internal.dtype_for(label) for label in index]

            if isinstance(values, list):
                data_columns = [column for column in sdf.columns if column not in index_columns]

                if len(values) > 1:
                    # If we have two values, Spark will return column's name
                    # in this format: column_values, where column contains
                    # their values in the DataFrame and values is
                    # the column list passed to the pivot_table().
                    # E.g. if column is b and values is ['b','e'],
                    # then ['2_b', '2_e', '3_b', '3_e'].

                    # We sort the columns of Spark DataFrame by values.
                    data_columns.sort(key=lambda x: x.split("_", 1)[1])
                    sdf = sdf.select(index_columns + data_columns)

                    column_name_to_index = dict(
                        zip(self._internal.data_spark_column_names, self._internal.column_labels)
                    )
                    column_labels = [
                        tuple(list(column_name_to_index[name.split("_")[1]]) + [name.split("_")[0]])
                        for name in data_columns
                    ]
                    column_label_names = ([None] * column_labels_level(values)) + [columns]
                    internal = InternalFrame(
                        spark_frame=sdf,
                        index_spark_columns=[scol_for(sdf, col) for col in index_columns],
                        index_names=index,
                        index_dtypes=index_dtypes,
                        column_labels=column_labels,
                        data_spark_columns=[scol_for(sdf, col) for col in data_columns],
                        column_label_names=column_label_names,  # type: ignore
                    )
                    kdf = DataFrame(internal)  # type: "DataFrame"
                else:
                    column_labels = [tuple(list(values[0]) + [column]) for column in data_columns]
                    column_label_names = ([None] * len(values[0])) + [columns]
                    internal = InternalFrame(
                        spark_frame=sdf,
                        index_spark_columns=[scol_for(sdf, col) for col in index_columns],
                        index_names=index,
                        index_dtypes=index_dtypes,
                        column_labels=column_labels,
                        data_spark_columns=[scol_for(sdf, col) for col in data_columns],
                        column_label_names=column_label_names,  # type: ignore
                    )
                    kdf = DataFrame(internal)
            else:
                internal = InternalFrame(
                    spark_frame=sdf,
                    index_spark_columns=[scol_for(sdf, col) for col in index_columns],
                    index_names=index,
                    index_dtypes=index_dtypes,
                    column_label_names=[columns],
                )
                kdf = DataFrame(internal)
        else:
            if isinstance(values, list):
                index_values = values[-1]
            else:
                index_values = values
            index_map = OrderedDict()  # type: Dict[str, Optional[Tuple]]
            for i, index_value in enumerate(index_values):
                colname = SPARK_INDEX_NAME_FORMAT(i)
                sdf = sdf.withColumn(colname, F.lit(index_value))
                index_map[colname] = None
            internal = InternalFrame(
                spark_frame=sdf,
                index_spark_columns=[scol_for(sdf, col) for col in index_map.keys()],
                index_names=list(index_map.values()),
                column_label_names=[columns],
            )
            kdf = DataFrame(internal)

        kdf_columns = kdf.columns
        if isinstance(kdf_columns, pd.MultiIndex):
            kdf.columns = kdf_columns.set_levels(
                kdf_columns.levels[-1].astype(
                    spark_type_to_pandas_dtype(self._kser_for(columns).spark.data_type)
                ),
                level=-1,
            )
        else:
            kdf.columns = kdf_columns.astype(
                spark_type_to_pandas_dtype(self._kser_for(columns).spark.data_type)
            )

        return kdf

    def pivot(self, index=None, columns=None, values=None) -> "DataFrame":
        """
        Return reshaped DataFrame organized by given index / column values.

        Reshape data (produce a "pivot" table) based on column values. Uses
        unique values from specified `index` / `columns` to form axes of the
        resulting DataFrame. This function does not support data
        aggregation.

        Parameters
        ----------
        index : string, optional
            Column to use to make new frame's index. If None, uses
            existing index.
        columns : string
            Column to use to make new frame's columns.
        values : string, object or a list of the previous
            Column(s) to use for populating new frame's values.

        Returns
        -------
        DataFrame
            Returns reshaped DataFrame.

        See Also
        --------
        DataFrame.pivot_table : Generalization of pivot that can handle
            duplicate values for one index/column pair.

        Examples
        --------
        >>> df = ks.DataFrame({'foo': ['one', 'one', 'one', 'two', 'two',
        ...                            'two'],
        ...                    'bar': ['A', 'B', 'C', 'A', 'B', 'C'],
        ...                    'baz': [1, 2, 3, 4, 5, 6],
        ...                    'zoo': ['x', 'y', 'z', 'q', 'w', 't']},
        ...                   columns=['foo', 'bar', 'baz', 'zoo'])
        >>> df
           foo bar  baz zoo
        0  one   A    1   x
        1  one   B    2   y
        2  one   C    3   z
        3  two   A    4   q
        4  two   B    5   w
        5  two   C    6   t

        >>> df.pivot(index='foo', columns='bar', values='baz').sort_index()
        ... # doctest: +NORMALIZE_WHITESPACE
        bar  A  B  C
        foo
        one  1  2  3
        two  4  5  6

        >>> df.pivot(columns='bar', values='baz').sort_index()  # doctest: +NORMALIZE_WHITESPACE
        bar  A    B    C
        0  1.0  NaN  NaN
        1  NaN  2.0  NaN
        2  NaN  NaN  3.0
        3  4.0  NaN  NaN
        4  NaN  5.0  NaN
        5  NaN  NaN  6.0

        Notice that, unlike pandas raises an ValueError when duplicated values are found,
        Koalas' pivot still works with its first value it meets during operation because pivot
        is an expensive operation and it is preferred to permissively execute over failing fast
        when processing large data.

        >>> df = ks.DataFrame({"foo": ['one', 'one', 'two', 'two'],
        ...                    "bar": ['A', 'A', 'B', 'C'],
        ...                    "baz": [1, 2, 3, 4]}, columns=['foo', 'bar', 'baz'])
        >>> df
           foo bar  baz
        0  one   A    1
        1  one   A    2
        2  two   B    3
        3  two   C    4

        >>> df.pivot(index='foo', columns='bar', values='baz').sort_index()
        ... # doctest: +NORMALIZE_WHITESPACE
        bar    A    B    C
        foo
        one  1.0  NaN  NaN
        two  NaN  3.0  4.0

        It also support multi-index and multi-index column.
        >>> df.columns = pd.MultiIndex.from_tuples([('a', 'foo'), ('a', 'bar'), ('b', 'baz')])

        >>> df = df.set_index(('a', 'bar'), append=True)
        >>> df  # doctest: +NORMALIZE_WHITESPACE
                      a   b
                    foo baz
          (a, bar)
        0 A         one   1
        1 A         one   2
        2 B         two   3
        3 C         two   4

        >>> df.pivot(columns=('a', 'foo'), values=('b', 'baz')).sort_index()
        ... # doctest: +NORMALIZE_WHITESPACE
        ('a', 'foo')  one  two
          (a, bar)
        0 A           1.0  NaN
        1 A           2.0  NaN
        2 B           NaN  3.0
        3 C           NaN  4.0

        """
        if columns is None:
            raise ValueError("columns should be set.")

        if values is None:
            raise ValueError("values should be set.")

        should_use_existing_index = index is not None
        if should_use_existing_index:
            df = self
            index = [index]
        else:
            # The index after `reset_index()` will never be used, so use "distributed" index
            # as a dummy to avoid overhead.
            with option_context("compute.default_index_type", "distributed"):
                df = self.reset_index()
            index = df._internal.column_labels[: self._internal.index_level]

        df = df.pivot_table(index=index, columns=columns, values=values, aggfunc="first")

        if should_use_existing_index:
            return df
        else:
            internal = df._internal.copy(index_names=self._internal.index_names)
            return DataFrame(internal)

    @property
    def columns(self) -> pd.Index:
        """The column labels of the DataFrame."""
        names = [
            name if name is None or len(name) > 1 else name[0]
            for name in self._internal.column_label_names
        ]
        if self._internal.column_labels_level > 1:
            columns = pd.MultiIndex.from_tuples(self._internal.column_labels, names=names)
        else:
            columns = pd.Index([label[0] for label in self._internal.column_labels], name=names[0])
        return columns

    @columns.setter
    def columns(self, columns) -> None:
        if isinstance(columns, pd.MultiIndex):
            column_labels = columns.tolist()
        else:
            column_labels = [
                col if is_name_like_tuple(col, allow_none=False) else (col,) for col in columns
            ]

        if len(self._internal.column_labels) != len(column_labels):
            raise ValueError(
                "Length mismatch: Expected axis has {} elements, "
                "new values have {} elements".format(
                    len(self._internal.column_labels), len(column_labels)
                )
            )

        if isinstance(columns, pd.Index):
            column_label_names = [
                name if is_name_like_tuple(name) else (name,) for name in columns.names
            ]  # type: Optional[List]
        else:
            column_label_names = None

        ksers = [
            self._kser_for(label).rename(name)
            for label, name in zip(self._internal.column_labels, column_labels)
        ]
        self._update_internal_frame(
            self._internal.with_new_columns(ksers, column_label_names=column_label_names)
        )

    @property
    def dtypes(self) -> pd.Series:
        """Return the dtypes in the DataFrame.

        This returns a Series with the data type of each column. The result's index is the original
        DataFrame's columns. Columns with mixed types are stored with the object dtype.

        Returns
        -------
        pd.Series
            The data type of each column.

        Examples
        --------
        >>> df = ks.DataFrame({'a': list('abc'),
        ...                    'b': list(range(1, 4)),
        ...                    'c': np.arange(3, 6).astype('i1'),
        ...                    'd': np.arange(4.0, 7.0, dtype='float64'),
        ...                    'e': [True, False, True],
        ...                    'f': pd.date_range('20130101', periods=3)},
        ...                   columns=['a', 'b', 'c', 'd', 'e', 'f'])
        >>> df.dtypes
        a            object
        b             int64
        c              int8
        d           float64
        e              bool
        f    datetime64[ns]
        dtype: object
        """
        return pd.Series(
            [self._kser_for(label).dtype for label in self._internal.column_labels],
            index=pd.Index(
                [label if len(label) > 1 else label[0] for label in self._internal.column_labels]
            ),
        )

    def spark_schema(self, index_col: Optional[Union[str, List[str]]] = None) -> StructType:
        warnings.warn(
            "DataFrame.spark_schema is deprecated as of DataFrame.spark.schema. "
            "Please use the API instead.",
            FutureWarning,
        )
        return self.spark.schema(index_col)

    spark_schema.__doc__ = SparkFrameMethods.schema.__doc__

    def print_schema(self, index_col: Optional[Union[str, List[str]]] = None) -> None:
        warnings.warn(
            "DataFrame.print_schema is deprecated as of DataFrame.spark.print_schema. "
            "Please use the API instead.",
            FutureWarning,
        )
        return self.spark.print_schema(index_col)

    print_schema.__doc__ = SparkFrameMethods.print_schema.__doc__

    def select_dtypes(self, include=None, exclude=None) -> "DataFrame":
        """
        Return a subset of the DataFrame's columns based on the column dtypes.

        Parameters
        ----------
        include, exclude : scalar or list-like
            A selection of dtypes or strings to be included/excluded. At least
            one of these parameters must be supplied. It also takes Spark SQL
            DDL type strings, for instance, 'string' and 'date'.

        Returns
        -------
        DataFrame
            The subset of the frame including the dtypes in ``include`` and
            excluding the dtypes in ``exclude``.

        Raises
        ------
        ValueError
            * If both of ``include`` and ``exclude`` are empty

                >>> df = ks.DataFrame({'a': [1, 2] * 3,
                ...                    'b': [True, False] * 3,
                ...                    'c': [1.0, 2.0] * 3})
                >>> df.select_dtypes()
                Traceback (most recent call last):
                ...
                ValueError: at least one of include or exclude must be nonempty

            * If ``include`` and ``exclude`` have overlapping elements

                >>> df = ks.DataFrame({'a': [1, 2] * 3,
                ...                    'b': [True, False] * 3,
                ...                    'c': [1.0, 2.0] * 3})
                >>> df.select_dtypes(include='a', exclude='a')
                Traceback (most recent call last):
                ...
                ValueError: include and exclude overlap on {'a'}

        Notes
        -----
        * To select datetimes, use ``np.datetime64``, ``'datetime'`` or
          ``'datetime64'``

        Examples
        --------
        >>> df = ks.DataFrame({'a': [1, 2] * 3,
        ...                    'b': [True, False] * 3,
        ...                    'c': [1.0, 2.0] * 3,
        ...                    'd': ['a', 'b'] * 3}, columns=['a', 'b', 'c', 'd'])
        >>> df
           a      b    c  d
        0  1   True  1.0  a
        1  2  False  2.0  b
        2  1   True  1.0  a
        3  2  False  2.0  b
        4  1   True  1.0  a
        5  2  False  2.0  b

        >>> df.select_dtypes(include='bool')
               b
        0   True
        1  False
        2   True
        3  False
        4   True
        5  False

        >>> df.select_dtypes(include=['float64'], exclude=['int'])
             c
        0  1.0
        1  2.0
        2  1.0
        3  2.0
        4  1.0
        5  2.0

        >>> df.select_dtypes(exclude=['int'])
               b    c  d
        0   True  1.0  a
        1  False  2.0  b
        2   True  1.0  a
        3  False  2.0  b
        4   True  1.0  a
        5  False  2.0  b

        Spark SQL DDL type strings can be used as well.

        >>> df.select_dtypes(exclude=['string'])
           a      b    c
        0  1   True  1.0
        1  2  False  2.0
        2  1   True  1.0
        3  2  False  2.0
        4  1   True  1.0
        5  2  False  2.0
        """
        from pyspark.sql.types import _parse_datatype_string

        if not is_list_like(include):
            include = (include,) if include is not None else ()
        if not is_list_like(exclude):
            exclude = (exclude,) if exclude is not None else ()

        if not any((include, exclude)):
            raise ValueError("at least one of include or exclude must be " "nonempty")

        # can't both include AND exclude!
        if set(include).intersection(set(exclude)):
            raise ValueError(
                "include and exclude overlap on {inc_ex}".format(
                    inc_ex=set(include).intersection(set(exclude))
                )
            )

        # Handle Spark types
        include_spark_type = []
        for inc in include:
            try:
                include_spark_type.append(_parse_datatype_string(inc))
            except:
                pass

        exclude_spark_type = []
        for exc in exclude:
            try:
                exclude_spark_type.append(_parse_datatype_string(exc))
            except:
                pass

        # Handle pandas types
        include_numpy_type = []
        for inc in include:
            try:
                include_numpy_type.append(infer_dtype_from_object(inc))
            except:
                pass

        exclude_numpy_type = []
        for exc in exclude:
            try:
                exclude_numpy_type.append(infer_dtype_from_object(exc))
            except:
                pass

        column_labels = []
        for label in self._internal.column_labels:
            if len(include) > 0:
                should_include = (
                    infer_dtype_from_object(self._kser_for(label).dtype.name) in include_numpy_type
                    or self._internal.spark_type_for(label) in include_spark_type
                )
            else:
                should_include = not (
                    infer_dtype_from_object(self._kser_for(label).dtype.name) in exclude_numpy_type
                    or self._internal.spark_type_for(label) in exclude_spark_type
                )

            if should_include:
                column_labels.append(label)

        return DataFrame(
            self._internal.with_new_columns([self._kser_for(label) for label in column_labels])
        )

    def droplevel(self, level, axis=0) -> "DataFrame":
        """
        Return DataFrame with requested index / column level(s) removed.

        Parameters
        ----------
        level: int, str, or list-like
            If a string is given, must be the name of a level If list-like, elements must
            be names or positional indexes of levels.

        axis: {0 or ‘index’, 1 or ‘columns’}, default 0

        Returns
        -------
        DataFrame with requested index / column level(s) removed.

        Examples
        --------
        >>> df = ks.DataFrame(
        ...     [[3, 4], [7, 8], [11, 12]],
        ...     index=pd.MultiIndex.from_tuples([(1, 2), (5, 6), (9, 10)], names=["a", "b"]),
        ... )

        >>> df.columns = pd.MultiIndex.from_tuples([
        ...   ('c', 'e'), ('d', 'f')
        ... ], names=['level_1', 'level_2'])

        >>> df  # doctest: +NORMALIZE_WHITESPACE
        level_1   c   d
        level_2   e   f
        a b
        1 2      3   4
        5 6      7   8
        9 10    11  12

        >>> df.droplevel('a')  # doctest: +NORMALIZE_WHITESPACE
        level_1   c   d
        level_2   e   f
        b
        2        3   4
        6        7   8
        10      11  12

        >>> df.droplevel('level_2', axis=1)  # doctest: +NORMALIZE_WHITESPACE
        level_1   c   d
        a b
        1 2      3   4
        5 6      7   8
        9 10    11  12
        """
        axis = validate_axis(axis)
        if axis == 0:
            if not isinstance(level, (tuple, list)):  # huh?
                level = [level]

            index_names = self.index.names
            nlevels = self._internal.index_level

            int_level = set()
            for n in level:
                if isinstance(n, int):
                    if n < 0:
                        n = n + nlevels
                        if n < 0:
                            raise IndexError(
                                "Too many levels: Index has only {} levels, "
                                "{} is not a valid level number".format(nlevels, (n - nlevels))
                            )
                    if n >= nlevels:
                        raise IndexError(
                            "Too many levels: Index has only {} levels, not {}".format(
                                nlevels, (n + 1)
                            )
                        )
                else:
                    if n not in index_names:
                        raise KeyError("Level {} not found".format(n))
                    n = index_names.index(n)
                int_level.add(n)

            if len(level) >= nlevels:
                raise ValueError(
                    "Cannot remove {} levels from an index with {} levels: "
                    "at least one level must be left.".format(len(level), nlevels)
                )

            index_spark_columns, index_names, index_dtypes = zip(
                *[
                    item
                    for i, item in enumerate(
                        zip(
                            self._internal.index_spark_columns,
                            self._internal.index_names,
                            self._internal.index_dtypes,
                        )
                    )
                    if i not in int_level
                ]
            )

            internal = self._internal.copy(
                index_spark_columns=list(index_spark_columns),
                index_names=list(index_names),
                index_dtypes=list(index_dtypes),
            )
            return DataFrame(internal)
        else:
            kdf = self.copy()
            kdf.columns = kdf.columns.droplevel(level)
            return kdf

    def drop(
        self, labels=None, axis=1, columns: Union[Any, Tuple, List[Any], List[Tuple]] = None
    ) -> "DataFrame":
        """
        Drop specified labels from columns.

        Remove columns by specifying label names and axis=1 or columns.
        When specifying both labels and columns, only labels will be dropped.
        Removing rows is yet to be implemented.

        Parameters
        ----------
        labels : single label or list-like
            Column labels to drop.
        axis : {1 or 'columns'}, default 1
            .. dropna currently only works for axis=1 'columns'
               axis=0 is yet to be implemented.
        columns : single label or list-like
            Alternative to specifying axis (``labels, axis=1``
            is equivalent to ``columns=labels``).

        Returns
        -------
        dropped : DataFrame

        See Also
        --------
        Series.dropna

        Examples
        --------
        >>> df = ks.DataFrame({'x': [1, 2], 'y': [3, 4], 'z': [5, 6], 'w': [7, 8]},
        ...                   columns=['x', 'y', 'z', 'w'])
        >>> df
           x  y  z  w
        0  1  3  5  7
        1  2  4  6  8

        >>> df.drop('x', axis=1)
           y  z  w
        0  3  5  7
        1  4  6  8

        >>> df.drop(['y', 'z'], axis=1)
           x  w
        0  1  7
        1  2  8

        >>> df.drop(columns=['y', 'z'])
           x  w
        0  1  7
        1  2  8

        Also support for MultiIndex

        >>> df = ks.DataFrame({'x': [1, 2], 'y': [3, 4], 'z': [5, 6], 'w': [7, 8]},
        ...                   columns=['x', 'y', 'z', 'w'])
        >>> columns = [('a', 'x'), ('a', 'y'), ('b', 'z'), ('b', 'w')]
        >>> df.columns = pd.MultiIndex.from_tuples(columns)
        >>> df  # doctest: +NORMALIZE_WHITESPACE
           a     b
           x  y  z  w
        0  1  3  5  7
        1  2  4  6  8
        >>> df.drop('a')  # doctest: +NORMALIZE_WHITESPACE
           b
           z  w
        0  5  7
        1  6  8

        Notes
        -----
        Currently only axis = 1 is supported in this function,
        axis = 0 is yet to be implemented.
        """
        if labels is not None:
            axis = validate_axis(axis)
            if axis == 1:
                return self.drop(columns=labels)
            raise NotImplementedError("Drop currently only works for axis=1")
        elif columns is not None:
            if is_name_like_tuple(columns):
                columns = [columns]
            elif is_name_like_value(columns):
                columns = [(columns,)]
            else:
                columns = [col if is_name_like_tuple(col) else (col,) for col in columns]
            drop_column_labels = set(
                label
                for label in self._internal.column_labels
                for col in columns
                if label[: len(col)] == col
            )
            if len(drop_column_labels) == 0:
                raise KeyError(columns)
            cols, labels = zip(
                *(
                    (column, label)
                    for column, label in zip(
                        self._internal.data_spark_column_names, self._internal.column_labels
                    )
                    if label not in drop_column_labels
                )
            )
            internal = self._internal.with_new_columns([self._kser_for(label) for label in labels])
            return DataFrame(internal)
        else:
            raise ValueError("Need to specify at least one of 'labels' or 'columns'")

    def _sort(
        self, by: List[Column], ascending: Union[bool, List[bool]], inplace: bool, na_position: str
    ):
        if isinstance(ascending, bool):
            ascending = [ascending] * len(by)
        if len(ascending) != len(by):
            raise ValueError(
                "Length of ascending ({}) != length of by ({})".format(len(ascending), len(by))
            )
        if na_position not in ("first", "last"):
            raise ValueError("invalid na_position: '{}'".format(na_position))

        # Mapper: Get a spark column function for (ascending, na_position) combination
        # Note that 'asc_nulls_first' and friends were added as of Spark 2.4, see SPARK-23847.
        mapper = {
            (True, "first"): lambda x: Column(getattr(x._jc, "asc_nulls_first")()),
            (True, "last"): lambda x: Column(getattr(x._jc, "asc_nulls_last")()),
            (False, "first"): lambda x: Column(getattr(x._jc, "desc_nulls_first")()),
            (False, "last"): lambda x: Column(getattr(x._jc, "desc_nulls_last")()),
        }
        by = [mapper[(asc, na_position)](scol) for scol, asc in zip(by, ascending)]
        sdf = self._internal.resolved_copy.spark_frame.sort(*(by + [NATURAL_ORDER_COLUMN_NAME]))
        kdf = DataFrame(self._internal.with_new_sdf(sdf))  # type: DataFrame
        if inplace:
            self._update_internal_frame(kdf._internal)
            return None
        else:
            return kdf

    def sort_values(
        self,
        by: Union[Any, List[Any], Tuple, List[Tuple]],
        ascending: Union[bool, List[bool]] = True,
        inplace: bool = False,
        na_position: str = "last",
    ) -> Optional["DataFrame"]:
        """
        Sort by the values along either axis.

        Parameters
        ----------
        by : str or list of str
        ascending : bool or list of bool, default True
             Sort ascending vs. descending. Specify list for multiple sort
             orders.  If this is a list of bools, must match the length of
             the by.
        inplace : bool, default False
             if True, perform operation in-place
        na_position : {'first', 'last'}, default 'last'
             `first` puts NaNs at the beginning, `last` puts NaNs at the end

        Returns
        -------
        sorted_obj : DataFrame

        Examples
        --------
        >>> df = ks.DataFrame({
        ...     'col1': ['A', 'B', None, 'D', 'C'],
        ...     'col2': [2, 9, 8, 7, 4],
        ...     'col3': [0, 9, 4, 2, 3],
        ...   },
        ...   columns=['col1', 'col2', 'col3'])
        >>> df
           col1  col2  col3
        0     A     2     0
        1     B     9     9
        2  None     8     4
        3     D     7     2
        4     C     4     3

        Sort by col1

        >>> df.sort_values(by=['col1'])
           col1  col2  col3
        0     A     2     0
        1     B     9     9
        4     C     4     3
        3     D     7     2
        2  None     8     4

        Sort Descending

        >>> df.sort_values(by='col1', ascending=False)
           col1  col2  col3
        3     D     7     2
        4     C     4     3
        1     B     9     9
        0     A     2     0
        2  None     8     4

        Sort by multiple columns

        >>> df = ks.DataFrame({
        ...     'col1': ['A', 'A', 'B', None, 'D', 'C'],
        ...     'col2': [2, 1, 9, 8, 7, 4],
        ...     'col3': [0, 1, 9, 4, 2, 3],
        ...   },
        ...   columns=['col1', 'col2', 'col3'])
        >>> df.sort_values(by=['col1', 'col2'])
           col1  col2  col3
        1     A     1     1
        0     A     2     0
        2     B     9     9
        5     C     4     3
        4     D     7     2
        3  None     8     4
        """
        inplace = validate_bool_kwarg(inplace, "inplace")
        if is_name_like_value(by):
            by = [by]
        else:
            assert is_list_like(by), type(by)

        new_by = []
        for colname in by:
            ser = self[colname]
            if not isinstance(ser, ks.Series):
                raise ValueError(
                    "The column %s is not unique. For a multi-index, the label must be a tuple "
                    "with elements corresponding to each level." % name_like_string(colname)
                )
            new_by.append(ser.spark.column)

        return self._sort(by=new_by, ascending=ascending, inplace=inplace, na_position=na_position)

    def sort_index(
        self,
        axis: int = 0,
        level: Optional[Union[int, List[int]]] = None,
        ascending: bool = True,
        inplace: bool = False,
        kind: str = None,
        na_position: str = "last",
    ) -> Optional["DataFrame"]:
        """
        Sort object by labels (along an axis)

        Parameters
        ----------
        axis : index, columns to direct sorting. Currently, only axis = 0 is supported.
        level : int or level name or list of ints or list of level names
            if not None, sort on values in specified index level(s)
        ascending : boolean, default True
            Sort ascending vs. descending
        inplace : bool, default False
            if True, perform operation in-place
        kind : str, default None
            Koalas does not allow specifying the sorting algorithm at the moment, default None
        na_position : {‘first’, ‘last’}, default ‘last’
            first puts NaNs at the beginning, last puts NaNs at the end. Not implemented for
            MultiIndex.

        Returns
        -------
        sorted_obj : DataFrame

        Examples
        --------
        >>> df = ks.DataFrame({'A': [2, 1, np.nan]}, index=['b', 'a', np.nan])

        >>> df.sort_index()
               A
        a    1.0
        b    2.0
        NaN  NaN

        >>> df.sort_index(ascending=False)
               A
        b    2.0
        a    1.0
        NaN  NaN

        >>> df.sort_index(na_position='first')
               A
        NaN  NaN
        a    1.0
        b    2.0

        >>> df.sort_index(inplace=True)
        >>> df
               A
        a    1.0
        b    2.0
        NaN  NaN

        >>> df = ks.DataFrame({'A': range(4), 'B': range(4)[::-1]},
        ...                   index=[['b', 'b', 'a', 'a'], [1, 0, 1, 0]],
        ...                   columns=['A', 'B'])

        >>> df.sort_index()
             A  B
        a 0  3  0
          1  2  1
        b 0  1  2
          1  0  3

        >>> df.sort_index(level=1)  # doctest: +SKIP
             A  B
        a 0  3  0
        b 0  1  2
        a 1  2  1
        b 1  0  3

        >>> df.sort_index(level=[1, 0])
             A  B
        a 0  3  0
        b 0  1  2
        a 1  2  1
        b 1  0  3
        """
        inplace = validate_bool_kwarg(inplace, "inplace")
        axis = validate_axis(axis)
        if axis != 0:
            raise NotImplementedError("No other axis than 0 are supported at the moment")
        if kind is not None:
            raise NotImplementedError(
                "Specifying the sorting algorithm is not supported at the moment."
            )

        if level is None or (is_list_like(level) and len(level) == 0):  # type: ignore
            by = self._internal.index_spark_columns
        elif is_list_like(level):
            by = [self._internal.index_spark_columns[l] for l in level]  # type: ignore
        else:
            by = [self._internal.index_spark_columns[level]]  # type: ignore

        return self._sort(by=by, ascending=ascending, inplace=inplace, na_position=na_position)

    def swaplevel(self, i=-2, j=-1, axis=0) -> "DataFrame":
        """
        Swap levels i and j in a MultiIndex on a particular axis.

        Parameters
        ----------
        i, j : int or str
            Levels of the indices to be swapped. Can pass level name as string.
        axis : {0 or 'index', 1 or 'columns'}, default 0
            The axis to swap levels on. 0 or 'index' for row-wise, 1 or
            'columns' for column-wise.

        Returns
        -------
        DataFrame
            DataFrame with levels swapped in MultiIndex.

        Examples
        --------
        >>> midx = pd.MultiIndex.from_arrays(
        ...     [['red', 'blue'], [1, 2], ['s', 'm']], names = ['color', 'number', 'size'])
        >>> midx  # doctest: +SKIP
        MultiIndex([( 'red', 1, 's'),
                    ('blue', 2, 'm')],
                   names=['color', 'number', 'size'])

        Swap levels in a MultiIndex on index.

        >>> kdf = ks.DataFrame({'x': [5, 6], 'y':[5, 6]}, index=midx)
        >>> kdf  # doctest: +NORMALIZE_WHITESPACE
                           x  y
        color number size
        red   1      s     5  5
        blue  2      m     6  6

        >>> kdf.swaplevel()  # doctest: +NORMALIZE_WHITESPACE
                           x  y
        color size number
        red   s    1       5  5
        blue  m    2       6  6

        >>> kdf.swaplevel(0, 1)  # doctest: +NORMALIZE_WHITESPACE
                           x  y
        number color size
        1      red   s     5  5
        2      blue  m     6  6

        >>> kdf.swaplevel('number', 'size')  # doctest: +NORMALIZE_WHITESPACE
                           x  y
        color size number
        red   s    1       5  5
        blue  m    2       6  6

        Swap levels in a MultiIndex on columns.

        >>> kdf = ks.DataFrame({'x': [5, 6], 'y':[5, 6]})
        >>> kdf.columns = midx
        >>> kdf
        color  red blue
        number   1    2
        size     s    m
        0        5    5
        1        6    6

        >>> kdf.swaplevel(axis=1)
        color  red blue
        size     s    m
        number   1    2
        0        5    5
        1        6    6

        >>> kdf.swaplevel(axis=1)
        color  red blue
        size     s    m
        number   1    2
        0        5    5
        1        6    6

        >>> kdf.swaplevel(0, 1, axis=1)
        number   1    2
        color  red blue
        size     s    m
        0        5    5
        1        6    6

        >>> kdf.swaplevel('number', 'color', axis=1)
        number   1    2
        color  red blue
        size     s    m
        0        5    5
        1        6    6
        """
        axis = validate_axis(axis)
        if axis == 0:
            internal = self._swaplevel_index(i, j)
        else:
            assert axis == 1
            internal = self._swaplevel_columns(i, j)

        return DataFrame(internal)

    def swapaxes(self, i: Union[str, int], j: Union[str, int], copy: bool = True) -> "DataFrame":
        """
        Interchange axes and swap values axes appropriately.

        .. note:: This method is based on an expensive operation due to the nature
            of big data. Internally it needs to generate each row for each value, and
            then group twice - it is a huge operation. To prevent misusage, this method
            has the 'compute.max_rows' default limit of input length, and raises a ValueError.

                >>> from databricks.koalas.config import option_context
                >>> with option_context('compute.max_rows', 1000):  # doctest: +NORMALIZE_WHITESPACE
                ...     ks.DataFrame({'a': range(1001)}).swapaxes(i=0, j=1)
                Traceback (most recent call last):
                  ...
                ValueError: Current DataFrame has more then the given limit 1000 rows.
                Please set 'compute.max_rows' by using 'databricks.koalas.config.set_option'
                to retrieve to retrieve more than 1000 rows. Note that, before changing the
                'compute.max_rows', this operation is considerably expensive.

        Parameters
        ----------
        i: {0 or 'index', 1 or 'columns'}. The axis to swap.
        j: {0 or 'index', 1 or 'columns'}. The axis to swap.
        copy : bool, default True.

        Returns
        -------
        DataFrame

        Examples
        --------
        >>> kdf = ks.DataFrame(
        ...     [[1, 2, 3], [4, 5, 6], [7, 8, 9]], index=['x', 'y', 'z'], columns=['a', 'b', 'c']
        ... )
        >>> kdf
           a  b  c
        x  1  2  3
        y  4  5  6
        z  7  8  9
        >>> kdf.swapaxes(i=1, j=0)
           x  y  z
        a  1  4  7
        b  2  5  8
        c  3  6  9
        >>> kdf.swapaxes(i=1, j=1)
           a  b  c
        x  1  2  3
        y  4  5  6
        z  7  8  9
        """
        assert copy is True

        i = validate_axis(i)
        j = validate_axis(j)

        return self.copy() if i == j else self.transpose()

    def _swaplevel_columns(self, i, j) -> InternalFrame:
        assert isinstance(self.columns, pd.MultiIndex)
        for index in (i, j):
            if not isinstance(index, int) and index not in self.columns.names:
                raise KeyError("Level %s not found" % index)

        i = i if isinstance(i, int) else self.columns.names.index(i)
        j = j if isinstance(j, int) else self.columns.names.index(j)
        for index in (i, j):
            if index >= len(self.columns) or index < -len(self.columns):
                raise IndexError(
                    "Too many levels: Columns have only %s levels, "
                    "%s is not a valid level number" % (self._internal.index_level, index)
                )

        column_label_names = self._internal.column_label_names.copy()
        column_label_names[i], column_label_names[j], = (
            column_label_names[j],
            column_label_names[i],
        )
        column_labels = self._internal._column_labels
        column_label_list = [list(label) for label in column_labels]
        for label_list in column_label_list:
            label_list[i], label_list[j] = label_list[j], label_list[i]
        column_labels = [tuple(x) for x in column_label_list]
        internal = self._internal.copy(
            column_label_names=list(column_label_names), column_labels=list(column_labels)
        )
        return internal

    def _swaplevel_index(self, i, j) -> InternalFrame:
        assert isinstance(self.index, ks.MultiIndex)
        for index in (i, j):
            if not isinstance(index, int) and index not in self.index.names:
                raise KeyError("Level %s not found" % index)

        i = i if isinstance(i, int) else self.index.names.index(i)
        j = j if isinstance(j, int) else self.index.names.index(j)
        for index in (i, j):
            if index >= self._internal.index_level or index < -self._internal.index_level:
                raise IndexError(
                    "Too many levels: Index has only %s levels, "
                    "%s is not a valid level number" % (self._internal.index_level, index)
                )

        index_map = list(
            zip(
                self._internal.index_spark_columns,
                self._internal.index_names,
                self._internal.index_dtypes,
            )
        )
        index_map[i], index_map[j], = index_map[j], index_map[i]
        index_spark_columns, index_names, index_dtypes = zip(*index_map)
        internal = self._internal.copy(
            index_spark_columns=list(index_spark_columns),
            index_names=list(index_names),
            index_dtypes=list(index_dtypes),
        )
        return internal

    # TODO:  add keep = First
    def nlargest(self, n: int, columns: "Any") -> "DataFrame":
        """
        Return the first `n` rows ordered by `columns` in descending order.

        Return the first `n` rows with the largest values in `columns`, in
        descending order. The columns that are not specified are returned as
        well, but not used for ordering.

        This method is equivalent to
        ``df.sort_values(columns, ascending=False).head(n)``, but more
        performant in pandas.
        In Koalas, thanks to Spark's lazy execution and query optimizer,
        the two would have same performance.

        Parameters
        ----------
        n : int
            Number of rows to return.
        columns : label or list of labels
            Column label(s) to order by.

        Returns
        -------
        DataFrame
            The first `n` rows ordered by the given columns in descending
            order.

        See Also
        --------
        DataFrame.nsmallest : Return the first `n` rows ordered by `columns` in
            ascending order.
        DataFrame.sort_values : Sort DataFrame by the values.
        DataFrame.head : Return the first `n` rows without re-ordering.

        Notes
        -----

        This function cannot be used with all column types. For example, when
        specifying columns with `object` or `category` dtypes, ``TypeError`` is
        raised.

        Examples
        --------
        >>> df = ks.DataFrame({'X': [1, 2, 3, 5, 6, 7, np.nan],
        ...                    'Y': [6, 7, 8, 9, 10, 11, 12]})
        >>> df
             X   Y
        0  1.0   6
        1  2.0   7
        2  3.0   8
        3  5.0   9
        4  6.0  10
        5  7.0  11
        6  NaN  12

        In the following example, we will use ``nlargest`` to select the three
        rows having the largest values in column "population".

        >>> df.nlargest(n=3, columns='X')
             X   Y
        5  7.0  11
        4  6.0  10
        3  5.0   9

        >>> df.nlargest(n=3, columns=['Y', 'X'])
             X   Y
        6  NaN  12
        5  7.0  11
        4  6.0  10

        """
        return self.sort_values(by=columns, ascending=False).head(n=n)

    # TODO: add keep = First
    def nsmallest(self, n: int, columns: "Any") -> "DataFrame":
        """
        Return the first `n` rows ordered by `columns` in ascending order.

        Return the first `n` rows with the smallest values in `columns`, in
        ascending order. The columns that are not specified are returned as
        well, but not used for ordering.

        This method is equivalent to ``df.sort_values(columns, ascending=True).head(n)``,
        but more performant. In Koalas, thanks to Spark's lazy execution and query optimizer,
        the two would have same performance.

        Parameters
        ----------
        n : int
            Number of items to retrieve.
        columns : list or str
            Column name or names to order by.

        Returns
        -------
        DataFrame

        See Also
        --------
        DataFrame.nlargest : Return the first `n` rows ordered by `columns` in
            descending order.
        DataFrame.sort_values : Sort DataFrame by the values.
        DataFrame.head : Return the first `n` rows without re-ordering.

        Examples
        --------
        >>> df = ks.DataFrame({'X': [1, 2, 3, 5, 6, 7, np.nan],
        ...                    'Y': [6, 7, 8, 9, 10, 11, 12]})
        >>> df
             X   Y
        0  1.0   6
        1  2.0   7
        2  3.0   8
        3  5.0   9
        4  6.0  10
        5  7.0  11
        6  NaN  12

        In the following example, we will use ``nsmallest`` to select the
        three rows having the smallest values in column "a".

        >>> df.nsmallest(n=3, columns='X') # doctest: +NORMALIZE_WHITESPACE
             X   Y
        0  1.0   6
        1  2.0   7
        2  3.0   8

        To order by the largest values in column "a" and then "c", we can
        specify multiple columns like in the next example.

        >>> df.nsmallest(n=3, columns=['Y', 'X']) # doctest: +NORMALIZE_WHITESPACE
             X   Y
        0  1.0   6
        1  2.0   7
        2  3.0   8
        """
        return self.sort_values(by=columns, ascending=True).head(n=n)

    def isin(self, values) -> "DataFrame":
        """
        Whether each element in the DataFrame is contained in values.

        Parameters
        ----------
        values : iterable or dict
           The sequence of values to test. If values is a dict,
           the keys must be the column names, which must match.
           Series and DataFrame are not supported.

        Returns
        -------
        DataFrame
            DataFrame of booleans showing whether each element in the DataFrame
            is contained in values.

        Examples
        --------
        >>> df = ks.DataFrame({'num_legs': [2, 4], 'num_wings': [2, 0]},
        ...                   index=['falcon', 'dog'],
        ...                   columns=['num_legs', 'num_wings'])
        >>> df
                num_legs  num_wings
        falcon         2          2
        dog            4          0

        When ``values`` is a list check whether every value in the DataFrame
        is present in the list (which animals have 0 or 2 legs or wings)

        >>> df.isin([0, 2])
                num_legs  num_wings
        falcon      True       True
        dog        False       True

        When ``values`` is a dict, we can pass values to check for each
        column separately:

        >>> df.isin({'num_wings': [0, 3]})
                num_legs  num_wings
        falcon     False      False
        dog        False       True
        """
        if isinstance(values, (pd.DataFrame, pd.Series)):
            raise NotImplementedError("DataFrame and Series are not supported")
        if isinstance(values, dict) and not set(values.keys()).issubset(self.columns):
            raise AttributeError(
                "'DataFrame' object has no attribute %s"
                % (set(values.keys()).difference(self.columns))
            )

        data_spark_columns = []
        if isinstance(values, dict):
            for i, col in enumerate(self.columns):
                if col in values:
                    item = values[col]
                    item = item.tolist() if isinstance(item, np.ndarray) else list(item)
                    data_spark_columns.append(
                        self._internal.spark_column_for(self._internal.column_labels[i])
                        .isin(item)
                        .alias(self._internal.data_spark_column_names[i])
                    )
                else:
                    data_spark_columns.append(
                        F.lit(False).alias(self._internal.data_spark_column_names[i])
                    )
        elif is_list_like(values):
            values = values.tolist() if isinstance(values, np.ndarray) else list(values)
            data_spark_columns += [
                self._internal.spark_column_for(label)
                .isin(values)
                .alias(self._internal.spark_column_name_for(label))
                for label in self._internal.column_labels
            ]
        else:
            raise TypeError("Values should be iterable, Series, DataFrame or dict.")

        return DataFrame(self._internal.with_new_columns(data_spark_columns))

    @property
    def shape(self) -> Tuple[int, int]:
        """
        Return a tuple representing the dimensionality of the DataFrame.

        Examples
        --------
        >>> df = ks.DataFrame({'col1': [1, 2], 'col2': [3, 4]})
        >>> df.shape
        (2, 2)

        >>> df = ks.DataFrame({'col1': [1, 2], 'col2': [3, 4],
        ...                    'col3': [5, 6]})
        >>> df.shape
        (2, 3)
        """
        return len(self), len(self.columns)

    def merge(
        self,
        right: "DataFrame",
        how: str = "inner",
        on: Optional[Union[Any, List[Any], Tuple, List[Tuple]]] = None,
        left_on: Optional[Union[Any, List[Any], Tuple, List[Tuple]]] = None,
        right_on: Optional[Union[Any, List[Any], Tuple, List[Tuple]]] = None,
        left_index: bool = False,
        right_index: bool = False,
        suffixes: Tuple[str, str] = ("_x", "_y"),
    ) -> "DataFrame":
        """
        Merge DataFrame objects with a database-style join.

        The index of the resulting DataFrame will be one of the following:
            - 0...n if no index is used for merging
            - Index of the left DataFrame if merged only on the index of the right DataFrame
            - Index of the right DataFrame if merged only on the index of the left DataFrame
            - All involved indices if merged using the indices of both DataFrames
                e.g. if `left` with indices (a, x) and `right` with indices (b, x), the result will
                be an index (x, a, b)

        Parameters
        ----------
        right: Object to merge with.
        how: Type of merge to be performed.
            {'left', 'right', 'outer', 'inner'}, default 'inner'

            left: use only keys from left frame, similar to a SQL left outer join; not preserve
                key order unlike pandas.
            right: use only keys from right frame, similar to a SQL right outer join; not preserve
                key order unlike pandas.
            outer: use union of keys from both frames, similar to a SQL full outer join; sort keys
                lexicographically.
            inner: use intersection of keys from both frames, similar to a SQL inner join;
                not preserve the order of the left keys unlike pandas.
        on: Column or index level names to join on. These must be found in both DataFrames. If on
            is None and not merging on indexes then this defaults to the intersection of the
            columns in both DataFrames.
        left_on: Column or index level names to join on in the left DataFrame. Can also
            be an array or list of arrays of the length of the left DataFrame.
            These arrays are treated as if they are columns.
        right_on: Column or index level names to join on in the right DataFrame. Can also
            be an array or list of arrays of the length of the right DataFrame.
            These arrays are treated as if they are columns.
        left_index: Use the index from the left DataFrame as the join key(s). If it is a
            MultiIndex, the number of keys in the other DataFrame (either the index or a number of
            columns) must match the number of levels.
        right_index: Use the index from the right DataFrame as the join key. Same caveats as
            left_index.
        suffixes: Suffix to apply to overlapping column names in the left and right side,
            respectively.

        Returns
        -------
        DataFrame
            A DataFrame of the two merged objects.

        See Also
        --------
        DataFrame.join : Join columns of another DataFrame.
        DataFrame.update : Modify in place using non-NA values from another DataFrame.
        DataFrame.hint : Specifies some hint on the current DataFrame.
        broadcast : Marks a DataFrame as small enough for use in broadcast joins.

        Examples
        --------
        >>> df1 = ks.DataFrame({'lkey': ['foo', 'bar', 'baz', 'foo'],
        ...                     'value': [1, 2, 3, 5]},
        ...                    columns=['lkey', 'value'])
        >>> df2 = ks.DataFrame({'rkey': ['foo', 'bar', 'baz', 'foo'],
        ...                     'value': [5, 6, 7, 8]},
        ...                    columns=['rkey', 'value'])
        >>> df1
          lkey  value
        0  foo      1
        1  bar      2
        2  baz      3
        3  foo      5
        >>> df2
          rkey  value
        0  foo      5
        1  bar      6
        2  baz      7
        3  foo      8

        Merge df1 and df2 on the lkey and rkey columns. The value columns have
        the default suffixes, _x and _y, appended.

        >>> merged = df1.merge(df2, left_on='lkey', right_on='rkey')
        >>> merged.sort_values(by=['lkey', 'value_x', 'rkey', 'value_y'])  # doctest: +ELLIPSIS
          lkey  value_x rkey  value_y
        ...bar        2  bar        6
        ...baz        3  baz        7
        ...foo        1  foo        5
        ...foo        1  foo        8
        ...foo        5  foo        5
        ...foo        5  foo        8

        >>> left_kdf = ks.DataFrame({'A': [1, 2]})
        >>> right_kdf = ks.DataFrame({'B': ['x', 'y']}, index=[1, 2])

        >>> left_kdf.merge(right_kdf, left_index=True, right_index=True).sort_index()
           A  B
        1  2  x

        >>> left_kdf.merge(right_kdf, left_index=True, right_index=True, how='left').sort_index()
           A     B
        0  1  None
        1  2     x

        >>> left_kdf.merge(right_kdf, left_index=True, right_index=True, how='right').sort_index()
             A  B
        1  2.0  x
        2  NaN  y

        >>> left_kdf.merge(right_kdf, left_index=True, right_index=True, how='outer').sort_index()
             A     B
        0  1.0  None
        1  2.0     x
        2  NaN     y

        Notes
        -----
        As described in #263, joining string columns currently returns None for missing values
            instead of NaN.
        """

        def to_list(os: Optional[Union[Any, List[Any], Tuple, List[Tuple]]]) -> List[Tuple]:
            if os is None:
                return []
            elif is_name_like_tuple(os):
                return [os]  # type: ignore
            elif is_name_like_value(os):
                return [(os,)]
            else:
                return [o if is_name_like_tuple(o) else (o,) for o in os]

        if isinstance(right, ks.Series):
            right = right.to_frame()

        if on:
            if left_on or right_on:
                raise ValueError(
                    'Can only pass argument "on" OR "left_on" and "right_on", '
                    "not a combination of both."
                )
            left_key_names = list(map(self._internal.spark_column_name_for, to_list(on)))
            right_key_names = list(map(right._internal.spark_column_name_for, to_list(on)))
        else:
            # TODO: need special handling for multi-index.
            if left_index:
                left_key_names = self._internal.index_spark_column_names
            else:
                left_key_names = list(map(self._internal.spark_column_name_for, to_list(left_on)))
            if right_index:
                right_key_names = right._internal.index_spark_column_names
            else:
                right_key_names = list(
                    map(right._internal.spark_column_name_for, to_list(right_on))
                )

            if left_key_names and not right_key_names:
                raise ValueError("Must pass right_on or right_index=True")
            if right_key_names and not left_key_names:
                raise ValueError("Must pass left_on or left_index=True")
            if not left_key_names and not right_key_names:
                common = list(self.columns.intersection(right.columns))
                if len(common) == 0:
                    raise ValueError(
                        "No common columns to perform merge on. Merge options: "
                        "left_on=None, right_on=None, left_index=False, right_index=False"
                    )
                left_key_names = list(map(self._internal.spark_column_name_for, to_list(common)))
                right_key_names = list(map(right._internal.spark_column_name_for, to_list(common)))
            if len(left_key_names) != len(right_key_names):
                raise ValueError("len(left_keys) must equal len(right_keys)")

        # We should distinguish the name to avoid ambiguous column name after merging.
        right_prefix = "__right_"
        right_key_names = [right_prefix + right_key_name for right_key_name in right_key_names]

        how = validate_how(how)

        def resolve(internal, side):
            rename = lambda col: "__{}_{}".format(side, col)
            internal = internal.resolved_copy
            sdf = internal.spark_frame
            sdf = sdf.select(
                [
                    scol_for(sdf, col).alias(rename(col))
                    for col in sdf.columns
                    if col not in HIDDEN_COLUMNS
                ]
                + list(HIDDEN_COLUMNS)
            )
            return internal.copy(
                spark_frame=sdf,
                index_spark_columns=[
                    scol_for(sdf, rename(col)) for col in internal.index_spark_column_names
                ],
                data_spark_columns=[
                    scol_for(sdf, rename(col)) for col in internal.data_spark_column_names
                ],
            )

        left_internal = self._internal.resolved_copy
        right_internal = resolve(right._internal, "right")

        left_table = left_internal.spark_frame.alias("left_table")
        right_table = right_internal.spark_frame.alias("right_table")

        left_key_columns = [scol_for(left_table, label) for label in left_key_names]
        right_key_columns = [scol_for(right_table, label) for label in right_key_names]

        join_condition = reduce(
            lambda x, y: x & y,
            [lkey == rkey for lkey, rkey in zip(left_key_columns, right_key_columns)],
        )

        joined_table = left_table.join(right_table, join_condition, how=how)

        # Unpack suffixes tuple for convenience
        left_suffix = suffixes[0]
        right_suffix = suffixes[1]

        # Append suffixes to columns with the same name to avoid conflicts later
        duplicate_columns = set(left_internal.column_labels) & set(right_internal.column_labels)

        exprs = []
        data_columns = []
        column_labels = []

        left_scol_for = lambda label: scol_for(
            left_table, left_internal.spark_column_name_for(label)
        )
        right_scol_for = lambda label: scol_for(
            right_table, right_internal.spark_column_name_for(label)
        )

        for label in left_internal.column_labels:
            col = left_internal.spark_column_name_for(label)
            scol = left_scol_for(label)
            if label in duplicate_columns:
                spark_column_name = left_internal.spark_column_name_for(label)
                if (
                    spark_column_name in left_key_names
                    and (right_prefix + spark_column_name) in right_key_names
                ):
                    right_scol = right_scol_for(label)
                    if how == "right":
                        scol = right_scol.alias(col)
                    elif how == "full":
                        scol = F.when(scol.isNotNull(), scol).otherwise(right_scol).alias(col)
                    else:
                        pass
                else:
                    col = col + left_suffix
                    scol = scol.alias(col)
                    label = tuple([str(label[0]) + left_suffix] + list(label[1:]))
            exprs.append(scol)
            data_columns.append(col)
            column_labels.append(label)
        for label in right_internal.column_labels:
            # recover `right_prefix` here.
            col = right_internal.spark_column_name_for(label)[len(right_prefix) :]
            scol = right_scol_for(label).alias(col)
            if label in duplicate_columns:
                spark_column_name = left_internal.spark_column_name_for(label)
                if (
                    spark_column_name in left_key_names
                    and (right_prefix + spark_column_name) in right_key_names
                ):
                    continue
                else:
                    col = col + right_suffix
                    scol = scol.alias(col)
                    label = tuple([str(label[0]) + right_suffix] + list(label[1:]))
            exprs.append(scol)
            data_columns.append(col)
            column_labels.append(label)

        left_index_scols = left_internal.index_spark_columns
        right_index_scols = right_internal.index_spark_columns

        # Retain indices if they are used for joining
        if left_index:
            if right_index:
                if how in ("inner", "left"):
                    exprs.extend(left_index_scols)
                    index_spark_column_names = left_internal.index_spark_column_names
                    index_names = left_internal.index_names
                elif how == "right":
                    exprs.extend(right_index_scols)
                    index_spark_column_names = right_internal.index_spark_column_names
                    index_names = right_internal.index_names
                else:
                    index_spark_column_names = left_internal.index_spark_column_names
                    index_names = left_internal.index_names
                    for col, left_scol, right_scol in zip(
                        index_spark_column_names, left_index_scols, right_index_scols
                    ):
                        scol = F.when(left_scol.isNotNull(), left_scol).otherwise(right_scol)
                        exprs.append(scol.alias(col))
            else:
                exprs.extend(right_index_scols)
                index_spark_column_names = right_internal.index_spark_column_names
                index_names = right_internal.index_names
        elif right_index:
            exprs.extend(left_index_scols)
            index_spark_column_names = left_internal.index_spark_column_names
            index_names = left_internal.index_names
        else:
            index_spark_column_names = []
            index_names = []

        selected_columns = joined_table.select(*exprs)

        internal = InternalFrame(
            spark_frame=selected_columns,
            index_spark_columns=[
                scol_for(selected_columns, col) for col in index_spark_column_names
            ],
            index_names=index_names,
            column_labels=column_labels,
            data_spark_columns=[scol_for(selected_columns, col) for col in data_columns],
        )
        return DataFrame(internal)

    def join(
        self,
        right: "DataFrame",
        on: Optional[Union[Any, List[Any], Tuple, List[Tuple]]] = None,
        how: str = "left",
        lsuffix: str = "",
        rsuffix: str = "",
    ) -> "DataFrame":
        """
        Join columns of another DataFrame.

        Join columns with `right` DataFrame either on index or on a key column. Efficiently join
        multiple DataFrame objects by index at once by passing a list.

        Parameters
        ----------
        right: DataFrame, Series
        on: str, list of str, or array-like, optional
            Column or index level name(s) in the caller to join on the index in `right`, otherwise
            joins index-on-index. If multiple values given, the `right` DataFrame must have a
            MultiIndex. Can pass an array as the join key if it is not already contained in the
            calling DataFrame. Like an Excel VLOOKUP operation.
        how: {'left', 'right', 'outer', 'inner'}, default 'left'
            How to handle the operation of the two objects.

            * left: use `left` frame’s index (or column if on is specified).
            * right: use `right`’s index.
            * outer: form union of `left` frame’s index (or column if on is specified) with
              right’s index, and sort it. lexicographically.
            * inner: form intersection of `left` frame’s index (or column if on is specified)
              with `right`’s index, preserving the order of the `left`’s one.
        lsuffix : str, default ''
            Suffix to use from left frame's overlapping columns.
        rsuffix : str, default ''
            Suffix to use from `right` frame's overlapping columns.

        Returns
        -------
        DataFrame
            A dataframe containing columns from both the `left` and `right`.

        See Also
        --------
        DataFrame.merge: For column(s)-on-columns(s) operations.
        DataFrame.update : Modify in place using non-NA values from another DataFrame.
        DataFrame.hint : Specifies some hint on the current DataFrame.
        broadcast : Marks a DataFrame as small enough for use in broadcast joins.

        Notes
        -----
        Parameters on, lsuffix, and rsuffix are not supported when passing a list of DataFrame
        objects.

        Examples
        --------
        >>> kdf1 = ks.DataFrame({'key': ['K0', 'K1', 'K2', 'K3'],
        ...                      'A': ['A0', 'A1', 'A2', 'A3']},
        ...                     columns=['key', 'A'])
        >>> kdf2 = ks.DataFrame({'key': ['K0', 'K1', 'K2'],
        ...                      'B': ['B0', 'B1', 'B2']},
        ...                     columns=['key', 'B'])
        >>> kdf1
          key   A
        0  K0  A0
        1  K1  A1
        2  K2  A2
        3  K3  A3
        >>> kdf2
          key   B
        0  K0  B0
        1  K1  B1
        2  K2  B2

        Join DataFrames using their indexes.

        >>> join_kdf = kdf1.join(kdf2, lsuffix='_left', rsuffix='_right')
        >>> join_kdf.sort_values(by=join_kdf.columns)
          key_left   A key_right     B
        0       K0  A0        K0    B0
        1       K1  A1        K1    B1
        2       K2  A2        K2    B2
        3       K3  A3      None  None

        If we want to join using the key columns, we need to set key to be the index in both df and
        right. The joined DataFrame will have key as its index.

        >>> join_kdf = kdf1.set_index('key').join(kdf2.set_index('key'))
        >>> join_kdf.sort_values(by=join_kdf.columns) # doctest: +NORMALIZE_WHITESPACE
              A     B
        key
        K0   A0    B0
        K1   A1    B1
        K2   A2    B2
        K3   A3  None

        Another option to join using the key columns is to use the on parameter. DataFrame.join
        always uses right’s index but we can use any column in df. This method not preserve the
        original DataFrame’s index in the result unlike pandas.

        >>> join_kdf = kdf1.join(kdf2.set_index('key'), on='key')
        >>> join_kdf.index
        Int64Index([0, 1, 2, 3], dtype='int64')
        """
        if isinstance(right, ks.Series):
            common = list(self.columns.intersection([right.name]))
        else:
            common = list(self.columns.intersection(right.columns))
        if len(common) > 0 and not lsuffix and not rsuffix:
            raise ValueError(
                "columns overlap but no suffix specified: " "{rename}".format(rename=common)
            )

        need_set_index = False
        if on:
            if not is_list_like(on):
                on = [on]  # type: ignore
            if len(on) != right._internal.index_level:
                raise ValueError(
                    'len(left_on) must equal the number of levels in the index of "right"'
                )

            need_set_index = len(set(on) & set(self.index.names)) == 0
        if need_set_index:
            self = self.set_index(on)
        join_kdf = self.merge(
            right, left_index=True, right_index=True, how=how, suffixes=(lsuffix, rsuffix)
        )
        return join_kdf.reset_index() if need_set_index else join_kdf

    def append(
        self,
        other: "DataFrame",
        ignore_index: bool = False,
        verify_integrity: bool = False,
        sort: bool = False,
    ) -> "DataFrame":
        """
        Append rows of other to the end of caller, returning a new object.

        Columns in other that are not in the caller are added as new columns.

        Parameters
        ----------
        other : DataFrame or Series/dict-like object, or list of these
            The data to append.

        ignore_index : boolean, default False
            If True, do not use the index labels.

        verify_integrity : boolean, default False
            If True, raise ValueError on creating index with duplicates.

        sort : boolean, default False
            Currently not supported.

        Returns
        -------
        appended : DataFrame

        Examples
        --------
        >>> df = ks.DataFrame([[1, 2], [3, 4]], columns=list('AB'))

        >>> df.append(df)
           A  B
        0  1  2
        1  3  4
        0  1  2
        1  3  4

        >>> df.append(df, ignore_index=True)
           A  B
        0  1  2
        1  3  4
        2  1  2
        3  3  4
        """
        if isinstance(other, ks.Series):
            raise ValueError("DataFrames.append() does not support appending Series to DataFrames")
        if sort:
            raise NotImplementedError("The 'sort' parameter is currently not supported")

        if not ignore_index:
            index_scols = self._internal.index_spark_columns
            if len(index_scols) != other._internal.index_level:
                raise ValueError("Both DataFrames have to have the same number of index levels")

            if verify_integrity and len(index_scols) > 0:
                if (
                    self._internal.spark_frame.select(index_scols)
                    .intersect(
                        other._internal.spark_frame.select(other._internal.index_spark_columns)
                    )
                    .count()
                ) > 0:
                    raise ValueError("Indices have overlapping values")

        # Lazy import to avoid circular dependency issues
        from databricks.koalas.namespace import concat

        return cast(DataFrame, concat([self, other], ignore_index=ignore_index))

    # TODO: add 'filter_func' and 'errors' parameter
    def update(self, other: "DataFrame", join: str = "left", overwrite: bool = True) -> None:
        """
        Modify in place using non-NA values from another DataFrame.
        Aligns on indices. There is no return value.

        Parameters
        ----------
        other : DataFrame, or Series
        join : 'left', default 'left'
            Only left join is implemented, keeping the index and columns of the original object.
        overwrite : bool, default True
            How to handle non-NA values for overlapping keys:

            * True: overwrite original DataFrame's values with values from `other`.
            * False: only update values that are NA in the original DataFrame.

        Returns
        -------
        None : method directly changes calling object

        See Also
        --------
        DataFrame.merge : For column(s)-on-columns(s) operations.
        DataFrame.join : Join columns of another DataFrame.
        DataFrame.hint : Specifies some hint on the current DataFrame.
        broadcast : Marks a DataFrame as small enough for use in broadcast joins.

        Examples
        --------
        >>> df = ks.DataFrame({'A': [1, 2, 3], 'B': [400, 500, 600]}, columns=['A', 'B'])
        >>> new_df = ks.DataFrame({'B': [4, 5, 6], 'C': [7, 8, 9]}, columns=['B', 'C'])
        >>> df.update(new_df)
        >>> df.sort_index()
           A  B
        0  1  4
        1  2  5
        2  3  6

        The DataFrame's length does not increase as a result of the update,
        only values at matching index/column labels are updated.

        >>> df = ks.DataFrame({'A': ['a', 'b', 'c'], 'B': ['x', 'y', 'z']}, columns=['A', 'B'])
        >>> new_df = ks.DataFrame({'B': ['d', 'e', 'f', 'g', 'h', 'i']}, columns=['B'])
        >>> df.update(new_df)
        >>> df.sort_index()
           A  B
        0  a  d
        1  b  e
        2  c  f

        For Series, it's name attribute must be set.

        >>> df = ks.DataFrame({'A': ['a', 'b', 'c'], 'B': ['x', 'y', 'z']}, columns=['A', 'B'])
        >>> new_column = ks.Series(['d', 'e'], name='B', index=[0, 2])
        >>> df.update(new_column)
        >>> df.sort_index()
           A  B
        0  a  d
        1  b  y
        2  c  e

        If `other` contains None the corresponding values are not updated in the original dataframe.

        >>> df = ks.DataFrame({'A': [1, 2, 3], 'B': [400, 500, 600]}, columns=['A', 'B'])
        >>> new_df = ks.DataFrame({'B': [4, None, 6]}, columns=['B'])
        >>> df.update(new_df)
        >>> df.sort_index()
           A      B
        0  1    4.0
        1  2  500.0
        2  3    6.0
        """
        if join != "left":
            raise NotImplementedError("Only left join is supported")

        if isinstance(other, ks.Series):
            other = other.to_frame()

        update_columns = list(
            set(self._internal.column_labels).intersection(set(other._internal.column_labels))
        )
        update_sdf = self.join(
            other[update_columns], rsuffix="_new"
        )._internal.resolved_copy.spark_frame

        data_dtypes = self._internal.data_dtypes.copy()
        for column_labels in update_columns:
            column_name = self._internal.spark_column_name_for(column_labels)
            old_col = scol_for(update_sdf, column_name)
            new_col = scol_for(
                update_sdf, other._internal.spark_column_name_for(column_labels) + "_new"
            )
            if overwrite:
                update_sdf = update_sdf.withColumn(
                    column_name, F.when(new_col.isNull(), old_col).otherwise(new_col)
                )
            else:
                update_sdf = update_sdf.withColumn(
                    column_name, F.when(old_col.isNull(), new_col).otherwise(old_col)
                )
            data_dtypes[self._internal.column_labels.index(column_labels)] = None  # TODO: dtype?
        sdf = update_sdf.select(
            [scol_for(update_sdf, col) for col in self._internal.spark_column_names]
            + list(HIDDEN_COLUMNS)
        )
        internal = self._internal.with_new_sdf(sdf, data_dtypes=data_dtypes)
        self._update_internal_frame(internal, requires_same_anchor=False)

    def sample(
        self,
        n: Optional[int] = None,
        frac: Optional[float] = None,
        replace: bool = False,
        random_state: Optional[int] = None,
    ) -> "DataFrame":
        """
        Return a random sample of items from an axis of object.

        Please call this function using named argument by specifying the ``frac`` argument.

        You can use `random_state` for reproducibility. However, note that different from pandas,
        specifying a seed in Koalas/Spark does not guarantee the sampled rows will be fixed. The
        result set depends on not only the seed, but also how the data is distributed across
        machines and to some extent network randomness when shuffle operations are involved. Even
        in the simplest case, the result set will depend on the system's CPU core count.

        Parameters
        ----------
        n : int, optional
            Number of items to return. This is currently NOT supported. Use frac instead.
        frac : float, optional
            Fraction of axis items to return.
        replace : bool, default False
            Sample with or without replacement.
        random_state : int, optional
            Seed for the random number generator (if int).

        Returns
        -------
        Series or DataFrame
            A new object of same type as caller containing the sampled items.

        Examples
        --------
        >>> df = ks.DataFrame({'num_legs': [2, 4, 8, 0],
        ...                    'num_wings': [2, 0, 0, 0],
        ...                    'num_specimen_seen': [10, 2, 1, 8]},
        ...                   index=['falcon', 'dog', 'spider', 'fish'],
        ...                   columns=['num_legs', 'num_wings', 'num_specimen_seen'])
        >>> df  # doctest: +SKIP
                num_legs  num_wings  num_specimen_seen
        falcon         2          2                 10
        dog            4          0                  2
        spider         8          0                  1
        fish           0          0                  8

        A random 25% sample of the ``DataFrame``.
        Note that we use `random_state` to ensure the reproducibility of
        the examples.

        >>> df.sample(frac=0.25, random_state=1)  # doctest: +SKIP
                num_legs  num_wings  num_specimen_seen
        falcon         2          2                 10
        fish           0          0                  8

        Extract 25% random elements from the ``Series`` ``df['num_legs']``, with replacement,
        so the same items could appear more than once.

        >>> df['num_legs'].sample(frac=0.4, replace=True, random_state=1)  # doctest: +SKIP
        falcon    2
        spider    8
        spider    8
        Name: num_legs, dtype: int64

        Specifying the exact number of items to return is not supported at the moment.

        >>> df.sample(n=5)  # doctest: +ELLIPSIS
        Traceback (most recent call last):
            ...
        NotImplementedError: Function sample currently does not support specifying ...
        """
        # Note: we don't run any of the doctests because the result can change depending on the
        # system's core count.
        if n is not None:
            raise NotImplementedError(
                "Function sample currently does not support specifying "
                "exact number of items to return. Use frac instead."
            )

        if frac is None:
            raise ValueError("frac must be specified.")

        sdf = self._internal.resolved_copy.spark_frame.sample(
            withReplacement=replace, fraction=frac, seed=random_state
        )
        return DataFrame(self._internal.with_new_sdf(sdf))

    def astype(self, dtype) -> "DataFrame":
        """
        Cast a Koalas object to a specified dtype ``dtype``.

        Parameters
        ----------
        dtype : data type, or dict of column name -> data type
            Use a numpy.dtype or Python type to cast entire Koalas object to
            the same type. Alternatively, use {col: dtype, ...}, where col is a
            column label and dtype is a numpy.dtype or Python type to cast one
            or more of the DataFrame's columns to column-specific types.

        Returns
        -------
        casted : same type as caller

        See Also
        --------
        to_datetime : Convert argument to datetime.

        Examples
        --------
        >>> df = ks.DataFrame({'a': [1, 2, 3], 'b': [1, 2, 3]}, dtype='int64')
        >>> df
           a  b
        0  1  1
        1  2  2
        2  3  3

        Convert to float type:

        >>> df.astype('float')
             a    b
        0  1.0  1.0
        1  2.0  2.0
        2  3.0  3.0

        Convert to int64 type back:

        >>> df.astype('int64')
           a  b
        0  1  1
        1  2  2
        2  3  3

        Convert column a to float type:

        >>> df.astype({'a': float})
             a  b
        0  1.0  1
        1  2.0  2
        2  3.0  3

        """
        applied = []
        if is_dict_like(dtype):
            for col_name in dtype.keys():
                if col_name not in self.columns:
                    raise KeyError(
                        "Only a column name can be used for the "
                        "key in a dtype mappings argument."
                    )
            for col_name, col in self.items():
                if col_name in dtype:
                    applied.append(col.astype(dtype=dtype[col_name]))
                else:
                    applied.append(col)
        else:
            for col_name, col in self.items():
                applied.append(col.astype(dtype=dtype))
        return DataFrame(self._internal.with_new_columns(applied))

    def add_prefix(self, prefix) -> "DataFrame":
        """
        Prefix labels with string `prefix`.

        For Series, the row labels are prefixed.
        For DataFrame, the column labels are prefixed.

        Parameters
        ----------
        prefix : str
           The string to add before each label.

        Returns
        -------
        DataFrame
           New DataFrame with updated labels.

        See Also
        --------
        Series.add_prefix: Prefix row labels with string `prefix`.
        Series.add_suffix: Suffix row labels with string `suffix`.
        DataFrame.add_suffix: Suffix column labels with string `suffix`.

        Examples
        --------
        >>> df = ks.DataFrame({'A': [1, 2, 3, 4], 'B': [3, 4, 5, 6]}, columns=['A', 'B'])
        >>> df
           A  B
        0  1  3
        1  2  4
        2  3  5
        3  4  6

        >>> df.add_prefix('col_')
           col_A  col_B
        0      1      3
        1      2      4
        2      3      5
        3      4      6
        """
        assert isinstance(prefix, str)
        return self._apply_series_op(
            lambda kser: kser.rename(tuple([prefix + i for i in kser._column_label]))
        )

    def add_suffix(self, suffix) -> "DataFrame":
        """
        Suffix labels with string `suffix`.

        For Series, the row labels are suffixed.
        For DataFrame, the column labels are suffixed.

        Parameters
        ----------
        suffix : str
           The string to add before each label.

        Returns
        -------
        DataFrame
           New DataFrame with updated labels.

        See Also
        --------
        Series.add_prefix: Prefix row labels with string `prefix`.
        Series.add_suffix: Suffix row labels with string `suffix`.
        DataFrame.add_prefix: Prefix column labels with string `prefix`.

        Examples
        --------
        >>> df = ks.DataFrame({'A': [1, 2, 3, 4], 'B': [3, 4, 5, 6]}, columns=['A', 'B'])
        >>> df
           A  B
        0  1  3
        1  2  4
        2  3  5
        3  4  6

        >>> df.add_suffix('_col')
           A_col  B_col
        0      1      3
        1      2      4
        2      3      5
        3      4      6
        """
        assert isinstance(suffix, str)
        return self._apply_series_op(
            lambda kser: kser.rename(tuple([i + suffix for i in kser._column_label]))
        )

    # TODO: include, and exclude should be implemented.
    def describe(self, percentiles: Optional[List[float]] = None) -> "DataFrame":
        """
        Generate descriptive statistics that summarize the central tendency,
        dispersion and shape of a dataset's distribution, excluding
        ``NaN`` values.

        Analyzes both numeric and object series, as well
        as ``DataFrame`` column sets of mixed data types. The output
        will vary depending on what is provided. Refer to the notes
        below for more detail.

        Parameters
        ----------
        percentiles : list of ``float`` in range [0.0, 1.0], default [0.25, 0.5, 0.75]
            A list of percentiles to be computed.

        Returns
        -------
        DataFrame
            Summary statistics of the Dataframe provided.

        See Also
        --------
        DataFrame.count: Count number of non-NA/null observations.
        DataFrame.max: Maximum of the values in the object.
        DataFrame.min: Minimum of the values in the object.
        DataFrame.mean: Mean of the values.
        DataFrame.std: Standard deviation of the observations.

        Notes
        -----
        For numeric data, the result's index will include ``count``,
        ``mean``, ``std``, ``min``, ``25%``, ``50%``, ``75%``, ``max``.

        Currently only numeric data is supported.

        Examples
        --------
        Describing a numeric ``Series``.

        >>> s = ks.Series([1, 2, 3])
        >>> s.describe()
        count    3.0
        mean     2.0
        std      1.0
        min      1.0
        25%      1.0
        50%      2.0
        75%      3.0
        max      3.0
        dtype: float64

        Describing a ``DataFrame``. Only numeric fields are returned.

        >>> df = ks.DataFrame({'numeric1': [1, 2, 3],
        ...                    'numeric2': [4.0, 5.0, 6.0],
        ...                    'object': ['a', 'b', 'c']
        ...                   },
        ...                   columns=['numeric1', 'numeric2', 'object'])
        >>> df.describe()
               numeric1  numeric2
        count       3.0       3.0
        mean        2.0       5.0
        std         1.0       1.0
        min         1.0       4.0
        25%         1.0       4.0
        50%         2.0       5.0
        75%         3.0       6.0
        max         3.0       6.0

        For multi-index columns:

        >>> df.columns = [('num', 'a'), ('num', 'b'), ('obj', 'c')]
        >>> df.describe()  # doctest: +NORMALIZE_WHITESPACE
               num
                 a    b
        count  3.0  3.0
        mean   2.0  5.0
        std    1.0  1.0
        min    1.0  4.0
        25%    1.0  4.0
        50%    2.0  5.0
        75%    3.0  6.0
        max    3.0  6.0

        >>> df[('num', 'b')].describe()
        count    3.0
        mean     5.0
        std      1.0
        min      4.0
        25%      4.0
        50%      5.0
        75%      6.0
        max      6.0
        Name: (num, b), dtype: float64

        Describing a ``DataFrame`` and selecting custom percentiles.

        >>> df = ks.DataFrame({'numeric1': [1, 2, 3],
        ...                    'numeric2': [4.0, 5.0, 6.0]
        ...                   },
        ...                   columns=['numeric1', 'numeric2'])
        >>> df.describe(percentiles = [0.85, 0.15])
               numeric1  numeric2
        count       3.0       3.0
        mean        2.0       5.0
        std         1.0       1.0
        min         1.0       4.0
        15%         1.0       4.0
        50%         2.0       5.0
        85%         3.0       6.0
        max         3.0       6.0

        Describing a column from a ``DataFrame`` by accessing it as
        an attribute.

        >>> df.numeric1.describe()
        count    3.0
        mean     2.0
        std      1.0
        min      1.0
        25%      1.0
        50%      2.0
        75%      3.0
        max      3.0
        Name: numeric1, dtype: float64

        Describing a column from a ``DataFrame`` by accessing it as
        an attribute and selecting custom percentiles.

        >>> df.numeric1.describe(percentiles = [0.85, 0.15])
        count    3.0
        mean     2.0
        std      1.0
        min      1.0
        15%      1.0
        50%      2.0
        85%      3.0
        max      3.0
        Name: numeric1, dtype: float64
        """
        exprs = []
        column_labels = []
        for label in self._internal.column_labels:
            scol = self._internal.spark_column_for(label)
            spark_type = self._internal.spark_type_for(label)
            if isinstance(spark_type, DoubleType) or isinstance(spark_type, FloatType):
                exprs.append(
                    F.nanvl(scol, F.lit(None)).alias(self._internal.spark_column_name_for(label))
                )
                column_labels.append(label)
            elif isinstance(spark_type, NumericType):
                exprs.append(scol)
                column_labels.append(label)

        if len(exprs) == 0:
            raise ValueError("Cannot describe a DataFrame without columns")

        if percentiles is not None:
            if any((p < 0.0) or (p > 1.0) for p in percentiles):
                raise ValueError("Percentiles should all be in the interval [0, 1]")
            # appending 50% if not in percentiles already
            percentiles = (percentiles + [0.5]) if 0.5 not in percentiles else percentiles
        else:
            percentiles = [0.25, 0.5, 0.75]

        formatted_perc = ["{:.0%}".format(p) for p in sorted(percentiles)]
        stats = ["count", "mean", "stddev", "min", *formatted_perc, "max"]

        sdf = self._internal.spark_frame.select(*exprs).summary(stats)
        sdf = sdf.replace("stddev", "std", subset="summary")

        internal = InternalFrame(
            spark_frame=sdf,
            index_spark_columns=[scol_for(sdf, "summary")],
            column_labels=column_labels,
            data_spark_columns=[
                scol_for(sdf, self._internal.spark_column_name_for(label))
                for label in column_labels
            ],
        )
        return DataFrame(internal).astype("float64")

    def drop_duplicates(self, subset=None, keep="first", inplace=False) -> Optional["DataFrame"]:
        """
        Return DataFrame with duplicate rows removed, optionally only
        considering certain columns.

        Parameters
        ----------
        subset : column label or sequence of labels, optional
            Only consider certain columns for identifying duplicates, by
            default use all of the columns.
        keep : {'first', 'last', False}, default 'first'
            Determines which duplicates (if any) to keep.
            - ``first`` : Drop duplicates except for the first occurrence.
            - ``last`` : Drop duplicates except for the last occurrence.
            - False : Drop all duplicates.
        inplace : boolean, default False
            Whether to drop duplicates in place or to return a copy.

        Returns
        -------
        DataFrame
            DataFrame with duplicates removed or None if ``inplace=True``.

        >>> df = ks.DataFrame(
        ...     {'a': [1, 2, 2, 2, 3], 'b': ['a', 'a', 'a', 'c', 'd']}, columns = ['a', 'b'])
        >>> df
           a  b
        0  1  a
        1  2  a
        2  2  a
        3  2  c
        4  3  d

        >>> df.drop_duplicates().sort_index()
           a  b
        0  1  a
        1  2  a
        3  2  c
        4  3  d

        >>> df.drop_duplicates('a').sort_index()
           a  b
        0  1  a
        1  2  a
        4  3  d

        >>> df.drop_duplicates(['a', 'b']).sort_index()
           a  b
        0  1  a
        1  2  a
        3  2  c
        4  3  d

        >>> df.drop_duplicates(keep='last').sort_index()
           a  b
        0  1  a
        2  2  a
        3  2  c
        4  3  d

        >>> df.drop_duplicates(keep=False).sort_index()
           a  b
        0  1  a
        3  2  c
        4  3  d
        """
        inplace = validate_bool_kwarg(inplace, "inplace")

        sdf, column = self._mark_duplicates(subset, keep)

        sdf = sdf.where(~scol_for(sdf, column)).drop(column)
        internal = self._internal.with_new_sdf(sdf)
        if inplace:
            self._update_internal_frame(internal)
            return None
        else:
            return DataFrame(internal)

    def reindex(
        self,
        labels: Optional[Any] = None,
        index: Optional[Any] = None,
        columns: Optional[Any] = None,
        axis: Optional[Union[int, str]] = None,
        copy: Optional[bool] = True,
        fill_value: Optional[Any] = None,
    ) -> "DataFrame":
        """
        Conform DataFrame to new index with optional filling logic, placing
        NA/NaN in locations having no value in the previous index. A new object
        is produced unless the new index is equivalent to the current one and
        ``copy=False``.

        Parameters
        ----------
        labels: array-like, optional
            New labels / index to conform the axis specified by ‘axis’ to.
        index, columns: array-like, optional
            New labels / index to conform to, should be specified using keywords.
            Preferably an Index object to avoid duplicating data
        axis: int or str, optional
            Axis to target. Can be either the axis name (‘index’, ‘columns’) or
            number (0, 1).
        copy : bool, default True
            Return a new object, even if the passed indexes are the same.
        fill_value : scalar, default np.NaN
            Value to use for missing values. Defaults to NaN, but can be any
            "compatible" value.

        Returns
        -------
        DataFrame with changed index.

        See Also
        --------
        DataFrame.set_index : Set row labels.
        DataFrame.reset_index : Remove row labels or move them to new columns.

        Examples
        --------

        ``DataFrame.reindex`` supports two calling conventions

        * ``(index=index_labels, columns=column_labels, ...)``
        * ``(labels, axis={'index', 'columns'}, ...)``

        We *highly* recommend using keyword arguments to clarify your
        intent.

        Create a dataframe with some fictional data.

        >>> index = ['Firefox', 'Chrome', 'Safari', 'IE10', 'Konqueror']
        >>> df = ks.DataFrame({
        ...      'http_status': [200, 200, 404, 404, 301],
        ...      'response_time': [0.04, 0.02, 0.07, 0.08, 1.0]},
        ...       index=index,
        ...       columns=['http_status', 'response_time'])
        >>> df
                   http_status  response_time
        Firefox            200           0.04
        Chrome             200           0.02
        Safari             404           0.07
        IE10               404           0.08
        Konqueror          301           1.00

        Create a new index and reindex the dataframe. By default
        values in the new index that do not have corresponding
        records in the dataframe are assigned ``NaN``.

        >>> new_index= ['Safari', 'Iceweasel', 'Comodo Dragon', 'IE10',
        ...             'Chrome']
        >>> df.reindex(new_index).sort_index()
                       http_status  response_time
        Chrome               200.0           0.02
        Comodo Dragon          NaN            NaN
        IE10                 404.0           0.08
        Iceweasel              NaN            NaN
        Safari               404.0           0.07

        We can fill in the missing values by passing a value to
        the keyword ``fill_value``.

        >>> df.reindex(new_index, fill_value=0, copy=False).sort_index()
                       http_status  response_time
        Chrome                 200           0.02
        Comodo Dragon            0           0.00
        IE10                   404           0.08
        Iceweasel                0           0.00
        Safari                 404           0.07

        We can also reindex the columns.

        >>> df.reindex(columns=['http_status', 'user_agent']).sort_index()
                   http_status  user_agent
        Chrome             200         NaN
        Firefox            200         NaN
        IE10               404         NaN
        Konqueror          301         NaN
        Safari             404         NaN

        Or we can use "axis-style" keyword arguments

        >>> df.reindex(['http_status', 'user_agent'], axis="columns").sort_index()
                   http_status  user_agent
        Chrome             200         NaN
        Firefox            200         NaN
        IE10               404         NaN
        Konqueror          301         NaN
        Safari             404         NaN

        To further illustrate the filling functionality in
        ``reindex``, we will create a dataframe with a
        monotonically increasing index (for example, a sequence
        of dates).

        >>> date_index = pd.date_range('1/1/2010', periods=6, freq='D')
        >>> df2 = ks.DataFrame({"prices": [100, 101, np.nan, 100, 89, 88]},
        ...                    index=date_index)
        >>> df2.sort_index()
                    prices
        2010-01-01   100.0
        2010-01-02   101.0
        2010-01-03     NaN
        2010-01-04   100.0
        2010-01-05    89.0
        2010-01-06    88.0

        Suppose we decide to expand the dataframe to cover a wider
        date range.

        >>> date_index2 = pd.date_range('12/29/2009', periods=10, freq='D')
        >>> df2.reindex(date_index2).sort_index()
                    prices
        2009-12-29     NaN
        2009-12-30     NaN
        2009-12-31     NaN
        2010-01-01   100.0
        2010-01-02   101.0
        2010-01-03     NaN
        2010-01-04   100.0
        2010-01-05    89.0
        2010-01-06    88.0
        2010-01-07     NaN
        """
        if axis is not None and (index is not None or columns is not None):
            raise TypeError("Cannot specify both 'axis' and any of 'index' or 'columns'.")

        if labels is not None:
            axis = validate_axis(axis)
            if axis == 0:
                index = labels
            elif axis == 1:
                columns = labels
            else:
                raise ValueError(
                    "No axis named %s for object type %s." % (axis, type(axis).__name__)
                )

        if index is not None and not is_list_like(index):
            raise TypeError(
                "Index must be called with a collection of some kind, "
                "%s was passed" % type(index)
            )

        if columns is not None and not is_list_like(columns):
            raise TypeError(
                "Columns must be called with a collection of some kind, "
                "%s was passed" % type(columns)
            )

        df = self

        if index is not None:
            df = df._reindex_index(index, fill_value)

        if columns is not None:
            df = df._reindex_columns(columns, fill_value)

        # Copy
        if copy and df is self:
            return df.copy()
        else:
            return df

    def _reindex_index(self, index, fill_value):
        # When axis is index, we can mimic pandas' by a right outer join.
        nlevels = self._internal.index_level
        assert nlevels <= 1 or (
            isinstance(index, ks.MultiIndex) and nlevels == index.nlevels
        ), "MultiIndex DataFrame can only be reindexed with a similar Koalas MultiIndex."

        index_columns = self._internal.index_spark_column_names
        frame = self._internal.resolved_copy.spark_frame.drop(NATURAL_ORDER_COLUMN_NAME)

        if isinstance(index, ks.Index):
            if nlevels != index.nlevels:
                return DataFrame(index._internal.with_new_columns([])).reindex(
                    columns=self.columns, fill_value=fill_value
                )

            index_names = index._internal.index_names
            scols = index._internal.index_spark_columns
            labels = index._internal.spark_frame.select(
                [scol.alias(index_column) for scol, index_column in zip(scols, index_columns)]
            )
        else:
            kser = ks.Series(list(index))
            labels = kser._internal.spark_frame.select(kser.spark.column.alias(index_columns[0]))
            index_names = self._internal.index_names

        if fill_value is not None:
            frame_index_columns = [
                verify_temp_column_name(frame, "__frame_index_column_{}__".format(i))
                for i in range(nlevels)
            ]
            index_scols = [
                scol_for(frame, index_col).alias(frame_index_col)
                for index_col, frame_index_col in zip(index_columns, frame_index_columns)
            ]
            scols = self._internal.resolved_copy.data_spark_columns
            frame = frame.select(index_scols + scols)

            temp_fill_value = verify_temp_column_name(frame, "__fill_value__")
            labels = labels.withColumn(temp_fill_value, F.lit(fill_value))

            frame_index_scols = [scol_for(frame, col) for col in frame_index_columns]
            labels_index_scols = [scol_for(labels, col) for col in index_columns]

            joined_df = frame.join(
                labels,
                on=[fcol == lcol for fcol, lcol in zip(frame_index_scols, labels_index_scols)],
                how="right",
            )

            joined_df = joined_df.select(
                *labels_index_scols,
                *[
                    F.when(
                        reduce(
                            lambda c1, c2: c1 & c2,
                            [
                                fcol.isNull() & lcol.isNotNull()
                                for fcol, lcol in zip(frame_index_scols, labels_index_scols)
                            ],
                        ),
                        scol_for(joined_df, temp_fill_value),
                    )
                    .otherwise(scol_for(joined_df, col))
                    .alias(col)
                    for col in self._internal.data_spark_column_names
                ],
            )
        else:
            joined_df = frame.join(labels, on=index_columns, how="right")

        sdf = joined_df.drop(NATURAL_ORDER_COLUMN_NAME)
        internal = self._internal.copy(
            spark_frame=sdf,
            index_spark_columns=[
                scol_for(sdf, col) for col in self._internal.index_spark_column_names
            ],
            index_names=index_names,
            index_dtypes=None,  # TODO: dtypes?
            data_spark_columns=[
                scol_for(sdf, col) for col in self._internal.data_spark_column_names
            ],
        )
        return DataFrame(internal)

    def _reindex_columns(self, columns, fill_value):
        level = self._internal.column_labels_level
        if level > 1:
            label_columns = list(columns)
            for col in label_columns:
                if not isinstance(col, tuple):
                    raise TypeError("Expected tuple, got {}".format(type(col).__name__))
        else:
            label_columns = [(col,) for col in columns]
        for col in label_columns:
            if len(col) != level:
                raise ValueError(
                    "shape (1,{}) doesn't match the shape (1,{})".format(len(col), level)
                )
        fill_value = np.nan if fill_value is None else fill_value
        scols_or_ksers, labels = [], []
        for label in label_columns:
            if label in self._internal.column_labels:
                scols_or_ksers.append(self._kser_for(label))
            else:
                scols_or_ksers.append(F.lit(fill_value).alias(name_like_string(label)))
            labels.append(label)

        if isinstance(columns, pd.Index):
            column_label_names = [
                name if is_name_like_tuple(name) else (name,) for name in columns.names
            ]
            internal = self._internal.with_new_columns(
                scols_or_ksers, column_labels=labels, column_label_names=column_label_names
            )
        else:
            internal = self._internal.with_new_columns(scols_or_ksers, column_labels=labels)

        return DataFrame(internal)

    def reindex_like(self, other: "DataFrame", copy: bool = True) -> "DataFrame":
        """
        Return a DataFrame with matching indices as other object.

        Conform the object to the same index on all axes. Places NA/NaN in locations
        having no value in the previous index. A new object is produced unless the
        new index is equivalent to the current one and copy=False.

        Parameters
        ----------
        other : DataFrame
            Its row and column indices are used to define the new indices
            of this object.
        copy : bool, default True
            Return a new object, even if the passed indexes are the same.

        Returns
        -------
        DataFrame
            DataFrame with changed indices on each axis.

        See Also
        --------
        DataFrame.set_index : Set row labels.
        DataFrame.reset_index : Remove row labels or move them to new columns.
        DataFrame.reindex : Change to new indices or expand indices.

        Notes
        -----
        Same as calling
        ``.reindex(index=other.index, columns=other.columns,...)``.

        Examples
        --------

        >>> df1 = ks.DataFrame([[24.3, 75.7, 'high'],
        ...                     [31, 87.8, 'high'],
        ...                     [22, 71.6, 'medium'],
        ...                     [35, 95, 'medium']],
        ...                    columns=['temp_celsius', 'temp_fahrenheit',
        ...                             'windspeed'],
        ...                    index=pd.date_range(start='2014-02-12',
        ...                                        end='2014-02-15', freq='D'))
        >>> df1
                    temp_celsius  temp_fahrenheit windspeed
        2014-02-12          24.3             75.7      high
        2014-02-13          31.0             87.8      high
        2014-02-14          22.0             71.6    medium
        2014-02-15          35.0             95.0    medium

        >>> df2 = ks.DataFrame([[28, 'low'],
        ...                     [30, 'low'],
        ...                     [35.1, 'medium']],
        ...                    columns=['temp_celsius', 'windspeed'],
        ...                    index=pd.DatetimeIndex(['2014-02-12', '2014-02-13',
        ...                                            '2014-02-15']))
        >>> df2
                    temp_celsius windspeed
        2014-02-12          28.0       low
        2014-02-13          30.0       low
        2014-02-15          35.1    medium

        >>> df2.reindex_like(df1).sort_index() # doctest: +NORMALIZE_WHITESPACE
                    temp_celsius  temp_fahrenheit windspeed
        2014-02-12          28.0              NaN       low
        2014-02-13          30.0              NaN       low
        2014-02-14           NaN              NaN       None
        2014-02-15          35.1              NaN    medium
        """

        if isinstance(other, DataFrame):
            return self.reindex(index=other.index, columns=other.columns, copy=copy)
        else:
            raise TypeError("other must be a Koalas DataFrame")

    def melt(self, id_vars=None, value_vars=None, var_name=None, value_name="value") -> "DataFrame":
        """
        Unpivot a DataFrame from wide format to long format, optionally
        leaving identifier variables set.

        This function is useful to massage a DataFrame into a format where one
        or more columns are identifier variables (`id_vars`), while all other
        columns, considered measured variables (`value_vars`), are "unpivoted" to
        the row axis, leaving just two non-identifier columns, 'variable' and
        'value'.

        Parameters
        ----------
        frame : DataFrame
        id_vars : tuple, list, or ndarray, optional
            Column(s) to use as identifier variables.
        value_vars : tuple, list, or ndarray, optional
            Column(s) to unpivot. If not specified, uses all columns that
            are not set as `id_vars`.
        var_name : scalar, default 'variable'
            Name to use for the 'variable' column. If None it uses `frame.columns.name` or
            ‘variable’.
        value_name : scalar, default 'value'
            Name to use for the 'value' column.

        Returns
        -------
        DataFrame
            Unpivoted DataFrame.

        Examples
        --------
        >>> df = ks.DataFrame({'A': {0: 'a', 1: 'b', 2: 'c'},
        ...                    'B': {0: 1, 1: 3, 2: 5},
        ...                    'C': {0: 2, 1: 4, 2: 6}},
        ...                   columns=['A', 'B', 'C'])
        >>> df
           A  B  C
        0  a  1  2
        1  b  3  4
        2  c  5  6

        >>> ks.melt(df)
          variable value
        0        A     a
        1        B     1
        2        C     2
        3        A     b
        4        B     3
        5        C     4
        6        A     c
        7        B     5
        8        C     6

        >>> df.melt(id_vars='A')
           A variable  value
        0  a        B      1
        1  a        C      2
        2  b        B      3
        3  b        C      4
        4  c        B      5
        5  c        C      6

        >>> df.melt(value_vars='A')
          variable value
        0        A     a
        1        A     b
        2        A     c

        >>> ks.melt(df, id_vars=['A', 'B'])
           A  B variable  value
        0  a  1        C      2
        1  b  3        C      4
        2  c  5        C      6

        >>> df.melt(id_vars=['A'], value_vars=['C'])
           A variable  value
        0  a        C      2
        1  b        C      4
        2  c        C      6

        The names of 'variable' and 'value' columns can be customized:

        >>> ks.melt(df, id_vars=['A'], value_vars=['B'],
        ...         var_name='myVarname', value_name='myValname')
           A myVarname  myValname
        0  a         B          1
        1  b         B          3
        2  c         B          5
        """
        column_labels = self._internal.column_labels

        if id_vars is None:
            id_vars = []
        else:
            if isinstance(id_vars, tuple):
                if self._internal.column_labels_level == 1:
                    id_vars = [idv if is_name_like_tuple(idv) else (idv,) for idv in id_vars]
                else:
                    raise ValueError(
                        "id_vars must be a list of tuples" " when columns are a MultiIndex"
                    )
            elif is_name_like_value(id_vars):
                id_vars = [(id_vars,)]
            else:
                id_vars = [idv if is_name_like_tuple(idv) else (idv,) for idv in id_vars]

            non_existence_col = [idv for idv in id_vars if idv not in column_labels]
            if len(non_existence_col) != 0:
                raveled_column_labels = np.ravel(column_labels)
                missing = [
                    nec for nec in np.ravel(non_existence_col) if nec not in raveled_column_labels
                ]
                if len(missing) != 0:
                    raise KeyError(
                        "The following 'id_vars' are not present"
                        " in the DataFrame: {}".format(missing)
                    )
                else:
                    raise KeyError(
                        "None of {} are in the {}".format(non_existence_col, column_labels)
                    )

        if value_vars is None:
            value_vars = []
        else:
            if isinstance(value_vars, tuple):
                if self._internal.column_labels_level == 1:
                    value_vars = [
                        valv if is_name_like_tuple(valv) else (valv,) for valv in value_vars
                    ]
                else:
                    raise ValueError(
                        "value_vars must be a list of tuples" " when columns are a MultiIndex"
                    )
            elif is_name_like_value(value_vars):
                value_vars = [(value_vars,)]
            else:
                value_vars = [valv if is_name_like_tuple(valv) else (valv,) for valv in value_vars]

            non_existence_col = [valv for valv in value_vars if valv not in column_labels]
            if len(non_existence_col) != 0:
                raveled_column_labels = np.ravel(column_labels)
                missing = [
                    nec for nec in np.ravel(non_existence_col) if nec not in raveled_column_labels
                ]
                if len(missing) != 0:
                    raise KeyError(
                        "The following 'value_vars' are not present"
                        " in the DataFrame: {}".format(missing)
                    )
                else:
                    raise KeyError(
                        "None of {} are in the {}".format(non_existence_col, column_labels)
                    )

        if len(value_vars) == 0:
            value_vars = column_labels

        column_labels = [label for label in column_labels if label not in id_vars]

        sdf = self._internal.spark_frame

        if var_name is None:
            if (
                self._internal.column_labels_level == 1
                and self._internal.column_label_names[0] is None
            ):
                var_name = ["variable"]
            else:
                var_name = [
                    name_like_string(name) if name is not None else "variable_{}".format(i)
                    for i, name in enumerate(self._internal.column_label_names)
                ]
        elif isinstance(var_name, str):
            var_name = [var_name]

        pairs = F.explode(
            F.array(
                *[
                    F.struct(
                        *(
                            [F.lit(c).alias(name) for c, name in zip(label, var_name)]
                            + [self._internal.spark_column_for(label).alias(value_name)]
                        )
                    )
                    for label in column_labels
                    if label in value_vars
                ]
            )
        )

        columns = (
            [
                self._internal.spark_column_for(label).alias(name_like_string(label))
                for label in id_vars
            ]
            + [F.col("pairs.`%s`" % name) for name in var_name]
            + [F.col("pairs.`%s`" % value_name)]
        )
        exploded_df = sdf.withColumn("pairs", pairs).select(columns)

        return DataFrame(
            InternalFrame(
                spark_frame=exploded_df,
                index_spark_columns=None,
                column_labels=(
                    [label if len(label) == 1 else (name_like_string(label),) for label in id_vars]
                    + [(name,) for name in var_name]
                    + [(value_name,)]
                ),
            )
        )

    def stack(self) -> Union["DataFrame", "Series"]:
        """
        Stack the prescribed level(s) from columns to index.

        Return a reshaped DataFrame or Series having a multi-level
        index with one or more new inner-most levels compared to the current
        DataFrame. The new inner-most levels are created by pivoting the
        columns of the current dataframe:

          - if the columns have a single level, the output is a Series;
          - if the columns have multiple levels, the new index
            level(s) is (are) taken from the prescribed level(s) and
            the output is a DataFrame.

        The new index levels are sorted.

        Returns
        -------
        DataFrame or Series
            Stacked dataframe or series.

        See Also
        --------
        DataFrame.unstack : Unstack prescribed level(s) from index axis
            onto column axis.
        DataFrame.pivot : Reshape dataframe from long format to wide
            format.
        DataFrame.pivot_table : Create a spreadsheet-style pivot table
            as a DataFrame.

        Notes
        -----
        The function is named by analogy with a collection of books
        being reorganized from being side by side on a horizontal
        position (the columns of the dataframe) to being stacked
        vertically on top of each other (in the index of the
        dataframe).

        Examples
        --------
        **Single level columns**

        >>> df_single_level_cols = ks.DataFrame([[0, 1], [2, 3]],
        ...                                     index=['cat', 'dog'],
        ...                                     columns=['weight', 'height'])

        Stacking a dataframe with a single level column axis returns a Series:

        >>> df_single_level_cols
             weight  height
        cat       0       1
        dog       2       3
        >>> df_single_level_cols.stack().sort_index()
        cat  height    1
             weight    0
        dog  height    3
             weight    2
        dtype: int64

        **Multi level columns: simple case**

        >>> multicol1 = pd.MultiIndex.from_tuples([('weight', 'kg'),
        ...                                        ('weight', 'pounds')])
        >>> df_multi_level_cols1 = ks.DataFrame([[1, 2], [2, 4]],
        ...                                     index=['cat', 'dog'],
        ...                                     columns=multicol1)

        Stacking a dataframe with a multi-level column axis:

        >>> df_multi_level_cols1  # doctest: +NORMALIZE_WHITESPACE
            weight
                kg pounds
        cat      1      2
        dog      2      4
        >>> df_multi_level_cols1.stack().sort_index()
                    weight
        cat kg           1
            pounds       2
        dog kg           2
            pounds       4

        **Missing values**

        >>> multicol2 = pd.MultiIndex.from_tuples([('weight', 'kg'),
        ...                                        ('height', 'm')])
        >>> df_multi_level_cols2 = ks.DataFrame([[1.0, 2.0], [3.0, 4.0]],
        ...                                     index=['cat', 'dog'],
        ...                                     columns=multicol2)

        It is common to have missing values when stacking a dataframe
        with multi-level columns, as the stacked dataframe typically
        has more values than the original dataframe. Missing values
        are filled with NaNs:

        >>> df_multi_level_cols2
            weight height
                kg      m
        cat    1.0    2.0
        dog    3.0    4.0
        >>> df_multi_level_cols2.stack().sort_index()  # doctest: +SKIP
                height  weight
        cat kg     NaN     1.0
            m      2.0     NaN
        dog kg     NaN     3.0
            m      4.0     NaN
        """
        from databricks.koalas.series import first_series

        if len(self._internal.column_labels) == 0:
            return DataFrame(
                self._internal.copy(
                    column_label_names=self._internal.column_label_names[:-1]
                ).with_filter(F.lit(False))
            )

        column_labels = defaultdict(dict)  # type: Union[defaultdict, OrderedDict]
        index_values = set()
        should_returns_series = False
        for label in self._internal.column_labels:
            new_label = label[:-1]
            if len(new_label) == 0:
                new_label = None
                should_returns_series = True
            value = label[-1]

            scol = self._internal.spark_column_for(label)
            column_labels[new_label][value] = scol

            index_values.add(value)

        column_labels = OrderedDict(sorted(column_labels.items(), key=lambda x: x[0]))

        index_name = self._internal.column_label_names[-1]
        column_label_names = self._internal.column_label_names[:-1]
        if len(column_label_names) == 0:
            column_label_names = [None]

        index_column = SPARK_INDEX_NAME_FORMAT(self._internal.index_level)
        data_columns = [name_like_string(label) for label in column_labels]

        structs = [
            F.struct(
                [F.lit(value).alias(index_column)]
                + [
                    (
                        column_labels[label][value]
                        if value in column_labels[label]
                        else F.lit(None)
                    ).alias(name)
                    for label, name in zip(column_labels, data_columns)
                ]
            ).alias(value)
            for value in index_values
        ]

        pairs = F.explode(F.array(structs))

        sdf = self._internal.spark_frame.withColumn("pairs", pairs)
        sdf = sdf.select(
            self._internal.index_spark_columns
            + [sdf["pairs"][index_column].alias(index_column)]
            + [sdf["pairs"][name].alias(name) for name in data_columns]
        )

        internal = InternalFrame(  # TODO: dtypes?
            spark_frame=sdf,
            index_spark_columns=[
                scol_for(sdf, col)
                for col in (self._internal.index_spark_column_names + [index_column])
            ],
            index_names=self._internal.index_names + [index_name],
            index_dtypes=self._internal.index_dtypes + [None],
            column_labels=list(column_labels),
            data_spark_columns=[scol_for(sdf, col) for col in data_columns],
            column_label_names=column_label_names,  # type: ignore
        )
        kdf = DataFrame(internal)  # type: "DataFrame"

        if should_returns_series:
            return first_series(kdf)
        else:
            return kdf

    def unstack(self) -> Union["DataFrame", "Series"]:
        """
        Pivot the (necessarily hierarchical) index labels.

        Returns a DataFrame having a new level of column labels whose inner-most level
        consists of the pivoted index labels.

        If the index is not a MultiIndex, the output will be a Series.

        .. note:: If the index is a MultiIndex, the output DataFrame could be very wide, and
            it could cause a serious performance degradation since Spark partitions it row based.

        Returns
        -------
        Series or DataFrame

        See Also
        --------
        DataFrame.pivot : Pivot a table based on column values.
        DataFrame.stack : Pivot a level of the column labels (inverse operation from unstack).

        Examples
        --------
        >>> df = ks.DataFrame({"A": {"0": "a", "1": "b", "2": "c"},
        ...                    "B": {"0": "1", "1": "3", "2": "5"},
        ...                    "C": {"0": "2", "1": "4", "2": "6"}},
        ...                   columns=["A", "B", "C"])
        >>> df
           A  B  C
        0  a  1  2
        1  b  3  4
        2  c  5  6

        >>> df.unstack().sort_index()
        A  0    a
           1    b
           2    c
        B  0    1
           1    3
           2    5
        C  0    2
           1    4
           2    6
        dtype: object

        >>> df.columns = pd.MultiIndex.from_tuples([('X', 'A'), ('X', 'B'), ('Y', 'C')])
        >>> df.unstack().sort_index()
        X  A  0    a
              1    b
              2    c
           B  0    1
              1    3
              2    5
        Y  C  0    2
              1    4
              2    6
        dtype: object

        For MultiIndex case:

        >>> df = ks.DataFrame({"A": ["a", "b", "c"],
        ...                    "B": [1, 3, 5],
        ...                    "C": [2, 4, 6]},
        ...                   columns=["A", "B", "C"])
        >>> df = df.set_index('A', append=True)
        >>> df  # doctest: +NORMALIZE_WHITESPACE
             B  C
          A
        0 a  1  2
        1 b  3  4
        2 c  5  6
        >>> df.unstack().sort_index()  # doctest: +NORMALIZE_WHITESPACE
             B              C
        A    a    b    c    a    b    c
        0  1.0  NaN  NaN  2.0  NaN  NaN
        1  NaN  3.0  NaN  NaN  4.0  NaN
        2  NaN  NaN  5.0  NaN  NaN  6.0
        """
        from databricks.koalas.series import first_series

        if self._internal.index_level > 1:
            # The index after `reset_index()` will never be used, so use "distributed" index
            # as a dummy to avoid overhead.
            with option_context("compute.default_index_type", "distributed"):
                df = self.reset_index()
            index = df._internal.column_labels[: self._internal.index_level - 1]
            columns = df.columns[self._internal.index_level - 1]
            df = df.pivot_table(
                index=index, columns=columns, values=self._internal.column_labels, aggfunc="first"
            )
            internal = df._internal.copy(
                index_names=self._internal.index_names[:-1],
                index_dtypes=self._internal.index_dtypes[:-1],
                column_label_names=(
                    df._internal.column_label_names[:-1]
                    + [
                        None
                        if self._internal.index_names[-1] is None
                        else df._internal.column_label_names[-1]
                    ]
                ),
            )
            return DataFrame(internal)

        # TODO: Codes here are similar with melt. Should we deduplicate?
        column_labels = self._internal.column_labels
        ser_name = SPARK_DEFAULT_SERIES_NAME
        sdf = self._internal.spark_frame
        new_index_columns = [
            SPARK_INDEX_NAME_FORMAT(i) for i in range(self._internal.column_labels_level)
        ]

        new_index_map = list(zip(new_index_columns, self._internal.column_label_names))

        pairs = F.explode(
            F.array(
                *[
                    F.struct(
                        *(
                            [F.lit(c).alias(name) for c, name in zip(idx, new_index_columns)]
                            + [self._internal.spark_column_for(idx).alias(ser_name)]
                        )
                    )
                    for idx in column_labels
                ]
            )
        )

        columns = [
            F.col("pairs.%s" % name)
            for name in new_index_columns[: self._internal.column_labels_level]
        ] + [F.col("pairs.%s" % ser_name)]

        new_index_len = len(new_index_columns)
        existing_index_columns = []
        for i, index_name in enumerate(self._internal.index_names):
            new_index_map.append((SPARK_INDEX_NAME_FORMAT(i + new_index_len), index_name))
            existing_index_columns.append(
                self._internal.index_spark_columns[i].alias(
                    SPARK_INDEX_NAME_FORMAT(i + new_index_len)
                )
            )

        exploded_df = sdf.withColumn("pairs", pairs).select(existing_index_columns + columns)

        index_spark_column_names, index_names = zip(*new_index_map)
        return first_series(
            DataFrame(
                InternalFrame(  # TODO: dtypes?
                    exploded_df,
                    index_spark_columns=[
                        scol_for(exploded_df, col) for col in index_spark_column_names
                    ],
                    index_names=list(index_names),
                    column_labels=[None],
                )
            )
        )

    # TODO: axis, skipna, and many arguments should be implemented.
    def all(self, axis: Union[int, str] = 0) -> "Series":
        """
        Return whether all elements are True.

        Returns True unless there is at least one element within a series that is
        False or equivalent (e.g. zero or empty)

        Parameters
        ----------
        axis : {0 or 'index'}, default 0
            Indicate which axis or axes should be reduced.

            * 0 / 'index' : reduce the index, return a Series whose index is the
              original column labels.

        Returns
        -------
        Series

        Examples
        --------
        Create a dataframe from a dictionary.

        >>> df = ks.DataFrame({
        ...    'col1': [True, True, True],
        ...    'col2': [True, False, False],
        ...    'col3': [0, 0, 0],
        ...    'col4': [1, 2, 3],
        ...    'col5': [True, True, None],
        ...    'col6': [True, False, None]},
        ...    columns=['col1', 'col2', 'col3', 'col4', 'col5', 'col6'])

        Default behaviour checks if column-wise values all return a boolean.

        >>> df.all()
        col1     True
        col2    False
        col3    False
        col4     True
        col5     True
        col6    False
        dtype: bool
        """
        from databricks.koalas.series import first_series

        axis = validate_axis(axis)
        if axis != 0:
            raise NotImplementedError('axis should be either 0 or "index" currently.')

        applied = []
        column_labels = self._internal.column_labels
        for label in column_labels:
            scol = self._internal.spark_column_for(label)
            all_col = F.min(F.coalesce(scol.cast("boolean"), F.lit(True)))
            applied.append(F.when(all_col.isNull(), True).otherwise(all_col))

        # TODO: there is a similar logic to transpose in, for instance,
        #  DataFrame.any, Series.quantile. Maybe we should deduplicate it.
        value_column = "value"
        cols = []
        for label, applied_col in zip(column_labels, applied):
            cols.append(
                F.struct(
                    [F.lit(col).alias(SPARK_INDEX_NAME_FORMAT(i)) for i, col in enumerate(label)]
                    + [applied_col.alias(value_column)]
                )
            )

        sdf = self._internal.spark_frame.select(F.array(*cols).alias("arrays")).select(
            F.explode(F.col("arrays"))
        )
        sdf = sdf.selectExpr("col.*")

        internal = InternalFrame(
            spark_frame=sdf,
            index_spark_columns=[
                scol_for(sdf, SPARK_INDEX_NAME_FORMAT(i))
                for i in range(self._internal.column_labels_level)
            ],
            index_names=self._internal.column_label_names,
            column_labels=[None],
            data_spark_columns=[scol_for(sdf, value_column)],
        )

        return first_series(DataFrame(internal))

    # TODO: axis, skipna, and many arguments should be implemented.
    def any(self, axis: Union[int, str] = 0) -> "Series":
        """
        Return whether any element is True.

        Returns False unless there is at least one element within a series that is
        True or equivalent (e.g. non-zero or non-empty).

        Parameters
        ----------
        axis : {0 or 'index'}, default 0
            Indicate which axis or axes should be reduced.

            * 0 / 'index' : reduce the index, return a Series whose index is the
              original column labels.

        Returns
        -------
        Series

        Examples
        --------
        Create a dataframe from a dictionary.

        >>> df = ks.DataFrame({
        ...    'col1': [False, False, False],
        ...    'col2': [True, False, False],
        ...    'col3': [0, 0, 1],
        ...    'col4': [0, 1, 2],
        ...    'col5': [False, False, None],
        ...    'col6': [True, False, None]},
        ...    columns=['col1', 'col2', 'col3', 'col4', 'col5', 'col6'])

        Default behaviour checks if column-wise values all return a boolean.

        >>> df.any()
        col1    False
        col2     True
        col3     True
        col4     True
        col5    False
        col6     True
        dtype: bool
        """
        from databricks.koalas.series import first_series

        axis = validate_axis(axis)
        if axis != 0:
            raise NotImplementedError('axis should be either 0 or "index" currently.')

        applied = []
        column_labels = self._internal.column_labels
        for label in column_labels:
            scol = self._internal.spark_column_for(label)
            all_col = F.max(F.coalesce(scol.cast("boolean"), F.lit(False)))
            applied.append(F.when(all_col.isNull(), False).otherwise(all_col))

        # TODO: there is a similar logic to transpose in, for instance,
        #  DataFrame.all, Series.quantile. Maybe we should deduplicate it.
        value_column = "value"
        cols = []
        for label, applied_col in zip(column_labels, applied):
            cols.append(
                F.struct(
                    [F.lit(col).alias(SPARK_INDEX_NAME_FORMAT(i)) for i, col in enumerate(label)]
                    + [applied_col.alias(value_column)]
                )
            )

        sdf = self._internal.spark_frame.select(F.array(*cols).alias("arrays")).select(
            F.explode(F.col("arrays"))
        )
        sdf = sdf.selectExpr("col.*")

        internal = InternalFrame(
            spark_frame=sdf,
            index_spark_columns=[
                scol_for(sdf, SPARK_INDEX_NAME_FORMAT(i))
                for i in range(self._internal.column_labels_level)
            ],
            index_names=self._internal.column_label_names,
            column_labels=[None],
            data_spark_columns=[scol_for(sdf, value_column)],
        )

        return first_series(DataFrame(internal))

    # TODO: add axis, numeric_only, pct, na_option parameter
    def rank(self, method="average", ascending=True) -> "DataFrame":
        """
        Compute numerical data ranks (1 through n) along axis. Equal values are
        assigned a rank that is the average of the ranks of those values.

        .. note:: the current implementation of rank uses Spark's Window without
            specifying partition specification. This leads to move all data into
            single partition in single machine and could cause serious
            performance degradation. Avoid this method against very large dataset.

        Parameters
        ----------
        method : {'average', 'min', 'max', 'first', 'dense'}
            * average: average rank of group
            * min: lowest rank in group
            * max: highest rank in group
            * first: ranks assigned in order they appear in the array
            * dense: like 'min', but rank always increases by 1 between groups
        ascending : boolean, default True
            False for ranks by high (1) to low (N)

        Returns
        -------
        ranks : same type as caller

        Examples
        --------
        >>> df = ks.DataFrame({'A': [1, 2, 2, 3], 'B': [4, 3, 2, 1]}, columns= ['A', 'B'])
        >>> df
           A  B
        0  1  4
        1  2  3
        2  2  2
        3  3  1

        >>> df.rank().sort_index()
             A    B
        0  1.0  4.0
        1  2.5  3.0
        2  2.5  2.0
        3  4.0  1.0

        If method is set to 'min', it use lowest rank in group.

        >>> df.rank(method='min').sort_index()
             A    B
        0  1.0  4.0
        1  2.0  3.0
        2  2.0  2.0
        3  4.0  1.0

        If method is set to 'max', it use highest rank in group.

        >>> df.rank(method='max').sort_index()
             A    B
        0  1.0  4.0
        1  3.0  3.0
        2  3.0  2.0
        3  4.0  1.0

        If method is set to 'dense', it leaves no gaps in group.

        >>> df.rank(method='dense').sort_index()
             A    B
        0  1.0  4.0
        1  2.0  3.0
        2  2.0  2.0
        3  3.0  1.0
        """
        return self._apply_series_op(
            lambda kser: kser._rank(method=method, ascending=ascending), should_resolve=True
        )

    def filter(self, items=None, like=None, regex=None, axis=None) -> "DataFrame":
        """
        Subset rows or columns of dataframe according to labels in
        the specified index.

        Note that this routine does not filter a dataframe on its
        contents. The filter is applied to the labels of the index.

        Parameters
        ----------
        items : list-like
            Keep labels from axis which are in items.
        like : string
            Keep labels from axis for which "like in label == True".
        regex : string (regular expression)
            Keep labels from axis for which re.search(regex, label) == True.
        axis : int or string axis name
            The axis to filter on.  By default this is the info axis,
            'index' for Series, 'columns' for DataFrame.

        Returns
        -------
        same type as input object

        See Also
        --------
        DataFrame.loc

        Notes
        -----
        The ``items``, ``like``, and ``regex`` parameters are
        enforced to be mutually exclusive.

        ``axis`` defaults to the info axis that is used when indexing
        with ``[]``.

        Examples
        --------
        >>> df = ks.DataFrame(np.array(([1, 2, 3], [4, 5, 6])),
        ...                   index=['mouse', 'rabbit'],
        ...                   columns=['one', 'two', 'three'])

        >>> # select columns by name
        >>> df.filter(items=['one', 'three'])
                one  three
        mouse     1      3
        rabbit    4      6

        >>> # select columns by regular expression
        >>> df.filter(regex='e$', axis=1)
                one  three
        mouse     1      3
        rabbit    4      6

        >>> # select rows containing 'bbi'
        >>> df.filter(like='bbi', axis=0)
                one  two  three
        rabbit    4    5      6

        For a Series,

        >>> # select rows by name
        >>> df.one.filter(items=['rabbit'])
        rabbit    4
        Name: one, dtype: int64

        >>> # select rows by regular expression
        >>> df.one.filter(regex='e$')
        mouse    1
        Name: one, dtype: int64

        >>> # select rows containing 'bbi'
        >>> df.one.filter(like='bbi')
        rabbit    4
        Name: one, dtype: int64
        """
        if sum(x is not None for x in (items, like, regex)) > 1:
            raise TypeError(
                "Keyword arguments `items`, `like`, or `regex` " "are mutually exclusive"
            )

        axis = validate_axis(axis, none_axis=1)

        index_scols = self._internal.index_spark_columns

        if items is not None:
            if is_list_like(items):
                items = list(items)
            else:
                raise ValueError("items should be a list-like object.")
            if axis == 0:
                if len(index_scols) == 1:
                    col = None
                    for item in items:
                        if col is None:
                            col = index_scols[0] == F.lit(item)
                        else:
                            col = col | (index_scols[0] == F.lit(item))
                elif len(index_scols) > 1:
                    # for multi-index
                    col = None
                    for item in items:
                        if not isinstance(item, tuple):
                            raise TypeError("Unsupported type {}".format(type(item).__name__))
                        if not item:
                            raise ValueError("The item should not be empty.")
                        midx_col = None
                        for i, element in enumerate(item):
                            if midx_col is None:
                                midx_col = index_scols[i] == F.lit(element)
                            else:
                                midx_col = midx_col & (index_scols[i] == F.lit(element))
                        if col is None:
                            col = midx_col
                        else:
                            col = col | midx_col
                else:
                    raise ValueError("Single or multi index must be specified.")
                return DataFrame(self._internal.with_filter(col))
            else:
                return self[items]
        elif like is not None:
            if axis == 0:
                col = None
                for index_scol in index_scols:
                    if col is None:
                        col = index_scol.contains(like)
                    else:
                        col = col | index_scol.contains(like)
                return DataFrame(self._internal.with_filter(col))
            else:
                column_labels = self._internal.column_labels
                output_labels = [label for label in column_labels if any(like in i for i in label)]
                return self[output_labels]
        elif regex is not None:
            if axis == 0:
                col = None
                for index_scol in index_scols:
                    if col is None:
                        col = index_scol.rlike(regex)
                    else:
                        col = col | index_scol.rlike(regex)
                return DataFrame(self._internal.with_filter(col))
            else:
                column_labels = self._internal.column_labels
                matcher = re.compile(regex)
                output_labels = [
                    label
                    for label in column_labels
                    if any(matcher.search(i) is not None for i in label)
                ]
                return self[output_labels]
        else:
            raise TypeError("Must pass either `items`, `like`, or `regex`")

    def rename(
        self,
        mapper=None,
        index=None,
        columns=None,
        axis="index",
        inplace=False,
        level=None,
        errors="ignore",
    ) -> Optional["DataFrame"]:

        """
        Alter axes labels.
        Function / dict values must be unique (1-to-1). Labels not contained in a dict / Series
        will be left as-is. Extra labels listed don’t throw an error.

        Parameters
        ----------
        mapper : dict-like or function
            Dict-like or functions transformations to apply to that axis’ values.
            Use either `mapper` and `axis` to specify the axis to target with `mapper`, or `index`
            and `columns`.
        index : dict-like or function
            Alternative to specifying axis ("mapper, axis=0" is equivalent to "index=mapper").
        columns : dict-like or function
            Alternative to specifying axis ("mapper, axis=1" is equivalent to "columns=mapper").
        axis : int or str, default 'index'
            Axis to target with mapper. Can be either the axis name ('index', 'columns') or
            number (0, 1).
        inplace : bool, default False
            Whether to return a new DataFrame.
        level : int or level name, default None
            In case of a MultiIndex, only rename labels in the specified level.
        errors : {'ignore', 'raise}, default 'ignore'
            If 'raise', raise a `KeyError` when a dict-like `mapper`, `index`, or `columns`
            contains labels that are not present in the Index being transformed. If 'ignore',
            existing keys will be renamed and extra keys will be ignored.

        Returns
        -------
        DataFrame with the renamed axis labels.

        Raises
        ------
        `KeyError`
            If any of the labels is not found in the selected axis and "errors='raise'".

        Examples
        --------
        >>> kdf1 = ks.DataFrame({"A": [1, 2, 3], "B": [4, 5, 6]})
        >>> kdf1.rename(columns={"A": "a", "B": "c"})  # doctest: +NORMALIZE_WHITESPACE
           a  c
        0  1  4
        1  2  5
        2  3  6

        >>> kdf1.rename(index={1: 10, 2: 20})  # doctest: +NORMALIZE_WHITESPACE
            A  B
        0   1  4
        10  2  5
        20  3  6

        >>> def str_lower(s) -> str:
        ...     return str.lower(s)
        >>> kdf1.rename(str_lower, axis='columns')  # doctest: +NORMALIZE_WHITESPACE
           a  b
        0  1  4
        1  2  5
        2  3  6

        >>> def mul10(x) -> int:
        ...     return x * 10
        >>> kdf1.rename(mul10, axis='index')  # doctest: +NORMALIZE_WHITESPACE
            A  B
        0   1  4
        10  2  5
        20  3  6

        >>> idx = pd.MultiIndex.from_tuples([('X', 'A'), ('X', 'B'), ('Y', 'C'), ('Y', 'D')])
        >>> kdf2 = ks.DataFrame([[1, 2, 3, 4], [5, 6, 7, 8]], columns=idx)
        >>> kdf2.rename(columns=str_lower, level=0)  # doctest: +NORMALIZE_WHITESPACE
           x     y
           A  B  C  D
        0  1  2  3  4
        1  5  6  7  8

        >>> kdf3 = ks.DataFrame([[1, 2], [3, 4], [5, 6], [7, 8]], index=idx, columns=list('ab'))
        >>> kdf3.rename(index=str_lower)  # doctest: +NORMALIZE_WHITESPACE
             a  b
        x a  1  2
          b  3  4
        y c  5  6
          d  7  8
        """

        def gen_mapper_fn(mapper):
            if isinstance(mapper, dict):
                if len(mapper) == 0:
                    if errors == "raise":
                        raise KeyError("Index include label which is not in the `mapper`.")
                    else:
                        return DataFrame(self._internal)

                type_set = set(map(lambda x: type(x), mapper.values()))
                if len(type_set) > 1:
                    raise ValueError("Mapper dict should have the same value type.")
                spark_return_type = as_spark_type(list(type_set)[0])

                def mapper_fn(x):
                    if x in mapper:
                        return mapper[x]
                    else:
                        if errors == "raise":
                            raise KeyError("Index include value which is not in the `mapper`")
                        return x

            elif callable(mapper):
                spark_return_type = infer_return_type(mapper).tpe

                def mapper_fn(x):
                    return mapper(x)

            else:
                raise ValueError(
                    "`mapper` or `index` or `columns` should be "
                    "either dict-like or function type."
                )
            return mapper_fn, spark_return_type

        index_mapper_fn = None
        index_mapper_ret_stype = None
        columns_mapper_fn = None

        inplace = validate_bool_kwarg(inplace, "inplace")
        if mapper:
            axis = validate_axis(axis)
            if axis == 0:
                index_mapper_fn, index_mapper_ret_stype = gen_mapper_fn(mapper)
            elif axis == 1:
                columns_mapper_fn, columns_mapper_ret_stype = gen_mapper_fn(mapper)
            else:
                raise ValueError(
                    "argument axis should be either the axis name "
                    "(‘index’, ‘columns’) or number (0, 1)"
                )
        else:
            if index:
                index_mapper_fn, index_mapper_ret_stype = gen_mapper_fn(index)
            if columns:
                columns_mapper_fn, _ = gen_mapper_fn(columns)

            if not index and not columns:
                raise ValueError("Either `index` or `columns` should be provided.")

        kdf = self.copy()
        if index_mapper_fn:
            # rename index labels, if `level` is None, rename all index columns, otherwise only
            # rename the corresponding level index.
            # implement this by transform the underlying spark dataframe,
            # Example:
            # suppose the kdf index column in underlying spark dataframe is "index_0", "index_1",
            # if rename level 0 index labels, will do:
            #   ``kdf._sdf.withColumn("index_0", mapper_fn_udf(col("index_0"))``
            # if rename all index labels (`level` is None), then will do:
            #   ```
            #   kdf._sdf.withColumn("index_0", mapper_fn_udf(col("index_0"))
            #           .withColumn("index_1", mapper_fn_udf(col("index_1"))
            #   ```

            index_columns = kdf._internal.index_spark_column_names
            num_indices = len(index_columns)
            if level:
                if level < 0 or level >= num_indices:
                    raise ValueError("level should be an integer between [0, num_indices)")

            def gen_new_index_column(level):
                index_col_name = index_columns[level]

                index_mapper_udf = pandas_udf(
                    lambda s: s.map(index_mapper_fn), returnType=index_mapper_ret_stype
                )
                return index_mapper_udf(scol_for(kdf._internal.spark_frame, index_col_name))

            sdf = kdf._internal.resolved_copy.spark_frame
            index_dtypes = self._internal.index_dtypes.copy()
            if level is None:
                for i in range(num_indices):
                    sdf = sdf.withColumn(index_columns[i], gen_new_index_column(i))
                    index_dtypes[i] = None  # TODO: dtype?
            else:
                sdf = sdf.withColumn(index_columns[level], gen_new_index_column(level))
                index_dtypes[level] = None  # TODO: dtype?
            kdf = DataFrame(kdf._internal.with_new_sdf(sdf, index_dtypes=index_dtypes))
        if columns_mapper_fn:
            # rename column name.
            # Will modify the `_internal._column_labels` and transform underlying spark dataframe
            # to the same column name with `_internal._column_labels`.
            if level:
                if level < 0 or level >= kdf._internal.column_labels_level:
                    raise ValueError("level should be an integer between [0, column_labels_level)")

            def gen_new_column_labels_entry(column_labels_entry):
                if isinstance(column_labels_entry, tuple):
                    if level is None:
                        # rename all level columns
                        return tuple(map(columns_mapper_fn, column_labels_entry))
                    else:
                        # only rename specified level column
                        entry_list = list(column_labels_entry)
                        entry_list[level] = columns_mapper_fn(entry_list[level])
                        return tuple(entry_list)
                else:
                    return columns_mapper_fn(column_labels_entry)

            new_column_labels = list(map(gen_new_column_labels_entry, kdf._internal.column_labels))

            new_data_scols = [
                kdf._kser_for(old_label).rename(new_label)
                for old_label, new_label in zip(kdf._internal.column_labels, new_column_labels)
            ]
            kdf = DataFrame(kdf._internal.with_new_columns(new_data_scols))
        if inplace:
            self._update_internal_frame(kdf._internal)
            return None
        else:
            return kdf

    def rename_axis(
        self,
        mapper: Optional[Any] = None,
        index: Optional[Any] = None,
        columns: Optional[Any] = None,
        axis: Optional[Union[int, str]] = 0,
        inplace: Optional[bool] = False,
    ) -> Optional["DataFrame"]:
        """
        Set the name of the axis for the index or columns.

        Parameters
        ----------
        mapper : scalar, list-like, optional
            A scalar, list-like, dict-like or functions transformations to
            apply to the axis name attribute.
        index, columns : scalar, list-like, dict-like or function, optional
            A scalar, list-like, dict-like or functions transformations to
            apply to that axis' values.

            Use either ``mapper`` and ``axis`` to
            specify the axis to target with ``mapper``, or ``index``
            and/or ``columns``.
        axis : {0 or 'index', 1 or 'columns'}, default 0
            The axis to rename.
        inplace : bool, default False
            Modifies the object directly, instead of creating a new DataFrame.

        Returns
        -------
        DataFrame, or None if `inplace` is True.

        See Also
        --------
        Series.rename : Alter Series index labels or name.
        DataFrame.rename : Alter DataFrame index labels or name.
        Index.rename : Set new names on index.

        Notes
        -----
        ``DataFrame.rename_axis`` supports two calling conventions

        * ``(index=index_mapper, columns=columns_mapper, ...)``
        * ``(mapper, axis={'index', 'columns'}, ...)``

        The first calling convention will only modify the names of
        the index and/or the names of the Index object that is the columns.

        The second calling convention will modify the names of the
        corresponding index specified by axis.

        We *highly* recommend using keyword arguments to clarify your
        intent.

        Examples
        --------
        >>> df = ks.DataFrame({"num_legs": [4, 4, 2],
        ...                    "num_arms": [0, 0, 2]},
        ...                   index=["dog", "cat", "monkey"],
        ...                   columns=["num_legs", "num_arms"])
        >>> df
                num_legs  num_arms
        dog            4         0
        cat            4         0
        monkey         2         2

        >>> df = df.rename_axis("animal").sort_index()
        >>> df  # doctest: +NORMALIZE_WHITESPACE
                num_legs  num_arms
        animal
        cat            4         0
        dog            4         0
        monkey         2         2

        >>> df = df.rename_axis("limbs", axis="columns").sort_index()
        >>> df # doctest: +NORMALIZE_WHITESPACE
        limbs   num_legs  num_arms
        animal
        cat            4         0
        dog            4         0
        monkey         2         2

        **MultiIndex**

        >>> index = pd.MultiIndex.from_product([['mammal'],
        ...                                     ['dog', 'cat', 'monkey']],
        ...                                    names=['type', 'name'])
        >>> df = ks.DataFrame({"num_legs": [4, 4, 2],
        ...                    "num_arms": [0, 0, 2]},
        ...                   index=index,
        ...                   columns=["num_legs", "num_arms"])
        >>> df  # doctest: +NORMALIZE_WHITESPACE
                       num_legs  num_arms
        type   name
        mammal dog            4         0
               cat            4         0
               monkey         2         2

        >>> df.rename_axis(index={'type': 'class'}).sort_index()  # doctest: +NORMALIZE_WHITESPACE
                       num_legs  num_arms
        class  name
        mammal cat            4         0
               dog            4         0
               monkey         2         2

        >>> df.rename_axis(index=str.upper).sort_index()  # doctest: +NORMALIZE_WHITESPACE
                       num_legs  num_arms
        TYPE   NAME
        mammal cat            4         0
               dog            4         0
               monkey         2         2
        """

        def gen_names(v, curnames):
            if is_scalar(v):
                newnames = [v]
            elif is_list_like(v) and not is_dict_like(v):
                newnames = list(v)
            elif is_dict_like(v):
                newnames = [v[name] if name in v else name for name in curnames]
            elif callable(v):
                newnames = [v(name) for name in curnames]
            else:
                raise ValueError(
                    "`mapper` or `index` or `columns` should be "
                    "either dict-like or function type."
                )

            if len(newnames) != len(curnames):
                raise ValueError(
                    "Length of new names must be {}, got {}".format(len(curnames), len(newnames))
                )

            return [name if is_name_like_tuple(name) else (name,) for name in newnames]

        if mapper is not None and (index is not None or columns is not None):
            raise TypeError("Cannot specify both 'mapper' and any of 'index' or 'columns'.")

        if mapper is not None:
            axis = validate_axis(axis)
            if axis == 0:
                index = mapper
            elif axis == 1:
                columns = mapper

        column_label_names = (
            gen_names(columns, self.columns.names)
            if columns is not None
            else self._internal.column_label_names
        )
        index_names = (
            gen_names(index, self.index.names) if index is not None else self._internal.index_names
        )

        internal = self._internal.copy(
            index_names=index_names, column_label_names=column_label_names
        )
        if inplace:
            self._update_internal_frame(internal)
            return None
        else:
            return DataFrame(internal)

    def keys(self) -> pd.Index:
        """
        Return alias for columns.

        Returns
        -------
        Index
            Columns of the DataFrame.

        Examples
        --------
        >>> df = ks.DataFrame([[1, 2], [4, 5], [7, 8]],
        ...                   index=['cobra', 'viper', 'sidewinder'],
        ...                   columns=['max_speed', 'shield'])
        >>> df
                    max_speed  shield
        cobra               1       2
        viper               4       5
        sidewinder          7       8

        >>> df.keys()
        Index(['max_speed', 'shield'], dtype='object')
        """
        return self.columns

    def pct_change(self, periods=1) -> "DataFrame":
        """
        Percentage change between the current and a prior element.

        .. note:: the current implementation of this API uses Spark's Window without
            specifying partition specification. This leads to move all data into
            single partition in single machine and could cause serious
            performance degradation. Avoid this method against very large dataset.

        Parameters
        ----------
        periods : int, default 1
            Periods to shift for forming percent change.

        Returns
        -------
        DataFrame

        Examples
        --------
        Percentage change in French franc, Deutsche Mark, and Italian lira
        from 1980-01-01 to 1980-03-01.

        >>> df = ks.DataFrame({
        ...     'FR': [4.0405, 4.0963, 4.3149],
        ...     'GR': [1.7246, 1.7482, 1.8519],
        ...     'IT': [804.74, 810.01, 860.13]},
        ...     index=['1980-01-01', '1980-02-01', '1980-03-01'])
        >>> df
                        FR      GR      IT
        1980-01-01  4.0405  1.7246  804.74
        1980-02-01  4.0963  1.7482  810.01
        1980-03-01  4.3149  1.8519  860.13

        >>> df.pct_change()
                          FR        GR        IT
        1980-01-01       NaN       NaN       NaN
        1980-02-01  0.013810  0.013684  0.006549
        1980-03-01  0.053365  0.059318  0.061876

        You can set periods to shift for forming percent change

        >>> df.pct_change(2)
                          FR        GR       IT
        1980-01-01       NaN       NaN      NaN
        1980-02-01       NaN       NaN      NaN
        1980-03-01  0.067912  0.073814  0.06883
        """
        window = Window.orderBy(NATURAL_ORDER_COLUMN_NAME).rowsBetween(-periods, -periods)

        def op(kser):
            prev_row = F.lag(kser.spark.column, periods).over(window)
            return ((kser.spark.column - prev_row) / prev_row).alias(
                kser._internal.data_spark_column_names[0]
            )

        return self._apply_series_op(op, should_resolve=True)

    # TODO: axis = 1
    def idxmax(self, axis=0) -> "Series":
        """
        Return index of first occurrence of maximum over requested axis.
        NA/null values are excluded.

        .. note:: This API collect all rows with maximum value using `to_pandas()`
            because we suppose the number of rows with max values are usually small in general.

        Parameters
        ----------
        axis : 0 or 'index'
            Can only be set to 0 at the moment.

        Returns
        -------
        Series

        See Also
        --------
        Series.idxmax

        Examples
        --------
        >>> kdf = ks.DataFrame({'a': [1, 2, 3, 2],
        ...                     'b': [4.0, 2.0, 3.0, 1.0],
        ...                     'c': [300, 200, 400, 200]})
        >>> kdf
           a    b    c
        0  1  4.0  300
        1  2  2.0  200
        2  3  3.0  400
        3  2  1.0  200

        >>> kdf.idxmax()
        a    2
        b    0
        c    2
        dtype: int64

        For Multi-column Index

        >>> kdf = ks.DataFrame({'a': [1, 2, 3, 2],
        ...                     'b': [4.0, 2.0, 3.0, 1.0],
        ...                     'c': [300, 200, 400, 200]})
        >>> kdf.columns = pd.MultiIndex.from_tuples([('a', 'x'), ('b', 'y'), ('c', 'z')])
        >>> kdf
           a    b    c
           x    y    z
        0  1  4.0  300
        1  2  2.0  200
        2  3  3.0  400
        3  2  1.0  200

        >>> kdf.idxmax()
        a  x    2
        b  y    0
        c  z    2
        dtype: int64
        """
        max_cols = map(lambda scol: F.max(scol), self._internal.data_spark_columns)
        sdf_max = self._internal.spark_frame.select(*max_cols).head()
        # `sdf_max` looks like below
        # +------+------+------+
        # |(a, x)|(b, y)|(c, z)|
        # +------+------+------+
        # |     3|   4.0|   400|
        # +------+------+------+

        conds = (
            scol == max_val for scol, max_val in zip(self._internal.data_spark_columns, sdf_max)
        )
        cond = reduce(lambda x, y: x | y, conds)

        kdf = DataFrame(self._internal.with_filter(cond))  # type: "DataFrame"

        return cast(ks.Series, ks.from_pandas(kdf._to_internal_pandas().idxmax()))

    # TODO: axis = 1
    def idxmin(self, axis=0) -> "Series":
        """
        Return index of first occurrence of minimum over requested axis.
        NA/null values are excluded.

        .. note:: This API collect all rows with minimum value using `to_pandas()`
            because we suppose the number of rows with min values are usually small in general.

        Parameters
        ----------
        axis : 0 or 'index'
            Can only be set to 0 at the moment.

        Returns
        -------
        Series

        See Also
        --------
        Series.idxmin

        Examples
        --------
        >>> kdf = ks.DataFrame({'a': [1, 2, 3, 2],
        ...                     'b': [4.0, 2.0, 3.0, 1.0],
        ...                     'c': [300, 200, 400, 200]})
        >>> kdf
           a    b    c
        0  1  4.0  300
        1  2  2.0  200
        2  3  3.0  400
        3  2  1.0  200

        >>> kdf.idxmin()
        a    0
        b    3
        c    1
        dtype: int64

        For Multi-column Index

        >>> kdf = ks.DataFrame({'a': [1, 2, 3, 2],
        ...                     'b': [4.0, 2.0, 3.0, 1.0],
        ...                     'c': [300, 200, 400, 200]})
        >>> kdf.columns = pd.MultiIndex.from_tuples([('a', 'x'), ('b', 'y'), ('c', 'z')])
        >>> kdf
           a    b    c
           x    y    z
        0  1  4.0  300
        1  2  2.0  200
        2  3  3.0  400
        3  2  1.0  200

        >>> kdf.idxmin()
        a  x    0
        b  y    3
        c  z    1
        dtype: int64
        """
        min_cols = map(lambda scol: F.min(scol), self._internal.data_spark_columns)
        sdf_min = self._internal.spark_frame.select(*min_cols).head()

        conds = (
            scol == min_val for scol, min_val in zip(self._internal.data_spark_columns, sdf_min)
        )
        cond = reduce(lambda x, y: x | y, conds)

        kdf = DataFrame(self._internal.with_filter(cond))  # type: "DataFrame"

        return cast(ks.Series, ks.from_pandas(kdf._to_internal_pandas().idxmin()))

    def info(self, verbose=None, buf=None, max_cols=None, null_counts=None) -> None:
        """
        Print a concise summary of a DataFrame.

        This method prints information about a DataFrame including
        the index dtype and column dtypes, non-null values and memory usage.

        Parameters
        ----------
        verbose : bool, optional
            Whether to print the full summary.
        buf : writable buffer, defaults to sys.stdout
            Where to send the output. By default, the output is printed to
            sys.stdout. Pass a writable buffer if you need to further process
            the output.
        max_cols : int, optional
            When to switch from the verbose to the truncated output. If the
            DataFrame has more than `max_cols` columns, the truncated output
            is used.
        null_counts : bool, optional
            Whether to show the non-null counts.

        Returns
        -------
        None
            This method prints a summary of a DataFrame and returns None.

        See Also
        --------
        DataFrame.describe: Generate descriptive statistics of DataFrame
            columns.

        Examples
        --------
        >>> int_values = [1, 2, 3, 4, 5]
        >>> text_values = ['alpha', 'beta', 'gamma', 'delta', 'epsilon']
        >>> float_values = [0.0, 0.25, 0.5, 0.75, 1.0]
        >>> df = ks.DataFrame(
        ...     {"int_col": int_values, "text_col": text_values, "float_col": float_values},
        ...     columns=['int_col', 'text_col', 'float_col'])
        >>> df
           int_col text_col  float_col
        0        1    alpha       0.00
        1        2     beta       0.25
        2        3    gamma       0.50
        3        4    delta       0.75
        4        5  epsilon       1.00

        Prints information of all columns:

        >>> df.info(verbose=True)  # doctest: +SKIP
        <class 'databricks.koalas.frame.DataFrame'>
        Index: 5 entries, 0 to 4
        Data columns (total 3 columns):
         #   Column     Non-Null Count  Dtype
        ---  ------     --------------  -----
         0   int_col    5 non-null      int64
         1   text_col   5 non-null      object
         2   float_col  5 non-null      float64
        dtypes: float64(1), int64(1), object(1)

        Prints a summary of columns count and its dtypes but not per column
        information:

        >>> df.info(verbose=False)  # doctest: +SKIP
        <class 'databricks.koalas.frame.DataFrame'>
        Index: 5 entries, 0 to 4
        Columns: 3 entries, int_col to float_col
        dtypes: float64(1), int64(1), object(1)

        Pipe output of DataFrame.info to buffer instead of sys.stdout, get
        buffer content and writes to a text file:

        >>> import io
        >>> buffer = io.StringIO()
        >>> df.info(buf=buffer)
        >>> s = buffer.getvalue()
        >>> with open('%s/info.txt' % path, "w",
        ...           encoding="utf-8") as f:
        ...     _ = f.write(s)
        >>> with open('%s/info.txt' % path) as f:
        ...     f.readlines()  # doctest: +SKIP
        ["<class 'databricks.koalas.frame.DataFrame'>\\n",
        'Index: 5 entries, 0 to 4\\n',
        'Data columns (total 3 columns):\\n',
        ' #   Column     Non-Null Count  Dtype  \\n',
        '---  ------     --------------  -----  \\n',
        ' 0   int_col    5 non-null      int64  \\n',
        ' 1   text_col   5 non-null      object \\n',
        ' 2   float_col  5 non-null      float64\\n',
        'dtypes: float64(1), int64(1), object(1)']
        """
        # To avoid pandas' existing config affects Koalas.
        # TODO: should we have corresponding Koalas configs?
        with pd.option_context(
            "display.max_info_columns", sys.maxsize, "display.max_info_rows", sys.maxsize
        ):
            try:
                # hack to use pandas' info as is.
                object.__setattr__(self, "_data", self)
                count_func = self.count
                self.count = lambda: count_func().to_pandas()  # type: ignore
                return pd.DataFrame.info(
                    self,
                    verbose=verbose,
                    buf=buf,
                    max_cols=max_cols,
                    memory_usage=False,
                    null_counts=null_counts,
                )
            finally:
                del self._data
                self.count = count_func  # type: ignore

    # TODO: fix parameter 'axis' and 'numeric_only' to work same as pandas'
    def quantile(
        self,
        q: Union[float, Iterable[float]] = 0.5,
        axis: Union[int, str] = 0,
        numeric_only: bool = True,
        accuracy: int = 10000,
    ) -> Union["DataFrame", "Series"]:
        """
        Return value at the given quantile.

        .. note:: Unlike pandas', the quantile in Koalas is an approximated quantile based upon
            approximate percentile computation because computing quantile across a large dataset
            is extremely expensive.

        Parameters
        ----------
        q : float or array-like, default 0.5 (50% quantile)
            0 <= q <= 1, the quantile(s) to compute.
        axis : int or str, default 0 or 'index'
            Can only be set to 0 at the moment.
        numeric_only : bool, default True
            If False, the quantile of datetime and timedelta data will be computed as well.
            Can only be set to True at the moment.
        accuracy : int, optional
            Default accuracy of approximation. Larger value means better accuracy.
            The relative error can be deduced by 1.0 / accuracy.

        Returns
        -------
        Series or DataFrame
            If q is an array, a DataFrame will be returned where the
            index is q, the columns are the columns of self, and the values are the quantiles.
            If q is a float, a Series will be returned where the
            index is the columns of self and the values are the quantiles.

        Examples
        --------
        >>> kdf = ks.DataFrame({'a': [1, 2, 3, 4, 5], 'b': [6, 7, 8, 9, 0]})
        >>> kdf
           a  b
        0  1  6
        1  2  7
        2  3  8
        3  4  9
        4  5  0

        >>> kdf.quantile(.5)
        a    3.0
        b    7.0
        Name: 0.5, dtype: float64

        >>> kdf.quantile([.25, .5, .75])
                a    b
        0.25  2.0  6.0
        0.50  3.0  7.0
        0.75  4.0  8.0
        """
        axis = validate_axis(axis)
        if axis != 0:
            raise NotImplementedError('axis should be either 0 or "index" currently.')

        if not isinstance(accuracy, int):
            raise ValueError(
                "accuracy must be an integer; however, got [%s]" % type(accuracy).__name__
            )

        if isinstance(q, Iterable):
            q = list(q)

        for v in q if isinstance(q, list) else [q]:
            if not isinstance(v, float):
                raise ValueError(
                    "q must be a float or an array of floats; however, [%s] found." % type(v)
                )
            if v < 0.0 or v > 1.0:
                raise ValueError("percentiles should all be in the interval [0, 1].")

        def quantile(spark_column, spark_type):
            if isinstance(spark_type, (BooleanType, NumericType)):
                return SF.percentile_approx(spark_column.cast(DoubleType()), q, accuracy)
            else:
                raise TypeError(
                    "Could not convert {} ({}) to numeric".format(
                        spark_type_to_pandas_dtype(spark_type), spark_type.simpleString()
                    )
                )

        if isinstance(q, list):
            # First calculate the percentiles from all columns and map it to each `quantiles`
            # by creating each entry as a struct. So, it becomes an array of structs as below:
            #
            # +-----------------------------------------+
            # |                                   arrays|
            # +-----------------------------------------+
            # |[[0.25, 2, 6], [0.5, 3, 7], [0.75, 4, 8]]|
            # +-----------------------------------------+

            percentile_cols = []
            percentile_col_names = []
            column_labels = []
            for label, column in zip(
                self._internal.column_labels, self._internal.data_spark_column_names
            ):
                spark_type = self._internal.spark_type_for(label)

                is_numeric_or_boolean = isinstance(spark_type, (NumericType, BooleanType))
                keep_column = not numeric_only or is_numeric_or_boolean

                if keep_column:
                    percentile_col = quantile(self._internal.spark_column_for(label), spark_type)
                    percentile_cols.append(percentile_col.alias(column))
                    percentile_col_names.append(column)
                    column_labels.append(label)

            if len(percentile_cols) == 0:
                return DataFrame(index=q)

            sdf = self._internal.spark_frame.select(percentile_cols)
            # Here, after select percentile cols, a spark_frame looks like below:
            # +---------+---------+
            # |        a|        b|
            # +---------+---------+
            # |[2, 3, 4]|[6, 7, 8]|
            # +---------+---------+

            cols_dict = OrderedDict()  # type: OrderedDict
            for column in percentile_col_names:
                cols_dict[column] = list()
                for i in range(len(q)):
                    cols_dict[column].append(scol_for(sdf, column).getItem(i).alias(column))

            internal_index_column = SPARK_DEFAULT_INDEX_NAME
            cols = []
            for i, col in enumerate(zip(*cols_dict.values())):
                cols.append(F.struct(F.lit(q[i]).alias(internal_index_column), *col))
            sdf = sdf.select(F.array(*cols).alias("arrays"))

            # And then, explode it and manually set the index.
            # +-----------------+---+---+
            # |__index_level_0__|  a|  b|
            # +-----------------+---+---+
            # |             0.25|  2|  6|
            # |              0.5|  3|  7|
            # |             0.75|  4|  8|
            # +-----------------+---+---+
            sdf = sdf.select(F.explode(F.col("arrays"))).selectExpr("col.*")

            internal = InternalFrame(
                spark_frame=sdf,
                index_spark_columns=[scol_for(sdf, internal_index_column)],
                column_labels=column_labels,
                data_spark_columns=[scol_for(sdf, col) for col in percentile_col_names],
            )
            return DataFrame(internal)
        else:
            return self._reduce_for_stat_function(
                quantile, name="quantile", numeric_only=numeric_only
            ).rename(q)

    def query(self, expr, inplace=False) -> Optional["DataFrame"]:
        """
        Query the columns of a DataFrame with a boolean expression.

        .. note:: Internal columns that starting with a '__' prefix are able to access, however,
            they are not supposed to be accessed.

        .. note:: This API delegates to Spark SQL so the syntax follows Spark SQL. Therefore, the
            pandas specific syntax such as `@` is not supported. If you want the pandas syntax,
            you can work around with :meth:`DataFrame.koalas.apply_batch`, but you should
            be aware that `query_func` will be executed at different nodes in a distributed manner.
            So, for example, to use `@` syntax, make sure the variable is serialized by, for
            example, putting it within the closure as below.

            >>> df = ks.DataFrame({'A': range(2000), 'B': range(2000)})
            >>> def query_func(pdf):
            ...     num = 1995
            ...     return pdf.query('A > @num')
            >>> df.koalas.apply_batch(query_func)
                     A     B
            1996  1996  1996
            1997  1997  1997
            1998  1998  1998
            1999  1999  1999

        Parameters
        ----------
        expr : str
            The query string to evaluate.

            You can refer to column names that contain spaces by surrounding
            them in backticks.

            For example, if one of your columns is called ``a a`` and you want
            to sum it with ``b``, your query should be ```a a` + b``.

        inplace : bool
            Whether the query should modify the data in place or return
            a modified copy.

        Returns
        -------
        DataFrame
            DataFrame resulting from the provided query expression.

        Examples
        --------
        >>> df = ks.DataFrame({'A': range(1, 6),
        ...                    'B': range(10, 0, -2),
        ...                    'C C': range(10, 5, -1)})
        >>> df
           A   B  C C
        0  1  10   10
        1  2   8    9
        2  3   6    8
        3  4   4    7
        4  5   2    6

        >>> df.query('A > B')
           A  B  C C
        4  5  2    6

        The previous expression is equivalent to

        >>> df[df.A > df.B]
           A  B  C C
        4  5  2    6

        For columns with spaces in their name, you can use backtick quoting.

        >>> df.query('B == `C C`')
           A   B  C C
        0  1  10   10

        The previous expression is equivalent to

        >>> df[df.B == df['C C']]
           A   B  C C
        0  1  10   10
        """
        if isinstance(self.columns, pd.MultiIndex):
            raise ValueError("Doesn't support for MultiIndex columns")
        if not isinstance(expr, str):
            raise ValueError(
                "expr must be a string to be evaluated, {} given".format(type(expr).__name__)
            )
        inplace = validate_bool_kwarg(inplace, "inplace")

        data_columns = [label[0] for label in self._internal.column_labels]
        sdf = self._internal.spark_frame.select(
            self._internal.index_spark_columns
            + [
                scol.alias(col)
                for scol, col in zip(self._internal.data_spark_columns, data_columns)
            ]
        ).filter(expr)
        internal = self._internal.with_new_sdf(sdf, data_columns=data_columns)

        if inplace:
            self._update_internal_frame(internal)
            return None
        else:
            return DataFrame(internal)

    def explain(self, extended: Optional[bool] = None, mode: Optional[str] = None) -> None:
        warnings.warn(
            "DataFrame.explain is deprecated as of DataFrame.spark.explain. "
            "Please use the API instead.",
            FutureWarning,
        )
        return self.spark.explain(extended, mode)

    explain.__doc__ = SparkFrameMethods.explain.__doc__

    def take(self, indices, axis=0, **kwargs) -> "DataFrame":
        """
        Return the elements in the given *positional* indices along an axis.

        This means that we are not indexing according to actual values in
        the index attribute of the object. We are indexing according to the
        actual position of the element in the object.

        Parameters
        ----------
        indices : array-like
            An array of ints indicating which positions to take.
        axis : {0 or 'index', 1 or 'columns', None}, default 0
            The axis on which to select elements. ``0`` means that we are
            selecting rows, ``1`` means that we are selecting columns.
        **kwargs
            For compatibility with :meth:`numpy.take`. Has no effect on the
            output.

        Returns
        -------
        taken : same type as caller
            An array-like containing the elements taken from the object.

        See Also
        --------
        DataFrame.loc : Select a subset of a DataFrame by labels.
        DataFrame.iloc : Select a subset of a DataFrame by positions.
        numpy.take : Take elements from an array along an axis.

        Examples
        --------
        >>> df = ks.DataFrame([('falcon', 'bird', 389.0),
        ...                    ('parrot', 'bird', 24.0),
        ...                    ('lion', 'mammal', 80.5),
        ...                    ('monkey', 'mammal', np.nan)],
        ...                   columns=['name', 'class', 'max_speed'],
        ...                   index=[0, 2, 3, 1])
        >>> df
             name   class  max_speed
        0  falcon    bird      389.0
        2  parrot    bird       24.0
        3    lion  mammal       80.5
        1  monkey  mammal        NaN

        Take elements at positions 0 and 3 along the axis 0 (default).

        Note how the actual indices selected (0 and 1) do not correspond to
        our selected indices 0 and 3. That's because we are selecting the 0th
        and 3rd rows, not rows whose indices equal 0 and 3.

        >>> df.take([0, 3]).sort_index()
             name   class  max_speed
        0  falcon    bird      389.0
        1  monkey  mammal        NaN

        Take elements at indices 1 and 2 along the axis 1 (column selection).

        >>> df.take([1, 2], axis=1)
            class  max_speed
        0    bird      389.0
        2    bird       24.0
        3  mammal       80.5
        1  mammal        NaN

        We may take elements using negative integers for positive indices,
        starting from the end of the object, just like with Python lists.

        >>> df.take([-1, -2]).sort_index()
             name   class  max_speed
        1  monkey  mammal        NaN
        3    lion  mammal       80.5
        """
        axis = validate_axis(axis)
        if not is_list_like(indices) or isinstance(indices, (dict, set)):
            raise ValueError("`indices` must be a list-like except dict or set")
        if axis == 0:
            return cast(DataFrame, self.iloc[indices, :])
        else:
            return cast(DataFrame, self.iloc[:, indices])

    def eval(self, expr, inplace=False) -> Optional[Union["DataFrame", "Series"]]:
        """
        Evaluate a string describing operations on DataFrame columns.

        Operates on columns only, not specific rows or elements. This allows
        `eval` to run arbitrary code, which can make you vulnerable to code
        injection if you pass user input to this function.

        Parameters
        ----------
        expr : str
            The expression string to evaluate.
        inplace : bool, default False
            If the expression contains an assignment, whether to perform the
            operation inplace and mutate the existing DataFrame. Otherwise,
            a new DataFrame is returned.

        Returns
        -------
        The result of the evaluation.

        See Also
        --------
        DataFrame.query : Evaluates a boolean expression to query the columns
            of a frame.
        DataFrame.assign : Can evaluate an expression or function to create new
            values for a column.
        eval : Evaluate a Python expression as a string using various
            backends.

        Examples
        --------
        >>> df = ks.DataFrame({'A': range(1, 6), 'B': range(10, 0, -2)})
        >>> df
           A   B
        0  1  10
        1  2   8
        2  3   6
        3  4   4
        4  5   2
        >>> df.eval('A + B')
        0    11
        1    10
        2     9
        3     8
        4     7
        dtype: int64

        Assignment is allowed though by default the original DataFrame is not
        modified.

        >>> df.eval('C = A + B')
           A   B   C
        0  1  10  11
        1  2   8  10
        2  3   6   9
        3  4   4   8
        4  5   2   7
        >>> df
           A   B
        0  1  10
        1  2   8
        2  3   6
        3  4   4
        4  5   2

        Use ``inplace=True`` to modify the original DataFrame.

        >>> df.eval('C = A + B', inplace=True)
        >>> df
           A   B   C
        0  1  10  11
        1  2   8  10
        2  3   6   9
        3  4   4   8
        4  5   2   7
        """
        from databricks.koalas.series import first_series

        if isinstance(self.columns, pd.MultiIndex):
            raise ValueError("`eval` is not supported for multi-index columns")
        inplace = validate_bool_kwarg(inplace, "inplace")
        should_return_series = False
        series_name = None
        should_return_scalar = False

        # Since `eval_func` doesn't have a type hint, inferring the schema is always preformed
        # in the `apply_batch`. Hence, the variables `should_return_series`, `series_name`,
        # and `should_return_scalar` can be updated.
        def eval_func(pdf):
            nonlocal should_return_series
            nonlocal series_name
            nonlocal should_return_scalar
            result_inner = pdf.eval(expr, inplace=inplace)
            if inplace:
                result_inner = pdf
            if isinstance(result_inner, pd.Series):
                should_return_series = True
                series_name = result_inner.name
                result_inner = result_inner.to_frame()
            elif is_scalar(result_inner):
                should_return_scalar = True
                result_inner = pd.Series(result_inner).to_frame()
            return result_inner

        result = self.koalas.apply_batch(eval_func)
        if inplace:
            # Here, the result is always a frame because the error is thrown during schema inference
            # from pandas.
            self._update_internal_frame(result._internal, requires_same_anchor=False)
            return None
        elif should_return_series:
            return first_series(result).rename(series_name)
        elif should_return_scalar:
            return first_series(result)[0]
        else:
            # Returns a frame
            return result

    def explode(self, column) -> "DataFrame":
        """
        Transform each element of a list-like to a row, replicating index values.

        Parameters
        ----------
        column : str or tuple
            Column to explode.

        Returns
        -------
        DataFrame
            Exploded lists to rows of the subset columns;
            index will be duplicated for these rows.

        See Also
        --------
        DataFrame.unstack : Pivot a level of the (necessarily hierarchical)
            index labels.
        DataFrame.melt : Unpivot a DataFrame from wide format to long format.

        Examples
        --------
        >>> df = ks.DataFrame({'A': [[1, 2, 3], [], [3, 4]], 'B': 1})
        >>> df
                   A  B
        0  [1, 2, 3]  1
        1         []  1
        2     [3, 4]  1

        >>> df.explode('A')
             A  B
        0  1.0  1
        0  2.0  1
        0  3.0  1
        1  NaN  1
        2  3.0  1
        2  4.0  1
        """
        from databricks.koalas.series import Series

        if not is_name_like_value(column):
            raise ValueError("column must be a scalar")

        kdf = DataFrame(self._internal.resolved_copy)  # type: "DataFrame"
        kser = kdf[column]
        if not isinstance(kser, Series):
            raise ValueError(
                "The column %s is not unique. For a multi-index, the label must be a tuple "
                "with elements corresponding to each level." % name_like_string(column)
            )
        if not isinstance(kser.spark.data_type, ArrayType):
            return self.copy()

        sdf = kdf._internal.spark_frame.withColumn(
            kser._internal.data_spark_column_names[0], F.explode_outer(kser.spark.column)
        )

        data_dtypes = kdf._internal.data_dtypes.copy()
        data_dtypes[kdf._internal.column_labels.index(kser._column_label)] = None  # TODO: dtype?

        internal = kdf._internal.with_new_sdf(sdf, data_dtypes=data_dtypes)
        return DataFrame(internal)

    def mad(self, axis=0) -> "Series":
        """
        Return the mean absolute deviation of values.

        Parameters
        ----------
        axis : {index (0), columns (1)}
            Axis for the function to be applied on.

        Examples
        --------
        >>> df = ks.DataFrame({'a': [1, 2, 3, np.nan], 'b': [0.1, 0.2, 0.3, np.nan]},
        ...                   columns=['a', 'b'])

        >>> df.mad()
        a    0.666667
        b    0.066667
        dtype: float64

        >>> df.mad(axis=1)
        0    0.45
        1    0.90
        2    1.35
        3     NaN
        dtype: float64
        """
        from databricks.koalas.series import first_series

        axis = validate_axis(axis)

        if axis == 0:

            def get_spark_column(kdf, label):
                scol = kdf._internal.spark_column_for(label)
                col_type = kdf._internal.spark_type_for(label)

                if isinstance(col_type, BooleanType):
                    scol = scol.cast("integer")

                return scol

            new_column_labels = []
            for label in self._internal.column_labels:
                # Filtering out only columns of numeric and boolean type column.
                dtype = self._kser_for(label).spark.data_type
                if isinstance(dtype, (NumericType, BooleanType)):
                    new_column_labels.append(label)

            new_columns = [
                F.avg(get_spark_column(self, label)).alias(name_like_string(label))
                for label in new_column_labels
            ]

            mean_data = self._internal.spark_frame.select(new_columns).first()

            new_columns = [
                F.avg(
                    F.abs(get_spark_column(self, label) - mean_data[name_like_string(label)])
                ).alias(name_like_string(label))
                for label in new_column_labels
            ]

            sdf = self._internal.spark_frame.select(
                [F.lit(None).cast(StringType()).alias(SPARK_DEFAULT_INDEX_NAME)] + new_columns
            )

            # The data is expected to be small so it's fine to transpose/use default index.
            with ks.option_context("compute.max_rows", 1):
                internal = InternalFrame(
                    spark_frame=sdf,
                    index_spark_columns=[scol_for(sdf, SPARK_DEFAULT_INDEX_NAME)],
                    column_labels=new_column_labels,
                    column_label_names=self._internal.column_label_names,
                )
                return first_series(DataFrame(internal).transpose())

        else:

            @pandas_udf(returnType=DoubleType())
            def calculate_columns_axis(*cols):
                return pd.concat(cols, axis=1).mad(axis=1)

            internal = self._internal.copy(
                column_labels=[None],
                data_spark_columns=[
                    calculate_columns_axis(*self._internal.data_spark_columns).alias(
                        SPARK_DEFAULT_SERIES_NAME
                    )
                ],
                data_dtypes=[None],
                column_label_names=None,
            )
            return first_series(DataFrame(internal))

    def tail(self, n=5) -> "DataFrame":
        """
        Return the last `n` rows.

        This function returns last `n` rows from the object based on
        position. It is useful for quickly verifying data, for example,
        after sorting or appending rows.

        For negative values of `n`, this function returns all rows except
        the first `n` rows, equivalent to ``df[n:]``.

        Parameters
        ----------
        n : int, default 5
            Number of rows to select.

        Returns
        -------
        type of caller
            The last `n` rows of the caller object.

        See Also
        --------
        DataFrame.head : The first `n` rows of the caller object.

        Examples
        --------
        >>> df = ks.DataFrame({'animal': ['alligator', 'bee', 'falcon', 'lion',
        ...                    'monkey', 'parrot', 'shark', 'whale', 'zebra']})
        >>> df
              animal
        0  alligator
        1        bee
        2     falcon
        3       lion
        4     monkey
        5     parrot
        6      shark
        7      whale
        8      zebra

        Viewing the last 5 lines

        >>> df.tail()  # doctest: +SKIP
           animal
        4  monkey
        5  parrot
        6   shark
        7   whale
        8   zebra

        Viewing the last `n` lines (three in this case)

        >>> df.tail(3)  # doctest: +SKIP
          animal
        6  shark
        7  whale
        8  zebra

        For negative values of `n`

        >>> df.tail(-3)  # doctest: +SKIP
           animal
        3    lion
        4  monkey
        5  parrot
        6   shark
        7   whale
        8   zebra
        """
        if LooseVersion(pyspark.__version__) < LooseVersion("3.0"):
            raise RuntimeError("tail can be used in PySpark >= 3.0")
        if not isinstance(n, int):
            raise TypeError("bad operand type for unary -: '{}'".format(type(n).__name__))
        if n < 0:
            n = len(self) + n
        if n <= 0:
            return ks.DataFrame(self._internal.with_filter(F.lit(False)))
        # Should use `resolved_copy` here for the case like `(kdf + 1).tail()`
        sdf = self._internal.resolved_copy.spark_frame
        rows = sdf.tail(n)
        new_sdf = default_session().createDataFrame(rows, sdf.schema)

        return DataFrame(self._internal.with_new_sdf(new_sdf))

    def align(
        self,
        other: Union["DataFrame", "Series"],
        join: str = "outer",
        axis: Optional[Union[int, str]] = None,
        copy: bool = True,
    ) -> Tuple["DataFrame", Union["DataFrame", "Series"]]:
        """
        Align two objects on their axes with the specified join method.

        Join method is specified for each axis Index.

        Parameters
        ----------
        other : DataFrame or Series
        join : {{'outer', 'inner', 'left', 'right'}}, default 'outer'
        axis : allowed axis of the other object, default None
            Align on index (0), columns (1), or both (None).
        copy : bool, default True
            Always returns new objects. If copy=False and no reindexing is
            required then original objects are returned.

        Returns
        -------
        (left, right) : (DataFrame, type of other)
            Aligned objects.

        Examples
        --------
        >>> ks.set_option("compute.ops_on_diff_frames", True)
        >>> df1 = ks.DataFrame({"a": [1, 2, 3], "b": ["a", "b", "c"]}, index=[10, 20, 30])
        >>> df2 = ks.DataFrame({"a": [4, 5, 6], "c": ["d", "e", "f"]}, index=[10, 11, 12])

        Align both axis:

        >>> aligned_l, aligned_r = df1.align(df2)
        >>> aligned_l.sort_index()
              a     b   c
        10  1.0     a NaN
        11  NaN  None NaN
        12  NaN  None NaN
        20  2.0     b NaN
        30  3.0     c NaN
        >>> aligned_r.sort_index()
              a   b     c
        10  4.0 NaN     d
        11  5.0 NaN     e
        12  6.0 NaN     f
        20  NaN NaN  None
        30  NaN NaN  None

        Align only axis=0 (index):

        >>> aligned_l, aligned_r = df1.align(df2, axis=0)
        >>> aligned_l.sort_index()
              a     b
        10  1.0     a
        11  NaN  None
        12  NaN  None
        20  2.0     b
        30  3.0     c
        >>> aligned_r.sort_index()
              a     c
        10  4.0     d
        11  5.0     e
        12  6.0     f
        20  NaN  None
        30  NaN  None

        Align only axis=1 (column):

        >>> aligned_l, aligned_r = df1.align(df2, axis=1)
        >>> aligned_l.sort_index()
            a  b   c
        10  1  a NaN
        20  2  b NaN
        30  3  c NaN
        >>> aligned_r.sort_index()
            a   b  c
        10  4 NaN  d
        11  5 NaN  e
        12  6 NaN  f

        Align with the join type "inner":

        >>> aligned_l, aligned_r = df1.align(df2, join="inner")
        >>> aligned_l.sort_index()
            a
        10  1
        >>> aligned_r.sort_index()
            a
        10  4

        Align with a Series:

        >>> s = ks.Series([7, 8, 9], index=[10, 11, 12])
        >>> aligned_l, aligned_r = df1.align(s, axis=0)
        >>> aligned_l.sort_index()
              a     b
        10  1.0     a
        11  NaN  None
        12  NaN  None
        20  2.0     b
        30  3.0     c
        >>> aligned_r.sort_index()
        10    7.0
        11    8.0
        12    9.0
        20    NaN
        30    NaN
        dtype: float64

        >>> ks.reset_option("compute.ops_on_diff_frames")
        """
        from databricks.koalas.series import Series, first_series

        if not isinstance(other, (DataFrame, Series)):
            raise TypeError("unsupported type: {}".format(type(other).__name__))

        how = validate_how(join)
        axis = validate_axis(axis, None)

        right_is_series = isinstance(other, Series)
        if right_is_series:
            if axis is None:
                raise ValueError("Must specify axis=0 or 1")
            elif axis != 0:
                raise NotImplementedError(
                    "align currently only works for axis=0 when right is Series"
                )

        left = self
        right = other

        if (axis is None or axis == 0) and not same_anchor(left, right):
            combined = combine_frames(left, right, how=how)
            left = combined["this"]
            right = combined["that"]

            if right_is_series:
                right = first_series(right).rename(other.name)

        if (
            axis is None or axis == 1
        ) and left._internal.column_labels != right._internal.column_labels:

            if left._internal.column_labels_level != right._internal.column_labels_level:
                raise ValueError("cannot join with no overlapping index names")

            left = left.copy()
            right = right.copy()

            if how == "full":
                column_labels = sorted(
                    list(set(left._internal.column_labels) | set(right._internal.column_labels))
                )
            elif how == "inner":
                column_labels = sorted(
                    list(set(left._internal.column_labels) & set(right._internal.column_labels))
                )
            elif how == "left":
                column_labels = left._internal.column_labels
            else:
                column_labels = right._internal.column_labels

            for label in column_labels:
                if label not in left._internal.column_labels:
                    left[label] = F.lit(None).cast(DoubleType())
            left = left[column_labels]
            for label in column_labels:
                if label not in right._internal.column_labels:
                    right[label] = F.lit(None).cast(DoubleType())
            right = right[column_labels]

        return (left.copy(), right.copy()) if copy else (left, right)

    @staticmethod
    def from_dict(data, orient="columns", dtype=None, columns=None) -> "DataFrame":
        """
        Construct DataFrame from dict of array-like or dicts.

        Creates DataFrame object from dictionary by columns or by index
        allowing dtype specification.

        Parameters
        ----------
        data : dict
            Of the form {field : array-like} or {field : dict}.
        orient : {'columns', 'index'}, default 'columns'
            The "orientation" of the data. If the keys of the passed dict
            should be the columns of the resulting DataFrame, pass 'columns'
            (default). Otherwise if the keys should be rows, pass 'index'.
        dtype : dtype, default None
            Data type to force, otherwise infer.
        columns : list, default None
            Column labels to use when ``orient='index'``. Raises a ValueError
            if used with ``orient='columns'``.

        Returns
        -------
        DataFrame

        See Also
        --------
        DataFrame.from_records : DataFrame from structured ndarray, sequence
            of tuples or dicts, or DataFrame.
        DataFrame : DataFrame object creation using constructor.

        Examples
        --------
        By default the keys of the dict become the DataFrame columns:

        >>> data = {'col_1': [3, 2, 1, 0], 'col_2': [10, 20, 30, 40]}
        >>> ks.DataFrame.from_dict(data)
           col_1  col_2
        0      3     10
        1      2     20
        2      1     30
        3      0     40

        Specify ``orient='index'`` to create the DataFrame using dictionary
        keys as rows:

        >>> data = {'row_1': [3, 2, 1, 0], 'row_2': [10, 20, 30, 40]}
        >>> ks.DataFrame.from_dict(data, orient='index').sort_index()
                0   1   2   3
        row_1   3   2   1   0
        row_2  10  20  30  40

        When using the 'index' orientation, the column names can be
        specified manually:

        >>> ks.DataFrame.from_dict(data, orient='index',
        ...                        columns=['A', 'B', 'C', 'D']).sort_index()
                A   B   C   D
        row_1   3   2   1   0
        row_2  10  20  30  40
        """
        return DataFrame(pd.DataFrame.from_dict(data, orient=orient, dtype=dtype, columns=columns))

    def _to_internal_pandas(self):
        """
        Return a pandas DataFrame directly from _internal to avoid overhead of copy.

        This method is for internal use only.
        """
        return self._internal.to_pandas_frame

    def _get_or_create_repr_pandas_cache(self, n):
        if not hasattr(self, "_repr_pandas_cache") or n not in self._repr_pandas_cache:
            object.__setattr__(
                self, "_repr_pandas_cache", {n: self.head(n + 1)._to_internal_pandas()}
            )
        return self._repr_pandas_cache[n]

    def __repr__(self):
        max_display_count = get_option("display.max_rows")
        if max_display_count is None:
            return self._to_internal_pandas().to_string()

        pdf = self._get_or_create_repr_pandas_cache(max_display_count)
        pdf_length = len(pdf)
        pdf = pdf.iloc[:max_display_count]
        if pdf_length > max_display_count:
            repr_string = pdf.to_string(show_dimensions=True)
            match = REPR_PATTERN.search(repr_string)
            if match is not None:
                nrows = match.group("rows")
                ncols = match.group("columns")
                footer = "\n\n[Showing only the first {nrows} rows x {ncols} columns]".format(
                    nrows=nrows, ncols=ncols
                )
                return REPR_PATTERN.sub(footer, repr_string)
        return pdf.to_string()

    def _repr_html_(self):
        max_display_count = get_option("display.max_rows")
        # pandas 0.25.1 has a regression about HTML representation so 'bold_rows'
        # has to be set as False explicitly. See https://github.com/pandas-dev/pandas/issues/28204
        bold_rows = not (LooseVersion("0.25.1") == LooseVersion(pd.__version__))
        if max_display_count is None:
            return self._to_internal_pandas().to_html(notebook=True, bold_rows=bold_rows)

        pdf = self._get_or_create_repr_pandas_cache(max_display_count)
        pdf_length = len(pdf)
        pdf = pdf.iloc[:max_display_count]
        if pdf_length > max_display_count:
            repr_html = pdf.to_html(show_dimensions=True, notebook=True, bold_rows=bold_rows)
            match = REPR_HTML_PATTERN.search(repr_html)
            if match is not None:
                nrows = match.group("rows")
                ncols = match.group("columns")
                by = chr(215)
                footer = (
                    "\n<p>Showing only the first {rows} rows "
                    "{by} {cols} columns</p>\n</div>".format(rows=nrows, by=by, cols=ncols)
                )
                return REPR_HTML_PATTERN.sub(footer, repr_html)
        return pdf.to_html(notebook=True, bold_rows=bold_rows)

    def __getitem__(self, key):
        from databricks.koalas.series import Series

        if key is None:
            raise KeyError("none key")
        elif isinstance(key, Series):
            return self.loc[key.astype(bool)]
        elif isinstance(key, slice):
            if any(type(n) == int or None for n in [key.start, key.stop]):
                # Seems like pandas Frame always uses int as positional search when slicing
                # with ints.
                return self.iloc[key]
            return self.loc[key]
        elif is_name_like_value(key):
            return self.loc[:, key]
        elif is_list_like(key):
            return self.loc[:, list(key)]
        raise NotImplementedError(key)

    def __setitem__(self, key, value):
        from databricks.koalas.series import Series

        if isinstance(value, (DataFrame, Series)) and not same_anchor(value, self):
            # Different Series or DataFrames
            level = self._internal.column_labels_level
            key = DataFrame._index_normalized_label(level, key)
            value = DataFrame._index_normalized_frame(level, value)

            def assign_columns(kdf, this_column_labels, that_column_labels):
                assert len(key) == len(that_column_labels)
                # Note that here intentionally uses `zip_longest` that combine
                # that_columns.
                for k, this_label, that_label in zip_longest(
                    key, this_column_labels, that_column_labels
                ):
                    yield (kdf._kser_for(that_label), tuple(["that", *k]))
                    if this_label is not None and this_label[1:] != k:
                        yield (kdf._kser_for(this_label), this_label)

            kdf = align_diff_frames(assign_columns, self, value, fillna=False, how="left")
        elif isinstance(value, list):
            if len(self) != len(value):
                raise ValueError("Length of values does not match length of index")

            # TODO: avoid using default index?
            with option_context(
                "compute.default_index_type",
                "distributed-sequence",
                "compute.ops_on_diff_frames",
                True,
            ):
                kdf = self.reset_index()
                kdf[key] = ks.DataFrame(value)
                kdf = kdf.set_index(kdf.columns[: self._internal.index_level])
                kdf.index.names = self.index.names

        elif isinstance(key, list):
            assert isinstance(value, DataFrame)
            # Same DataFrames.
            field_names = value.columns
            kdf = self._assign({k: value[c] for k, c in zip(key, field_names)})
        else:
            # Same Series.
            kdf = self._assign({key: value})

        self._update_internal_frame(kdf._internal)

    @staticmethod
    def _index_normalized_label(level, labels):
        """
        Returns a label that is normalized against the current column index level.
        For example, the key "abc" can be ("abc", "", "") if the current Frame has
        a multi-index for its column
        """
        if is_name_like_tuple(labels):
            labels = [labels]
        elif is_name_like_value(labels):
            labels = [(labels,)]
        else:
            labels = [k if is_name_like_tuple(k) else (k,) for k in labels]

        if any(len(label) > level for label in labels):
            raise KeyError(
                "Key length ({}) exceeds index depth ({})".format(
                    max(len(label) for label in labels), level
                )
            )
        return [tuple(list(label) + ([""] * (level - len(label)))) for label in labels]

    @staticmethod
    def _index_normalized_frame(level, kser_or_kdf):
        """
        Returns a frame that is normalized against the current column index level.
        For example, the name in `pd.Series([...], name="abc")` can be can be
        ("abc", "", "") if the current DataFrame has a multi-index for its column
        """
        from databricks.koalas.series import Series

        if isinstance(kser_or_kdf, Series):
            kdf = kser_or_kdf.to_frame()
        else:
            assert isinstance(kser_or_kdf, DataFrame), type(kser_or_kdf)
            kdf = kser_or_kdf.copy()

        kdf.columns = pd.MultiIndex.from_tuples(
            [
                tuple([name_like_string(label)] + ([""] * (level - 1)))
                for label in kdf._internal.column_labels
            ],
        )

        return kdf

    def __getattr__(self, key: str) -> Any:
        if key.startswith("__"):
            raise AttributeError(key)
        if hasattr(_MissingPandasLikeDataFrame, key):
            property_or_func = getattr(_MissingPandasLikeDataFrame, key)
            if isinstance(property_or_func, property):
                return property_or_func.fget(self)  # type: ignore
            else:
                return partial(property_or_func, self)

        try:
            return self.loc[:, key]
        except KeyError:
            raise AttributeError(
                "'%s' object has no attribute '%s'" % (self.__class__.__name__, key)
            )

    def __setattr__(self, key: str, value) -> None:
        try:
            object.__getattribute__(self, key)
            return object.__setattr__(self, key, value)
        except AttributeError:
            pass

        if (key,) in self._internal.column_labels:
            self[key] = value
        else:
            msg = "Koalas doesn't allow columns to be created via a new attribute name"
            if is_testing():
                raise AssertionError(msg)
            else:
                warnings.warn(msg, UserWarning)

    def __len__(self):
        return self._internal.resolved_copy.spark_frame.count()

    def __dir__(self):
        fields = [
            f for f in self._internal.resolved_copy.spark_frame.schema.fieldNames() if " " not in f
        ]
        return super().__dir__() + fields

    def __iter__(self):
        return iter(self.columns)

    # NDArray Compat
    def __array_ufunc__(self, ufunc: Callable, method: str, *inputs: Any, **kwargs: Any):
        # TODO: is it possible to deduplicate it with '_map_series_op'?
        if all(isinstance(inp, DataFrame) for inp in inputs) and any(
            not same_anchor(inp, inputs[0]) for inp in inputs
        ):
            # binary only
            assert len(inputs) == 2
            this = inputs[0]
            that = inputs[1]
            if this._internal.column_labels_level != that._internal.column_labels_level:
                raise ValueError("cannot join with no overlapping index names")

            # Different DataFrames
            def apply_op(kdf, this_column_labels, that_column_labels):
                for this_label, that_label in zip(this_column_labels, that_column_labels):
                    yield (
                        ufunc(
                            kdf._kser_for(this_label), kdf._kser_for(that_label), **kwargs
                        ).rename(this_label),
                        this_label,
                    )

            return align_diff_frames(apply_op, this, that, fillna=True, how="full")
        else:
            # DataFrame and Series
            applied = []
            this = inputs[0]
            assert all(inp is this for inp in inputs if isinstance(inp, DataFrame))

            for label in this._internal.column_labels:
                arguments = []
                for inp in inputs:
                    arguments.append(inp[label] if isinstance(inp, DataFrame) else inp)
                # both binary and unary.
                applied.append(ufunc(*arguments, **kwargs).rename(label))

            internal = this._internal.with_new_columns(applied)
            return DataFrame(internal)

    if sys.version_info >= (3, 7):

        def __class_getitem__(cls, params):
            # This is a workaround to support variadic generic in DataFrame in Python 3.7.
            # See https://github.com/python/typing/issues/193
            # we always wraps the given type hints by a tuple to mimic the variadic generic.
            return _create_tuple_for_frame_type(params)

    elif (3, 5) <= sys.version_info < (3, 7):
        # This is a workaround to support variadic generic in DataFrame in Python 3.5+
        # The implementation is in its metaclass so this flag is needed to distinguish
        # Koalas DataFrame.
        is_dataframe = None


def _reduce_spark_multi(sdf, aggs):
    """
    Performs a reduction on a spark DataFrame, the functions being known sql aggregate functions.
    """
    assert isinstance(sdf, spark.DataFrame)
    sdf0 = sdf.agg(*aggs)
    l = sdf0.limit(2).toPandas()
    assert len(l) == 1, (sdf, l)
    row = l.iloc[0]
    l2 = list(row)
    assert len(l2) == len(aggs), (row, l2)
    return l2


class CachedDataFrame(DataFrame):
    """
    Cached Koalas DataFrame, which corresponds to pandas DataFrame logically, but internally
    it caches the corresponding Spark DataFrame.
    """

    def __init__(self, internal, storage_level=None):
        if storage_level is None:
            object.__setattr__(self, "_cached", internal.spark_frame.cache())
        elif isinstance(storage_level, StorageLevel):
            object.__setattr__(self, "_cached", internal.spark_frame.persist(storage_level))
        else:
            raise TypeError(
                "Only a valid pyspark.StorageLevel type is acceptable for the `storage_level`"
            )
        super().__init__(internal)

    def __enter__(self):
        return self

    def __exit__(self, exception_type, exception_value, traceback):
        self.spark.unpersist()

    # create accessor for Spark related methods.
    spark = CachedAccessor("spark", CachedSparkFrameMethods)

    @property
    def storage_level(self) -> StorageLevel:
        warnings.warn(
            "DataFrame.storage_level is deprecated as of DataFrame.spark.storage_level. "
            "Please use the API instead.",
            FutureWarning,
        )
        return self.spark.storage_level

    storage_level.__doc__ = CachedSparkFrameMethods.storage_level.__doc__

    def unpersist(self) -> None:
        warnings.warn(
            "DataFrame.unpersist is deprecated as of DataFrame.spark.unpersist. "
            "Please use the API instead.",
            FutureWarning,
        )
        return self.spark.unpersist()

    unpersist.__doc__ = CachedSparkFrameMethods.unpersist.__doc__<|MERGE_RESOLUTION|>--- conflicted
+++ resolved
@@ -48,11 +48,8 @@
 import numpy as np
 import pandas as pd
 from pandas.api.types import is_list_like, is_dict_like, is_scalar
-<<<<<<< HEAD
+from pandas.api.extensions import ExtensionDtype
 from pandas.tseries.frequencies import DateOffset
-=======
-from pandas.api.extensions import ExtensionDtype
->>>>>>> 9e361e32
 
 if TYPE_CHECKING:
     from pandas.io.formats.style import Styler
