--- conflicted
+++ resolved
@@ -5305,49 +5305,6 @@
         else:
             raise ValueError("Need to specify at least one of 'labels' or 'columns'")
 
-<<<<<<< HEAD
-=======
-    def get(self, key, default=None):
-        """
-        Get item from object for given key (DataFrame column, Panel slice,
-        etc.). Returns default value if not found.
-
-        Parameters
-        ----------
-        key : object
-
-        Returns
-        -------
-        value : same type as items contained in object
-
-        Examples
-        --------
-        >>> df = ks.DataFrame({'x':range(3), 'y':['a','b','b'], 'z':['a','b','b']},
-        ...                   columns=['x', 'y', 'z'])
-        >>> df
-           x  y  z
-        0  0  a  a
-        1  1  b  b
-        2  2  b  b
-
-        >>> df.get('x')
-        0    0
-        1    1
-        2    2
-        Name: x, dtype: int64
-
-        >>> df.get(['x', 'y'])
-           x  y
-        0  0  a
-        1  1  b
-        2  2  b
-        """
-        try:
-            return self[key]
-        except (KeyError, ValueError, IndexError):
-            return default
-
->>>>>>> 08652285
     def _sort(self, by: List[Column], ascending: Union[bool, List[bool]],
               inplace: bool, na_position: str):
         if isinstance(ascending, bool):
