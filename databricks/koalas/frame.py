#
# Copyright (C) 2019 Databricks, Inc.
#
# Licensed under the Apache License, Version 2.0 (the "License");
# you may not use this file except in compliance with the License.
# You may obtain a copy of the License at
#
#     http://www.apache.org/licenses/LICENSE-2.0
#
# Unless required by applicable law or agreed to in writing, software
# distributed under the License is distributed on an "AS IS" BASIS,
# WITHOUT WARRANTIES OR CONDITIONS OF ANY KIND, either express or implied.
# See the License for the specific language governing permissions and
# limitations under the License.
#

"""
A wrapper class for Spark DataFrame to behave similar to pandas DataFrame.
"""
import re
import warnings
from functools import partial, reduce
from typing import Any, Optional, List, Tuple, Union

import numpy as np
import pandas as pd
from pandas.api.types import is_datetime64_dtype, is_datetime64tz_dtype, is_list_like, \
    is_dict_like
from pyspark import sql as spark
from pyspark.sql import functions as F, Column
from pyspark.sql.types import (BooleanType, ByteType, DecimalType, DoubleType, FloatType,
                               IntegerType, LongType, ShortType, StructField, StructType,
                               to_arrow_type)
from pyspark.sql.utils import AnalysisException
from distutils.version import LooseVersion

from databricks import koalas as ks  # For running doctests and reference resolution in PyCharm.
from databricks.koalas.utils import default_session, validate_arguments_and_invoke_function
from databricks.koalas.generic import _Frame, max_display_count
from databricks.koalas.metadata import Metadata
from databricks.koalas.missing.frame import _MissingPandasLikeDataFrame
from databricks.koalas.ml import corr
from databricks.koalas.typedef import infer_pd_series_spark_type


# These regular expression patterns are complied and defined here to avoid to compile the same
# pattern every time it is used in _repr_ and _repr_html_ in DataFrame.
# Two patterns basically seek the footer string from Pandas'
REPR_PATTERN = re.compile(r"\n\n\[(?P<rows>[0-9]+) rows x (?P<columns>[0-9]+) columns\]$")
REPR_HTML_PATTERN = re.compile(
    r"\n\<p\>(?P<rows>[0-9]+) rows × (?P<columns>[0-9]+) columns\<\/p\>\n\<\/div\>$")


class DataFrame(_Frame):
    """
    Koala DataFrame that corresponds to Pandas DataFrame logically. This holds Spark DataFrame
    internally.

    :ivar _sdf: Spark Column instance
    :ivar _metadata: Metadata related to column names and index information.

    Parameters
    ----------
    data : numpy ndarray (structured or homogeneous), dict, Pandas DataFrame or Spark DataFrame
        Dict can contain Series, arrays, constants, or list-like objects
        If data is a dict, argument order is maintained for Python 3.6
        and later.
        Note that if `data` is a Pandas DataFrame, other arguments should not be used.
        If `data` is a Spark DataFrame, all other arguments except `index` should not be used.
    index : Index or array-like
        Index to use for resulting frame. Will default to RangeIndex if
        no indexing information part of input data and no index provided
        If `data` is a Spark DataFrame, `index` is expected to be `Metadata`.
    columns : Index or array-like
        Column labels to use for resulting frame. Will default to
        RangeIndex (0, 1, 2, ..., n) if no column labels are provided
    dtype : dtype, default None
        Data type to force. Only a single dtype is allowed. If None, infer
    copy : boolean, default False
        Copy data from inputs. Only affects DataFrame / 2d ndarray input

    Examples
    --------
    Constructing DataFrame from a dictionary.

    >>> d = {'col1': [1, 2], 'col2': [3, 4]}
    >>> df = ks.DataFrame(data=d, columns=['col1', 'col2'])
    >>> df
       col1  col2
    0     1     3
    1     2     4

    Constructing DataFrame from Pandas DataFrame

    >>> df = ks.DataFrame(pd.DataFrame(data=d, columns=['col1', 'col2']))
    >>> df
       col1  col2
    0     1     3
    1     2     4

    Notice that the inferred dtype is int64.

    >>> df.dtypes
    col1    int64
    col2    int64
    dtype: object

    To enforce a single dtype:

    >>> df = ks.DataFrame(data=d, dtype=np.int8)
    >>> df.dtypes
    col1    int8
    col2    int8
    dtype: object

    Constructing DataFrame from numpy ndarray:

    >>> df2 = ks.DataFrame(np.random.randint(low=0, high=10, size=(5, 5)),
    ...                    columns=['a', 'b', 'c', 'd', 'e'])
    >>> df2  # doctest: +SKIP
       a  b  c  d  e
    0  3  1  4  9  8
    1  4  8  4  8  4
    2  7  6  5  6  7
    3  8  7  9  1  0
    4  2  5  4  3  9
    """
    def __init__(self, data=None, index=None, columns=None, dtype=None, copy=False):
        if isinstance(data, pd.DataFrame):
            assert index is None
            assert columns is None
            assert dtype is None
            assert not copy
            self._init_from_pandas(data)
        elif isinstance(data, spark.DataFrame):
            assert columns is None
            assert dtype is None
            assert not copy
            self._init_from_spark(data, index)
        else:
            pdf = pd.DataFrame(data=data, index=index, columns=columns, dtype=dtype, copy=copy)
            self._init_from_pandas(pdf)

    def _init_from_pandas(self, pdf):
        metadata = Metadata.from_pandas(pdf)
        reset_index = pdf.reset_index()
        reset_index.columns = metadata.columns
        schema = StructType([StructField(name, infer_pd_series_spark_type(col),
                                         nullable=bool(col.isnull().any()))
                             for name, col in reset_index.iteritems()])
        for name, col in reset_index.iteritems():
            dt = col.dtype
            if is_datetime64_dtype(dt) or is_datetime64tz_dtype(dt):
                continue
            reset_index[name] = col.replace({np.nan: None})
        self._init_from_spark(default_session().createDataFrame(reset_index, schema=schema),
                              metadata)

    def _init_from_spark(self, sdf, metadata=None):
        self._sdf = sdf
        if metadata is None:
            self._metadata = Metadata(data_columns=self._sdf.schema.fieldNames())
        else:
            self._metadata = metadata

    @property
    def _index_columns(self):
        return [self._sdf.__getitem__(field)
                for field in self._metadata.index_columns]

    def _reduce_for_stat_function(self, sfun):
        """
        Applies sfun to each column and returns a pd.Series where the number of rows equal the
        number of columns.

        :param sfun: either an 1-arg function that takes a Column and returns a Column, or
        a 2-arg function that takes a Column and its DataType and returns a Column.
        """
        from inspect import signature
        exprs = []
        num_args = len(signature(sfun).parameters)
        for col in self.columns:
            col_sdf = self._sdf[col]
            col_type = self._sdf.schema[col].dataType
            if isinstance(col_type, BooleanType) and sfun.__name__ not in ('min', 'max'):
                # Stat functions cannot be used with boolean values by default
                # Thus, cast to integer (true to 1 and false to 0)
                # Exclude the min and max methods though since those work with booleans
                col_sdf = col_sdf.cast('integer')
            if num_args == 1:
                # Only pass in the column if sfun accepts only one arg
                col_sdf = sfun(col_sdf)
            else:  # must be 2
                assert num_args == 2
                # Pass in both the column and its data type if sfun accepts two args
                col_sdf = sfun(col_sdf, col_type)
            exprs.append(col_sdf.alias(col))

        sdf = self._sdf.select(*exprs)
        pdf = sdf.toPandas()
        assert len(pdf) == 1, (sdf, pdf)
        row = pdf.iloc[0]
        row.name = None
        return row  # Return first row as a Series

    def corr(self, method='pearson'):
        """
        Compute pairwise correlation of columns, excluding NA/null values.

        Parameters
        ----------
        method : {'pearson', 'spearman'}
            * pearson : standard correlation coefficient
            * spearman : Spearman rank correlation

        Returns
        -------
        y : pandas.DataFrame

        See Also
        --------
        Series.corr

        Examples
        --------
        >>> df = ks.DataFrame([(.2, .3), (.0, .6), (.6, .0), (.2, .1)],
        ...                   columns=['dogs', 'cats'])
        >>> df.corr('pearson')
                  dogs      cats
        dogs  1.000000 -0.851064
        cats -0.851064  1.000000

        >>> df.corr('spearman')
                  dogs      cats
        dogs  1.000000 -0.948683
        cats -0.948683  1.000000

        Notes
        -----
        There are behavior differences between Koalas and pandas.

        * the `method` argument only accepts 'pearson', 'spearman'
        * the data should not contain NaNs. Koalas will return an error.
        * Koalas doesn't support the following argument(s).

          * `min_periods` argument is not supported
        """
        return corr(self, method)

    def iteritems(self):
        """
        Iterator over (column name, Series) pairs.

        Iterates over the DataFrame columns, returning a tuple with
        the column name and the content as a Series.

        Returns
        -------
        label : object
            The column names for the DataFrame being iterated over.
        content : Series
            The column entries belonging to each label, as a Series.

        Examples
        --------
        >>> df = ks.DataFrame({'species': ['bear', 'bear', 'marsupial'],
        ...                    'population': [1864, 22000, 80000]},
        ...                   index=['panda', 'polar', 'koala'],
        ...                   columns=['species', 'population'])
        >>> df
                 species  population
        panda       bear        1864
        polar       bear       22000
        koala  marsupial       80000

        >>> for label, content in df.iteritems():
        ...    print('label:', label)
        ...    print('content:', content.to_string())
        ...
        label: species
        content: panda         bear
        polar         bear
        koala    marsupial
        label: population
        content: panda     1864
        polar    22000
        koala    80000
        """
        cols = list(self.columns)
        return list((col_name, self[col_name]) for col_name in cols)

    def to_clipboard(self, excel=True, sep=None, **kwargs):
        """
        Copy object to the system clipboard.

        Write a text representation of object to the system clipboard.
        This can be pasted into Excel, for example.

        .. note:: This method should only be used if the resulting DataFrame is expected
            to be small, as all the data is loaded into the driver's memory.

        Parameters
        ----------
        excel : bool, default True
            - True, use the provided separator, writing in a csv format for
              allowing easy pasting into excel.
            - False, write a string representation of the object to the
              clipboard.

        sep : str, default ``'\\t'``
            Field delimiter.
        **kwargs
            These parameters will be passed to DataFrame.to_csv.

        Notes
        -----
        Requirements for your platform.

          - Linux : `xclip`, or `xsel` (with `gtk` or `PyQt4` modules)
          - Windows : none
          - OS X : none

        Examples
        --------
        Copy the contents of a DataFrame to the clipboard.

        >>> df = ks.DataFrame([[1, 2, 3], [4, 5, 6]], columns=['A', 'B', 'C'])  # doctest: +SKIP
        >>> df.to_clipboard(sep=',')  # doctest: +SKIP
        ... # Wrote the following to the system clipboard:
        ... # ,A,B,C
        ... # 0,1,2,3
        ... # 1,4,5,6

        We can omit the the index by passing the keyword `index` and setting
        it to false.

        >>> df.to_clipboard(sep=',', index=False)  # doctest: +SKIP
        ... # Wrote the following to the system clipboard:
        ... # A,B,C
        ... # 1,2,3
        ... # 4,5,6

        This function also works for Series:

        >>> df = ks.Series([1, 2, 3, 4, 5, 6, 7], name='x')  # doctest: +SKIP
        >>> df.to_clipboard(sep=',')  # doctest: +SKIP
        ... # Wrote the following to the system clipboard:
        ... # 0, 1
        ... # 1, 2
        ... # 2, 3
        ... # 3, 4
        ... # 4, 5
        ... # 5, 6
        ... # 6, 7
        """

        args = locals()
        kdf = self
        return validate_arguments_and_invoke_function(
            kdf.to_pandas(), self.to_clipboard, pd.DataFrame.to_clipboard, args)

    def to_html(self, buf=None, columns=None, col_space=None, header=True, index=True,
                na_rep='NaN', formatters=None, float_format=None, sparsify=None, index_names=True,
                justify=None, max_rows=None, max_cols=None, show_dimensions=False, decimal='.',
                bold_rows=True, classes=None, escape=True, notebook=False, border=None,
                table_id=None, render_links=False):
        """
        Render a DataFrame as an HTML table.

        .. note:: This method should only be used if the resulting Pandas object is expected
                  to be small, as all the data is loaded into the driver's memory. If the input
                  is large, set max_rows parameter.

        Parameters
        ----------
        buf : StringIO-like, optional
            Buffer to write to.
        columns : sequence, optional, default None
            The subset of columns to write. Writes all columns by default.
        col_space : int, optional
            The minimum width of each column.
        header : bool, optional
            Write out the column names. If a list of strings is given, it
            is assumed to be aliases for the column names
        index : bool, optional, default True
            Whether to print index (row) labels.
        na_rep : str, optional, default 'NaN'
            String representation of NAN to use.
        formatters : list or dict of one-param. functions, optional
            Formatter functions to apply to columns' elements by position or
            name.
            The result of each function must be a unicode string.
            List must be of length equal to the number of columns.
        float_format : one-parameter function, optional, default None
            Formatter function to apply to columns' elements if they are
            floats. The result of this function must be a unicode string.
        sparsify : bool, optional, default True
            Set to False for a DataFrame with a hierarchical index to print
            every multiindex key at each row.
        index_names : bool, optional, default True
            Prints the names of the indexes.
        justify : str, default None
            How to justify the column labels. If None uses the option from
            the print configuration (controlled by set_option), 'right' out
            of the box. Valid values are

            * left
            * right
            * center
            * justify
            * justify-all
            * start
            * end
            * inherit
            * match-parent
            * initial
            * unset.
        max_rows : int, optional
            Maximum number of rows to display in the console.
        max_cols : int, optional
            Maximum number of columns to display in the console.
        show_dimensions : bool, default False
            Display DataFrame dimensions (number of rows by number of columns).
        decimal : str, default '.'
            Character recognized as decimal separator, e.g. ',' in Europe.
        bold_rows : bool, default True
            Make the row labels bold in the output.
        classes : str or list or tuple, default None
            CSS class(es) to apply to the resulting html table.
        escape : bool, default True
            Convert the characters <, >, and & to HTML-safe sequences.
        notebook : {True, False}, default False
            Whether the generated HTML is for IPython Notebook.
        border : int
            A ``border=border`` attribute is included in the opening
            `<table>` tag. Default ``pd.options.html.border``.
        table_id : str, optional
            A css id is included in the opening `<table>` tag if specified.
        render_links : bool, default False
            Convert URLs to HTML links (only works with Pandas 0.24+).

        Returns
        -------
        str (or unicode, depending on data and options)
            String representation of the dataframe.

        See Also
        --------
        to_string : Convert DataFrame to a string.
        """
        # Make sure locals() call is at the top of the function so we don't capture local variables.
        args = locals()
        if max_rows is not None:
            kdf = self.head(max_rows)
        else:
            kdf = self

        return validate_arguments_and_invoke_function(
            kdf.to_pandas(), self.to_html, pd.DataFrame.to_html, args)

    def to_string(self, buf=None, columns=None, col_space=None, header=True,
                  index=True, na_rep='NaN', formatters=None, float_format=None,
                  sparsify=None, index_names=True, justify=None,
                  max_rows=None, max_cols=None, show_dimensions=False,
                  decimal='.', line_width=None):
        """
        Render a DataFrame to a console-friendly tabular output.

        .. note:: This method should only be used if the resulting Pandas object is expected
                  to be small, as all the data is loaded into the driver's memory. If the input
                  is large, set max_rows parameter.

        Parameters
        ----------
        buf : StringIO-like, optional
            Buffer to write to.
        columns : sequence, optional, default None
            The subset of columns to write. Writes all columns by default.
        col_space : int, optional
            The minimum width of each column.
        header : bool, optional
            Write out the column names. If a list of strings is given, it
            is assumed to be aliases for the column names
        index : bool, optional, default True
            Whether to print index (row) labels.
        na_rep : str, optional, default 'NaN'
            String representation of NAN to use.
        formatters : list or dict of one-param. functions, optional
            Formatter functions to apply to columns' elements by position or
            name.
            The result of each function must be a unicode string.
            List must be of length equal to the number of columns.
        float_format : one-parameter function, optional, default None
            Formatter function to apply to columns' elements if they are
            floats. The result of this function must be a unicode string.
        sparsify : bool, optional, default True
            Set to False for a DataFrame with a hierarchical index to print
            every multiindex key at each row.
        index_names : bool, optional, default True
            Prints the names of the indexes.
        justify : str, default None
            How to justify the column labels. If None uses the option from
            the print configuration (controlled by set_option), 'right' out
            of the box. Valid values are

            * left
            * right
            * center
            * justify
            * justify-all
            * start
            * end
            * inherit
            * match-parent
            * initial
            * unset.
        max_rows : int, optional
            Maximum number of rows to display in the console.
        max_cols : int, optional
            Maximum number of columns to display in the console.
        show_dimensions : bool, default False
            Display DataFrame dimensions (number of rows by number of columns).
        decimal : str, default '.'
            Character recognized as decimal separator, e.g. ',' in Europe.
        line_width : int, optional
            Width to wrap a line in characters.

        Returns
        -------
        str (or unicode, depending on data and options)
            String representation of the dataframe.

        See Also
        --------
        to_html : Convert DataFrame to HTML.

        Examples
        --------
        >>> df = ks.DataFrame({'col1': [1, 2, 3], 'col2': [4, 5, 6]}, columns=['col1', 'col2'])
        >>> print(df.to_string())
           col1  col2
        0     1     4
        1     2     5
        2     3     6

        >>> print(df.to_string(max_rows=2))
           col1  col2
        0     1     4
        1     2     5
        """
        # Make sure locals() call is at the top of the function so we don't capture local variables.
        args = locals()
        if max_rows is not None:
            kdf = self.head(max_rows)
        else:
            kdf = self

        return validate_arguments_and_invoke_function(
            kdf.to_pandas(), self.to_string, pd.DataFrame.to_string, args)

    def to_json(self, path_or_buf=None, orient=None, date_format=None,
                double_precision=10, force_ascii=True, date_unit='ms',
                default_handler=None, lines=False, compression='infer',
                index=True):
        """
        Convert the object to a JSON string.

        Note NaN's and None will be converted to null and datetime objects
        will be converted to UNIX timestamps.

        .. note:: This method should only be used if the resulting JSON is expected
            to be small, as all the data is loaded into the driver's memory.

        Parameters
        ----------
        path_or_buf : string or file handle, optional
            File path or object. If not specified, the result is returned as
            a string.
        orient : string
            Indication of expected JSON string format.

            * Series

              - default is 'index'
              - allowed values are: {'split','records','index','table'}

            * DataFrame

              - default is 'columns'
              - allowed values are:
                {'split','records','index','columns','values','table'}

            * The format of the JSON string

              - 'split' : dict like {'index' -> [index],
                'columns' -> [columns], 'data' -> [values]}
              - 'records' : list like
                [{column -> value}, ... , {column -> value}]
              - 'index' : dict like {index -> {column -> value}}
              - 'columns' : dict like {column -> {index -> value}}
              - 'values' : just the values array
              - 'table' : dict like {'schema': {schema}, 'data': {data}}
                describing the data, and the data component is
                like ``orient='records'``.
        date_format : {None, 'epoch', 'iso'}
            Type of date conversion. 'epoch' = epoch milliseconds,
            'iso' = ISO8601. The default depends on the `orient`. For
            ``orient='table'``, the default is 'iso'. For all other orients,
            the default is 'epoch'.
        double_precision : int, default 10
            The number of decimal places to use when encoding
            floating point values.
        force_ascii : bool, default True
            Force encoded string to be ASCII.
        date_unit : string, default 'ms' (milliseconds)
            The time unit to encode to, governs timestamp and ISO8601
            precision.  One of 's', 'ms', 'us', 'ns' for second, millisecond,
            microsecond, and nanosecond respectively.
        default_handler : callable, default None
            Handler to call if object cannot otherwise be converted to a
            suitable format for JSON. Should receive a single argument which is
            the object to convert and return a serialisable object.
        lines : bool, default False
            If 'orient' is 'records' write out line delimited json format. Will
            throw ValueError if incorrect 'orient' since others are not list
            like.
        compression : {'infer', 'gzip', 'bz2', 'zip', 'xz', None}
            A string representing the compression to use in the output file,
            only used when the first argument is a filename. By default, the
            compression is inferred from the filename.
        index : bool, default True
            Whether to include the index values in the JSON string. Not
            including the index (``index=False``) is only supported when
            orient is 'split' or 'table'.

        Examples
        --------

        >>> df = ks.DataFrame([['a', 'b'], ['c', 'd']],
        ...                   index=['row 1', 'row 2'],
        ...                   columns=['col 1', 'col 2'])
        >>> df.to_json(orient='split')
        '{"columns":["col 1","col 2"],\
"index":["row 1","row 2"],\
"data":[["a","b"],["c","d"]]}'

        Encoding/decoding a Dataframe using ``'records'`` formatted JSON.
        Note that index labels are not preserved with this encoding.

        >>> df.to_json(orient='records')
        '[{"col 1":"a","col 2":"b"},{"col 1":"c","col 2":"d"}]'

        Encoding/decoding a Dataframe using ``'index'`` formatted JSON:

        >>> df.to_json(orient='index')
        '{"row 1":{"col 1":"a","col 2":"b"},"row 2":{"col 1":"c","col 2":"d"}}'

        Encoding/decoding a Dataframe using ``'columns'`` formatted JSON:

        >>> df.to_json(orient='columns')
        '{"col 1":{"row 1":"a","row 2":"c"},"col 2":{"row 1":"b","row 2":"d"}}'

        Encoding/decoding a Dataframe using ``'values'`` formatted JSON:

        >>> df.to_json(orient='values')
        '[["a","b"],["c","d"]]'

        Encoding with Table Schema

        >>> df.to_json(orient='table') # doctest: +SKIP
        '{"schema": {"fields":[{"name":"index","type":"string"},\
{"name":"col 1","type":"string"},\
{"name":"col 2","type":"string"}],\
"primaryKey":["index"],\
"pandas_version":"0.20.0"}, \
"data": [{"index":"row 1","col 1":"a","col 2":"b"},\
{"index":"row 2","col 1":"c","col 2":"d"}]}'
        """
        # Make sure locals() call is at the top of the function so we don't capture local variables.
        args = locals()
        kdf = self
        return validate_arguments_and_invoke_function(
            kdf.to_pandas(), self.to_json, pd.DataFrame.to_json, args)

    def to_dict(self, orient='dict', into=dict):
        """
        Convert the DataFrame to a dictionary.

        The type of the key-value pairs can be customized with the parameters
        (see below).

        .. note:: This method should only be used if the resulting Pandas DataFrame is expected
            to be small, as all the data is loaded into the driver's memory.

        Parameters
        ----------
        orient : str {'dict', 'list', 'series', 'split', 'records', 'index'}
            Determines the type of the values of the dictionary.

            - 'dict' (default) : dict like {column -> {index -> value}}
            - 'list' : dict like {column -> [values]}
            - 'series' : dict like {column -> Series(values)}
            - 'split' : dict like
              {'index' -> [index], 'columns' -> [columns], 'data' -> [values]}
            - 'records' : list like
              [{column -> value}, ... , {column -> value}]
            - 'index' : dict like {index -> {column -> value}}

            Abbreviations are allowed. `s` indicates `series` and `sp`
            indicates `split`.

        into : class, default dict
            The collections.abc.Mapping subclass used for all Mappings
            in the return value.  Can be the actual class or an empty
            instance of the mapping type you want.  If you want a
            collections.defaultdict, you must pass it initialized.

        Returns
        -------
        dict, list or collections.abc.Mapping
            Return a collections.abc.Mapping object representing the DataFrame.
            The resulting transformation depends on the `orient` parameter.

        Examples
        --------
        >>> df = ks.DataFrame({'col1': [1, 2],
        ...                    'col2': [0.5, 0.75]},
        ...                   index=['row1', 'row2'],
        ...                   columns=['col1', 'col2'])
        >>> df
              col1  col2
        row1     1  0.50
        row2     2  0.75
        >>> df_dict = df.to_dict()
        >>> sorted([(key, sorted(values.items())) for key, values in df_dict.items()])
        [('col1', [('row1', 1), ('row2', 2)]), ('col2', [('row1', 0.5), ('row2', 0.75)])]

        You can specify the return orientation.

        >>> df_dict = df.to_dict('series')
        >>> sorted(df_dict.items())
        [('col1', row1    1
        row2    2
        Name: col1, dtype: int64), ('col2', row1    0.50
        row2    0.75
        Name: col2, dtype: float64)]
        >>> df_dict = df.to_dict('split')
        >>> sorted(df_dict.items())  # doctest: +ELLIPSIS
        [('columns', ['col1', 'col2']), ('data', [[1..., 0.75]]), ('index', ['row1', 'row2'])]

        >>> df_dict = df.to_dict('records')
        >>> [sorted(values.items()) for values in df_dict]  # doctest: +ELLIPSIS
        [[('col1', 1...), ('col2', 0.5)], [('col1', 2...), ('col2', 0.75)]]

        >>> df_dict = df.to_dict('index')
        >>> sorted([(key, sorted(values.items())) for key, values in df_dict.items()])
        [('row1', [('col1', 1), ('col2', 0.5)]), ('row2', [('col1', 2), ('col2', 0.75)])]

        You can also specify the mapping type.

        >>> from collections import OrderedDict, defaultdict
        >>> df.to_dict(into=OrderedDict)
        OrderedDict([('col1', OrderedDict([('row1', 1), ('row2', 2)])), \
('col2', OrderedDict([('row1', 0.5), ('row2', 0.75)]))])

        If you want a `defaultdict`, you need to initialize it:

        >>> dd = defaultdict(list)
        >>> df.to_dict('records', into=dd)  # doctest: +ELLIPSIS
        [defaultdict(<class 'list'>, {'col..., 'col...}), \
defaultdict(<class 'list'>, {'col..., 'col...})]
        """
        # Make sure locals() call is at the top of the function so we don't capture local variables.
        args = locals()
        kdf = self
        return validate_arguments_and_invoke_function(
            kdf.to_pandas(), self.to_dict, pd.DataFrame.to_dict, args)

    def to_csv(self, path_or_buf=None, sep=",", na_rep='', float_format=None,
               columns=None, header=True, index=True, index_label=None,
               mode='w', encoding=None, compression='infer', quoting=None,
               quotechar='"', line_terminator="\n", chunksize=None,
               tupleize_cols=None, date_format=None, doublequote=True,
               escapechar=None, decimal='.'):
        """
        Write object to a comma-separated values (csv) file.

        .. note:: This method should only be used if the resulting CSV is expected
            to be small, as all the data is loaded into the driver's memory.

        Parameters
        ----------
        path_or_buf : str or file handle, default None
            File path or object, if None is provided the result is returned as
            a string.  If a file object is passed it should be opened with
            `newline=''`, disabling universal newlines.

        sep : str, default ','
            String of length 1. Field delimiter for the output file.
        na_rep : str, default ''
            Missing data representation.
        float_format : str, default None
            Format string for floating point numbers.
        columns : sequence, optional
            Columns to write.
        header : bool or list of str, default True
            Write out the column names. If a list of strings is given it is
            assumed to be aliases for the column names.
        index : bool, default True
            Write row names (index).
        index_label : str or sequence, or False, default None
            Column label for index column(s) if desired. If None is given, and
            `header` and `index` are True, then the index names are used. A
            sequence should be given if the object uses MultiIndex. If
            False do not print fields for index names. Use index_label=False
            for easier importing in R.
        mode : str
            Python write mode, default 'w'.
        encoding : str, optional
            A string representing the encoding to use in the output file,
            defaults to 'ascii' on Python 2 and 'utf-8' on Python 3.
        compression : str, default 'infer'
            Compression mode among the following possible values: {'infer',
            'gzip', 'bz2', 'zip', 'xz', None}. If 'infer' and `path_or_buf`
            is path-like, then detect compression from the following
            extensions: '.gz', '.bz2', '.zip' or '.xz'. (otherwise no
            compression).
        quoting : optional constant from csv module
            Defaults to csv.QUOTE_MINIMAL. If you have set a `float_format`
            then floats are converted to strings and thus csv.QUOTE_NONNUMERIC
            will treat them as non-numeric.
        quotechar : str, default '\"'
            String of length 1. Character used to quote fields.
        line_terminator : string, default '\\n'
            The newline character or character sequence to use in the output
            file. Defaults to `os.linesep`, which depends on the OS in which
            this method is called ('\n' for linux, '\r\n' for Windows, i.e.).
        chunksize : int or None
            Rows to write at a time.
        tupleize_cols : bool, default False
            Write MultiIndex columns as a list of tuples (if True) or in
            the new, expanded format, where each MultiIndex column is a row
            in the CSV (if False).
        date_format : str, default None
            Format string for datetime objects.
        doublequote : bool, default True
            Control quoting of `quotechar` inside a field.
        escapechar : str, default None
            String of length 1. Character used to escape `sep` and `quotechar`
            when appropriate.
        decimal : str, default '.'
            Character recognized as decimal separator. E.g. use ',' for
            European data.

        Returns
        -------
        None or str
            If path_or_buf is None, returns the resulting csv format as a
            string. Otherwise returns None.

        Examples
        --------
        >>> df = ks.DataFrame({'name': ['Raphael', 'Donatello'],
        ...                    'mask': ['red', 'purple'],
        ...                    'weapon': ['sai', 'bo staff']},
        ...                     columns=['name', 'mask', 'weapon'])
        >>> df.to_csv(index=False)
        'name,mask,weapon\\nRaphael,red,sai\\nDonatello,purple,bo staff\\n'
        """

        # Make sure locals() call is at the top of the function so we don't capture local variables.
        args = locals()
        kdf = self

        return validate_arguments_and_invoke_function(
            kdf.to_pandas(), self.to_csv, pd.DataFrame.to_csv, args)

    def to_latex(self, buf=None, columns=None, col_space=None, header=True, index=True,
                 na_rep='NaN', formatters=None, float_format=None, sparsify=None, index_names=True,
                 bold_rows=False, column_format=None, longtable=None, escape=None, encoding=None,
                 decimal='.', multicolumn=None, multicolumn_format=None, multirow=None):
        r"""
        Render an object to a LaTeX tabular environment table.

        Render an object to a tabular environment table. You can splice this into a LaTeX
        document. Requires usepackage{booktabs}.

        .. note:: This method should only be used if the resulting Pandas object is expected
                  to be small, as all the data is loaded into the driver's memory. If the input
                  is large, consider alternative formats.

        Parameters
        ----------
        buf : file descriptor or None
            Buffer to write to. If None, the output is returned as a string.
        columns : list of label, optional
            The subset of columns to write. Writes all columns by default.
        col_space : int, optional
            The minimum width of each column.
        header : bool or list of str, default True
            Write out the column names. If a list of strings is given, it is assumed to be aliases
            for the column names.
        index : bool, default True
            Write row names (index).
        na_rep : str, default ‘NaN’
            Missing data representation.
        formatters : list of functions or dict of {str: function}, optional
            Formatter functions to apply to columns’ elements by position or name. The result of
            each function must be a unicode string. List must be of length equal to the number of
            columns.
        float_format : str, optional
            Format string for floating point numbers.
        sparsify : bool, optional
            Set to False for a DataFrame with a hierarchical index to print every multiindex key at
            each row. By default, the value will be read from the config module.
        index_names : bool, default True
            Prints the names of the indexes.
        bold_rows : bool, default False
            Make the row labels bold in the output.
        column_format : str, optional
            The columns format as specified in LaTeX table format e.g. ‘rcl’ for 3 columns. By
            default, ‘l’ will be used for all columns except columns of numbers, which default
            to ‘r’.
        longtable : bool, optional
            By default, the value will be read from the pandas config module. Use a longtable
            environment instead of tabular. Requires adding a usepackage{longtable} to your LaTeX
            preamble.
        escape : bool, optional
            By default, the value will be read from the pandas config module. When set to False
            prevents from escaping latex special characters in column names.
        encoding : str, optional
            A string representing the encoding to use in the output file, defaults to ‘ascii’ on
            Python 2 and ‘utf-8’ on Python 3.
        decimal : str, default ‘.’
            Character recognized as decimal separator, e.g. ‘,’ in Europe.
        multicolumn : bool, default True
            Use multicolumn to enhance MultiIndex columns. The default will be read from the config
            module.
        multicolumn_format : str, default ‘l’
            The alignment for multicolumns, similar to column_format The default will be read from
            the config module.
        multirow : bool, default False
            Use multirow to enhance MultiIndex rows. Requires adding a usepackage{multirow} to your
            LaTeX preamble. Will print centered labels (instead of top-aligned) across the contained
            rows, separating groups via clines. The default will be read from the pandas config
            module.

        Returns
        -------
        str or None
            If buf is None, returns the resulting LateX format as a string. Otherwise returns None.

        See Also
        --------
        DataFrame.to_string : Render a DataFrame to a console-friendly
            tabular output.
        DataFrame.to_html : Render a DataFrame as an HTML table.


        Examples
        --------
        >>> df = pd.DataFrame({'name': ['Raphael', 'Donatello'],
        ... 'mask': ['red', 'purple'],
        ... 'weapon': ['sai', 'bo staff']},
        ... columns=['name', 'mask', 'weapon'])
        >>> df.to_latex(index=False) # doctest: +NORMALIZE_WHITESPACE
        '\\begin{tabular}{lll}\n\\toprule\n name & mask & weapon
        \\\\\n\\midrule\n Raphael & red & sai \\\\\n Donatello &
        purple & bo staff \\\\\n\\bottomrule\n\\end{tabular}\n'
        """

        args = locals()
        kdf = self
        return validate_arguments_and_invoke_function(
            kdf.to_pandas(), self.to_latex, pd.DataFrame.to_latex, args)

    @property
    def index(self):
        """The index (row labels) Column of the DataFrame.

        Currently supported only when the DataFrame has a single index.
        """
        from databricks.koalas.series import Series
        if len(self._metadata.index_map) != 1:
            raise KeyError('Currently supported only when the DataFrame has a single index.')
        return Series(self._index_columns[0], anchor=self, index=[])

    def set_index(self, keys, drop=True, append=False, inplace=False):
        """Set the DataFrame index (row labels) using one or more existing columns.

        Set the DataFrame index (row labels) using one or more existing
        columns or arrays (of the correct length). The index can replace the
        existing index or expand on it.

        Parameters
        ----------
        keys : label or array-like or list of labels/arrays
            This parameter can be either a single column key, a single array of
            the same length as the calling DataFrame, or a list containing an
            arbitrary combination of column keys and arrays. Here, "array"
            encompasses :class:`Series`, :class:`Index` and ``np.ndarray``.
        drop : bool, default True
            Delete columns to be used as the new index.
        append : bool, default False
            Whether to append columns to existing index.
        inplace : bool, default False
            Modify the DataFrame in place (do not create a new object).

        Returns
        -------
        DataFrame
            Changed row labels.

        See Also
        --------
        DataFrame.reset_index : Opposite of set_index.

        Examples
        --------
        >>> df = ks.DataFrame({'month': [1, 4, 7, 10],
        ...                    'year': [2012, 2014, 2013, 2014],
        ...                    'sale': [55, 40, 84, 31]},
        ...                   columns=['month', 'year', 'sale'])
        >>> df
           month  year  sale
        0      1  2012    55
        1      4  2014    40
        2      7  2013    84
        3     10  2014    31

        Set the index to become the 'month' column:

        >>> df.set_index('month')  # doctest: +NORMALIZE_WHITESPACE
               year  sale
        month
        1      2012    55
        4      2014    40
        7      2013    84
        10     2014    31

        Create a MultiIndex using columns 'year' and 'month':

        >>> df.set_index(['year', 'month'])  # doctest: +NORMALIZE_WHITESPACE
                    sale
        year  month
        2012  1     55
        2014  4     40
        2013  7     84
        2014  10    31
        """
        if isinstance(keys, str):
            keys = [keys]
        else:
            keys = list(keys)
        for key in keys:
            if key not in self.columns:
                raise KeyError(key)

        if drop:
            data_columns = [column for column in self._metadata.data_columns if column not in keys]
        else:
            data_columns = self._metadata.data_columns
        if append:
            index_map = self._metadata.index_map + [(column, column) for column in keys]
        else:
            index_map = [(column, column) for column in keys]

        metadata = self._metadata.copy(data_columns=data_columns, index_map=index_map)

        # Sync Spark's columns as well.
        sdf = self._sdf.select(['`{}`'.format(name) for name in metadata.columns])

        if inplace:
            self._metadata = metadata
            self._sdf = sdf
        else:
            kdf = self.copy()
            kdf._metadata = metadata
            kdf._sdf = sdf
            return kdf

    def reset_index(self, level=None, drop=False, inplace=False):
        """Reset the index, or a level of it.

        For DataFrame with multi-level index, return new DataFrame with labeling information in
        the columns under the index names, defaulting to 'level_0', 'level_1', etc. if any are None.
        For a standard index, the index name will be used (if set), otherwise a default 'index' or
        'level_0' (if 'index' is already taken) will be used.

        Parameters
        ----------
        level : int, str, tuple, or list, default None
            Only remove the given levels from the index. Removes all levels by
            default.
        drop : bool, default False
            Do not try to insert index into dataframe columns. This resets
            the index to the default integer index.
        inplace : bool, default False
            Modify the DataFrame in place (do not create a new object).

        Returns
        -------
        DataFrame
            DataFrame with the new index.

        See Also
        --------
        DataFrame.set_index : Opposite of reset_index.

        Examples
        --------
        >>> df = ks.DataFrame([('bird', 389.0),
        ...                    ('bird', 24.0),
        ...                    ('mammal', 80.5),
        ...                    ('mammal', np.nan)],
        ...                   index=['falcon', 'parrot', 'lion', 'monkey'],
        ...                   columns=('class', 'max_speed'))
        >>> df
                 class  max_speed
        falcon    bird      389.0
        parrot    bird       24.0
        lion    mammal       80.5
        monkey  mammal        NaN

        When we reset the index, the old index is added as a column. Unlike pandas, Koalas
        does not automatically add a sequential index. The following 0, 1, 2, 3 are only
        there when we display the DataFrame.

        >>> df.reset_index()
            index   class  max_speed
        0  falcon    bird      389.0
        1  parrot    bird       24.0
        2    lion  mammal       80.5
        3  monkey  mammal        NaN

        We can use the `drop` parameter to avoid the old index being added as
        a column:

        >>> df.reset_index(drop=True)
            class  max_speed
        0    bird      389.0
        1    bird       24.0
        2  mammal       80.5
        3  mammal        NaN
        """
        # TODO: add example of MultiIndex back. See https://github.com/databricks/koalas/issues/301
        if len(self._metadata.index_map) == 0:
            raise NotImplementedError('Can\'t reset index because there is no index.')

        multi_index = len(self._metadata.index_map) > 1

        def rename(index):
            if multi_index:
                return 'level_{}'.format(index)
            else:
                if 'index' not in self._metadata.data_columns:
                    return 'index'
                else:
                    return 'level_{}'.format(index)

        if level is None:
            new_index_map = [(column, name if name is not None else rename(i))
                             for i, (column, name) in enumerate(self._metadata.index_map)]
            index_map = []
        else:
            if isinstance(level, (int, str)):
                level = [level]
            level = list(level)

            if all(isinstance(l, int) for l in level):
                for lev in level:
                    if lev >= len(self._metadata.index_map):
                        raise IndexError('Too many levels: Index has only {} level, not {}'
                                         .format(len(self._metadata.index_map), lev + 1))
                idx = level
            elif all(isinstance(lev, str) for lev in level):
                idx = []
                for l in level:
                    try:
                        i = self._metadata.index_columns.index(l)
                        idx.append(i)
                    except ValueError:
                        if multi_index:
                            raise KeyError('Level unknown not found')
                        else:
                            raise KeyError('Level unknown must be same as name ({})'
                                           .format(self._metadata.index_columns[0]))
            else:
                raise ValueError('Level should be all int or all string.')
            idx.sort()

            new_index_map = []
            index_map = self._metadata.index_map.copy()
            for i in idx:
                info = self._metadata.index_map[i]
                index_column, index_name = info
                new_index_map.append(
                    (index_column,
                     index_name if index_name is not None else rename(index_name)))
                index_map.remove(info)

        if drop:
            new_index_map = []

        metadata = self._metadata.copy(
            data_columns=[column for column, _ in new_index_map] + self._metadata.data_columns,
            index_map=index_map)
        columns = [name for _, name in new_index_map] + self._metadata.data_columns
        if inplace:
            self._metadata = metadata
            self.columns = columns
        else:
            kdf = self.copy()
            kdf._metadata = metadata
            kdf.columns = columns
            return kdf

    def isnull(self):
        """
        Detects missing values for items in the current Dataframe.

        Return a boolean same-sized Dataframe indicating if the values are NA.
        NA values, such as None or numpy.NaN, gets mapped to True values.
        Everything else gets mapped to False values.

        See Also
        --------
        Dataframe.notnull

        Examples
        --------
        >>> df = ks.DataFrame([(.2, .3), (.0, None), (.6, None), (.2, .1)])
        >>> df.isnull()
               0      1
        0  False  False
        1  False   True
        2  False   True
        3  False  False

        >>> df = ks.DataFrame([[None, 'bee', None], ['dog', None, 'fly']])
        >>> df.isnull()
               0      1      2
        0   True  False   True
        1  False   True  False
        """
        kdf = self.copy()
        for name, ks in kdf.iteritems():
            kdf[name] = ks.isnull()
        return kdf

    isna = isnull

    def notnull(self):
        """
        Detects non-missing values for items in the current Dataframe.

        This function takes a dataframe and indicates whether it's
        values are valid (not missing, which is ``NaN`` in numeric
        datatypes, ``None`` or ``NaN`` in objects and ``NaT`` in datetimelike).

        See Also
        --------
        Dataframe.isnull

        Examples
        --------
        >>> df = ks.DataFrame([(.2, .3), (.0, None), (.6, None), (.2, .1)])
        >>> df.notnull()
              0      1
        0  True   True
        1  True  False
        2  True  False
        3  True   True

        >>> df = ks.DataFrame([['ant', 'bee', 'cat'], ['dog', None, 'fly']])
        >>> df.notnull()
              0      1     2
        0  True   True  True
        1  True  False  True
        """
        kdf = self.copy()
        for name, ks in kdf.iteritems():
            kdf[name] = ks.notnull()
        return kdf

    notna = notnull

    def to_koalas(self):
        """
        Converts the existing DataFrame into a Koalas DataFrame.

        This method is monkey-patched into Spark's DataFrame and can be used
        to convert a Spark DataFrame into a Koalas DataFrame. If running on
        an existing Koalas DataFrame, the method returns itself.

        If a Koalas DataFrame is converted to a Spark DataFrame and then back
        to Koalas, it will lose the index information and the original index
        will be turned into a normal column.

        See Also
        --------
        DataFrame.to_spark

        Examples
        --------
        >>> df = ks.DataFrame({'col1': [1, 2], 'col2': [3, 4]}, columns=['col1', 'col2'])
        >>> df
           col1  col2
        0     1     3
        1     2     4

        >>> spark_df = df.to_spark()
        >>> spark_df
        DataFrame[__index_level_0__: bigint, col1: bigint, col2: bigint]

        >>> kdf = spark_df.to_koalas()
        >>> kdf
           __index_level_0__  col1  col2
        0                  0     1     3
        1                  1     2     4

        Calling to_koalas on a Koalas DataFrame simply returns itself.

        >>> df.to_koalas()
           col1  col2
        0     1     3
        1     2     4
        """
        if isinstance(self, DataFrame):
            return self
        else:
            return DataFrame(self)

    def to_spark(self):
        """
        Return the current DataFrame as a Spark DataFrame.

        See Also
        --------
        DataFrame.to_koalas
        """
        return self._sdf

    def to_pandas(self):
        """
        Return a Pandas DataFrame.

        .. note:: This method should only be used if the resulting Pandas DataFrame is expected
            to be small, as all the data is loaded into the driver's memory.

        Examples
        --------
        >>> df = ks.DataFrame([(.2, .3), (.0, .6), (.6, .0), (.2, .1)],
        ...                   columns=['dogs', 'cats'])
        >>> df.to_pandas()
           dogs  cats
        0   0.2   0.3
        1   0.0   0.6
        2   0.6   0.0
        3   0.2   0.1
        """
        sdf = self._sdf.select(['`{}`'.format(name) for name in self._metadata.columns])
        pdf = sdf.toPandas()
        if len(pdf) == 0 and len(sdf.schema) > 0:
            # TODO: push to OSS
            pdf = pdf.astype({field.name: to_arrow_type(field.dataType).to_pandas_dtype()
                              for field in sdf.schema})

        index_columns = self._metadata.index_columns
        if len(index_columns) > 0:
            append = False
            for index_field in index_columns:
                drop = index_field not in self._metadata.data_columns
                pdf = pdf.set_index(index_field, drop=drop, append=append)
                append = True
            pdf = pdf[self._metadata.data_columns]

        index_names = self._metadata.index_names
        if len(index_names) > 0:
            if isinstance(pdf.index, pd.MultiIndex):
                pdf.index.names = index_names
            else:
                pdf.index.name = index_names[0]
        return pdf

    # Alias to maintain backward compatibility with Spark
    toPandas = to_pandas

    def assign(self, **kwargs):
        """
        Assign new columns to a DataFrame.

        Returns a new object with all original columns in addition to new ones.
        Existing columns that are re-assigned will be overwritten.

        Parameters
        ----------
        **kwargs : dict of {str: callable or Series}
            The column names are keywords. If the values are
            callable, they are computed on the DataFrame and
            assigned to the new columns. The callable must not
            change input DataFrame (though Koalas doesn't check it).
            If the values are not callable, (e.g. a Series or a literal),
            they are simply assigned.

        Returns
        -------
        DataFrame
            A new DataFrame with the new columns in addition to
            all the existing columns.

        Examples
        --------
        >>> df = ks.DataFrame({'temp_c': [17.0, 25.0]},
        ...                   index=['Portland', 'Berkeley'])
        >>> df
                  temp_c
        Portland    17.0
        Berkeley    25.0

        Where the value is a callable, evaluated on `df`:

        >>> df.assign(temp_f=lambda x: x.temp_c * 9 / 5 + 32)
                  temp_c  temp_f
        Portland    17.0    62.6
        Berkeley    25.0    77.0

        Alternatively, the same behavior can be achieved by directly
        referencing an existing Series or sequence and you can also
        create multiple columns within the same assign.

        >>> assigned = df.assign(temp_f=df['temp_c'] * 9 / 5 + 32,
        ...                      temp_k=df['temp_c'] + 273.15)
        >>> assigned[['temp_c', 'temp_f', 'temp_k']]
                  temp_c  temp_f  temp_k
        Portland    17.0    62.6  290.15
        Berkeley    25.0    77.0  298.15

        Notes
        -----
        Assigning multiple columns within the same ``assign`` is possible
        but you cannot refer to newly created or modified columns. This
        feature is supported in pandas for Python 3.6 and later but not in
        Koalas. In Koalas, all items are computed first, and then assigned.
        """
        from databricks.koalas.series import Series
        for k, v in kwargs.items():
            if not (isinstance(v, (Series, spark.Column)) or
                    callable(v) or pd.api.types.is_scalar(v)):
                raise TypeError("Column assignment doesn't support type "
                                "{0}".format(type(v).__name__))
            if callable(v):
                kwargs[k] = v(self)

        pairs = list(kwargs.items())
        sdf = self._sdf
        for (name, c) in pairs:
            if isinstance(c, Series):
                sdf = sdf.withColumn(name, c._scol)
            elif isinstance(c, Column):
                sdf = sdf.withColumn(name, c)
            else:
                sdf = sdf.withColumn(name, F.lit(c))

        data_columns = self._metadata.data_columns
        metadata = self._metadata.copy(
            data_columns=(data_columns +
                          [name for name, _ in pairs if name not in data_columns]))
        return DataFrame(sdf, metadata)

    def to_excel(self, excel_writer, sheet_name="Sheet1", na_rep="", float_format=None,
                 columns=None, header=True, index=True, index_label=None, startrow=0,
                 startcol=0, engine=None, merge_cells=True, encoding=None, inf_rep="inf",
                 verbose=True, freeze_panes=None):
        """
        Write object to an Excel sheet.

        .. note:: This method should only be used if the resulting DataFrame is expected
                  to be small, as all the data is loaded into the driver's memory.

        To write a single object to an Excel .xlsx file it is only necessary to
        specify a target file name. To write to multiple sheets it is necessary to
        create an `ExcelWriter` object with a target file name, and specify a sheet
        in the file to write to.

        Multiple sheets may be written to by specifying unique `sheet_name`.
        With all data written to the file it is necessary to save the changes.
        Note that creating an `ExcelWriter` object with a file name that already
        exists will result in the contents of the existing file being erased.

        Parameters
        ----------
        excel_writer : str or ExcelWriter object
            File path or existing ExcelWriter.
        sheet_name : str, default 'Sheet1'
            Name of sheet which will contain DataFrame.
        na_rep : str, default ''
            Missing data representation.
        float_format : str, optional
            Format string for floating point numbers. For example
            ``float_format="%%.2f"`` will format 0.1234 to 0.12.
        columns : sequence or list of str, optional
            Columns to write.
        header : bool or list of str, default True
            Write out the column names. If a list of string is given it is
            assumed to be aliases for the column names.
        index : bool, default True
            Write row names (index).
        index_label : str or sequence, optional
            Column label for index column(s) if desired. If not specified, and
            `header` and `index` are True, then the index names are used. A
            sequence should be given if the DataFrame uses MultiIndex.
        startrow : int, default 0
            Upper left cell row to dump data frame.
        startcol : int, default 0
            Upper left cell column to dump data frame.
        engine : str, optional
            Write engine to use, 'openpyxl' or 'xlsxwriter'. You can also set this
            via the options ``io.excel.xlsx.writer``, ``io.excel.xls.writer``, and
            ``io.excel.xlsm.writer``.
        merge_cells : bool, default True
            Write MultiIndex and Hierarchical Rows as merged cells.
        encoding : str, optional
            Encoding of the resulting excel file. Only necessary for xlwt,
            other writers support unicode natively.
        inf_rep : str, default 'inf'
            Representation for infinity (there is no native representation for
            infinity in Excel).
        verbose : bool, default True
            Display more information in the error logs.
        freeze_panes : tuple of int (length 2), optional
            Specifies the one-based bottommost row and rightmost column that
            is to be frozen.

        Notes
        -----
        Once a workbook has been saved it is not possible write further data
        without rewriting the whole workbook.

        Examples
        --------
        Create, write to and save a workbook:

        >>> df1 = ks.DataFrame([['a', 'b'], ['c', 'd']],
        ...                    index=['row 1', 'row 2'],
        ...                    columns=['col 1', 'col 2'])
        >>> df1.to_excel("output.xlsx")  # doctest: +SKIP

        To specify the sheet name:

        >>> df1.to_excel("output.xlsx")  # doctest: +SKIP
        >>> df1.to_excel("output.xlsx",
        ...              sheet_name='Sheet_name_1')  # doctest: +SKIP

        If you wish to write to more than one sheet in the workbook, it is
        necessary to specify an ExcelWriter object:

        >>> with pd.ExcelWriter('output.xlsx') as writer:  # doctest: +SKIP
        ...      df1.to_excel(writer, sheet_name='Sheet_name_1')
        ...      df2.to_excel(writer, sheet_name='Sheet_name_2')

        To set the library that is used to write the Excel file,
        you can pass the `engine` keyword (the default engine is
        automatically chosen depending on the file extension):

        >>> df1.to_excel('output1.xlsx', engine='xlsxwriter')  # doctest: +SKIP
        """

        # Make sure locals() call is at the top of the function so we don't capture local variables.
        args = locals()
        kdf = self

        return validate_arguments_and_invoke_function(
            kdf.to_pandas(), self.to_excel, pd.DataFrame.to_excel, args)

<<<<<<< HEAD
    def to_records(self, index=True, convert_datetime64=None,
                   column_dtypes=None, index_dtypes=None):
        """
        Convert DataFrame to a NumPy record array.

        Index will be included as the first field of the record array if
        requested.

        .. note:: This method should only be used if the resulting CSV is expected
            to be small, as all the data is loaded into the driver's memory.

        Parameters
        ----------
        index : bool, default True
            Include index in resulting record array, stored in 'index'
            field or using the index label, if set.
        convert_datetime64 : bool, default None
            Whether to convert the index to datetime.datetime if it is a
            DatetimeIndex.
        column_dtypes : str, type, dict, default None
            If a string or type, the data type to store all columns. If
            a dictionary, a mapping of column names and indices (zero-indexed)
            to specific data types.
        index_dtypes : str, type, dict, default None
            If a string or type, the data type to store all index levels. If
            a dictionary, a mapping of index level names and indices
            (zero-indexed) to specific data types.
            This mapping is applied only if `index=True`.

        Returns
        -------
        numpy.recarray
            NumPy ndarray with the DataFrame labels as fields and each row
            of the DataFrame as entries.

        See Also
        --------
        DataFrame.from_records: Convert structured or record ndarray
            to DataFrame.
        numpy.recarray: An ndarray that allows field access using
            attributes, analogous to typed columns in a
            spreadsheet.

        Examples
        --------
        >>> df = ks.DataFrame({'A': [1, 2], 'B': [0.5, 0.75]},
        ...                   index=['a', 'b'])
        >>> df
           A     B
        a  1  0.50
        b  2  0.75
        >>> df.to_records()
        rec.array([('a', 1, 0.5 ), ('b', 2, 0.75)],
                  dtype=[('index', 'O'), ('A', '<i8'), ('B', '<f8')])

        The index can be excluded from the record array:

        >>> df.to_records(index=False)
        rec.array([(1, 0.5 ), (2, 0.75)],
                  dtype=[('A', '<i8'), ('B', '<f8')])

        This feature is new in PANDAS_VERSION=0.24.0.
        Data types can be specified for the columns:

        >>> df.to_records(column_dtypes={"A": "int32"}) # doctest: +SKIP
        rec.array([('a', 1, 0.5 ), ('b', 2, 0.75)],
                  dtype=[('index', 'O'), ('A', '<i4'), ('B', '<f8')])

        This feature is new in PANDAS_VERSION=0.24.0.
        As well as for the index:

        >>> df.to_records(index_dtypes="<S2") # doctest: +SKIP
        rec.array([(b'a', 1, 0.5 ), (b'b', 2, 0.75)],
                  dtype=[('index', 'S2'), ('A', '<i8'), ('B', '<f8')])
        """
        args = locals()
        kdf = self

        if LooseVersion(pd.__version__) < LooseVersion("0.24.0"):
            del args['column_dtypes']
            del args['index_dtypes']

        return validate_arguments_and_invoke_function(
            kdf.to_pandas(), self.to_records, pd.DataFrame.to_records, args)

    @property
    def loc(self):
        return SparkDataFrameLocator(self)

=======
>>>>>>> 926400fd
    def copy(self) -> 'DataFrame':
        """
        Make a copy of this object's indices and data.

        Returns
        -------
        copy : DataFrame
        """
        return DataFrame(self._sdf, self._metadata.copy())

    def dropna(self, axis=0, how='any', thresh=None, subset=None, inplace=False):
        """
        Remove missing values.

        Parameters
        ----------
        axis : {0 or 'index'}, default 0
            Determine if rows or columns which contain missing values are
            removed.

            * 0, or 'index' : Drop rows which contain missing values.
        how : {'any', 'all'}, default 'any'
            Determine if row or column is removed from DataFrame, when we have
            at least one NA or all NA.

            * 'any' : If any NA values are present, drop that row or column.
            * 'all' : If all values are NA, drop that row or column.

        thresh : int, optional
            Require that many non-NA values.
        subset : array-like, optional
            Labels along other axis to consider, e.g. if you are dropping rows
            these would be a list of columns to include.
        inplace : bool, default False
            If True, do operation inplace and return None.

        Returns
        -------
        DataFrame
            DataFrame with NA entries dropped from it.

        See Also
        --------
        DataFrame.drop : Drop specified labels from columns.
        DataFrame.isnull: Indicate missing values.
        DataFrame.notnull : Indicate existing (non-missing) values.

        Examples
        --------
        >>> df = ks.DataFrame({"name": ['Alfred', 'Batman', 'Catwoman'],
        ...                    "toy": [None, 'Batmobile', 'Bullwhip'],
        ...                    "born": [None, "1940-04-25", None]},
        ...                   columns=['name', 'toy', 'born'])
        >>> df
               name        toy        born
        0    Alfred       None        None
        1    Batman  Batmobile  1940-04-25
        2  Catwoman   Bullwhip        None

        Drop the rows where at least one element is missing.

        >>> df.dropna()
             name        toy        born
        1  Batman  Batmobile  1940-04-25

        Drop the rows where all elements are missing.

        >>> df.dropna(how='all')
               name        toy        born
        0    Alfred       None        None
        1    Batman  Batmobile  1940-04-25
        2  Catwoman   Bullwhip        None

        Keep only the rows with at least 2 non-NA values.

        >>> df.dropna(thresh=2)
               name        toy        born
        1    Batman  Batmobile  1940-04-25
        2  Catwoman   Bullwhip        None

        Define in which columns to look for missing values.

        >>> df.dropna(subset=['name', 'born'])
             name        toy        born
        1  Batman  Batmobile  1940-04-25

        Keep the DataFrame with valid entries in the same variable.

        >>> df.dropna(inplace=True)
        >>> df
             name        toy        born
        1  Batman  Batmobile  1940-04-25
        """
        if axis == 0 or axis == 'index':
            if subset is not None:
                if isinstance(subset, str):
                    columns = [subset]
                else:
                    columns = list(subset)
                invalids = [column for column in columns
                            if column not in self._metadata.data_columns]
                if len(invalids) > 0:
                    raise KeyError(invalids)
            else:
                columns = list(self.columns)

            cnt = reduce(lambda x, y: x + y,
                         [F.when(self[column].notna()._scol, 1).otherwise(0)
                          for column in columns],
                         F.lit(0))
            if thresh is not None:
                pred = cnt >= F.lit(int(thresh))
            elif how == 'any':
                pred = cnt == F.lit(len(columns))
            elif how == 'all':
                pred = cnt > F.lit(0)
            else:
                if how is not None:
                    raise ValueError('invalid how option: {h}'.format(h=how))
                else:
                    raise TypeError('must specify how or thresh')

            sdf = self._sdf.filter(pred)
            if inplace:
                self._sdf = sdf
            else:
                return DataFrame(sdf, self._metadata.copy())

        else:
            raise NotImplementedError("dropna currently only works for axis=0 or axis='index'")

    def fillna(self, value=None, axis=None, inplace=False):
        """Fill NA/NaN values.

        Parameters
        ----------
        value : scalar, dict, Series
            Value to use to fill holes. alternately a dict/Series of values
            specifying which value to use for each column.
            DataFrame is not supported.
        axis : {0 or `index`}
            1 and `columns` are not supported.
        inplace : boolean, default False
            Fill in place (do not create a new object)

        Returns
        -------
        DataFrame
            DataFrame with NA entries filled.

        Examples
        --------
        >>> df = ks.DataFrame({
        ...     'A': [None, 3, None, None],
        ...     'B': [2, 4, None, 3],
        ...     'C': [None, None, None, 1],
        ...     'D': [0, 1, 5, 4]
        ...     },
        ...     columns=['A', 'B', 'C', 'D'])
        >>> df
             A    B    C  D
        0  NaN  2.0  NaN  0
        1  3.0  4.0  NaN  1
        2  NaN  NaN  NaN  5
        3  NaN  3.0  1.0  4

        Replace all NaN elements with 0s.

        >>> df.fillna(0)
             A    B    C  D
        0  0.0  2.0  0.0  0
        1  3.0  4.0  0.0  1
        2  0.0  0.0  0.0  5
        3  0.0  3.0  1.0  4

        Replace all NaN elements in column 'A', 'B', 'C', and 'D', with 0, 1,
        2, and 3 respectively.

        >>> values = {'A': 0, 'B': 1, 'C': 2, 'D': 3}
        >>> df.fillna(value=values)
             A    B    C  D
        0  0.0  2.0  2.0  0
        1  3.0  4.0  2.0  1
        2  0.0  1.0  2.0  5
        3  0.0  3.0  1.0  4
        """
        if axis is None:
            axis = 0
        if not (axis == 0 or axis == "index"):
            raise NotImplementedError("fillna currently only works for axis=0 or axis='index'")

        if value is None:
            raise ValueError('Currently must specify value')
        if not isinstance(value, (float, int, str, bool, dict, pd.Series)):
            raise TypeError("Unsupported type %s" % type(value))
        if isinstance(value, pd.Series):
            value = value.to_dict()
        if isinstance(value, dict):
            for v in value.values():
                if not isinstance(v, (float, int, str, bool)):
                    raise TypeError("Unsupported type %s" % type(v))

        sdf = self._sdf.fillna(value)
        if inplace:
            self._sdf = sdf
        else:
            return DataFrame(sdf, self._metadata.copy())

    def clip(self, lower: Union[float, int] = None, upper: Union[float, int] = None) \
            -> 'DataFrame':
        """
        Trim values at input threshold(s).

        Assigns values outside boundary to boundary values.

        Parameters
        ----------
        lower : float or int, default None
            Minimum threshold value. All values below this threshold will be set to it.
        upper : float or int, default None
            Maximum threshold value. All values above this threshold will be set to it.

        Returns
        -------
        DataFrame
            DataFrame with the values outside the clip boundaries replaced.

        Examples
        --------
        >>> ks.DataFrame({'A': [0, 2, 4]}).clip(1, 3)
           A
        0  1
        1  2
        2  3

        Notes
        -----
        One difference between this implementation and pandas is that running
        pd.DataFrame({'A': ['a', 'b']}).clip(0, 1) will crash with "TypeError: '<=' not supported
        between instances of 'str' and 'int'" while ks.DataFrame({'A': ['a', 'b']}).clip(0, 1)
        will output the original DataFrame, simply ignoring the incompatible types.
        """
        if is_list_like(lower) or is_list_like(upper):
            raise ValueError("List-like value are not supported for 'lower' and 'upper' at the " +
                             "moment")

        if lower is None and upper is None:
            return self

        sdf = self._sdf

        numeric_types = (DecimalType, DoubleType, FloatType, ByteType, IntegerType, LongType,
                         ShortType)
        numeric_columns = [c for c in self.columns
                           if isinstance(sdf.schema[c].dataType, numeric_types)]
        nonnumeric_columns = [c for c in self.columns
                              if not isinstance(sdf.schema[c].dataType, numeric_types)]

        if lower is not None:
            sdf = sdf.select(*[F.when(F.col(c) < lower, lower).otherwise(F.col(c)).alias(c)
                               for c in numeric_columns] + nonnumeric_columns)
        if upper is not None:
            sdf = sdf.select(*[F.when(F.col(c) > upper, upper).otherwise(F.col(c)).alias(c)
                               for c in numeric_columns] + nonnumeric_columns)

        # Restore initial column order
        sdf = sdf.select(list(self.columns))

        return ks.DataFrame(sdf)

    def head(self, n=5):
        """
        Return the first `n` rows.

        This function returns the first `n` rows for the object based
        on position. It is useful for quickly testing if your object
        has the right type of data in it.

        Parameters
        ----------
        n : int, default 5
            Number of rows to select.

        Returns
        -------
        obj_head : same type as caller
            The first `n` rows of the caller object.

        Examples
        --------
        >>> df = ks.DataFrame({'animal':['alligator', 'bee', 'falcon', 'lion',
        ...                    'monkey', 'parrot', 'shark', 'whale', 'zebra']})
        >>> df
              animal
        0  alligator
        1        bee
        2     falcon
        3       lion
        4     monkey
        5     parrot
        6      shark
        7      whale
        8      zebra

        Viewing the first 5 lines

        >>> df.head()
              animal
        0  alligator
        1        bee
        2     falcon
        3       lion
        4     monkey

        Viewing the first `n` lines (three in this case)

        >>> df.head(3)
              animal
        0  alligator
        1        bee
        2     falcon
        """

        return DataFrame(self._sdf.limit(n), self._metadata.copy())

    @property
    def columns(self):
        """The column labels of the DataFrame."""
        return pd.Index(self._metadata.data_columns)

    @columns.setter
    def columns(self, names):
        old_names = self._metadata.data_columns
        if len(old_names) != len(names):
            raise ValueError(
                "Length mismatch: Expected axis has %d elements, new values have %d elements"
                % (len(old_names), len(names)))
        sdf = self._sdf.select(self._metadata.index_columns +
                               [self[old_name]._scol.alias(new_name)
                                for (old_name, new_name) in zip(old_names, names)])
        self._sdf = sdf
        self._metadata = self._metadata.copy(data_columns=names)

    @property
    def dtypes(self):
        """Return the dtypes in the DataFrame.

        This returns a Series with the data type of each column. The result's index is the original
        DataFrame's columns. Columns with mixed types are stored with the object dtype.

        Returns
        -------
        pd.Series
            The data type of each column.

        Examples
        --------
        >>> df = ks.DataFrame({'a': list('abc'),
        ...                    'b': list(range(1, 4)),
        ...                    'c': np.arange(3, 6).astype('i1'),
        ...                    'd': np.arange(4.0, 7.0, dtype='float64'),
        ...                    'e': [True, False, True],
        ...                    'f': pd.date_range('20130101', periods=3)},
        ...                   columns=['a', 'b', 'c', 'd', 'e', 'f'])
        >>> df.dtypes
        a            object
        b             int64
        c              int8
        d           float64
        e              bool
        f    datetime64[ns]
        dtype: object
        """
        return pd.Series([self[col].dtype for col in self._metadata.data_columns],
                         index=self._metadata.data_columns)

    def count(self):
        """
        Count non-NA cells for each column.

        The values `None`, `NaN` are considered NA.

        Returns
        -------
        pandas.Series

        See Also
        --------
        Series.count: Number of non-NA elements in a Series.
        DataFrame.shape: Number of DataFrame rows and columns (including NA
            elements).
        DataFrame.isna: Boolean same-sized DataFrame showing places of NA
            elements.

        Examples
        --------
        Constructing DataFrame from a dictionary:

        >>> df = ks.DataFrame({"Person":
        ...                    ["John", "Myla", "Lewis", "John", "Myla"],
        ...                    "Age": [24., np.nan, 21., 33, 26],
        ...                    "Single": [False, True, True, True, False]},
        ...                   columns=["Person", "Age", "Single"])
        >>> df
          Person   Age  Single
        0   John  24.0   False
        1   Myla   NaN    True
        2  Lewis  21.0    True
        3   John  33.0    True
        4   Myla  26.0   False

        Notice the uncounted NA values:

        >>> df.count()
        Person    5
        Age       4
        Single    5
        dtype: int64
        """
        return self._reduce_for_stat_function(_Frame._count_expr)

    def drop(self, labels=None, axis=1, columns: Union[str, List[str]] = None):
        """
        Drop specified labels from columns.

        Remove columns by specifying label names and axis=1 or columns.
        When specifying both labels and columns, only labels will be dropped.
        Removing rows is yet to be implemented.

        Parameters
        ----------
        labels : single label or list-like
            Column labels to drop.
        axis : {1 or 'columns'}, default 1
            .. dropna currently only works for axis=1 'columns'
               axis=0 is yet to be implemented.
        columns : single label or list-like
            Alternative to specifying axis (``labels, axis=1``
            is equivalent to ``columns=labels``).

        Returns
        -------
        dropped : DataFrame

        See Also
        --------
        Series.dropna

        Examples
        --------
        >>> df = ks.DataFrame({'x': [1, 2], 'y': [3, 4], 'z': [5, 6], 'w': [7, 8]},
        ...                   columns=['x', 'y', 'z', 'w'])
        >>> df
           x  y  z  w
        0  1  3  5  7
        1  2  4  6  8

        >>> df.drop('x', axis=1)
           y  z  w
        0  3  5  7
        1  4  6  8

        >>> df.drop(['y', 'z'], axis=1)
           x  w
        0  1  7
        1  2  8

        >>> df.drop(columns=['y', 'z'])
           x  w
        0  1  7
        1  2  8

        Notes
        -----
        Currently only axis = 1 is supported in this function,
        axis = 0 is yet to be implemented.
        """
        if labels is not None:
            axis = self._validate_axis(axis)
            if axis == 1:
                return self.drop(columns=labels)
            raise NotImplementedError("Drop currently only works for axis=1")
        elif columns is not None:
            if isinstance(columns, str):
                columns = [columns]
            sdf = self._sdf.drop(*columns)
            metadata = self._metadata.copy(
                data_columns=[column for column in self.columns if column not in columns]
            )
            return DataFrame(sdf, metadata)
        else:
            raise ValueError("Need to specify at least one of 'labels' or 'columns'")

    def get(self, key, default=None):
        """
        Get item from object for given key (DataFrame column, Panel slice,
        etc.). Returns default value if not found.

        Parameters
        ----------
        key : object

        Returns
        -------
        value : same type as items contained in object

        Examples
        --------
        >>> df = ks.DataFrame({'x':range(3), 'y':['a','b','b'], 'z':['a','b','b']},
        ...                   columns=['x', 'y', 'z'])
        >>> df
           x  y  z
        0  0  a  a
        1  1  b  b
        2  2  b  b

        >>> df.get('x')
        0    0
        1    1
        2    2
        Name: x, dtype: int64

        >>> df.get(['x', 'y'])
           x  y
        0  0  a
        1  1  b
        2  2  b
        """
        try:
            return self._pd_getitem(key)
        except (KeyError, ValueError, IndexError):
            return default

    def sort_values(self, by, ascending=True, inplace=False, na_position='last'):
        """
        Sort by the values along either axis.

        Parameters
        ----------
        by : str or list of str
        ascending : bool or list of bool, default True
             Sort ascending vs. descending. Specify list for multiple sort
             orders.  If this is a list of bools, must match the length of
             the by.
        inplace : bool, default False
             if True, perform operation in-place
        na_position : {'first', 'last'}, default 'last'
             `first` puts NaNs at the beginning, `last` puts NaNs at the end

        Returns
        -------
        sorted_obj : DataFrame

        Examples
        --------
        >>> df = ks.DataFrame({
        ...     'col1': ['A', 'B', None, 'D', 'C'],
        ...     'col2': [2, 9, 8, 7, 4],
        ...     'col3': [0, 9, 4, 2, 3],
        ...   },
        ...   columns=['col1', 'col2', 'col3'])
        >>> df
           col1  col2  col3
        0     A     2     0
        1     B     9     9
        2  None     8     4
        3     D     7     2
        4     C     4     3

        Sort by col1

        >>> df.sort_values(by=['col1'])
           col1  col2  col3
        0     A     2     0
        1     B     9     9
        4     C     4     3
        3     D     7     2
        2  None     8     4

        Sort Descending

        >>> df.sort_values(by='col1', ascending=False)
           col1  col2  col3
        3     D     7     2
        4     C     4     3
        1     B     9     9
        0     A     2     0
        2  None     8     4

        Sort by multiple columns

        >>> df = ks.DataFrame({
        ...     'col1': ['A', 'A', 'B', None, 'D', 'C'],
        ...     'col2': [2, 1, 9, 8, 7, 4],
        ...     'col3': [0, 1, 9, 4, 2, 3],
        ...   },
        ...   columns=['col1', 'col2', 'col3'])
        >>> df.sort_values(by=['col1', 'col2'])
           col1  col2  col3
        1     A     1     1
        0     A     2     0
        2     B     9     9
        5     C     4     3
        4     D     7     2
        3  None     8     4
        """
        if isinstance(by, str):
            by = [by]
        if isinstance(ascending, bool):
            ascending = [ascending] * len(by)
        if len(ascending) != len(by):
            raise ValueError('Length of ascending ({}) != length of by ({})'
                             .format(len(ascending), len(by)))
        if na_position not in ('first', 'last'):
            raise ValueError("invalid na_position: '{}'".format(na_position))

        # Mapper: Get a spark column function for (ascending, na_position) combination
        # Note that 'asc_nulls_first' and friends were added as of Spark 2.4, see SPARK-23847.
        mapper = {
            (True, 'first'): lambda x: Column(getattr(x._jc, "asc_nulls_first")()),
            (True, 'last'): lambda x: Column(getattr(x._jc, "asc_nulls_last")()),
            (False, 'first'): lambda x: Column(getattr(x._jc, "desc_nulls_first")()),
            (False, 'last'): lambda x: Column(getattr(x._jc, "desc_nulls_last")()),
        }
        by = [mapper[(asc, na_position)](self[colname]._scol)
              for colname, asc in zip(by, ascending)]
        kdf = DataFrame(self._sdf.sort(*by), self._metadata.copy())
        if inplace:
            self._sdf = kdf._sdf
            self._metadata = kdf._metadata
        else:
            return kdf

    def isin(self, values):
        """
        Whether each element in the DataFrame is contained in values.

        Parameters
        ----------
        values : iterable or dict
           The sequence of values to test. If values is a dict,
           the keys must be the column names, which must match.
           Series and DataFrame are not supported.

        Returns
        -------
        DataFrame
            DataFrame of booleans showing whether each element in the DataFrame
            is contained in values.

        Examples
        --------
        >>> df = ks.DataFrame({'num_legs': [2, 4], 'num_wings': [2, 0]},
        ...                   index=['falcon', 'dog'],
        ...                   columns=['num_legs', 'num_wings'])
        >>> df
                num_legs  num_wings
        falcon         2          2
        dog            4          0

        When ``values`` is a list check whether every value in the DataFrame
        is present in the list (which animals have 0 or 2 legs or wings)

        >>> df.isin([0, 2])
                num_legs  num_wings
        falcon      True       True
        dog        False       True

        When ``values`` is a dict, we can pass values to check for each
        column separately:

        >>> df.isin({'num_wings': [0, 3]})
                num_legs  num_wings
        falcon     False      False
        dog        False       True
        """
        if isinstance(values, (pd.DataFrame, pd.Series)):
            raise NotImplementedError("DataFrame and Series are not supported")
        if isinstance(values, dict) and not set(values.keys()).issubset(self.columns):
            raise AttributeError(
                "'DataFrame' object has no attribute %s"
                % (set(values.keys()).difference(self.columns)))

        _select_columns = self._metadata.index_columns
        if isinstance(values, dict):
            for col in self.columns:
                if col in values:
                    _select_columns.append(self[col]._scol.isin(values[col]).alias(col))
                else:
                    _select_columns.append(F.lit(False).alias(col))
        elif is_list_like(values):
            _select_columns += [
                self[col]._scol.isin(list(values)).alias(col) for col in self.columns]
        else:
            raise TypeError('Values should be iterable, Series, DataFrame or dict.')

        return DataFrame(self._sdf.select(_select_columns), self._metadata.copy())

    def pipe(self, func, *args, **kwargs):
        r"""
        Apply func(self, \*args, \*\*kwargs).

        Parameters
        ----------
        func : function
            function to apply to the DataFrame.
            ``args``, and ``kwargs`` are passed into ``func``.
            Alternatively a ``(callable, data_keyword)`` tuple where
            ``data_keyword`` is a string indicating the keyword of
            ``callable`` that expects the DataFrames.
        args : iterable, optional
            positional arguments passed into ``func``.
        kwargs : mapping, optional
            a dictionary of keyword arguments passed into ``func``.

        Returns
        -------
        object : the return type of ``func``.

        Notes
        -----
        Use ``.pipe`` when chaining together functions that expect
        Series, DataFrames or GroupBy objects. For example, given

        >>> df = ks.DataFrame({'category': ['A', 'A', 'B'],
        ...                    'col1': [1, 2, 3],
        ...                    'col2': [4, 5, 6]},
        ...                   columns=['category', 'col1', 'col2'])
        >>> def keep_category_a(df):
        ...    return df[df['category'] == 'A']
        >>> def add_one(df, column):
        ...    return df.assign(col3=df[column] + 1)
        >>> def multiply(df, column1, column2):
        ...    return df.assign(col4=df[column1] * df[column2])


        instead of writing

        >>> multiply(add_one(keep_category_a(df), column="col1"), column1="col2", column2="col3")
          category  col1  col2  col3  col4
        0        A     1     4     2     8
        1        A     2     5     3    15


        You can write

        >>> (df.pipe(keep_category_a)
        ...    .pipe(add_one, column="col1")
        ...    .pipe(multiply, column1="col2", column2="col3")
        ... )
          category  col1  col2  col3  col4
        0        A     1     4     2     8
        1        A     2     5     3    15


        If you have a function that takes the data as (say) the second
        argument, pass a tuple indicating which keyword expects the
        data. For example, suppose ``f`` takes its data as ``df``:

        >>> def multiply_2(column1, df, column2):
        ...     return df.assign(col4=df[column1] * df[column2])


        Then you can write

        >>> (df.pipe(keep_category_a)
        ...    .pipe(add_one, column="col1")
        ...    .pipe((multiply_2, 'df'), column1="col2", column2="col3")
        ... )
          category  col1  col2  col3  col4
        0        A     1     4     2     8
        1        A     2     5     3    15
        """

        if isinstance(func, tuple):
            func, target = func
            if target in kwargs:
                raise ValueError('%s is both the pipe target and a keyword '
                                 'argument' % target)
            kwargs[target] = self
            return func(*args, **kwargs)
        else:
            return func(self, *args, **kwargs)

    @property
    def shape(self):
        """
        Return a tuple representing the dimensionality of the DataFrame.

        Examples
        --------
        >>> df = ks.DataFrame({'col1': [1, 2], 'col2': [3, 4]})
        >>> df.shape
        (2, 2)

        >>> df = ks.DataFrame({'col1': [1, 2], 'col2': [3, 4],
        ...                    'col3': [5, 6]})
        >>> df.shape
        (2, 3)
        """
        return len(self), len(self.columns)

    def merge(self, right: 'DataFrame', how: str = 'inner', on: str = None,
              left_index: bool = False, right_index: bool = False,
              suffixes: Tuple[str, str] = ('_x', '_y')) -> 'DataFrame':
        """
        Merge DataFrame objects with a database-style join.

        Parameters
        ----------
        right: Object to merge with.
        how: Type of merge to be performed.
            {‘left’, ‘right’, ‘outer’, ‘inner’}, default ‘inner’

            left: use only keys from left frame, similar to a SQL left outer join; preserve key
                order.
            right: use only keys from right frame, similar to a SQL right outer join; preserve key
                order.
            outer: use union of keys from both frames, similar to a SQL full outer join; sort keys
                lexicographically.
            inner: use intersection of keys from both frames, similar to a SQL inner join;
                preserve the order of the left keys.
        on: Column or index level names to join on. These must be found in both DataFrames. If on
            is None and not merging on indexes then this defaults to the intersection of the
            columns in both DataFrames.
        left_index: Use the index from the left DataFrame as the join key(s). If it is a
            MultiIndex, the number of keys in the other DataFrame (either the index or a number of
            columns) must match the number of levels.
        right_index: Use the index from the right DataFrame as the join key. Same caveats as
            left_index.
        suffixes: Suffix to apply to overlapping column names in the left and right side,
            respectively.

        Returns
        -------
        DataFrame
            A DataFrame of the two merged objects.

        Examples
        --------
        >>> left_kdf = ks.DataFrame({'A': [1, 2]})
        >>> right_kdf = ks.DataFrame({'B': ['x', 'y']}, index=[1, 2])

        >>> left_kdf.merge(right_kdf, left_index=True, right_index=True)
           A  B
        0  2  x

        >>> left_kdf.merge(right_kdf, left_index=True, right_index=True, how='left')
           A     B
        0  1  None
        1  2     x

        >>> left_kdf.merge(right_kdf, left_index=True, right_index=True, how='right')
             A  B
        0  2.0  x
        1  NaN  y

        >>> left_kdf.merge(right_kdf, left_index=True, right_index=True, how='outer')
             A     B
        0  1.0  None
        1  2.0     x
        2  NaN     y

        Notes
        -----
        As described in #263, joining string columns currently returns None for missing values
            instead of NaN.
        """
        if on is None and not left_index and not right_index:
            raise ValueError("At least 'on' or 'left_index' and 'right_index' have to be set")
        if on is not None and (left_index or right_index):
            raise ValueError("Only 'on' or 'left_index' and 'right_index' can be set")

        if how == 'full':
            warnings.warn("Warning: While Koalas will accept 'full', you should use 'outer' " +
                          "instead to be compatible with the pandas merge API", UserWarning)
        if how == 'outer':
            # 'outer' in pandas equals 'full' in Spark
            how = 'full'
        if how not in ('inner', 'left', 'right', 'full'):
            raise ValueError("The 'how' parameter has to be amongst the following values: ",
                             "['inner', 'left', 'right', 'outer']")

        if on is None:
            # FIXME Move index string to constant?
            on = '__index_level_0__'

        left_table = self._sdf.alias('left_table')
        right_table = right._sdf.alias('right_table')

        # Unpack suffixes tuple for convenience
        left_suffix = suffixes[0]
        right_suffix = suffixes[1]

        # Append suffixes to columns with the same name to avoid conflicts later
        duplicate_columns = list(self.columns & right.columns)
        if duplicate_columns:
            for duplicate_column_name in duplicate_columns:
                left_table = left_table.withColumnRenamed(duplicate_column_name,
                                                          duplicate_column_name + left_suffix)
                right_table = right_table.withColumnRenamed(duplicate_column_name,
                                                            duplicate_column_name + right_suffix)

        join_condition = (left_table[on] == right_table[on] if on not in duplicate_columns
                          else left_table[on + left_suffix] == right_table[on + right_suffix])
        joined_table = left_table.join(right_table, join_condition, how=how)

        if on in duplicate_columns:
            # Merge duplicate key columns
            joined_table = joined_table.withColumnRenamed(on + left_suffix, on)
            joined_table = joined_table.drop(on + right_suffix)

        # Remove auxiliary index
        # FIXME Move index string to constant?
        joined_table = joined_table.drop('__index_level_0__')

        kdf = DataFrame(joined_table)
        return kdf

    def sample(self, n: Optional[int] = None, frac: Optional[float] = None, replace: bool = False,
               random_state: Optional[int] = None) -> 'DataFrame':
        """
        Return a random sample of items from an axis of object.

        Please call this function using named argument by specifing the ``frac`` argument.

        You can use `random_state` for reproducibility. However, note that different from pandas,
        specifying a seed in Koalas/Spark does not guarantee the sampled rows will be fixed. The
        result set depends on not only the seed, but also how the data is distributed across
        machines and to some extent network randomness when shuffle operations are involved. Even
        in the simplest case, the result set will depend on the system's CPU core count.

        Parameters
        ----------
        n : int, optional
            Number of items to return. This is currently NOT supported. Use frac instead.
        frac : float, optional
            Fraction of axis items to return.
        replace : bool, default False
            Sample with or without replacement.
        random_state : int, optional
            Seed for the random number generator (if int).

        Returns
        -------
        Series or DataFrame
            A new object of same type as caller containing the sampled items.

        Examples
        --------
        >>> df = ks.DataFrame({'num_legs': [2, 4, 8, 0],
        ...                    'num_wings': [2, 0, 0, 0],
        ...                    'num_specimen_seen': [10, 2, 1, 8]},
        ...                   index=['falcon', 'dog', 'spider', 'fish'],
        ...                   columns=['num_legs', 'num_wings', 'num_specimen_seen'])
        >>> df  # doctest: +SKIP
                num_legs  num_wings  num_specimen_seen
        falcon         2          2                 10
        dog            4          0                  2
        spider         8          0                  1
        fish           0          0                  8

        A random 25% sample of the ``DataFrame``.
        Note that we use `random_state` to ensure the reproducibility of
        the examples.

        >>> df.sample(frac=0.25, random_state=1)  # doctest: +SKIP
                num_legs  num_wings  num_specimen_seen
        falcon         2          2                 10
        fish           0          0                  8

        Extract 25% random elements from the ``Series`` ``df['num_legs']``, with replacement,
        so the same items could appear more than once.

        >>> df['num_legs'].sample(frac=0.4, replace=True, random_state=1)  # doctest: +SKIP
        falcon    2
        spider    8
        spider    8
        Name: num_legs, dtype: int64

        Specifying the exact number of items to return is not supported at the moment.

        >>> df.sample(n=5)  # doctest: +ELLIPSIS
        Traceback (most recent call last):
            ...
        NotImplementedError: Function sample currently does not support specifying ...
        """
        # Note: we don't run any of the doctests because the result can change depending on the
        # system's core count.
        if n is not None:
            raise NotImplementedError("Function sample currently does not support specifying "
                                      "exact number of items to return. Use frac instead.")

        if frac is None:
            raise ValueError("frac must be specified.")

        sdf = self._sdf.sample(withReplacement=replace, fraction=frac, seed=random_state)
        return DataFrame(sdf, self._metadata.copy())

    def astype(self, dtype) -> 'DataFrame':
        """
        Cast a pandas object to a specified dtype ``dtype``.

        Parameters
        ----------
        dtype : data type, or dict of column name -> data type
            Use a numpy.dtype or Python type to cast entire pandas object to
            the same type. Alternatively, use {col: dtype, ...}, where col is a
            column label and dtype is a numpy.dtype or Python type to cast one
            or more of the DataFrame's columns to column-specific types.

        Returns
        -------
        casted : same type as caller

        See Also
        --------
        to_datetime : Convert argument to datetime.

        Examples
        --------
        >>> df = ks.DataFrame({'a': [1, 2, 3], 'b': [1, 2, 3]}, dtype='int64')
        >>> df
           a  b
        0  1  1
        1  2  2
        2  3  3

        Convert to float type:

        >>> df.astype('float')
             a    b
        0  1.0  1.0
        1  2.0  2.0
        2  3.0  3.0

        Convert to int64 type back:

        >>> df.astype('int64')
           a  b
        0  1  1
        1  2  2
        2  3  3

        Convert column a to float type:

        >>> df.astype({'a': float})
             a  b
        0  1.0  1
        1  2.0  2
        2  3.0  3

        """
        results = []
        if is_dict_like(dtype):
            for col_name in dtype.keys():
                if col_name not in self.columns:
                    raise KeyError('Only a column name can be used for the '
                                   'key in a dtype mappings argument.')
            for col_name, col in self.iteritems():
                if col_name in dtype:
                    results.append(col.astype(dtype=dtype[col_name]))
                else:
                    results.append(col)
        else:
            for col_name, col in self.iteritems():
                results.append(col.astype(dtype=dtype))
        sdf = self._sdf.select(
            self._metadata.index_columns + list(map(lambda ser: ser._scol, results)))
        return DataFrame(sdf, self._metadata.copy())

    def _pd_getitem(self, key):
        from databricks.koalas.series import Series
        if key is None:
            raise KeyError("none key")
        if isinstance(key, str):
            try:
                return Series(self._sdf.__getitem__(key), anchor=self,
                              index=self._metadata.index_map)
            except AnalysisException:
                raise KeyError(key)
        if np.isscalar(key) or isinstance(key, (tuple, str)):
            raise NotImplementedError(key)
        elif isinstance(key, slice):
            return self.loc[key]

        if isinstance(key, (pd.Series, np.ndarray, pd.Index)):
            raise NotImplementedError(key)
        if isinstance(key, list):
            return self.loc[:, key]
        if isinstance(key, DataFrame):
            # TODO Should not implement alignment, too dangerous?
            return Series(self._sdf.__getitem__(key), anchor=self, index=self._metadata.index_map)
        if isinstance(key, Series):
            # TODO Should not implement alignment, too dangerous?
            # It is assumed to be only a filter, otherwise .loc should be used.
            bcol = key._scol.cast("boolean")
            return DataFrame(self._sdf.filter(bcol), self._metadata.copy())
        raise NotImplementedError(key)

    def __repr__(self):
        pdf = self.head(max_display_count + 1).to_pandas()
        pdf_length = len(pdf)
        repr_string = repr(pdf.iloc[:max_display_count])
        if pdf_length > max_display_count:
            match = REPR_PATTERN.search(repr_string)
            if match is not None:
                nrows = match.group("rows")
                ncols = match.group("columns")
                footer = ("\n\n[Showing only the first {nrows} rows x {ncols} columns]"
                          .format(nrows=nrows, ncols=ncols))
                return REPR_PATTERN.sub(footer, repr_string)
        return repr_string

    def _repr_html_(self):
        pdf = self.head(max_display_count + 1).to_pandas()
        pdf_length = len(pdf)
        repr_html = pdf[:max_display_count]._repr_html_()
        if pdf_length > max_display_count:
            match = REPR_HTML_PATTERN.search(repr_html)
            if match is not None:
                nrows = match.group("rows")
                ncols = match.group("columns")
                by = chr(215)
                footer = ('\n<p>Showing only the first {rows} rows {by} {cols} columns</p>\n</div>'
                          .format(rows=nrows,
                                  by=by,
                                  cols=ncols))
                return REPR_HTML_PATTERN.sub(footer, repr_html)
        return repr_html

    def __getitem__(self, key):
        return self._pd_getitem(key)

    def __setitem__(self, key, value):
        from databricks.koalas.series import Series
        # For now, we don't support realignment against different dataframes.
        # This is too expensive in Spark.
        # Are we assigning against a column?
        if isinstance(value, Series):
            assert value._kdf is self, \
                "Cannot combine column argument because it comes from a different dataframe"
        if isinstance(key, (tuple, list)):
            assert isinstance(value.schema, StructType)
            field_names = value.schema.fieldNames()
            kdf = self.assign(**{k: value[c] for k, c in zip(key, field_names)})
        else:
            kdf = self.assign(**{key: value})

        self._sdf = kdf._sdf
        self._metadata = kdf._metadata

    def __getattr__(self, key: str) -> Any:
        from databricks.koalas.series import Series
        if key.startswith("__") or key.startswith("_pandas_") or key.startswith("_spark_"):
            raise AttributeError(key)
        if hasattr(_MissingPandasLikeDataFrame, key):
            property_or_func = getattr(_MissingPandasLikeDataFrame, key)
            if isinstance(property_or_func, property):
                return property_or_func.fget(self)  # type: ignore
            else:
                return partial(property_or_func, self)
        return Series(self._sdf.__getattr__(key), anchor=self, index=self._metadata.index_map)

    def __len__(self):
        return self._sdf.count()

    def __dir__(self):
        fields = [f for f in self._sdf.schema.fieldNames() if ' ' not in f]
        return super(DataFrame, self).__dir__() + fields

    @classmethod
    def _validate_axis(cls, axis=0):
        if axis not in (0, 1, 'index', 'columns', None):
            raise ValueError('No axis named {0}'.format(axis))
        # convert to numeric axis
        return {None: 0, 'index': 0, 'columns': 1}.get(axis, axis)


def _reduce_spark_multi(sdf, aggs):
    """
    Performs a reduction on a dataframe, the functions being known sql aggregate functions.
    """
    assert isinstance(sdf, spark.DataFrame)
    sdf0 = sdf.agg(*aggs)
    l = sdf0.head(2)
    assert len(l) == 1, (sdf, l)
    row = l[0]
    l2 = list(row)
    assert len(l2) == len(aggs), (row, l2)
    return l2<|MERGE_RESOLUTION|>--- conflicted
+++ resolved
@@ -1573,7 +1573,6 @@
         return validate_arguments_and_invoke_function(
             kdf.to_pandas(), self.to_excel, pd.DataFrame.to_excel, args)
 
-<<<<<<< HEAD
     def to_records(self, index=True, convert_datetime64=None,
                    column_dtypes=None, index_dtypes=None):
         """
@@ -1663,8 +1662,6 @@
     def loc(self):
         return SparkDataFrameLocator(self)
 
-=======
->>>>>>> 926400fd
     def copy(self) -> 'DataFrame':
         """
         Make a copy of this object's indices and data.
