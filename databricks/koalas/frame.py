--- conflicted
+++ resolved
@@ -2757,7 +2757,6 @@
             self._metadata.index_columns + list(map(lambda ser: ser._scol, results)))
         return DataFrame(sdf, self._metadata.copy())
 
-<<<<<<< HEAD
     def add_prefix(self, prefix):
         """
         Prefix labels with string `prefix`.
@@ -2805,12 +2804,8 @@
                                 for name in self._metadata.data_columns])
         return DataFrame(sdf, metadata)
 
-    # TODO: percentiles, include, and exclude should be implemented.
-    def describe(self) -> 'DataFrame':
-=======
     # TODO: include, and exclude should be implemented.
     def describe(self, percentiles: Optional[List[float]] = None) -> 'DataFrame':
->>>>>>> 0ef453b4
         """
         Generate descriptive statistics that summarize the central tendency,
         dispersion and shape of a dataset's distribution, excluding
