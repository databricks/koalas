#
# Copyright (C) 2019 Databricks, Inc.
#
# Licensed under the Apache License, Version 2.0 (the "License");
# you may not use this file except in compliance with the License.
# You may obtain a copy of the License at
#
#     http://www.apache.org/licenses/LICENSE-2.0
#
# Unless required by applicable law or agreed to in writing, software
# distributed under the License is distributed on an "AS IS" BASIS,
# WITHOUT WARRANTIES OR CONDITIONS OF ANY KIND, either express or implied.
# See the License for the specific language governing permissions and
# limitations under the License.
#

"""
Infrastructure of configuration for Koalas.
"""
import json
from typing import Dict, Union, Any

from pyspark._globals import _NoValue, _NoValueType

from databricks.koalas.utils import default_session


__all__ = ['get_option', 'set_option', 'reset_option']


# dict to store registered options and their default values (key -> default).
_registered_options = {
    # This sets the maximum number of rows koalas should output when printing out various output.
    # For example, this value determines whether the repr() for a dataframe prints out fully or
    # just a truncated repr.
    "display.max_rows": 1000,  # TODO: None should support unlimited.

<<<<<<< HEAD
    # 'compute.max_rows sets the limit of the current DataFrame. Set `None` to unlimit
    # the input length. When the limit is set, it is executed by the shortcut by collecting
    # the data into driver side, and then using pandas API. If the limit is unset,
    # the operation is executed by PySpark. Default is 1000.
    "compute.max_rows": 1000,  # TODO: None should support unlimited.
=======
    # This determines whether or not to operate between two different dataframs.
    # For example, 'combine_frames' function internally performs a join operation which can be
    # expensive in general.
    # So, if `compute.ops_on_diff_frames` variable is not True, that method throws an exception.
    "compute.ops_on_diff_frames": False,
>>>>>>> 9ba4bc46

    # This sets the default index type: sequence, distributed and distributed-sequence.
    "compute.default_index_type": "sequence",
}  # type: Dict[str, Any]


_key_format = 'koalas.{}'.format


class OptionError(AttributeError, KeyError):
    pass


def get_option(key: str, default: Union[str, _NoValueType] = _NoValue) -> Any:
    """
    Retrieves the value of the specified option.

    Parameters
    ----------
    key : str
        The key which should match a single option.
    default : object
        The default value if the option is not set yet. The value should be JSON serializable.

    Returns
    -------
    result : the value of the option

    Raises
    ------
    OptionError : if no such option exists and the default is not provided
    """
    _check_option(key, default)
    if default is _NoValue:
        default = _registered_options[key]
    return json.loads(default_session().conf.get(_key_format(key), default=json.dumps(default)))


def set_option(key: str, value: Any) -> None:
    """
    Sets the value of the specified option.

    Parameters
    ----------
    key : str
        The key which should match a single option.
    value : object
        New value of option. The value should be JSON serializable.

    Returns
    -------
    None
    """
    _check_option(key, value)
    default_session().conf.set(_key_format(key), json.dumps(value))


def reset_option(key: str) -> None:
    """
    Reset one option to their default value.

    Pass "all" as argument to reset all options.

    Parameters
    ----------
    key : str
        If specified only option will be reset.

    Returns
    -------
    None
    """
    _check_option(key)
    default_session().conf.unset(_key_format(key))


def _check_option(key: str, value: Union[str, _NoValueType] = _NoValue) -> None:
    if key not in _registered_options:
        raise OptionError(
            "No such option: '{}'. Available options are [{}]".format(
                key, ", ".join(list(_registered_options.keys()))))

    if value is None:
        return  # None is allowed for all types.
    if value is not _NoValue and not isinstance(value, type(_registered_options[key])):
        raise TypeError("The configuration value for '%s' was %s; however, %s is expected." % (
            key, type(value), type(_registered_options[key])))<|MERGE_RESOLUTION|>--- conflicted
+++ resolved
@@ -35,19 +35,17 @@
     # just a truncated repr.
     "display.max_rows": 1000,  # TODO: None should support unlimited.
 
-<<<<<<< HEAD
     # 'compute.max_rows sets the limit of the current DataFrame. Set `None` to unlimit
     # the input length. When the limit is set, it is executed by the shortcut by collecting
     # the data into driver side, and then using pandas API. If the limit is unset,
     # the operation is executed by PySpark. Default is 1000.
     "compute.max_rows": 1000,  # TODO: None should support unlimited.
-=======
+
     # This determines whether or not to operate between two different dataframs.
     # For example, 'combine_frames' function internally performs a join operation which can be
     # expensive in general.
     # So, if `compute.ops_on_diff_frames` variable is not True, that method throws an exception.
     "compute.ops_on_diff_frames": False,
->>>>>>> 9ba4bc46
 
     # This sets the default index type: sequence, distributed and distributed-sequence.
     "compute.default_index_type": "sequence",
