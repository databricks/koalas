--- conflicted
+++ resolved
@@ -35,16 +35,14 @@
     # just a truncated repr.
     "display.max_rows": 1000,  # TODO: None should support unlimited.
 
-<<<<<<< HEAD
     # 'compute.shortcut_limit' sets the limit for a shortcut.
     # It computes specified number of rows and use its schema.
     # When the dataframe length is larger than this limit, Koalas uses PySpark to compute.
     "compute.shortcut_limit": 1000,  # TODO: None should support unlimited.
-=======
+
     # `plotting.max_rows` sets the visual limit on TopN plots. If it is set to 1000, the first 1000
     # data points will be used for plotting, and this number will be seen on the right up corner.
     "plotting.max_rows": 1000,
->>>>>>> b876400f
 
     # 'compute.max_rows sets the limit of the current DataFrame. Set `None` to unlimit
     # the input length. When the limit is set, it is executed by the shortcut by collecting
