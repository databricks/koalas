--- conflicted
+++ resolved
@@ -588,11 +588,7 @@
 
             kwds = self.kwds.copy()
 
-<<<<<<< HEAD
-            label = pprint_thing(data_column)
-=======
             label = pprint_thing(idx if len(idx) > 1 else idx[0])
->>>>>>> 9186870f
             kwds['label'] = label
 
             style, kwds = self._apply_style_colors(colors, kwds, i, label)
