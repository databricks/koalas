--- conflicted
+++ resolved
@@ -22,13 +22,7 @@
 from matplotlib.axes._base import _process_plot_format
 from pandas.core.dtypes.inference import is_integer, is_list_like
 from pandas.io.formats.printing import pprint_thing
-<<<<<<< HEAD
-from pandas.plotting._core import (
-    _all_kinds, _get_standard_kind, _gca, BarPlot, BasePlotMethods, BoxPlot, HistPlot,
-    is_list_like, is_integer, MPLPlot)
-=======
 from pandas.core.base import PandasObject
->>>>>>> fec5d684
 
 from databricks.koalas.missing import _unsupported_function
 from pyspark.ml.feature import Bucketizer
