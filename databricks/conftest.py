--- conflicted
+++ resolved
@@ -14,11 +14,7 @@
 # limitations under the License.
 #
 import pytest
-<<<<<<< HEAD
-import numpy as np
-=======
 import numpy
->>>>>>> fee3c080
 
 from databricks import koalas
 
@@ -30,8 +26,4 @@
 
 @pytest.fixture(autouse=True)
 def add_np(doctest_namespace):
-<<<<<<< HEAD
-    doctest_namespace['np'] = np
-=======
-    doctest_namespace['np'] = numpy
->>>>>>> fee3c080
+    doctest_namespace['np'] = numpy