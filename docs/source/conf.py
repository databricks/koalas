--- conflicted
+++ resolved
@@ -64,14 +64,10 @@
     'sphinx.ext.autodoc',
     'sphinx.ext.viewcode',
     'numpydoc',  # handle NumPy documentation formatted docstrings. Needs to install
-<<<<<<< HEAD
-    'nbsphinx',  # Jupyter Notebook. Needs to install
     'matplotlib.sphinxext.plot_directive',  # For visualize plot result
-=======
     'nbsphinx',  # Converts Jupyter Notebook to reStructuredText files for Sphinx.
     # For ipython directive in reStructuredText files.
     'IPython.sphinxext.ipython_console_highlighting',
->>>>>>> 1003df7e
 ]
 
 # matplotlib plot directive
