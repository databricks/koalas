======
Window
======
.. currentmodule:: databricks.koalas.window

Rolling objects are returned by ``.rolling`` calls: :func:`koalas.DataFrame.rolling`, :func:`koalas.Series.rolling`, etc.
Expanding objects are returned by ``.expanding`` calls: :func:`koalas.DataFrame.expanding`, :func:`koalas.Series.expanding`, etc.

Standard moving window functions
--------------------------------

.. autosummary::
   :toctree: api/

<<<<<<< HEAD
   Rolling.sum
   Rolling.min
   Rolling.max
   Rolling.mean
=======
   Rolling.count
>>>>>>> e596a588

Standard expanding window functions
-----------------------------------

.. autosummary::
   :toctree: api/

   Expanding.count
   Expanding.sum
   Expanding.min
   Expanding.max
   Expanding.mean<|MERGE_RESOLUTION|>--- conflicted
+++ resolved
@@ -12,14 +12,11 @@
 .. autosummary::
    :toctree: api/
 
-<<<<<<< HEAD
+   Rolling.count
    Rolling.sum
    Rolling.min
    Rolling.max
    Rolling.mean
-=======
-   Rolling.count
->>>>>>> e596a588
 
 Standard expanding window functions
 -----------------------------------
