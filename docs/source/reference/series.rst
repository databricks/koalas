--- conflicted
+++ resolved
@@ -121,25 +121,6 @@
    Series.to_dict
    Series.to_clipboard
    Series.to_latex
-<<<<<<< HEAD
-
-Plotting
--------------------------------
-``Series.plot`` is both a callable method and a namespace attribute for
-specific plotting methods of the form ``Series.plot.<kind>``.
-
-.. autosummary::
-   :toctree: api/
-
-   Series.plot.bar
-   Series.plot.box
-   Series.plot.hist
-
-.. autosummary::
-   :toctree: api/
-
-   Series.hist
-=======
    Series.to_json
    Series.to_csv
    Series.to_excel
@@ -168,4 +149,20 @@
    DatetimeMethods.microsecond
 
    DatetimeMethods.strftime
->>>>>>> dabeceff
+
+Plotting
+-------------------------------
+``Series.plot`` is both a callable method and a namespace attribute for
+specific plotting methods of the form ``Series.plot.<kind>``.
+
+.. autosummary::
+   :toctree: api/
+
+   Series.plot.bar
+   Series.plot.box
+   Series.plot.hist
+
+.. autosummary::
+   :toctree: api/
+
+   Series.hist