name: Build and test

on:
  push:
    branches: 
      - master
  pull_request:
    branches: 
      - master

jobs:
  pip_build:
    name: PIP (Python, Spark, pandas, PyArrow)
    runs-on: ubuntu-latest
    strategy:
      fail-fast: false
      matrix:
        include:
          - python-version: 3.5
            spark-version: 2.3.4
            pandas-version: 0.23.4
            pyarrow-version: 0.16.0
          - python-version: 3.5
            spark-version: 2.3.4
            pandas-version: 0.24.2
            pyarrow-version: 0.10.0
            default-index-type: 'distributed-sequence'
    env:
      PYTHON_VERSION: ${{ matrix.python-version }}
      SPARK_VERSION: ${{ matrix.spark-version }}
      PANDAS_VERSION: ${{ matrix.pandas-version }}
      PYARROW_VERSION: ${{ matrix.pyarrow-version }}
      DEFAULT_INDEX_TYPE: ${{ matrix.default-index-type }}
      KOALAS_TESTING: 1
      # DISPLAY=0.0 does not work in Github Actions with Python 3.5. Here we work around with xvfb-run
      PYTHON_EXECUTABLE: xvfb-run python
      # Github token is required to auto-generate the release notes from Github release notes
      GITHUB_OAUTH_KEY: ${{ secrets.GITHUB_TOKEN }}
    steps:
    - uses: actions/checkout@v2
    - uses: actions/setup-java@v1
      with:
        java-version: 1.8
    - uses: actions/cache@v1
      with:
        path: ~/.cache/pip
        key: ${{ runner.os }}-pip-${{ hashFiles('**/requirements-dev.txt') }}
        restore-keys: |
          ${{ runner.os }}-pip-
    - uses: actions/setup-python@v2
      with:
        python-version: ${{ matrix.python-version }}
    - name: Install dependencies
      run: |
        sudo apt-get install xclip
        # It fails due to missing 'bdist_wheel' for some reasons. Explicitly installs it.
        # See also https://github.com/palantir/python-language-server/issues/524#issuecomment-477068693.
        pip install wheel setuptools
        python setup.py bdist_wheel
        # Currently PIP with Python 3.5 removes Black in the requirements-dev.txt file
        # as Black only works with Python 3.6+. This is hacky but we will drop
        # Python 3.5 soon so it's fine.
        if [[ "$PYTHON_VERSION" < "3.6" ]]; then sed -i '/black/d' requirements-dev.txt; fi
        pip install -r requirements-dev.txt
        pip install pandas==$PANDAS_VERSION pyarrow==$PYARROW_VERSION pyspark==$SPARK_VERSION
        # matplotlib dropped Python 3.5 support from 3.1.x; however, 3.0.3 only supports sphinx 2.x.
        # It forces the sphinx version to 2.x.
        if [[ "$PYTHON_VERSION" < "3.6" ]]; then pip install "sphinx<3.0.0"; fi
        pip list
    - name: Run tests
      run: |
        # lint-python uses python3 as default. Seems python3 could pick a different Python.
        # Looks a side effect from manual Python 3.5 installation.
        PYTHON_EXECUTABLE=python ./dev/lint-python
        ./dev/pytest
    - uses: codecov/codecov-action@v1

  conda_build:
    name: Conda (Python, Spark, pandas, PyArrow)
    runs-on: ubuntu-latest
    strategy:
      fail-fast: false
      matrix:
        include:
          - python-version: 3.6
            spark-version: 2.4.7
            pandas-version: 0.24.2
            pyarrow-version: 0.14.1
            logger: databricks.koalas.usage_logging.usage_logger
          - python-version: 3.6
            spark-version: 2.4.7
            pandas-version: 0.25.3
            pyarrow-version: 0.15.1
            default-index-type: 'distributed-sequence'
          - python-version: 3.7
            spark-version: 2.4.7
            pandas-version: 0.25.3
            pyarrow-version: 0.14.1
          - python-version: 3.7
            spark-version: 2.4.7
            pandas-version: 1.0.5
            pyarrow-version: 0.15.1
            default-index-type: 'distributed-sequence'
          - python-version: 3.7
            spark-version: 3.0.1
            pandas-version: 0.25.3
            pyarrow-version: 1.0.1
          - python-version: 3.8
            spark-version: 3.0.1
<<<<<<< HEAD
            pandas-version: 1.1.3
            pyarrow-version: 2.0.0
=======
            pandas-version: 1.1.4
            pyarrow-version: 1.0.1
>>>>>>> 44d45f2f
            default-index-type: 'distributed-sequence'
    env:
      PYTHON_VERSION: ${{ matrix.python-version }}
      SPARK_VERSION: ${{ matrix.spark-version }}
      PANDAS_VERSION: ${{ matrix.pandas-version }}
      PYARROW_VERSION: ${{ matrix.pyarrow-version }}
      DEFAULT_INDEX_TYPE: ${{ matrix.default-index-type }}
      KOALAS_TESTING: 1
      # `QT_QPA_PLATFORM` for resolving 'QXcbConnection: Could not connect to display :0.0'
      DISPLAY: 0.0
      QT_QPA_PLATFORM: offscreen
      KOALAS_USAGE_LOGGER: ${{ matrix.logger }}
      # Github token is required to auto-generate the release notes from Github release notes
      GITHUB_OAUTH_KEY: ${{ secrets.GITHUB_TOKEN }}
      # Github Actions' default miniconda
      CONDA_PREFIX: /usr/share/miniconda
    steps:
    - uses: actions/checkout@v2
    - uses: actions/setup-java@v1
      with:
        java-version: 1.8
    - name: Install dependencies
      run: |
        # See also https://github.com/conda/conda/issues/7980
        source "$CONDA_PREFIX/etc/profile.d/conda.sh"
        conda update -q conda
        conda create -c conda-forge -q -n test-environment python=$PYTHON_VERSION
        conda activate test-environment
        conda install -c conda-forge --yes codecov
        conda config --env --add pinned_packages python=$PYTHON_VERSION
        conda config --env --add pinned_packages pandas==$PANDAS_VERSION
        conda config --env --add pinned_packages pyarrow==$PYARROW_VERSION
        conda config --env --add pinned_packages pyspark==$SPARK_VERSION
        if [[ "$SPARK_VERSION" < "3.0" ]]; then
          pip install pyspark==$SPARK_VERSION
        else
          conda install -c conda-forge --yes pyspark==$SPARK_VERSION
        fi
        conda install -c conda-forge --yes pandas==$PANDAS_VERSION pyarrow==$PYARROW_VERSION
        sed -i -e "/pandas/d" -e "/pyarrow/d" requirements-dev.txt
        conda install -c conda-forge --yes --file requirements-dev.txt
        conda list
    - name: Run tests
      run: |
        # See also https://github.com/conda/conda/issues/7980
        source "$CONDA_PREFIX/etc/profile.d/conda.sh"
        conda activate test-environment
        ./dev/lint-python
        ./dev/pytest
    - uses: codecov/codecov-action@v1<|MERGE_RESOLUTION|>--- conflicted
+++ resolved
@@ -107,13 +107,8 @@
             pyarrow-version: 1.0.1
           - python-version: 3.8
             spark-version: 3.0.1
-<<<<<<< HEAD
-            pandas-version: 1.1.3
+            pandas-version: 1.1.4
             pyarrow-version: 2.0.0
-=======
-            pandas-version: 1.1.4
-            pyarrow-version: 1.0.1
->>>>>>> 44d45f2f
             default-index-type: 'distributed-sequence'
     env:
       PYTHON_VERSION: ${{ matrix.python-version }}
@@ -130,6 +125,8 @@
       GITHUB_OAUTH_KEY: ${{ secrets.GITHUB_TOKEN }}
       # Github Actions' default miniconda
       CONDA_PREFIX: /usr/share/miniconda
+      # Preserve legacy nested timezone behavior for pyarrow>=2, remove after SPARK-32285
+      PYARROW_IGNORE_TIMEZONE: "1",
     steps:
     - uses: actions/checkout@v2
     - uses: actions/setup-java@v1
