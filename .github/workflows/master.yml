--- conflicted
+++ resolved
@@ -97,12 +97,8 @@
           - python-version: 3.6
             spark-version: 2.4.6
             pandas-version: 0.25.3
-<<<<<<< HEAD
-            pyarrow-version: 0.13.0
+            pyarrow-version: 0.15.1
             default-index-type: 'distributed-sequence'
-=======
-            pyarrow-version: 0.15.1
->>>>>>> 278071ee
           - python-version: 3.7
             spark-version: 2.4.6
             pandas-version: 0.25.3
