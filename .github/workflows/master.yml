name: Build and test

on:
  push:
    branches: 
      - master
  pull_request:
    branches: 
      - master

jobs:
  pip_build:
    name: PIP (Python, Spark, pandas, PyArrow)
    runs-on: ubuntu-latest
    strategy:
      fail-fast: false
      matrix:
        include:
          - python-version: 3.5
            spark-version: 2.3.4
            pandas-version: 0.23.4
            pyarrow-version: 0.16.0
          - python-version: 3.5
            spark-version: 2.3.4
            pandas-version: 0.24.2
            pyarrow-version: 0.10.0
            default-index-type: 'distributed-sequence'
    env:
      PYTHON_VERSION: ${{ matrix.python-version }}
      SPARK_VERSION: ${{ matrix.spark-version }}
      PANDAS_VERSION: ${{ matrix.pandas-version }}
      PYARROW_VERSION: ${{ matrix.pyarrow-version }}
      DEFAULT_INDEX_TYPE: ${{ matrix.default-index-type }}
      KOALAS_TESTING: 1
      # DISPLAY=0.0 does not work in Github Actions with Python 3.5. Here we work around with xvfb-run
      PYTHON_EXECUTABLE: xvfb-run python
      # Github token is required to auto-generate the release notes from Github release notes
      GITHUB_OAUTH_KEY: ${{ secrets.GITHUB_TOKEN }}
    steps:
    - uses: actions/checkout@v2
    - uses: actions/setup-java@v1
      with:
        java-version: 1.8
    - uses: actions/cache@v1
      with:
        path: ~/.cache/pip
        key: ${{ runner.os }}-pip-${{ hashFiles('**/requirements-dev.txt') }}
        restore-keys: |
          ${{ runner.os }}-pip-
    - uses: actions/setup-python@v2
      with:
        python-version: ${{ matrix.python-version }}
    - name: Install dependencies
      run: |
        sudo apt-get install xclip
        # It fails due to missing 'bdist_wheel' for some reasons. Explicitly installs it.
        # See also https://github.com/palantir/python-language-server/issues/524#issuecomment-477068693.
        pip install wheel setuptools
        python setup.py bdist_wheel
        # Currently PIP with Python 3.5 removes Black in the requirements-dev.txt file
        # as Black only works with Python 3.6+. This is hacky but we will drop
        # Python 3.5 soon so it's fine.
        if [[ "$PYTHON_VERSION" < "3.6" ]]; then sed -i '/black/d' requirements-dev.txt; fi
        pip install -r requirements-dev.txt
        pip install pandas==$PANDAS_VERSION pyarrow==$PYARROW_VERSION pyspark==$SPARK_VERSION
        # matplotlib dropped Python 3.5 support from 3.1.x; however, 3.0.3 only supports sphinx 2.x.
        # It forces the sphinx version to 2.x.
        if [[ "$PYTHON_VERSION" < "3.6" ]]; then pip install "sphinx<3.0.0"; fi
        pip list
    - name: Run tests
      run: |
        # lint-python uses python3 as default. Seems python3 could pick a different Python.
        # Looks a side effect from manual Python 3.5 installation.
        PYTHON_EXECUTABLE=python ./dev/lint-python
        ./dev/pytest
    - uses: codecov/codecov-action@v1

  conda_build:
    name: Conda (Python, Spark, pandas, PyArrow)
    runs-on: ubuntu-latest
    strategy:
      fail-fast: false
      matrix:
        include:
          - python-version: 3.6
            spark-version: 2.4.7
            pandas-version: 0.24.2
            pyarrow-version: 0.14.1
            logger: databricks.koalas.usage_logging.usage_logger
          - python-version: 3.6
            spark-version: 2.4.7
            pandas-version: 0.25.3
            pyarrow-version: 0.15.1
            default-index-type: 'distributed-sequence'
          - python-version: 3.7
            spark-version: 2.4.7
            pandas-version: 0.25.3
            pyarrow-version: 0.14.1
          - python-version: 3.7
            spark-version: 2.4.7
            pandas-version: 1.0.5
            pyarrow-version: 0.15.1
            default-index-type: 'distributed-sequence'
          - python-version: 3.7
            spark-version: 3.0.1
            pandas-version: 0.25.3
            pyarrow-version: 1.0.1
          - python-version: 3.8
            spark-version: 3.0.1
<<<<<<< HEAD
            pandas-version: 1.2.0
            pyarrow-version: 2.0.0
=======
            pandas-version: 1.1.5
            pyarrow-version: 3.0.0
>>>>>>> 5e281955
            default-index-type: 'distributed-sequence'
    env:
      PYTHON_VERSION: ${{ matrix.python-version }}
      SPARK_VERSION: ${{ matrix.spark-version }}
      PANDAS_VERSION: ${{ matrix.pandas-version }}
      PYARROW_VERSION: ${{ matrix.pyarrow-version }}
      DEFAULT_INDEX_TYPE: ${{ matrix.default-index-type }}
      KOALAS_TESTING: 1
      # `QT_QPA_PLATFORM` for resolving 'QXcbConnection: Could not connect to display :0.0'
      DISPLAY: 0.0
      QT_QPA_PLATFORM: offscreen
      KOALAS_USAGE_LOGGER: ${{ matrix.logger }}
      # Github token is required to auto-generate the release notes from Github release notes
      GITHUB_OAUTH_KEY: ${{ secrets.GITHUB_TOKEN }}
      # Github Actions' default miniconda
      CONDA_PREFIX: /usr/share/miniconda
    steps:
    - uses: actions/checkout@v2
    - uses: actions/setup-java@v1
      with:
        java-version: 1.8
    - name: Install dependencies
      run: |
        # See also https://github.com/conda/conda/issues/7980
        source "$CONDA_PREFIX/etc/profile.d/conda.sh"
        conda update -q conda
        conda create -c conda-forge -q -n test-environment python=$PYTHON_VERSION
        conda activate test-environment
        conda install -c conda-forge --yes codecov
        conda config --env --add pinned_packages python=$PYTHON_VERSION
        conda config --env --add pinned_packages pandas==$PANDAS_VERSION
        conda config --env --add pinned_packages pyarrow==$PYARROW_VERSION
        conda config --env --add pinned_packages pyspark==$SPARK_VERSION
        if [[ "$SPARK_VERSION" < "3.0" ]]; then
          pip install pyspark==$SPARK_VERSION
        else
          conda install -c conda-forge --yes pyspark==$SPARK_VERSION
        fi
        conda install -c conda-forge --yes pandas==$PANDAS_VERSION pyarrow==$PYARROW_VERSION
        sed -i -e "/pandas/d" -e "/pyarrow/d" requirements-dev.txt
        conda install -c conda-forge --yes --file requirements-dev.txt
        conda list
    - name: Run tests
      run: |
        # See also https://github.com/conda/conda/issues/7980
        source "$CONDA_PREFIX/etc/profile.d/conda.sh"
        conda activate test-environment
        ./dev/lint-python
        ./dev/pytest
    - uses: codecov/codecov-action@v1<|MERGE_RESOLUTION|>--- conflicted
+++ resolved
@@ -107,13 +107,8 @@
             pyarrow-version: 1.0.1
           - python-version: 3.8
             spark-version: 3.0.1
-<<<<<<< HEAD
             pandas-version: 1.2.0
-            pyarrow-version: 2.0.0
-=======
-            pandas-version: 1.1.5
             pyarrow-version: 3.0.0
->>>>>>> 5e281955
             default-index-type: 'distributed-sequence'
     env:
       PYTHON_VERSION: ${{ matrix.python-version }}
