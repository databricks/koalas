name: master

on:
  push:
    branches: 
      - master
  pull_request:
    branches: 
      - master

jobs:
  pip_build:
    name: PIP (Python, Spark, pandas, PyArrow)
    runs-on: ubuntu-latest
    strategy:
      fail-fast: false
      matrix:
        include:
          - python-version: 3.5
            spark-version: 2.3.4
            pandas-version: 0.23.4
            pyarrow-version: 0.16.0
          - python-version: 3.5
            spark-version: 2.3.4
            pandas-version: 0.24.2
            pyarrow-version: 0.10.0
            default-index-type: 'distributed-sequence'
    env:
      PYTHON_VERSION: ${{ matrix.python-version }}
      SPARK_VERSION: ${{ matrix.spark-version }}
      PANDAS_VERSION: ${{ matrix.pandas-version }}
      PYARROW_VERSION: ${{ matrix.pyarrow-version }}
      DEFAULT_INDEX_TYPE: ${{ matrix.default-index-type }}
      # DISPLAY=0.0 does not work in Github Actions with Python 3.5. Here we work around with xvfb-run
      PYTHON_EXECUTABLE: xvfb-run python
      # Github token is required to auto-generate the release notes from Github release notes
      GITHUB_OAUTH_KEY: ${{ secrets.GITHUB_TOKEN }}
    steps:
    - uses: actions/checkout@v2
    - uses: actions/setup-java@v1
      with:
        java-version: 1.8
    - uses: actions/cache@v1
      with:
        path: ~/.cache/pip
        key: ${{ runner.os }}-pip-${{ hashFiles('**/requirements-dev.txt') }}
        restore-keys: |
          ${{ runner.os }}-pip-
    # Setup Python 3.5 via `apt-get install` since the dafault Python 3.5 from `actions/setup-python`
    # seems to have some problems with Tkinter, so we should manually install the python3.5-tk.
    # For this, we should use the Python manually installed, not the default one from `actions/setup-python`
    - name: Setup Python ${{ matrix.python-version }}
      run: |
        sudo add-apt-repository ppa:deadsnakes/ppa
        sudo apt-get install tk-dev python$PYTHON_VERSION-tk python$PYTHON_VERSION
        sudo rm /usr/bin/python
        sudo ln -s /usr/bin/python$PYTHON_VERSION /usr/bin/python
        # Below command is required for ensuring PIP-installed executables to be in the path.
        echo "::add-path::/home/runner/.local/bin"
    - name: Install dependencies
      run: |
        sudo apt-get install xclip
        # It fails due to missing 'bdist_wheel' for some reasons. Explicitly installs it.
        # See also https://github.com/palantir/python-language-server/issues/524#issuecomment-477068693.
        pip install wheel setuptools
        python setup.py bdist_wheel
        # Currently PIP with Python 3.5 removes Black in the requirements-dev.txt file
        # as Black only works with Python 3.6+. This is hacky but we will drop
        # Python 3.5 soon so it's fine.
        if [[ "$PYTHON_VERSION" < "3.6" ]]; then sed -i '/black/d' requirements-dev.txt; fi
        pip install -r requirements-dev.txt
        pip install pandas==$PANDAS_VERSION pyarrow==$PYARROW_VERSION pyspark==$SPARK_VERSION
        # matplotlib dropped Python 3.5 support from 3.1.x; however, 3.0.3 only supports sphinx 2.x.
        # It forces the sphinx version to 2.x.
        if [[ "$PYTHON_VERSION" < "3.6" ]]; then pip install "sphinx<3.0.0"; fi
        pip list
    - name: Run tests
      run: |
        # lint-python uses python3 as default. Seems python3 could pick a different Python.
        # Looks a side effect from manual Python 3.5 installation.
        PYTHON_EXECUTABLE=python ./dev/lint-python
        ./dev/pytest
    - uses: codecov/codecov-action@v1

  conda_build:
    name: Conda (Python, Spark, pandas, PyArrow)
    runs-on: ubuntu-latest
    strategy:
      fail-fast: false
      matrix:
        include:
          - python-version: 3.6
            spark-version: 2.4.6
            pandas-version: 0.24.2
            pyarrow-version: 0.14.1
            logger: databricks.koalas.usage_logging.usage_logger
          - python-version: 3.6
            spark-version: 2.4.6
            pandas-version: 0.25.3
            pyarrow-version: 0.15.1
            default-index-type: 'distributed-sequence'
          - python-version: 3.7
            spark-version: 2.4.6
            pandas-version: 0.25.3
            pyarrow-version: 0.14.1
          - python-version: 3.7
            spark-version: 2.4.6
            pandas-version: 1.0.5
            pyarrow-version: 0.15.1
            default-index-type: 'distributed-sequence'
          - python-version: 3.7
            spark-version: 3.0.0
            pandas-version: 0.25.3
            pyarrow-version: 0.15.1
          - python-version: 3.8
            spark-version: 3.0.0
            pandas-version: 1.0.5
<<<<<<< HEAD
            pyarrow-version: 0.17.1
            default-index-type: 'distributed-sequence'
=======
            pyarrow-version: 1.0.0
>>>>>>> 66df1b03
    env:
      PYTHON_VERSION: ${{ matrix.python-version }}
      SPARK_VERSION: ${{ matrix.spark-version }}
      PANDAS_VERSION: ${{ matrix.pandas-version }}
      PYARROW_VERSION: ${{ matrix.pyarrow-version }}
      DEFAULT_INDEX_TYPE: ${{ matrix.default-index-type }}
      # `QT_QPA_PLATFORM` for resolving 'QXcbConnection: Could not connect to display :0.0'
      DISPLAY: 0.0
      QT_QPA_PLATFORM: offscreen
      KOALAS_USAGE_LOGGER: ${{ matrix.logger }}
      # Github token is required to auto-generate the release notes from Github release notes
      GITHUB_OAUTH_KEY: ${{ secrets.GITHUB_TOKEN }}
      # Github Actions' default miniconda
      CONDA_PREFIX: /usr/share/miniconda
    steps:
    - uses: actions/checkout@v2
    - uses: actions/setup-java@v1
      with:
        java-version: 1.8
    - name: Install dependencies
      run: |
        # See also https://github.com/conda/conda/issues/7980
        source "$CONDA_PREFIX/etc/profile.d/conda.sh"
        conda update -q conda
        conda create -c conda-forge -q -n test-environment python=$PYTHON_VERSION
        conda activate test-environment
        conda install -c conda-forge --yes codecov
        conda config --env --add pinned_packages python=$PYTHON_VERSION
        conda config --env --add pinned_packages pandas==$PANDAS_VERSION
        conda config --env --add pinned_packages pyarrow==$PYARROW_VERSION
        conda config --env --add pinned_packages pyspark==$SPARK_VERSION
        conda install -c conda-forge --yes pandas==$PANDAS_VERSION pyarrow==$PYARROW_VERSION pyspark==$SPARK_VERSION
        sed -i -e "/pandas/d" -e "/pyarrow/d" requirements-dev.txt
        conda install -c conda-forge --yes --file requirements-dev.txt
        conda list
    - name: Run tests
      run: |
        # See also https://github.com/conda/conda/issues/7980
        source "$CONDA_PREFIX/etc/profile.d/conda.sh"
        conda activate test-environment
        ./dev/lint-python
        ./dev/pytest
    - uses: codecov/codecov-action@v1<|MERGE_RESOLUTION|>--- conflicted
+++ resolved
@@ -115,12 +115,8 @@
           - python-version: 3.8
             spark-version: 3.0.0
             pandas-version: 1.0.5
-<<<<<<< HEAD
-            pyarrow-version: 0.17.1
+            pyarrow-version: 1.0.0
             default-index-type: 'distributed-sequence'
-=======
-            pyarrow-version: 1.0.0
->>>>>>> 66df1b03
     env:
       PYTHON_VERSION: ${{ matrix.python-version }}
       SPARK_VERSION: ${{ matrix.spark-version }}
