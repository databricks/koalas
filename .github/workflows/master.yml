--- conflicted
+++ resolved
@@ -110,13 +110,8 @@
             pyarrow-version: 0.15.1
           - python-version: 3.8
             spark-version: 3.0.0
-<<<<<<< HEAD
             pandas-version: 1.1.0
-            pyarrow-version: 0.17.1
-=======
-            pandas-version: 1.0.5
             pyarrow-version: 1.0.0
->>>>>>> b802a3c2
     env:
       PYTHON_VERSION: ${{ matrix.python-version }}
       SPARK_VERSION: ${{ matrix.spark-version }}
