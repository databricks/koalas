--- conflicted
+++ resolved
@@ -7,7 +7,7 @@
 matrix:
   include:
     # pandas>=1.0.0 doesn't support python3.5,
-    # so we just leave the existing PANDAS_VERSION for python3.5 as is.
+    # so we just leave the existing PANDAS_VERSION for python3.5 as it is.
     - python: "3.5"
       jdk:
         - oraclejdk8
@@ -23,13 +23,8 @@
       env:
         - PATH=$(echo "$PATH" | sed -e 's/:\/usr\/local\/lib\/jvm\/openjdk11\/bin//')
         - JAVA_HOME=/usr/lib/jvm/java-1.8.0-openjdk-amd64
-<<<<<<< HEAD
-        - SPARK_VERSION=2.4.4
-        - PANDAS_VERSION=1.0.0
-=======
         - SPARK_VERSION=2.4.5
-        - PANDAS_VERSION=0.24.2
->>>>>>> d1a82292
+        - PANDAS_VERSION=1.0.1
         - PYARROW_VERSION=0.13.0
         - KOALAS_USAGE_LOGGER='databricks.koalas.usage_logging.usage_logger'
     # When we upgrade Spark 3.0 for this, we could try to just use JDK 11 at 'xenial'.
@@ -42,9 +37,8 @@
       env:
         - PATH=$(echo "$PATH" | sed -e 's/:\/usr\/local\/lib\/jvm\/openjdk11\/bin//')
         - JAVA_HOME=/usr/lib/jvm/java-1.8.0-openjdk-amd64
-<<<<<<< HEAD
-        - SPARK_VERSION=2.4.4
-        - PANDAS_VERSION=1.0.0
+        - SPARK_VERSION=2.4.5
+        - PANDAS_VERSION=1.0.1
         - PYARROW_VERSION=0.14.1
 
     # For testing, we temporarily test pandas<1.0.0 and pandas>=1.0.0 both for python3.6 and 3.7.
@@ -55,7 +49,7 @@
       env:
         - PATH=$(echo "$PATH" | sed -e 's/:\/usr\/local\/lib\/jvm\/openjdk11\/bin//')
         - JAVA_HOME=/usr/lib/jvm/java-1.8.0-openjdk-amd64
-        - SPARK_VERSION=2.4.4
+        - SPARK_VERSION=2.4.5
         - PANDAS_VERSION=0.24.2
         - PYARROW_VERSION=0.13.0
         - KOALAS_USAGE_LOGGER='databricks.koalas.usage_logging.usage_logger'
@@ -67,10 +61,7 @@
       env:
         - PATH=$(echo "$PATH" | sed -e 's/:\/usr\/local\/lib\/jvm\/openjdk11\/bin//')
         - JAVA_HOME=/usr/lib/jvm/java-1.8.0-openjdk-amd64
-        - SPARK_VERSION=2.4.4
-=======
         - SPARK_VERSION=2.4.5
->>>>>>> d1a82292
         - PANDAS_VERSION=0.25.3
         - PYARROW_VERSION=0.14.1
     # TODO: Again, never forget to remove above tests before PR #1197 is merged.
