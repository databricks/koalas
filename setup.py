--- conflicted
+++ resolved
@@ -58,12 +58,7 @@
     install_requires=[
         'pandas>=0.23.2,<1.2.0',
         'pyarrow>=0.10',
-<<<<<<< HEAD
         'numpy>=1.14',
-        'matplotlib>=3.0.0,<3.3.0',
-=======
-        'numpy>=1.14,<1.20.0',
->>>>>>> a8b66aee
     ],
     author="Databricks",
     author_email="koalas@databricks.com",
