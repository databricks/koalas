#!/usr/bin/env python

#
# Copyright (C) 2019 Databricks, Inc.
#
# Licensed under the Apache License, Version 2.0 (the "License");
# you may not use this file except in compliance with the License.
# You may obtain a copy of the License at
#
#     http://www.apache.org/licenses/LICENSE-2.0
#
# Unless required by applicable law or agreed to in writing, software
# distributed under the License is distributed on an "AS IS" BASIS,
# WITHOUT WARRANTIES OR CONDITIONS OF ANY KIND, either express or implied.
# See the License for the specific language governing permissions and
# limitations under the License.
#

from setuptools import setup


install_requires = [
    'pandas>=0.23',
    'decorator',
    'pyarrow>=0.10,<0.11',  # See https://github.com/databricks/spark-pandas/issues/26
]

setup(
    name='databricks-koala',
<<<<<<< HEAD
    version='0.0.6a7',
    packages=['databricks', 'databricks.koala', 'databricks.koala._dask_stubs'],
=======
    version='0.0.5',
    packages=['databricks', 'databricks.koala', 'databricks.koala.dask'],
>>>>>>> 0e1b78a4
    extras_require={
        'spark': ['pyspark>=2.4.0'],
    },
    install_requires=install_requires,
    author="Timothy Hunter",
    author_email="tim@databricks.com",
    license='http://www.apache.org/licenses/LICENSE-2.0',
    long_description=open('README.md').read(),
)<|MERGE_RESOLUTION|>--- conflicted
+++ resolved
@@ -27,13 +27,8 @@
 
 setup(
     name='databricks-koala',
-<<<<<<< HEAD
     version='0.0.6a7',
-    packages=['databricks', 'databricks.koala', 'databricks.koala._dask_stubs'],
-=======
-    version='0.0.5',
     packages=['databricks', 'databricks.koala', 'databricks.koala.dask'],
->>>>>>> 0e1b78a4
     extras_require={
         'spark': ['pyspark>=2.4.0'],
     },
