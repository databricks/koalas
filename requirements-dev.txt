--- conflicted
+++ resolved
@@ -1,12 +1,7 @@
 # Dependencies in Koalas. When you update don't forget to update setup.py and install.rst in docs.
 pandas>=0.23.2,<1.2.0
 pyarrow>=0.10
-<<<<<<< HEAD
-matplotlib>=3.0.0,<3.3.0
 numpy>=1.14
-=======
-numpy>=1.14,<1.20.0
->>>>>>> a8b66aee
 
 # Optional dependencies in Koalas.
 mlflow>=1.0
